#define VERSION "0.3"

#define MAX_COUNT 255
#define TAG_DENSITY 10
<<<<<<< HEAD
=======
#define CONNECTED_THRESHOLD 10
>>>>>>> 62a2c5cf

namespace khmer {
  // largest number we can count up to, exactly. (8 bytes)
  typedef unsigned long long int ExactCounterType;

  // largest number we're going to hash into. (8 bytes/64 bits/32 nt)
  typedef unsigned long long int HashIntoType;

  // largest size 'k' value for k-mer calculations.  (1 byte/255)
  typedef unsigned char WordLength;

  // largest number we can count up to, approximately. (8 bytes/127).
  // see MAX_COUNT, above.
  typedef unsigned char BoundedCounterType;

  typedef void (*CallbackFn)(const char * info, void * callback_data,
			     unsigned int n_reads, unsigned long long other);
};<|MERGE_RESOLUTION|>--- conflicted
+++ resolved
@@ -2,10 +2,7 @@
 
 #define MAX_COUNT 255
 #define TAG_DENSITY 10
-<<<<<<< HEAD
-=======
 #define CONNECTED_THRESHOLD 10
->>>>>>> 62a2c5cf
 
 namespace khmer {
   // largest number we can count up to, exactly. (8 bytes)
