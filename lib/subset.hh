/*
This file is part of khmer, https://github.com/dib-lab/khmer/, and is
Copyright (C) 2010-2015, Michigan State University.
Copyright (C) 2015, The Regents of the University of California.

Redistribution and use in source and binary forms, with or without
modification, are permitted provided that the following conditions are
met:

    * Redistributions of source code must retain the above copyright
      notice, this list of conditions and the following disclaimer.

    * Redistributions in binary form must reproduce the above
      copyright notice, this list of conditions and the following
      disclaimer in the documentation and/or other materials provided
      with the distribution.

    * Neither the name of the Michigan State University nor the names
      of its contributors may be used to endorse or promote products
      derived from this software without specific prior written
      permission.

THIS SOFTWARE IS PROVIDED BY THE COPYRIGHT HOLDERS AND CONTRIBUTORS
"AS IS" AND ANY EXPRESS OR IMPLIED WARRANTIES, INCLUDING, BUT NOT
LIMITED TO, THE IMPLIED WARRANTIES OF MERCHANTABILITY AND FITNESS FOR
A PARTICULAR PURPOSE ARE DISCLAIMED. IN NO EVENT SHALL THE COPYRIGHT
HOLDER OR CONTRIBUTORS BE LIABLE FOR ANY DIRECT, INDIRECT, INCIDENTAL,
SPECIAL, EXEMPLARY, OR CONSEQUENTIAL DAMAGES (INCLUDING, BUT NOT
LIMITED TO, PROCUREMENT OF SUBSTITUTE GOODS OR SERVICES; LOSS OF USE,
DATA, OR PROFITS; OR BUSINESS INTERRUPTION) HOWEVER CAUSED AND ON ANY
THEORY OF LIABILITY, WHETHER IN CONTRACT, STRICT LIABILITY, OR TORT
(INCLUDING NEGLIGENCE OR OTHERWISE) ARISING IN ANY WAY OUT OF THE USE
OF THIS SOFTWARE, EVEN IF ADVISED OF THE POSSIBILITY OF SUCH DAMAGE.
LICENSE (END)

Contact: khmer-project@idyll.org
*/
#ifndef SUBSET_HH
#define SUBSET_HH

#include <stddef.h>
#include <queue>
#include <string>

#include "khmer.hh"
#include "traversal.hh"
#include "kmer_min_hash.hh"

namespace khmer
{
class CountingHash;
class Hashbits;
class Hashtable;

struct pre_partition_info {
    HashIntoType kmer;
    SeenSet tagged_kmers;

    explicit pre_partition_info(HashIntoType _kmer) : kmer(_kmer) {};
};

class SubsetPartition
{
    friend class Hashtable;
protected:
    unsigned int next_partition_id;
    Hashtable * _ht;
    PartitionMap partition_map;
    ReversePartitionMap reverse_pmap;

    void _clear_all_partitions();

    PartitionID * _merge_two_partitions(PartitionID *orig_pp,
                                        PartitionID *new_pp);
    PartitionID * _join_partitions_by_tags(const SeenSet& tagged_kmers,
                                           const HashIntoType kmer);

public:
    explicit SubsetPartition(Hashtable * ht);

    ~SubsetPartition()
    {
        _clear_all_partitions();
    }

    PartitionID assign_partition_id(HashIntoType kmer, SeenSet& tagged_kmers);

    void set_partition_id(HashIntoType kmer, PartitionID p);
    void set_partition_id(std::string kmer_s, PartitionID p);
    PartitionID join_partitions(PartitionID orig, PartitionID join);
    PartitionID get_partition_id(std::string kmer_s);
    PartitionID get_partition_id(HashIntoType kmer);

    PartitionID * get_new_partition()
    {
        PartitionID* pp = new PartitionID(next_partition_id);
        next_partition_id++;
        return pp;
    }

    void merge(SubsetPartition *);
    void merge_from_disk(std::string);
    void _merge_from_disk_consolidate(PartitionPtrMap&);

    void save_partitionmap(std::string outfile);
    void load_partitionmap(std::string infile);
    void _validate_pmap();

    void find_all_tags(Kmer start_kmer,
                       SeenSet& tagged_kmers,
                       const SeenSet& all_tags,
                       bool break_on_stop_tags=false,
                       bool stop_big_traversals=false);

    void build_neighborhood_minhash(Kmer start_kmer,
                                    SeenSet& tagged_kmers,
                                    HashIntoType& the_hash,
                                    long int mh_prime,
                                    const SeenSet& all_tags,
                                    bool break_on_stop_tags=false,
                                    bool stop_big_traversals=false);

    unsigned int sweep_for_tags(const std::string& seq,
                                SeenSet& tagged_kmers,
                                const SeenSet& all_tags,
                                unsigned int range,
                                bool break_on_stop_tags,
                                bool stop_big_traversals);

    void find_all_tags_truncate_on_abundance(Kmer start_kmer,
            SeenSet& tagged_kmers,
            const SeenSet& all_tags,
            BoundedCounterType min_count,
            BoundedCounterType max_count,
            bool break_on_stop_tags=false,
            bool stop_big_traversals=false);

    void do_partition(HashIntoType first_kmer,
                      HashIntoType last_kmer,
                      bool break_on_stop_tags=false,
                      bool stop_big_traversals=false,
                      CallbackFn callback=0,
                      void * callback_data=0);

    void do_partition_with_abundance(HashIntoType first_kmer,
                                     HashIntoType last_kmer,
                                     BoundedCounterType min_count,
                                     BoundedCounterType max_count,
                                     bool break_on_stop_tags=false,
                                     bool stop_big_traversals=false,
                                     CallbackFn callback=0,
                                     void * callback_data=0);

    void count_partitions(size_t& n_partitions,
                          size_t& n_unassigned);

    size_t output_partitioned_file(const std::string &infilename,
                                   const std::string &outputfilename,
                                   bool output_unassigned=false,
                                   CallbackFn callback=0,
                                   void * callback_data=0);

    void partition_sizes(PartitionCountMap &cm,
                         unsigned int& n_unassigned) const;

    void partition_size_distribution(PartitionCountDistribution &d,
                                     unsigned int& n_unassigned) const;

    void partition_average_coverages(PartitionCountMap &cm,
                                     CountingHash * ht) const;

    unsigned long long repartition_largest_partition(unsigned int, unsigned int,
            unsigned int, CountingHash&);

    void repartition_a_partition(const SeenSet& partition_tags);
    void _clear_partition(PartitionID, SeenSet& partition_tags);

    void _merge_other(HashIntoType tag,
                      PartitionID other_partition,
                      PartitionPtrMap& diskp_to_pp);

    void report_on_partitions();
<<<<<<< HEAD

    void compare_to_partition(PartitionID, SubsetPartition *, PartitionID,
                              unsigned int &n_only1,
                              unsigned int &n_only2,
                              unsigned int &n_shared);

    void build_neighborhood_minhashes(const SeenSet&, NeighborhoodMinHash&);
=======
>>>>>>> 1212d30e
};
}

#endif // SUBSET_HH<|MERGE_RESOLUTION|>--- conflicted
+++ resolved
@@ -180,7 +180,6 @@
                       PartitionPtrMap& diskp_to_pp);
 
     void report_on_partitions();
-<<<<<<< HEAD
 
     void compare_to_partition(PartitionID, SubsetPartition *, PartitionID,
                               unsigned int &n_only1,
@@ -188,8 +187,6 @@
                               unsigned int &n_shared);
 
     void build_neighborhood_minhashes(const SeenSet&, NeighborhoodMinHash&);
-=======
->>>>>>> 1212d30e
 };
 }
 
