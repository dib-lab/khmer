/*
This file is part of khmer, https://github.com/dib-lab/khmer/, and is
Copyright (C) 2010-2015, Michigan State University.
Copyright (C) 2015-2016, The Regents of the University of California.

Redistribution and use in source and binary forms, with or without
modification, are permitted provided that the following conditions are
met:

    * Redistributions of source code must retain the above copyright
      notice, this list of conditions and the following disclaimer.

    * Redistributions in binary form must reproduce the above
      copyright notice, this list of conditions and the following
      disclaimer in the documentation and/or other materials provided
      with the distribution.

    * Neither the name of the Michigan State University nor the names
      of its contributors may be used to endorse or promote products
      derived from this software without specific prior written
      permission.

THIS SOFTWARE IS PROVIDED BY THE COPYRIGHT HOLDERS AND CONTRIBUTORS
"AS IS" AND ANY EXPRESS OR IMPLIED WARRANTIES, INCLUDING, BUT NOT
LIMITED TO, THE IMPLIED WARRANTIES OF MERCHANTABILITY AND FITNESS FOR
A PARTICULAR PURPOSE ARE DISCLAIMED. IN NO EVENT SHALL THE COPYRIGHT
HOLDER OR CONTRIBUTORS BE LIABLE FOR ANY DIRECT, INDIRECT, INCIDENTAL,
SPECIAL, EXEMPLARY, OR CONSEQUENTIAL DAMAGES (INCLUDING, BUT NOT
LIMITED TO, PROCUREMENT OF SUBSTITUTE GOODS OR SERVICES; LOSS OF USE,
DATA, OR PROFITS; OR BUSINESS INTERRUPTION) HOWEVER CAUSED AND ON ANY
THEORY OF LIABILITY, WHETHER IN CONTRACT, STRICT LIABILITY, OR TORT
(INCLUDING NEGLIGENCE OR OTHERWISE) ARISING IN ANY WAY OUT OF THE USE
OF THIS SOFTWARE, EVEN IF ADVISED OF THE POSSIBILITY OF SUCH DAMAGE.
LICENSE (END)

Contact: khmer-project@idyll.org
*/
#ifndef HASHTABLE_HH
#define HASHTABLE_HH

#include <stddef.h>
#include <stdint.h>
#include <string.h>
#include <fstream>
#include <iostream>
#include <list>
#include <map>
#include <queue>
#include <set>
#include <string>
#include <vector>
#include <memory>
#include "MurmurHash3.h"

#include "khmer.hh"
#include "khmer_exception.hh"
#include "kmer_hash.hh"
#include "read_parsers.hh"
#include "storage.hh"
#include "subset.hh"

using namespace std;

namespace khmer
{
namespace read_parsers
{
class IParser;
}  // namespace read_parsers
}  // namespace khmer

#define CALLBACK_PERIOD 100000

namespace khmer
{
class Hashtable: public
    KmerFactory  		// Base class implementation of a Bloom ht.
{
    friend class SubsetPartition;
    friend class LabelHash;

protected:
    Storage * store;
    unsigned int    _max_count;
    unsigned int    _max_bigcount;

    //WordLength	    _ksize;
    HashIntoType    bitmask;
    unsigned int    _nbits_sub_1;

    explicit Hashtable( WordLength ksize, Storage * s)
        : KmerFactory( ksize ), store(s),
          _max_count( MAX_KCOUNT ),
          _max_bigcount( MAX_BIGCOUNT )
    {
        _init_bitstuff();
    }

    virtual ~Hashtable( )
    {
        delete store;
    }

    void _init_bitstuff()
    {
        bitmask = 0;
        for (unsigned int i = 0; i < _ksize; i++) {
            bitmask = (bitmask << 2) | 3;
        }
        _nbits_sub_1 = (_ksize*2 - 2);
    }

    void _check_batches(unsigned int num_batches, unsigned int batch);

    explicit Hashtable(const Hashtable&);
    Hashtable& operator=(const Hashtable&);

    virtual unique_ptr<KmerHashIterator>
    new_kmer_iterator(const char * sp) const {
        KmerHashIterator * ki = new TwoBitKmerHashIterator(sp, _ksize);
        return unique_ptr<KmerHashIterator>(ki);
    }

    virtual unique_ptr<KmerHashIterator>
    new_kmer_iterator(const std::string& s) const {
        return new_kmer_iterator(s.c_str());
    }

public:
    // accessor to get 'k'
    const WordLength ksize() const
    {
        return _ksize;
    }

    // various hash functions.
    inline
    virtual
    HashIntoType
    hash_dna(const char * kmer) const
    {
        return _hash(kmer, _ksize);
    }

    inline
    virtual
    HashIntoType
    hash_dna_top_strand(const char * kmer) const
    {
        HashIntoType f = 0, r = 0;
        _hash(kmer, _ksize, f, r);
        return f;
    }

    inline
    virtual
    HashIntoType
    hash_dna_bottom_strand(const char * kmer) const
    {
        HashIntoType f = 0, r = 0;
        _hash(kmer, _ksize, f, r);
        return r;
    }

    inline
    virtual
    std::string
    unhash_dna(HashIntoType hashval) const
    {
        return _revhash(hashval, _ksize);
    }

    void count(const char * kmer)
    {
        store->add(hash_dna(kmer));
    }
    void count(HashIntoType khash)
    {
        store->add(khash);
    }
    void add(const char * kmer)
    {
        store->add(hash_dna(kmer));
    }
    void add(HashIntoType khash)
    {
        store->add(khash);
    }

    // get the count for the given k-mer.
    const BoundedCounterType get_count(const char * kmer) const
    {
        return store->get_count(hash_dna(kmer));
    }
    const BoundedCounterType get_count(HashIntoType khash) const
    {
        return store->get_count(khash);
    }

    void save(std::string filename)
    {
        store->save(filename, _ksize);
    }
    void load(std::string filename)
    {
        store->load(filename, _ksize);
        _init_bitstuff();
    }

    // count every k-mer in the string.
    unsigned int consume_string(const std::string &s);

    // checks each read for non-ACGT characters
    bool check_and_normalize_read(std::string &read) const;

    // check each read for non-ACGT characters, and then consume it.
    unsigned int check_and_process_read(std::string &read,
                                        bool &is_valid);

    // Count every k-mer in a FASTA or FASTQ file.
    // Note: Yes, the name 'consume_fasta' is a bit misleading,
    //	     but the FASTA format is effectively a subset of the FASTQ format
    //	     and the FASTA portion is what we care about in this case.
    void consume_fasta(
        std::string const   &filename,
        unsigned int	    &total_reads,
        unsigned long long  &n_consumed
    );

    // Count every k-mer from a stream of FASTA or FASTQ reads,
    // using the supplied parser.
    void consume_fasta(
        read_parsers:: IParser *	    parser,
        unsigned int	    &total_reads,
        unsigned long long  &n_consumed
    );

<<<<<<< HEAD
    void consume_fasta_bitsplit(
        std::string const &filename, unsigned int num_bins, unsigned int tag,
        unsigned int &total_reads, unsigned long long &n_consumed
=======
    void consume_fasta_banding(
        std::string const &filename, unsigned int num_batches,
        unsigned int batch, unsigned int &total_reads,
        unsigned long long &n_consumed
    );

    void consume_fasta_banding(
        read_parsers::IParser *parser, unsigned int num_batches,
        unsigned int batch, unsigned int &total_reads,
        unsigned long long &n_consumed
>>>>>>> 9436c3ea
    );


    void set_use_bigcount(bool b)
    {
        store->set_use_bigcount(b);
    }
    bool get_use_bigcount()
    {
        return store->get_use_bigcount();
    }

    bool median_at_least(const std::string &s,
                         unsigned int cutoff);

    void get_median_count(const std::string &s,
                          BoundedCounterType &median,
                          float &average,
                          float &stddev);

    // number of unique k-mers
    const uint64_t n_unique_kmers() const
    {
        return store->n_unique_kmers();
    }

    // count number of occupied bins
    const uint64_t n_occupied() const
    {
        return store->n_occupied();
    }

    // table information
    std::vector<uint64_t> get_tablesizes() const
    {
        return store->get_tablesizes();
    }
    const size_t n_tables() const
    {
        return store->n_tables();
    }

    // return all k-mer substrings, on the forward strand.
    void get_kmers(const std::string &s, std::vector<std::string> &kmers)
    const;

    // return hash values for all k-mer substrings
    void get_kmer_hashes(const std::string &s,
                         std::vector<HashIntoType> &kmers) const;

    // return hash values for all k-mer substrings in a SeenSet
    void get_kmer_hashes_as_hashset(const std::string &s,
                                    SeenSet& hashes) const;

    // return counts of all k-mers in this string.
    void get_kmer_counts(const std::string &s,
                         std::vector<BoundedCounterType> &counts) const;

    // get access to raw tables.
    Byte ** get_raw_tables()
    {
        return store->get_raw_tables();
    }

    // find the minimum k-mer count in the given sequence
    BoundedCounterType get_min_count(const std::string &s);

    // find the maximum k-mer count in the given sequence
    BoundedCounterType get_max_count(const std::string &s);

    // calculate the abundance distribution of kmers in the given file.
    uint64_t * abundance_distribution(read_parsers::IParser * parser,
                                      Hashtable * tracking);
    uint64_t * abundance_distribution(std::string filename,
                                      Hashtable * tracking);

    // return the index of the first position in the sequence with k-mer
    // abundance below min_abund.
    unsigned long trim_on_abundance(std::string seq,
                                    BoundedCounterType min_abund) const;

    // return the index of the first position in the sequence with k-mer
    // abundance above max_abund.
    unsigned long trim_below_abundance(std::string seq,
                                       BoundedCounterType max_abund) const;

    // detect likely positions of errors
    std::vector<unsigned int> find_spectral_error_positions(std::string seq,
            BoundedCounterType min_abund) const;
};

// Hashtable-derived class with ByteStorage.
class Counttable : public khmer::Hashtable
{
public:
    explicit Counttable(WordLength ksize, std::vector<uint64_t> sizes)
        : Hashtable(ksize, new ByteStorage(sizes)) { } ;

    inline
    virtual
    HashIntoType
    hash_dna(const char * kmer) const {
        if (!(strlen(kmer) >= _ksize)) {
            throw khmer_exception("Supplied kmer string doesn't match the underlying k-size.");
        }
        uint64_t out[2];
        uint32_t seed = 0;
        MurmurHash3_x64_128((void *)kmer, _ksize, seed, &out);

        return out[0];
    }

    inline virtual HashIntoType
    hash_dna_top_strand(const char * kmer) const {
        throw khmer_exception("not implemented");
    }

    inline virtual HashIntoType
    hash_dna_bottom_strand(const char * kmer) const {
        throw khmer_exception("not implemented");
    }

    inline virtual std::string
    unhash_dna(HashIntoType hashval) const {
        throw khmer_exception("not implemented");
    }

    virtual unique_ptr<KmerHashIterator>
        new_kmer_iterator(const char * sp) const;
};

// Hashtable-derived class with BitStorage.
class Nodetable : public Hashtable {
public:
    explicit Nodetable(WordLength ksize, std::vector<uint64_t> sizes)
        : Hashtable(ksize, new BitStorage(sizes)) { } ;
};

}

#endif // HASHTABLE_HH<|MERGE_RESOLUTION|>--- conflicted
+++ resolved
@@ -235,11 +235,6 @@
         unsigned long long  &n_consumed
     );
 
-<<<<<<< HEAD
-    void consume_fasta_bitsplit(
-        std::string const &filename, unsigned int num_bins, unsigned int tag,
-        unsigned int &total_reads, unsigned long long &n_consumed
-=======
     void consume_fasta_banding(
         std::string const &filename, unsigned int num_batches,
         unsigned int batch, unsigned int &total_reads,
@@ -250,7 +245,6 @@
         read_parsers::IParser *parser, unsigned int num_batches,
         unsigned int batch, unsigned int &total_reads,
         unsigned long long &n_consumed
->>>>>>> 9436c3ea
     );
 
 
