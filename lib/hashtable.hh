/*
This file is part of khmer, https://github.com/dib-lab/khmer/, and is
Copyright (C) 2010-2015, Michigan State University.
Copyright (C) 2015-2016, The Regents of the University of California.

Redistribution and use in source and binary forms, with or without
modification, are permitted provided that the following conditions are
met:

    * Redistributions of source code must retain the above copyright
      notice, this list of conditions and the following disclaimer.

    * Redistributions in binary form must reproduce the above
      copyright notice, this list of conditions and the following
      disclaimer in the documentation and/or other materials provided
      with the distribution.

    * Neither the name of the Michigan State University nor the names
      of its contributors may be used to endorse or promote products
      derived from this software without specific prior written
      permission.

THIS SOFTWARE IS PROVIDED BY THE COPYRIGHT HOLDERS AND CONTRIBUTORS
"AS IS" AND ANY EXPRESS OR IMPLIED WARRANTIES, INCLUDING, BUT NOT
LIMITED TO, THE IMPLIED WARRANTIES OF MERCHANTABILITY AND FITNESS FOR
A PARTICULAR PURPOSE ARE DISCLAIMED. IN NO EVENT SHALL THE COPYRIGHT
HOLDER OR CONTRIBUTORS BE LIABLE FOR ANY DIRECT, INDIRECT, INCIDENTAL,
SPECIAL, EXEMPLARY, OR CONSEQUENTIAL DAMAGES (INCLUDING, BUT NOT
LIMITED TO, PROCUREMENT OF SUBSTITUTE GOODS OR SERVICES; LOSS OF USE,
DATA, OR PROFITS; OR BUSINESS INTERRUPTION) HOWEVER CAUSED AND ON ANY
THEORY OF LIABILITY, WHETHER IN CONTRACT, STRICT LIABILITY, OR TORT
(INCLUDING NEGLIGENCE OR OTHERWISE) ARISING IN ANY WAY OUT OF THE USE
OF THIS SOFTWARE, EVEN IF ADVISED OF THE POSSIBILITY OF SUCH DAMAGE.
LICENSE (END)

Contact: khmer-project@idyll.org
*/
#ifndef HASHTABLE_HH
#define HASHTABLE_HH

#include <stddef.h>
#include <stdint.h>
#include <string.h>
#include <fstream>
#include <iostream>
#include <list>
#include <map>
#include <queue>
#include <set>
#include <string>
#include <vector>
#include <memory>
#include "MurmurHash3.h"

#include "khmer.hh"
#include "khmer_exception.hh"
#include "kmer_hash.hh"
#include "read_parsers.hh"
#include "storage.hh"
#include "subset.hh"

using namespace std;

namespace khmer
{
namespace read_parsers
{
class IParser;
}  // namespace read_parsers
}  // namespace khmer

#define CALLBACK_PERIOD 100000

namespace khmer
{
class Hashtable: public
    KmerFactory  		// Base class implementation of a Bloom ht.
{
    friend class SubsetPartition;
    friend class LabelHash;

protected:
    Storage * store;
    unsigned int    _max_count;
    unsigned int    _max_bigcount;

    //WordLength	    _ksize;
    HashIntoType    bitmask;
    unsigned int    _nbits_sub_1;

    explicit Hashtable( WordLength ksize, Storage * s)
        : KmerFactory( ksize ), store(s),
          _max_count( MAX_KCOUNT ),
          _max_bigcount( MAX_BIGCOUNT )
    {
        _init_bitstuff();
    }

    virtual ~Hashtable( )
    {
        delete store;
    }

    void _init_bitstuff()
    {
        bitmask = 0;
        for (unsigned int i = 0; i < _ksize; i++) {
            bitmask = (bitmask << 2) | 3;
        }
        _nbits_sub_1 = (_ksize*2 - 2);
    }

    explicit Hashtable(const Hashtable&);
    Hashtable& operator=(const Hashtable&);

    virtual unique_ptr<KmerHashIterator>
    new_kmer_iterator(const char * sp) const {
        KmerHashIterator * ki = new TwoBitKmerHashIterator(sp, _ksize);
        return unique_ptr<KmerHashIterator>(ki);
    }

    virtual unique_ptr<KmerHashIterator>
    new_kmer_iterator(const std::string& s) const {
        return new_kmer_iterator(s.c_str());
    }

public:
    // accessor to get 'k'
    const WordLength ksize() const
    {
        return _ksize;
    }

    // various hash functions.
    inline
    virtual
    HashIntoType
    hash_dna(const char * kmer) const
    {
        return _hash(kmer, _ksize);
    }

    inline
    virtual
    HashIntoType
    hash_dna_top_strand(const char * kmer) const
    {
        HashIntoType f = 0, r = 0;
        _hash(kmer, _ksize, f, r);
        return f;
    }

    inline
    virtual
    HashIntoType
    hash_dna_bottom_strand(const char * kmer) const
    {
        HashIntoType f = 0, r = 0;
        _hash(kmer, _ksize, f, r);
        return r;
    }

    inline
    virtual
    std::string
    unhash_dna(HashIntoType hashval) const
    {
        return _revhash(hashval, _ksize);
    }

    void count(const char * kmer)
    {
        store->add(hash_dna(kmer));
    }
    void count(HashIntoType khash)
    {
        store->add(khash);
    }
    void add(const char * kmer)
    {
        store->add(hash_dna(kmer));
    }
    void add(HashIntoType khash)
    {
        store->add(khash);
    }

    // get the count for the given k-mer.
    const BoundedCounterType get_count(const char * kmer) const
    {
        return store->get_count(hash_dna(kmer));
    }
    const BoundedCounterType get_count(HashIntoType khash) const
    {
        return store->get_count(khash);
    }

    void save(std::string filename)
    {
        store->save(filename, _ksize);
    }
    void load(std::string filename)
    {
        store->load(filename, _ksize);
        _init_bitstuff();
    }

    // count every k-mer in the string.
    unsigned int consume_string(const std::string &s);

    // checks each read for non-ACGT characters
    bool check_and_normalize_read(std::string &read) const;

    // check each read for non-ACGT characters, and then consume it.
    unsigned int check_and_process_read(std::string &read,
                                        bool &is_valid);

    // Count every k-mer in a FASTA or FASTQ file.
    // Note: Yes, the name 'consume_fasta' is a bit misleading,
    //	     but the FASTA format is effectively a subset of the FASTQ format
    //	     and the FASTA portion is what we care about in this case.
    void consume_fasta(
        std::string const   &filename,
        unsigned int	    &total_reads,
        unsigned long long  &n_consumed
    );

    // Count every k-mer from a stream of FASTA or FASTQ reads,
    // using the supplied parser.
    void consume_fasta(
        read_parsers:: IParser *	    parser,
        unsigned int	    &total_reads,
        unsigned long long  &n_consumed
    );

    void set_use_bigcount(bool b)
    {
        store->set_use_bigcount(b);
    }
    bool get_use_bigcount()
    {
        return store->get_use_bigcount();
    }

    bool median_at_least(const std::string &s,
                         unsigned int cutoff);

    void get_median_count(const std::string &s,
                          BoundedCounterType &median,
                          float &average,
                          float &stddev);

    // number of unique k-mers
    const uint64_t n_unique_kmers() const
    {
        return store->n_unique_kmers();
    }

    // count number of occupied bins
    const uint64_t n_occupied() const
    {
        return store->n_occupied();
    }

    // table information
    std::vector<uint64_t> get_tablesizes() const
    {
        return store->get_tablesizes();
    }
    const size_t n_tables() const
    {
        return store->n_tables();
    }

    // return all k-mer substrings, on the forward strand.
    void get_kmers(const std::string &s, std::vector<std::string> &kmers)
    const;

    // return hash values for all k-mer substrings
    void get_kmer_hashes(const std::string &s,
                         std::vector<HashIntoType> &kmers) const;

    // return hash values for all k-mer substrings in a SeenSet
    void get_kmer_hashes_as_hashset(const std::string &s,
                                    SeenSet& hashes) const;

    // return counts of all k-mers in this string.
    void get_kmer_counts(const std::string &s,
                         std::vector<BoundedCounterType> &counts) const;

    // get access to raw tables.
    Byte ** get_raw_tables()
    {
        return store->get_raw_tables();
    }

    // find the minimum k-mer count in the given sequence
    BoundedCounterType get_min_count(const std::string &s);

    // find the maximum k-mer count in the given sequence
    BoundedCounterType get_max_count(const std::string &s);

    // calculate the abundance distribution of kmers in the given file.
    uint64_t * abundance_distribution(read_parsers::IParser * parser,
                                      Hashtable * tracking);
    uint64_t * abundance_distribution(std::string filename,
                                      Hashtable * tracking);

    // return the index of the first position in the sequence with k-mer
    // abundance below min_abund.
    unsigned long trim_on_abundance(std::string seq,
                                    BoundedCounterType min_abund) const;

    // return the index of the first position in the sequence with k-mer
    // abundance above max_abund.
    unsigned long trim_below_abundance(std::string seq,
                                       BoundedCounterType max_abund) const;

    // detect likely positions of errors
    std::vector<unsigned int> find_spectral_error_positions(std::string seq,
            BoundedCounterType min_abund) const;
};

// Hashtable-derived class with ByteStorage.
class Counttable : public khmer::Hashtable
{
public:
    explicit Counttable(WordLength ksize, std::vector<uint64_t> sizes)
        : Hashtable(ksize, new ByteStorage(sizes)) { } ;

    inline
    virtual
    HashIntoType
    hash_dna(const char * kmer) const {
<<<<<<< HEAD
        return _hash_murmur(kmer, _ksize);
=======
        // NOTE: This function will fail if supplied k-mer contains non-ACGT symbols.
        if (!(strlen(kmer) >= _ksize)) {
            throw khmer_exception("Supplied kmer string doesn't match the underlying k-size.");
        }
        return _hash_murmur(kmer);
>>>>>>> 48b6f2ab
    }

    inline virtual HashIntoType
    hash_dna_top_strand(const char * kmer) const {
        throw khmer_exception("not implemented");
    }

    inline virtual HashIntoType
    hash_dna_bottom_strand(const char * kmer) const {
        throw khmer_exception("not implemented");
    }

    inline virtual std::string
    unhash_dna(HashIntoType hashval) const {
        throw khmer_exception("not implemented");
    }

    virtual unique_ptr<KmerHashIterator>
        new_kmer_iterator(const char * sp) const;
};

// Hashtable-derived class with NibbleStorage.
class SmallCounttable : public khmer::Hashtable
{
public:
    explicit SmallCounttable(WordLength ksize, std::vector<uint64_t> sizes)
        : Hashtable(ksize, new NibbleStorage(sizes)) { } ;
};

// Hashtable-derived class with BitStorage.
class Nodetable : public Hashtable
{
public:
    explicit Nodetable(WordLength ksize, std::vector<uint64_t> sizes)
        : Hashtable(ksize, new BitStorage(sizes)) { } ;
};

}

#endif // HASHTABLE_HH<|MERGE_RESOLUTION|>--- conflicted
+++ resolved
@@ -332,15 +332,10 @@
     virtual
     HashIntoType
     hash_dna(const char * kmer) const {
-<<<<<<< HEAD
-        return _hash_murmur(kmer, _ksize);
-=======
-        // NOTE: This function will fail if supplied k-mer contains non-ACGT symbols.
         if (!(strlen(kmer) >= _ksize)) {
             throw khmer_exception("Supplied kmer string doesn't match the underlying k-size.");
         }
         return _hash_murmur(kmer);
->>>>>>> 48b6f2ab
     }
 
     inline virtual HashIntoType
