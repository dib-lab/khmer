--- conflicted
+++ resolved
@@ -279,7 +279,6 @@
 					HashIntoType lower_bound = 0,
 					HashIntoType upper_bound = 0);
     
-<<<<<<< HEAD
     // Count every k-mer in a FASTA or FASTQ file.
     // Note: Yes, the name 'comsume_fasta' is a bit misleading, 
     //	     but the FASTA format is effectively a subset of the FASTQ format
@@ -304,21 +303,6 @@
 	CallbackFn	    callback	    = NULL,
 	void *		    callback_data   = NULL
     );
-=======
-    // count every k-mer in the FASTA file.
-    void consume_fasta(const std::string &filename,
-		       unsigned int &total_reads,
-		       unsigned long long &n_consumed,
-		       HashIntoType lower_bound = 0,
-		       HashIntoType upper_bound = 0,
-		       ReadMaskTable ** readmask = NULL,
-		       bool update_readmask = true,
-		       CallbackFn callback = NULL,
-		       void * callback_data = NULL);
-
->>>>>>> 5aa4514b
-
-  };
 			  
     void get_median_count(const std::string &s,
 			  BoundedCounterType &median,
