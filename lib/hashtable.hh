--- conflicted
+++ resolved
@@ -332,18 +332,10 @@
     virtual
     HashIntoType
     hash_dna(const char * kmer) const {
-<<<<<<< HEAD
-        // NOTE: This function will fail if supplied k-mer contains non-ACGT symbols.
-        if (!(strlen(kmer) >= _ksize)) {
-            throw khmer_exception("Supplied kmer string doesn't match the underlying k-size.");
-        }
-        return _hash_murmur(kmer);
-=======
         if (!(strlen(kmer) >= _ksize)) {
             throw khmer_exception("Supplied kmer string doesn't match the underlying k-size.");
         }
         return _hash_murmur(kmer, _ksize);
->>>>>>> e85888c4
     }
 
     inline virtual HashIntoType
