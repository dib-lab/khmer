#ifndef HASHTABLE_HH
#define HASHTABLE_HH

#include <vector>
#include <iostream>
#include <list>
#include <queue>

#include <fstream>
#include <string>
#include <set>
#include <map>
#include <queue>

#include "khmer.hh"
#include "storage.hh"
#include "read_parsers.hh"

#define CALLBACK_PERIOD 100000

namespace khmer {

  typedef unsigned int PartitionID;
  typedef std::set<HashIntoType> SeenSet;
  typedef std::set<PartitionID> PartitionSet;
  typedef std::map<HashIntoType, PartitionID*> PartitionMap;
  typedef std::map<PartitionID, PartitionID*> PartitionPtrMap;
  typedef std::map<PartitionID, SeenSet*> PartitionsToTagsMap;
  typedef std::set<PartitionID *> PartitionPtrSet;
  typedef std::map<PartitionID, PartitionPtrSet*> ReversePartitionMap;
  typedef std::queue<HashIntoType> NodeQueue;
  typedef std::map<PartitionID, PartitionID*> PartitionToPartitionPMap;
  typedef std::map<HashIntoType, unsigned int> TagCountMap;
  typedef std::map<PartitionID, unsigned int> PartitionCountMap;
  typedef std::map<unsigned long long, unsigned long long> PartitionCountDistribution;

  struct HashTablePerformanceMetrics : public IPerformanceMetrics
  {
	
	enum
	{
	    MKEY_TIME_NORM_READ,
	    MKEY_TIME_HASH_KMER,
	    MKEY_TIME_UPDATE_TALLIES
	};

	uint64_t	clock_nsecs_norm_read;
	uint64_t	cpu_nsecs_norm_read;
	uint64_t	clock_nsecs_hash_kmer;
	uint64_t	cpu_nsecs_hash_kmer;
	uint64_t	clock_nsecs_update_tallies;
	uint64_t	cpu_nsecs_update_tallies;

		HashTablePerformanceMetrics( );
	virtual ~HashTablePerformanceMetrics( );

	virtual void	accumulate_timer_deltas( uint32_t metrics_key );

  };

  //
  // Sequence iterator class, test.  Not really a C++ iterator yet.
  //

  class KMerIterator {
  protected:
    const char * _seq;
    const unsigned char _ksize;
    
    HashIntoType _kmer_f, _kmer_r;
    HashIntoType bitmask;
    unsigned int _nbits_sub_1;
    unsigned int index, length;
    bool initialized;
  public:
    KMerIterator(const char * seq, unsigned char k) : _seq(seq), _ksize(k) {
      bitmask = 0;
      for (unsigned int i = 0; i < _ksize; i++) {
	bitmask = (bitmask << 2) | 3;
      }
      _nbits_sub_1 = (_ksize*2 - 2);

      index = _ksize - 1;
      length = strlen(seq);
      _kmer_f = 0;
      _kmer_r = 0;

      initialized = false;
    }

    HashIntoType first(HashIntoType& f, HashIntoType& r) {
      HashIntoType x;
      x = _hash(_seq, _ksize, _kmer_f, _kmer_r);

      f = _kmer_f;
      r = _kmer_r;

      index = _ksize;

      return x;
    }

    HashIntoType next(HashIntoType& f, HashIntoType& r) {
      if (done()) {
	throw std::exception();
      }

      if (!initialized) {
	initialized = true;
	return first(f, r);
      }

      unsigned char ch = _seq[index];
      index++;
      assert(index <= length);

      // left-shift the previous hash over
      _kmer_f = _kmer_f << 2;

      // 'or' in the current nt
      _kmer_f |= twobit_repr(ch);

      // mask off the 2 bits we shifted over.
      _kmer_f &= bitmask;

      // now handle reverse complement
      _kmer_r = _kmer_r >> 2;
      _kmer_r |= (twobit_comp(ch) << _nbits_sub_1);

      f = _kmer_f;
      r = _kmer_r;

      return uniqify_rc(_kmer_f, _kmer_r);
    }

    HashIntoType first() { return first(_kmer_f, _kmer_r); }
    HashIntoType next() { return next(_kmer_f, _kmer_r); }

    bool done() { return index >= length; }
  }; // class KMerIterator


  class Hashtable {		// Base class implementation of a Bloom ht.

  protected:

    struct Hasher
    {

<<<<<<< HEAD
	uint32_t			thread_id;
	HashTablePerformanceMetrics	pmetrics;
	TraceLogger			trace_logger;

	Hasher(
	    uint32_t const  thread_id,
	    uint8_t const   trace_level = TraceLogger:: TLVL_NONE
	);
	~Hasher( );

    }; // struct Hasher
    
    uint8_t	    _trace_level;

    uint32_t	    _number_of_threads;
    ThreadIDMap	    _thread_id_map;
    Hasher **	    _hashers;
    unsigned int    _max_count;
    unsigned int    _max_bigcount;

    WordLength	    _ksize;
    HashIntoType    bitmask;
    unsigned int    _nbits_sub_1;

    Hashtable(
	WordLength	ksize,
	uint32_t const	number_of_threads   = 
	get_active_config( ).get_number_of_threads( ),
	uint8_t const	trace_level	    = TraceLogger:: TLVL_NONE
    )
    :	_trace_level( trace_level ),
	_number_of_threads( number_of_threads ), 
	_thread_id_map( ThreadIDMap( number_of_threads ) ),
	_max_count( MAX_COUNT - number_of_threads + 1 ),
	_max_bigcount( MAX_BIGCOUNT - number_of_threads + 1 ),
	_ksize( ksize )
    {

	_hashers = new Hasher *[ number_of_threads ];
	for (uint32_t i = 0; i < number_of_threads; ++i) _hashers[ i ] = NULL;

	_init_bitstuff();

    }

    virtual ~Hashtable( )
    {
	
	for (uint32_t i = 0; i < _number_of_threads; ++i)
	{
	    if (NULL != _hashers[ i ])
	    {
		delete _hashers[ i ];
		_hashers[ i ]	= NULL;
	    }
	}
	delete [ ] _hashers;
	_hashers    = NULL;

=======
	uint32_t			pool_id;
	uint32_t			thread_id;
	HashTablePerformanceMetrics	pmetrics;
	TraceLogger			trace_logger;

	Hasher(
	    uint32_t const  pool_id,
	    uint32_t const  thread_id,
	    uint8_t const   trace_level = TraceLogger:: TLVL_NONE
	);
	~Hasher( );

    }; // struct Hasher
    
    uint8_t	    _trace_level;

    uint32_t	    _number_of_threads;
    uint32_t	    _tpool_map_spin_lock;
    uint32_t	    _thread_pool_counter;
    std:: map< int, uint32_t >
		    _thread_pool_id_map;
    std:: map< uint32_t, ThreadIDMap * >
		    _thread_id_maps;
    std:: map< uint32_t, Hasher ** >
		    _hashers_map;
    unsigned int    _max_count;
    unsigned int    _max_bigcount;

    WordLength	    _ksize;
    HashIntoType    bitmask;
    unsigned int    _nbits_sub_1;

    Hashtable(
	WordLength	ksize,
	uint32_t const	number_of_threads   = 
	get_active_config( ).get_number_of_threads( ),
	uint8_t const	trace_level	    = TraceLogger:: TLVL_NONE
    )
    :	_trace_level( trace_level ),
	_number_of_threads( number_of_threads ), 
	_tpool_map_spin_lock( 0 ),
	_thread_pool_counter( 0 ),
	_max_count( MAX_COUNT - number_of_threads + 1 ),
	_max_bigcount( MAX_BIGCOUNT - number_of_threads + 1 ),
	_ksize( ksize )
    { _init_bitstuff( ); }

    virtual ~Hashtable( )
    {
	std:: map< int, uint32_t >:: iterator it;
	uint32_t thread_pool_id;
	Hasher ** hashers = NULL;

	for (it = _thread_pool_id_map.begin( );
	     it != _thread_pool_id_map.end( );
	     ++it)
	{
	    thread_pool_id = it->second;

	    delete _thread_id_maps[ thread_pool_id ];
	    _thread_id_maps[ thread_pool_id ] = NULL;

	    hashers = _hashers_map[ thread_pool_id ];
	    for (uint32_t i = 0; i < _number_of_threads; ++i)
	    {
		if (NULL != hashers[ i ])
		{
		    delete hashers[ i ];
		    hashers[ i ] = NULL;
		}
	    }
	    delete [ ] hashers;
	    _hashers_map[ thread_pool_id ] = NULL;
	}
>>>>>>> 27d9d991
    }

    void _init_bitstuff() {
      bitmask = 0;
      for (unsigned int i = 0; i < _ksize; i++) {
	bitmask = (bitmask << 2) | 3;
      }
      _nbits_sub_1 = (_ksize*2 - 2);
    }


<<<<<<< HEAD
    inline Hasher   &_get_hasher( )
    {
	uint32_t	thread_id	= _thread_id_map.get_thread_id( );
	Hasher *	hasher_PTR	= NULL;

	assert( NULL != _hashers );

	hasher_PTR = _hashers[ thread_id ];
	if (NULL == hasher_PTR)
	{
	    _hashers[ thread_id ]   =
	    new Hasher( thread_id, _trace_level );
	    hasher_PTR		    = _hashers[ thread_id ];
=======
    inline Hasher   &_get_hasher( int uuid = 0 )
    {
	std:: map< int, uint32_t >:: iterator	match;	
	uint32_t				thread_pool_id;
	ThreadIDMap *				thread_id_map	= NULL;
	uint32_t				thread_id;
	Hasher **				hashers		= NULL;
	Hasher *				hasher_PTR	= NULL;
	
	while (!__sync_bool_compare_and_swap( &_tpool_map_spin_lock, 0, 1 ));
	
	match = _thread_pool_id_map.find( uuid );
	if (match == _thread_pool_id_map.end( ))
	{

	    // TODO: Handle 'std:: bad_alloc' exceptions.
	    thread_pool_id			= _thread_pool_counter++;
	    _thread_pool_id_map[ uuid ]		= thread_pool_id;
	    _thread_id_maps[ thread_pool_id ]	=
	    new ThreadIDMap( _number_of_threads );
	    _hashers_map[ thread_pool_id ]	=
	    new Hasher *[ _number_of_threads ];
	    hashers				=
	    _hashers_map[ thread_pool_id ];
	    for (uint32_t i = 0; i < _number_of_threads; ++i)
		hashers[ i ] = NULL;

	    match = _thread_pool_id_map.find( uuid );
	} // no thread pool for UUID

	__sync_bool_compare_and_swap( &_tpool_map_spin_lock, 1, 0 );

	thread_pool_id	    = match->second;
	thread_id_map	    = _thread_id_maps[ thread_pool_id ];
	thread_id	    = thread_id_map->get_thread_id( );
	hashers		    = _hashers_map[ thread_pool_id ];
	hasher_PTR	    = hashers[ thread_id ];
	if (NULL == hasher_PTR)
	{
	    hashers[ thread_id ]    =
	    new Hasher( thread_pool_id, thread_id, _trace_level );
	    hasher_PTR		    = hashers[ thread_id ];
>>>>>>> 27d9d991
	}

	return *hasher_PTR;
    }


    HashIntoType _next_hash(char ch, HashIntoType &h, HashIntoType &r) const {
      // left-shift the previous hash over
      h = h << 2;

      // 'or' in the current nt
      h |= twobit_repr(ch);

      // mask off the 2 bits we shifted over.
      h &= bitmask;

      // now handle reverse complement
      r = r >> 2;
      r |= (twobit_comp(ch) << _nbits_sub_1);

      return uniqify_rc(h, r);
    }

  public:

    // accessor to get 'k'
    const WordLength ksize() const { return _ksize; }

    virtual void count(const char * kmer) = 0;
    virtual void count(HashIntoType khash) = 0;

    // get the count for the given k-mer.
    virtual const BoundedCounterType get_count(const char * kmer) const = 0;
    virtual const BoundedCounterType get_count(HashIntoType khash) const = 0;

    virtual void save(std::string) = 0;
    virtual void load(std::string) = 0;

    // count every k-mer in the string.
    unsigned int consume_string(const std::string &s,
				HashIntoType lower_bound = 0,
				HashIntoType upper_bound = 0);
    
    // checks each read for non-ACGT characters
    bool check_and_normalize_read(std::string &read) const;

    // check each read for non-ACGT characters, and then consume it.
    unsigned int check_and_process_read(std::string &read,
					bool &is_valid,
					HashIntoType lower_bound = 0,
					HashIntoType upper_bound = 0);
    
    // Count every k-mer in a FASTA or FASTQ file.
    // Note: Yes, the name 'comsume_fasta' is a bit misleading, 
    //	     but the FASTA format is effectively a subset of the FASTQ format
    //	     and the FASTA portion is what we care about in this case.
    void consume_fasta(
	std::string const   &filename,
	unsigned int	    &total_reads,
	unsigned long long  &n_consumed,
	HashIntoType	    lower_bound	    = 0,
	HashIntoType	    upper_bound	    = 0,
	CallbackFn	    callback	    = NULL,
	void *		    callback_data   = NULL
    );
    // Count every k-mer from a stream of FASTA or FASTQ reads, 
    // using the supplied parser.
    void consume_fasta(
	read_parsers:: IParser *	    parser,
	unsigned int	    &total_reads,
	unsigned long long  &n_consumed,
	HashIntoType	    lower_bound	    = 0,
	HashIntoType	    upper_bound	    = 0,
	CallbackFn	    callback	    = NULL,
	void *		    callback_data   = NULL
    );
			  
    void get_median_count(const std::string &s,
			  BoundedCounterType &median,
			  float &average,
			  float &stddev);

  };
};

#endif // HASHTABLE_HH<|MERGE_RESOLUTION|>--- conflicted
+++ resolved
@@ -147,67 +147,6 @@
     struct Hasher
     {
 
-<<<<<<< HEAD
-	uint32_t			thread_id;
-	HashTablePerformanceMetrics	pmetrics;
-	TraceLogger			trace_logger;
-
-	Hasher(
-	    uint32_t const  thread_id,
-	    uint8_t const   trace_level = TraceLogger:: TLVL_NONE
-	);
-	~Hasher( );
-
-    }; // struct Hasher
-    
-    uint8_t	    _trace_level;
-
-    uint32_t	    _number_of_threads;
-    ThreadIDMap	    _thread_id_map;
-    Hasher **	    _hashers;
-    unsigned int    _max_count;
-    unsigned int    _max_bigcount;
-
-    WordLength	    _ksize;
-    HashIntoType    bitmask;
-    unsigned int    _nbits_sub_1;
-
-    Hashtable(
-	WordLength	ksize,
-	uint32_t const	number_of_threads   = 
-	get_active_config( ).get_number_of_threads( ),
-	uint8_t const	trace_level	    = TraceLogger:: TLVL_NONE
-    )
-    :	_trace_level( trace_level ),
-	_number_of_threads( number_of_threads ), 
-	_thread_id_map( ThreadIDMap( number_of_threads ) ),
-	_max_count( MAX_COUNT - number_of_threads + 1 ),
-	_max_bigcount( MAX_BIGCOUNT - number_of_threads + 1 ),
-	_ksize( ksize )
-    {
-
-	_hashers = new Hasher *[ number_of_threads ];
-	for (uint32_t i = 0; i < number_of_threads; ++i) _hashers[ i ] = NULL;
-
-	_init_bitstuff();
-
-    }
-
-    virtual ~Hashtable( )
-    {
-	
-	for (uint32_t i = 0; i < _number_of_threads; ++i)
-	{
-	    if (NULL != _hashers[ i ])
-	    {
-		delete _hashers[ i ];
-		_hashers[ i ]	= NULL;
-	    }
-	}
-	delete [ ] _hashers;
-	_hashers    = NULL;
-
-=======
 	uint32_t			pool_id;
 	uint32_t			thread_id;
 	HashTablePerformanceMetrics	pmetrics;
@@ -282,7 +221,6 @@
 	    delete [ ] hashers;
 	    _hashers_map[ thread_pool_id ] = NULL;
 	}
->>>>>>> 27d9d991
     }
 
     void _init_bitstuff() {
@@ -294,21 +232,6 @@
     }
 
 
-<<<<<<< HEAD
-    inline Hasher   &_get_hasher( )
-    {
-	uint32_t	thread_id	= _thread_id_map.get_thread_id( );
-	Hasher *	hasher_PTR	= NULL;
-
-	assert( NULL != _hashers );
-
-	hasher_PTR = _hashers[ thread_id ];
-	if (NULL == hasher_PTR)
-	{
-	    _hashers[ thread_id ]   =
-	    new Hasher( thread_id, _trace_level );
-	    hasher_PTR		    = _hashers[ thread_id ];
-=======
     inline Hasher   &_get_hasher( int uuid = 0 )
     {
 	std:: map< int, uint32_t >:: iterator	match;	
@@ -351,7 +274,6 @@
 	    hashers[ thread_id ]    =
 	    new Hasher( thread_pool_id, thread_id, _trace_level );
 	    hasher_PTR		    = hashers[ thread_id ];
->>>>>>> 27d9d991
 	}
 
 	return *hasher_PTR;
