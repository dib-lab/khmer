--- conflicted
+++ resolved
@@ -275,26 +275,16 @@
                          std::vector<BoundedCounterType> &counts) const;
 
     // get access to raw tables.
-<<<<<<< HEAD
-    Byte ** get_raw_tables() { return store->get_raw_tables(); }
-=======
     Byte ** get_raw_tables()
     {
         return store->get_raw_tables();
     }
-};
->>>>>>> 347430a6
 
     // find the minimum k-mer count in the given sequence
     BoundedCounterType get_min_count(const std::string &s);
 
-<<<<<<< HEAD
     // find the maximum k-mer count in the given sequence
     BoundedCounterType get_max_count(const std::string &s);
-=======
-class Hashgraph: public Hashtable
-{
->>>>>>> 347430a6
 
     // calculate the abundance distribution of kmers in the given file.
     uint64_t * abundance_distribution(read_parsers::IParser * parser,
@@ -312,161 +302,19 @@
     unsigned long trim_below_abundance(std::string seq,
                                        BoundedCounterType max_abund) const;
 
-<<<<<<< HEAD
     // detect likely positions of errors
     std::vector<unsigned int> find_spectral_error_positions(std::string seq,
             BoundedCounterType min_abund) const;
 };
-=======
-    virtual ~Hashgraph( )
-    {
-        delete partition;
-    }
-
-    void _clear_all_partitions()
-    {
-        if (partition != NULL) {
-            partition->_clear_all_partitions();
-        }
-    }
->>>>>>> 347430a6
 
 // Hashtable-derived class with ByteStorage.
 class Counttable : public khmer::Hashtable
 {
 public:
-<<<<<<< HEAD
     explicit Counttable(WordLength ksize, std::vector<uint64_t> sizes)
         : Hashtable(ksize, new ByteStorage(sizes)) { } ;
-=======
-    SubsetPartition * partition;
-    SeenSet all_tags;
-    SeenSet stop_tags;
-    SeenSet repart_small_tags;
-
-    virtual void save_tagset(std::string);
-    virtual void load_tagset(std::string, bool clear_tags=true);
-
-    void _set_tag_density(unsigned int d)
-    {
-        // must be odd; can't be set if tags exist.
-        if (!(d % 2 == 0) || !all_tags.empty()) {
-            throw khmer_exception();
-        }
-        _tag_density = d;
-    }
-
-    unsigned int _get_tag_density() const
-    {
-        return _tag_density;
-    }
-
-    void add_tag(HashIntoType tag)
-    {
-        all_tags.insert(tag);
-    }
-    void add_stop_tag(HashIntoType tag)
-    {
-        stop_tags.insert(tag);
-    }
-
-    // Partitioning stuff.
-
-    size_t n_tags() const
-    {
-        return all_tags.size();
-    }
-
-    void divide_tags_into_subsets(unsigned int subset_size, SeenSet& divvy);
-
-    void add_kmer_to_tags(HashIntoType kmer)
-    {
-        all_tags.insert(kmer);
-    }
-
-    void clear_tags()
-    {
-        all_tags.clear();
-    }
-
-    // Count every k-mer in a FASTA or FASTQ file.
-    // Tag certain ones on the connectivity graph.
-    void consume_fasta_and_tag(
-        std::string const	  &filename,
-        unsigned int	  &total_reads,
-        unsigned long long  &n_consumed
-    );
-
-    // Count every k-mer from a stream of FASTA or FASTQ reads,
-    // using the supplied parser.
-    // Tag certain ones on the connectivity graph.
-    void consume_fasta_and_tag(
-        read_parsers:: IParser *	    parser,
-        unsigned int	    &total_reads,
-        unsigned long long  &n_consumed
-    );
-
-    void consume_sequence_and_tag(const std::string& seq,
-                                  unsigned long long& n_consumed,
-                                  SeenSet * new_tags = 0);
-
-
-    void consume_partitioned_fasta(const std::string &filename,
-                                   unsigned int &total_reads,
-                                   unsigned long long &n_consumed);
-
-    size_t trim_on_stoptags(std::string sequence) const;
-
-    unsigned int traverse_from_kmer(Kmer start,
-                                    unsigned int radius,
-                                    KmerSet &keeper,
-                                    unsigned int max_count = MAX_KEEPER_SIZE)
-    const;
-
-    virtual void print_tagset(std::string);
-    virtual void print_stop_tags(std::string);
-    virtual void save_stop_tags(std::string);
-    void load_stop_tags(std::string filename, bool clear_tags=true);
-
-    void extract_unique_paths(std::string seq,
-                              unsigned int min_length,
-                              float min_unique_f,
-                              std::vector<std::string> &results);
-
-    void calc_connected_graph_size(Kmer node,
-                                   unsigned long long& count,
-                                   KmerSet& keeper,
-                                   const unsigned long long threshold=0,
-                                   bool break_on_circum=false) const;
-
-
-    unsigned int kmer_degree(HashIntoType kmer_f, HashIntoType kmer_r);
-    unsigned int kmer_degree(const char * kmer_s);
-
-    //
-    void find_high_degree_nodes(const char * sequence,
-                                SeenSet& high_degree_nodes) const;
-
-    unsigned int traverse_linear_path(const Kmer start_kmer,
-                                      SeenSet &adjacencies,
-                                      SeenSet &nodes, Hashtable& bf,
-                                      SeenSet &high_degree_nodes) const;
-
-    //
-    // for debugging/testing purposes only!
-    //
-
-    // check partition map validity.
-    void _validate_pmap()
-    {
-        if (partition) {
-            partition->_validate_pmap();
-        }
-    }
-
->>>>>>> 347430a6
 };
-
+    
 // Hashtable-derived class with BitStorage.
 class Nodetable : public Hashtable {
 public:
