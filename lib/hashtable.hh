/*
This file is part of khmer, https://github.com/dib-lab/khmer/, and is
Copyright (C) 2010-2015, Michigan State University.
Copyright (C) 2015-2016, The Regents of the University of California.

Redistribution and use in source and binary forms, with or without
modification, are permitted provided that the following conditions are
met:

    * Redistributions of source code must retain the above copyright
      notice, this list of conditions and the following disclaimer.

    * Redistributions in binary form must reproduce the above
      copyright notice, this list of conditions and the following
      disclaimer in the documentation and/or other materials provided
      with the distribution.

    * Neither the name of the Michigan State University nor the names
      of its contributors may be used to endorse or promote products
      derived from this software without specific prior written
      permission.

THIS SOFTWARE IS PROVIDED BY THE COPYRIGHT HOLDERS AND CONTRIBUTORS
"AS IS" AND ANY EXPRESS OR IMPLIED WARRANTIES, INCLUDING, BUT NOT
LIMITED TO, THE IMPLIED WARRANTIES OF MERCHANTABILITY AND FITNESS FOR
A PARTICULAR PURPOSE ARE DISCLAIMED. IN NO EVENT SHALL THE COPYRIGHT
HOLDER OR CONTRIBUTORS BE LIABLE FOR ANY DIRECT, INDIRECT, INCIDENTAL,
SPECIAL, EXEMPLARY, OR CONSEQUENTIAL DAMAGES (INCLUDING, BUT NOT
LIMITED TO, PROCUREMENT OF SUBSTITUTE GOODS OR SERVICES; LOSS OF USE,
DATA, OR PROFITS; OR BUSINESS INTERRUPTION) HOWEVER CAUSED AND ON ANY
THEORY OF LIABILITY, WHETHER IN CONTRACT, STRICT LIABILITY, OR TORT
(INCLUDING NEGLIGENCE OR OTHERWISE) ARISING IN ANY WAY OUT OF THE USE
OF THIS SOFTWARE, EVEN IF ADVISED OF THE POSSIBILITY OF SUCH DAMAGE.
LICENSE (END)

Contact: khmer-project@idyll.org
*/
#ifndef HASHTABLE_HH
#define HASHTABLE_HH


#include <stddef.h>
#include <stdint.h>
#include <string.h>
#include <fstream>
#include <iostream>
#include <list>
#include <map>
#include <queue>
#include <queue>
#include <set>
#include <string>
#include <vector>

#include "khmer.hh"
#include "khmer_exception.hh"
#include "kmer_hash.hh"
#include "read_parsers.hh"
#include "traversal.hh"
#include "subset.hh"

namespace khmer
{
class CountingHash;
class Hashtable;

namespace read_parsers
{
struct IParser;
}  // namespace read_parsers
}  // namespace khmer

#define MAX_KEEPER_SIZE int(1e6)

#define next_f(kmer_f, ch) ((((kmer_f) << 2) & bitmask) | (twobit_repr(ch)))
#define next_r(kmer_r, ch) (((kmer_r) >> 2) | (twobit_comp(ch) << rc_left_shift))

#define prev_f(kmer_f, ch) ((kmer_f) >> 2 | twobit_repr(ch) << rc_left_shift)
#define prev_r(kmer_r, ch) ((((kmer_r) << 2) & bitmask) | (twobit_comp(ch)))

#define set_contains(s, e) ((s).find(e) != (s).end())

#define CALLBACK_PERIOD 100000

namespace khmer
{

class Hashtable: public
    KmerFactory  		// Base class implementation of a Bloom ht.
{
    friend class SubsetPartition;
    friend class LabelHash;
    friend class Traverser;

protected:
    unsigned int _tag_density;

    unsigned int    _max_count;
    unsigned int    _max_bigcount;

    //WordLength	    _ksize;
    HashIntoType    bitmask;
    unsigned int    _nbits_sub_1;

    explicit Hashtable( WordLength ksize )
        : KmerFactory( ksize ),
          _max_count( MAX_KCOUNT ),
          _max_bigcount( MAX_BIGCOUNT )
    {
        _tag_density = DEFAULT_TAG_DENSITY;
        if (!(_tag_density % 2 == 0)) {
            throw khmer_exception();
        }
        _init_bitstuff();
        partition = new SubsetPartition(this);
        _all_tags_spin_lock = 0;
    }

    virtual ~Hashtable( )
    {
        delete partition;
    }

    void _init_bitstuff()
    {
        bitmask = 0;
        for (unsigned int i = 0; i < _ksize; i++) {
            bitmask = (bitmask << 2) | 3;
        }
        _nbits_sub_1 = (_ksize*2 - 2);
    }

    void _clear_all_partitions()
    {
        if (partition != NULL) {
            partition->_clear_all_partitions();
        }
    }

    uint32_t _all_tags_spin_lock;

    explicit Hashtable(const Hashtable&);
    Hashtable& operator=(const Hashtable&);

public:
    SubsetPartition * partition;
    SeenSet all_tags;
    SeenSet stop_tags;
    SeenSet repart_small_tags;

    // accessor to get 'k'
    const WordLength ksize() const
    {
        return _ksize;
    }

    virtual void count(const char * kmer) = 0;
    virtual void count(HashIntoType khash) = 0;

    // get the count for the given k-mer.
    virtual const BoundedCounterType get_count(const char * kmer) const = 0;
    virtual const BoundedCounterType get_count(HashIntoType khash) const = 0;

    virtual void save(std::string) = 0;
    virtual void load(std::string) = 0;

    // count every k-mer in the string.
    unsigned int consume_string(const std::string &s);

    // checks each read for non-ACGT characters
    bool check_and_normalize_read(std::string &read) const;

    // check each read for non-ACGT characters, and then consume it.
    unsigned int check_and_process_read(std::string &read,
                                        bool &is_valid);

    // Count every k-mer in a FASTA or FASTQ file.
    // Note: Yes, the name 'consume_fasta' is a bit misleading,
    //	     but the FASTA format is effectively a subset of the FASTQ format
    //	     and the FASTA portion is what we care about in this case.
    void consume_fasta(
        std::string const   &filename,
        unsigned int	    &total_reads,
        unsigned long long  &n_consumed
    );
    // Count every k-mer from a stream of FASTA or FASTQ reads,
    // using the supplied parser.
    void consume_fasta(
        read_parsers:: IParser *	    parser,
        unsigned int	    &total_reads,
        unsigned long long  &n_consumed
    );

    bool median_at_least(const std::string &s,
                         unsigned int cutoff);

    void get_median_count(const std::string &s,
                          BoundedCounterType &median,
                          float &average,
                          float &stddev);

    // number of unique k-mers
    virtual const HashIntoType n_unique_kmers() const = 0;

    // count number of occupied bins
    virtual const HashIntoType n_occupied() const = 0;

    // partitioning stuff
    void _validate_pmap()
    {
        if (partition) {
            partition->_validate_pmap();
        }
    }

    virtual void save_tagset(std::string);
    virtual void load_tagset(std::string, bool clear_tags=true);

    // for debugging/testing purposes only!
    void _set_tag_density(unsigned int d)
    {
        if (!(d % 2 == 0) || !all_tags.empty()) { // must be even and tags must exist
            throw khmer_exception();
        }
        _tag_density = d;
    }

    unsigned int _get_tag_density() const
    {
        return _tag_density;
    }

    void add_tag(HashIntoType tag)
    {
        all_tags.insert(tag);
    }
    void add_stop_tag(HashIntoType tag)
    {
        stop_tags.insert(tag);
    }

    // Partitioning stuff.

    size_t n_tags() const
    {
        return all_tags.size();
    }

    void divide_tags_into_subsets(unsigned int subset_size, SeenSet& divvy);

    void add_kmer_to_tags(HashIntoType kmer)
    {
        all_tags.insert(kmer);
    }

    void clear_tags()
    {
        all_tags.clear();
    }

    // Count every k-mer in a FASTA or FASTQ file.
    // Tag certain ones on the connectivity graph.
    void consume_fasta_and_tag(
        std::string const	  &filename,
        unsigned int	  &total_reads,
        unsigned long long  &n_consumed
    );

    // Count every k-mer from a stream of FASTA or FASTQ reads,
    // using the supplied parser.
    // Tag certain ones on the connectivity graph.
    void consume_fasta_and_tag(
        read_parsers:: IParser *	    parser,
        unsigned int	    &total_reads,
        unsigned long long  &n_consumed
    );

    void consume_sequence_and_tag(const std::string& seq,
                                  unsigned long long& n_consumed,
                                  SeenSet * new_tags = 0);


    void consume_partitioned_fasta(const std::string &filename,
                                   unsigned int &total_reads,
                                   unsigned long long &n_consumed);

    virtual BoundedCounterType test_and_set_bits(const char * kmer) = 0;
    virtual BoundedCounterType test_and_set_bits(HashIntoType khash) = 0;

    virtual std::vector<HashIntoType> get_tablesizes() const = 0;
    virtual const size_t n_tables() const = 0;

    size_t trim_on_stoptags(std::string sequence) const;

    unsigned int traverse_from_kmer(Kmer start,
                                    unsigned int radius,
                                    KmerSet &keeper,
                                    unsigned int max_count = MAX_KEEPER_SIZE)
    const;

    virtual void print_tagset(std::string);
    virtual void print_stop_tags(std::string);
    virtual void save_stop_tags(std::string);
    void load_stop_tags(std::string filename, bool clear_tags=true);

    void extract_unique_paths(std::string seq,
                              unsigned int min_length,
                              float min_unique_f,
                              std::vector<std::string> &results);

    void calc_connected_graph_size(Kmer node,
                                   unsigned long long& count,
                                   KmerSet& keeper,
                                   const unsigned long long threshold=0,
                                   bool break_on_circum=false) const;

    typedef void (*kmer_cb)(const char * k, unsigned int n_reads, void *data);


    unsigned int kmer_degree(HashIntoType kmer_f, HashIntoType kmer_r);
    unsigned int kmer_degree(const char * kmer_s);

    // return all k-mer substrings, on the forward strand.
    void get_kmers(const std::string &s, std::vector<std::string> &kmers)
    const;

    // return hash values for all k-mer substrings
    void get_kmer_hashes(const std::string &s,
                         std::vector<HashIntoType> &kmers) const;

    // return counts of all k-mers in this string.
    void get_kmer_counts(const std::string &s,
                         std::vector<BoundedCounterType> &counts) const;

    //
    void find_high_degree_nodes(const char * sequence,
                                SeenSet& high_degree_nodes) const;
<<<<<<< HEAD
=======

>>>>>>> a3e6cfa6
    unsigned int traverse_linear_path(const Kmer start_kmer,
                                      SeenSet &adjacencies,
                                      SeenSet &nodes, Hashtable& bf,
                                      SeenSet &high_degree_nodes) const;
<<<<<<< HEAD
=======

    std::string assemble_linear_path(const Kmer seed_kmer,
                                     const Hashtable * stop_bf=0) const;
    std::string _assemble_right(const char * start_kmer,
                                const Hashtable * stop_bf=0) const;
>>>>>>> a3e6cfa6
};
}



#define ACQUIRE_ALL_TAGS_SPIN_LOCK \
  while (!__sync_bool_compare_and_swap( &_all_tags_spin_lock, 0, 1 ));

#define RELEASE_ALL_TAGS_SPIN_LOCK \
  __sync_bool_compare_and_swap( &_all_tags_spin_lock, 1, 0 );

#endif // HASHTABLE_HH<|MERGE_RESOLUTION|>--- conflicted
+++ resolved
@@ -335,22 +335,16 @@
     //
     void find_high_degree_nodes(const char * sequence,
                                 SeenSet& high_degree_nodes) const;
-<<<<<<< HEAD
-=======
-
->>>>>>> a3e6cfa6
+
     unsigned int traverse_linear_path(const Kmer start_kmer,
                                       SeenSet &adjacencies,
                                       SeenSet &nodes, Hashtable& bf,
                                       SeenSet &high_degree_nodes) const;
-<<<<<<< HEAD
-=======
 
     std::string assemble_linear_path(const Kmer seed_kmer,
                                      const Hashtable * stop_bf=0) const;
     std::string _assemble_right(const char * start_kmer,
                                 const Hashtable * stop_bf=0) const;
->>>>>>> a3e6cfa6
 };
 }
 
