/*
This file is part of khmer, https://github.com/dib-lab/khmer/, and is
Copyright (C) 2010-2015, Michigan State University.
Copyright (C) 2015, The Regents of the University of California.

Redistribution and use in source and binary forms, with or without
modification, are permitted provided that the following conditions are
met:

    * Redistributions of source code must retain the above copyright
      notice, this list of conditions and the following disclaimer.

    * Redistributions in binary form must reproduce the above
      copyright notice, this list of conditions and the following
      disclaimer in the documentation and/or other materials provided
      with the distribution.

    * Neither the name of the Michigan State University nor the names
      of its contributors may be used to endorse or promote products
      derived from this software without specific prior written
      permission.

THIS SOFTWARE IS PROVIDED BY THE COPYRIGHT HOLDERS AND CONTRIBUTORS
"AS IS" AND ANY EXPRESS OR IMPLIED WARRANTIES, INCLUDING, BUT NOT
LIMITED TO, THE IMPLIED WARRANTIES OF MERCHANTABILITY AND FITNESS FOR
A PARTICULAR PURPOSE ARE DISCLAIMED. IN NO EVENT SHALL THE COPYRIGHT
HOLDER OR CONTRIBUTORS BE LIABLE FOR ANY DIRECT, INDIRECT, INCIDENTAL,
SPECIAL, EXEMPLARY, OR CONSEQUENTIAL DAMAGES (INCLUDING, BUT NOT
LIMITED TO, PROCUREMENT OF SUBSTITUTE GOODS OR SERVICES; LOSS OF USE,
DATA, OR PROFITS; OR BUSINESS INTERRUPTION) HOWEVER CAUSED AND ON ANY
THEORY OF LIABILITY, WHETHER IN CONTRACT, STRICT LIABILITY, OR TORT
(INCLUDING NEGLIGENCE OR OTHERWISE) ARISING IN ANY WAY OUT OF THE USE
OF THIS SOFTWARE, EVEN IF ADVISED OF THE POSSIBILITY OF SUCH DAMAGE.
LICENSE (END)

Contact: khmer-project@idyll.org
*/
#include <assert.h>
#include <errno.h>
#include <string.h>
#include <iostream>
#include <sstream> // IWYU pragma: keep
#include <map>
#include <set>
#include <utility>

#include "counting.hh"
#include "hashtable.hh"
#include "khmer_exception.hh"
#include "kmer_hash.hh"
#include "read_parsers.hh"
#include "subset.hh"

#define IO_BUF_SIZE 250*1000*1000
#define BIG_TRAVERSALS_ARE 200

// #define VALIDATE_PARTITIONS

using namespace khmer;
using namespace khmer:: read_parsers;
using namespace std;

#if 0

static void print_partition_set(PartitionSet& p)
{
    cout << "\tpartition set: ";
    for (PartitionSet::iterator pi = p.begin(); pi != p.end(); pi++) {
        cout << *pi << ", ";
    }
    cout << "\n";
}

static void print_tag_set(SeenSet& p)
{
    cout << "\ttag set: ";
    for (SeenSet::iterator si = p.begin(); si != p.end(); si++) {
        cout << *si << ", ";
    }
    cout << "\n";
}

#endif //0

SubsetPartition::SubsetPartition(Hashtable * ht) :
    next_partition_id(2), _ht(ht)
{
}

void SubsetPartition::count_partitions(
    size_t& n_partitions,
    size_t& n_unassigned)
{
    n_partitions = 0;
    n_unassigned = 0;

    PartitionSet partitions;

    //
    // go through all the tagged kmers and count partitions/orphan.
    //

    for (SeenSet::iterator ti = _ht->all_tags.begin();
            ti != _ht->all_tags.end(); ++ti) {
        PartitionID * partition_p = partition_map[*ti];
        if (partition_p) {
            partitions.insert(*partition_p);
        } else {
            n_unassigned++;
        }
    }
    n_partitions = partitions.size();
}


size_t SubsetPartition::output_partitioned_file(
    const std::string	&infilename,
    const std::string	&outputfile,
    bool		output_unassigned,
    CallbackFn		callback,
    void *		callback_data)
{
    IParser* parser = IParser::get_parser(infilename);
    ofstream outfile(outputfile.c_str());

    unsigned int total_reads = 0;
    unsigned int reads_kept = 0;
    size_t n_singletons = 0;

    PartitionSet partitions;

    Read read;
    string seq;

    HashIntoType kmer = 0;

    const unsigned int ksize = _ht->ksize();

    //
    // go through all the reads, and take those with assigned partitions
    // and output them.
    //

    while(!parser->is_complete()) {
        try {
            read = parser->get_next_read();
        } catch (NoMoreReadsAvailable &exc) {
            break;
        }

        seq = read.sequence;

        if (_ht->check_and_normalize_read(seq)) {
            const char * kmer_s = seq.c_str();

            bool found_tag = false;
            for (unsigned int i = 0; i < seq.length() - ksize + 1; i++) {
                kmer = _hash(kmer_s + i, ksize);

                // is this a known tag?
                if (set_contains(partition_map, kmer)) {
                    found_tag = true;
                    break;
                }
            }

            // all sequences should have at least one tag in them.
            // assert(found_tag);  @CTB currently breaks tests.  give fn flag
            // to disable.

            PartitionID partition_id = 0;
            if (found_tag) {
                PartitionID * partition_p = partition_map[kmer];
                if (partition_p == NULL ) {
                    partition_id = 0;
                    n_singletons++;
                } else {
                    partition_id = *partition_p;
                    partitions.insert(partition_id);
                }
            }

            if (partition_id > 0 || output_unassigned) {
                if (read.quality.length()) { // FASTQ
                    outfile << "@" << read.name << "\t" << partition_id
                            << "\n";
                    outfile << seq << "\n+\n";
                    outfile << read.quality << "\n";
                } else {		// FASTA
                    outfile << ">" << read.name << "\t" << partition_id;
                    outfile << "\n" << seq << "\n";
                }
            }

            total_reads++;

            // run callback, if specified
            if (total_reads % CALLBACK_PERIOD == 0 && callback) {
                try {
                    callback("output_partitions", callback_data,
                             total_reads, reads_kept);
                } catch (...) {
                    delete parser;
                    parser = NULL;
                    outfile.close();
                    throw;
                }
            }
        }
    }

    delete parser;
    parser = NULL;

    return partitions.size() + n_singletons;
}

// find_all_tags: the core of the partitioning code.  finds all tagged k-mers
//    connected to kmer_f/kmer_r in the graph.
<<<<<<< HEAD

void SubsetPartition::find_all_tags(
    Kmer start_kmer,
    SeenSet&		tagged_kmers,
    const SeenSet&	all_tags,
    bool		break_on_stop_tags,
    bool		stop_big_traversals)
{

    bool first = true;
    KmerQueue node_q;
    std::queue<unsigned int> breadth_q;

    unsigned int cur_breadth = 0;
    const unsigned int max_breadth = (2 * _ht->_tag_density) + 1;

    unsigned int total = 0;
    unsigned int nfound = 0;

    Traverser traverser(_ht);
    KmerSet keeper;		// keep track of traversed kmers

    auto filter = [&] (Kmer& n) -> bool {
        return !set_contains(keeper, n);
    };

    node_q.push(start_kmer);
    breadth_q.push(0);

    while(!node_q.empty()) {

        if (stop_big_traversals && keeper.size() > BIG_TRAVERSALS_ARE) {
            tagged_kmers.clear();
            break;
        }

        Kmer node = node_q.front();
        node_q.pop();

        unsigned int breadth = breadth_q.front();
        breadth_q.pop();

        if (set_contains(keeper, node)) {
            continue;
        }

        if (break_on_stop_tags && set_contains(_ht->stop_tags, node)) {
            continue;
        }

        // keep track of seen kmers
        keeper.insert(node);
        total++;

        // Is this a kmer-to-tag, and have we put this tag in a partition
        // already? Search no further in this direction.  (This is where we
        // connect partitions.)
        if (!first && set_contains(all_tags, node)) {
            tagged_kmers.insert(node);
            continue;
        }

        if (!(breadth >= cur_breadth)) { // keep track of watermark, for
            // debugging
            throw khmer_exception("Desynchonization between traversal "
                                  "and breadth tracking. Did you forget "
                                  "to pop the node or breadth queue?");
        }
        if (breadth > cur_breadth) {
            cur_breadth = breadth;
        }

        if (breadth >= max_breadth) {
            continue;    // truncate search @CTB exit?
        }

        nfound = traverser.traverse_right(node, node_q, filter);
        for (unsigned int i = 0; i<nfound; ++i) {
            breadth_q.push(breadth + 1);
        }

        nfound = traverser.traverse_left(node, node_q, filter);
        for (unsigned int i = 0; i<nfound; ++i) {
            breadth_q.push(breadth + 1);
        }


        first = false;
    }
}

// build_neighborhood_minhash: traverses out to all tagged k-mers
//    connected to kmer_f/kmer_r in the graph, adding them to a minhash
//    in the process.
=======
>>>>>>> e8919f8f

void SubsetPartition::build_neighborhood_minhash(
    Kmer start_kmer,
    SeenSet&		tagged_kmers,
    HashIntoType& the_hash,
    long int mh_prime,
    const SeenSet&	all_tags,
    bool		break_on_stop_tags,
    bool		stop_big_traversals)
{

    bool first = true;
    KmerQueue node_q;
    std::queue<unsigned int> breadth_q;

    unsigned int cur_breadth = 0;
    const unsigned int max_breadth = (2 * _ht->_tag_density) + 1;

    unsigned int total = 0;
    unsigned int nfound = 0;

    Traverser traverser(_ht);
    KmerSet keeper;		// keep track of traversed kmers

    auto filter = [&] (Kmer& n) -> bool {
        return !set_contains(keeper, n);
    };

    node_q.push(start_kmer);
    breadth_q.push(0);

    while(!node_q.empty()) {

        if (stop_big_traversals && keeper.size() > BIG_TRAVERSALS_ARE) {
            tagged_kmers.clear();
            break;
        }

        Kmer node = node_q.front();
        node_q.pop();

        unsigned int breadth = breadth_q.front();
        breadth_q.pop();

        if (set_contains(keeper, node)) {
            continue;
        }

        if (break_on_stop_tags && set_contains(_ht->stop_tags, node)) {
            continue;
        }

        // keep track of seen kmers
        keeper.insert(node);

        HashIntoType f = _hash_murmur32(_revhash(node.kmer_f, _ht->ksize()))
            % mh_prime;
        HashIntoType r = _hash_murmur32(_revhash(node.kmer_r, _ht->ksize()))
            % mh_prime;

        if (f < the_hash) { the_hash = f; }
        if (r < the_hash) { the_hash = r; }
        total++;

        // Is this a kmer-to-tag, and have we put this tag in a partition
        // already? Search no further in this direction.  (This is where we
        // connect partitions.)
        if (!first && set_contains(all_tags, node)) {
            tagged_kmers.insert(node);
            continue;
        }

        if (!(breadth >= cur_breadth)) { // keep track of watermark, for
            // debugging
            throw khmer_exception("Desynchonization between traversal "
                                  "and breadth tracking. Did you forget "
                                  "to pop the node or breadth queue?");
        }
        if (breadth > cur_breadth) {
            cur_breadth = breadth;
        }

        if (breadth >= max_breadth) {
            continue;    // truncate search @CTB exit?
        }

        nfound = traverser.traverse_right(node, node_q, filter);
        for (unsigned int i = 0; i<nfound; ++i) {
            breadth_q.push(breadth + 1);
        }

        nfound = traverser.traverse_left(node, node_q, filter);
        for (unsigned int i = 0; i<nfound; ++i) {
            breadth_q.push(breadth + 1);
        }


        first = false;
    }
}

// Perform a breadth-first search starting from the k-mers in the given
// sequence.

unsigned int SubsetPartition::sweep_for_tags(
    const std::string&	seq,
    SeenSet&		tagged_kmers,
    const SeenSet&	all_tags,
    unsigned int	range,
    bool		break_on_stop_tags,
    bool		stop_big_traversals)
{

    Traverser traverser(_ht);
    KmerSet traversed_nodes;
    KmerQueue node_q;
    std::queue<unsigned int> breadth_q;

    unsigned int max_breadth = range;
    unsigned int total = 0;
    unsigned int nfound = 0;

    auto filter = [&] (Kmer& n) -> bool {
        return !set_contains(traversed_nodes, n);
    };

    // Queue up all the sequence's k-mers at breadth zero
    // We are searching around the perimeter of the known k-mers
    KmerIterator kmers(seq.c_str(), _ht->ksize());
    while (!kmers.done()) {
        Kmer node = kmers.next();
        traversed_nodes.insert(node);

        node_q.push(node);
        breadth_q.push(0);
    }

    size_t seq_length = node_q.size() / 2;
    size_t BIG_PERIMETER_TRAVERSALS = BIG_TRAVERSALS_ARE * seq_length;

    while(!node_q.empty()) {
        // change this to a better hueristic
        if (stop_big_traversals && traversed_nodes.size() >
                BIG_PERIMETER_TRAVERSALS) {
            tagged_kmers.clear();
            break;
        }

        Kmer node = node_q.front();
        node_q.pop();

        unsigned int breadth = breadth_q.front();
        breadth_q.pop();

        // Do we want to traverse through this k-mer?  If not, skip.
        if (break_on_stop_tags && set_contains(_ht->stop_tags, node)) {
            continue;
        }

        traversed_nodes.insert(node);
        total++;

        if (set_contains(all_tags, node)) {
            tagged_kmers.insert(node);
            // if we find a tag, finish the remaining queued nodes,
            // but don't queue up any more
            // max_breadth = breadth;
            continue;
        }

        if (breadth == max_breadth) {
            continue;
        }

        // finish up nodes on the current level, but if we go beyond, end it
        // immediately; this keeps from having to look at nodes which have
        // already been queued once we lower the limit after finding a tag
        else if (breadth > max_breadth) {
            return total;
        }

        nfound = traverser.traverse_right(node, node_q, filter);
        for (unsigned int i = 0; i<nfound; ++i) {
            breadth_q.push(breadth + 1);
        }

        nfound = traverser.traverse_left(node, node_q, filter);
        for (unsigned int i = 0; i<nfound; ++i) {
            breadth_q.push(breadth + 1);
        }
    }

    return total;
}

// find_all_tags_truncate_on_abundance: experimental code for streaming
// partitioning.

void SubsetPartition::find_all_tags_truncate_on_abundance(
    Kmer start_kmer,
    SeenSet&		tagged_kmers,
    const SeenSet&	all_tags,
    BoundedCounterType	min_count,
    BoundedCounterType	max_count,
    bool		break_on_stop_tags,
    bool		stop_big_traversals)
{

    bool first = true;
    KmerQueue node_q;
    std::queue<unsigned int> breadth_q;

    unsigned int cur_breadth = 0;
    const unsigned int max_breadth = (2 * _ht->_tag_density) + 1;

    unsigned int total = 0;
    unsigned int nfound = 0;

    Traverser traverser(_ht);
    KmerSet keeper;		// keep track of traversed kmers

    auto filter = [&] (Kmer& n) -> bool {
        return !set_contains(keeper, n);
    };

    node_q.push(start_kmer);
    breadth_q.push(0);

    while(!node_q.empty()) {
        if (stop_big_traversals && keeper.size() > BIG_TRAVERSALS_ARE) {
            tagged_kmers.clear();
            break;
        }

        Kmer node = node_q.front();
        node_q.pop();

        unsigned int breadth = breadth_q.front();
        breadth_q.pop();

        // Have we already seen this k-mer?  If so, skip.
        // NOTE: redundant, move this to before while loop
        if (set_contains(keeper, node)) {
            continue;
        }

        // Do we want to traverse through this k-mer?  If not, skip.
        if (break_on_stop_tags && set_contains(_ht->stop_tags, node)) {
            // @CTB optimize by inserting into keeper set?
            continue;
        }

        BoundedCounterType count = _ht->get_count(node);
        if (count < min_count || count > max_count) {
            continue;
        }

        // keep track of seen kmers
        keeper.insert(node);
        total++;

        // Is this a kmer-to-tag, and have we put this tag in a partition
        // already? Search no further in this direction.  (This is where we
        // connect partitions.)
        if (!first && set_contains(all_tags, node)) {
            tagged_kmers.insert(node);
            continue;
        }

        // @cswelcher Do these lines actually do anything?
        if (!(breadth >= cur_breadth)) { // keep track of watermark, for
            // debugging.
            throw khmer_exception("Desynchonization between traversal "
                                  "and breadth tracking. Did you forget "
                                  "to pop the node or breadth queue?");
        }
        if (breadth > cur_breadth) {
            cur_breadth = breadth;
        }

        if (breadth >= max_breadth) {
            continue;    // truncate search @CTB exit?
        }

        nfound = traverser.traverse_right(node, node_q, filter);
        for (unsigned int i = 0; i<nfound; ++i) {
            breadth_q.push(breadth + 1);
        }

        nfound = traverser.traverse_left(node, node_q, filter);
        for (unsigned int i = 0; i<nfound; ++i) {
            breadth_q.push(breadth + 1);
        }

        first = false;
    }
}

// do_partition: Main partitioning code, to find components in large graphs.

void SubsetPartition::do_partition(
    HashIntoType	first_kmer,
    HashIntoType	last_kmer,
    bool		break_on_stop_tags,
    bool		stop_big_traversals,
    CallbackFn		callback,
    void *		callback_data)
{
    unsigned int total_reads = 0;

    SeenSet tagged_kmers;
    SeenSet::const_iterator si, end;

    if (first_kmer) {
        si = _ht->all_tags.find(first_kmer);
    } else {
        si = _ht->all_tags.begin();
    }
    if (last_kmer) {
        end = _ht->all_tags.find(last_kmer);
    } else {
        end = _ht->all_tags.end();
    }

    for (; si != end; ++si) {
        total_reads++;

        Kmer kmer = _ht->build_kmer(*si);

        // find all tagged kmers within range.
        tagged_kmers.clear();
        find_all_tags(kmer, tagged_kmers, _ht->all_tags,
                      break_on_stop_tags, stop_big_traversals);

        // assign the partition ID
        assign_partition_id(kmer, tagged_kmers);

        // run callback, if specified
        if (total_reads % CALLBACK_PERIOD == 0 && callback) {
            cout << "...subset-part " << first_kmer << "-" << last_kmer << ": "
                 << total_reads << " <- " << next_partition_id << "\n";
#if 0 // @CTB
            try {
                callback("do_subset_partition/read", callback_data, total_reads,
                         next_partition_id);
            } catch (...) {
                delete parser;
                throw;
            }
#endif // 0
        }
    }
}

// do_partition with abundance: Experimental code to do streaming partitioning.

void SubsetPartition::do_partition_with_abundance(
    HashIntoType	first_kmer,
    HashIntoType	last_kmer,
    BoundedCounterType	min_count,
    BoundedCounterType	max_count,
    bool		break_on_stop_tags,
    bool		stop_big_traversals,
    CallbackFn		callback,
    void *		callback_data)
{
    unsigned int total_reads = 0;

    SeenSet tagged_kmers;
    SeenSet::const_iterator si, end;

    if (first_kmer) {
        si = _ht->all_tags.find(first_kmer);
    } else {
        si = _ht->all_tags.begin();
    }
    if (last_kmer) {
        end = _ht->all_tags.find(last_kmer);
    } else {
        end = _ht->all_tags.end();
    }

    for (; si != end; ++si) {
        total_reads++;

        Kmer kmer = _ht->build_kmer(*si);

        // find all tagged kmers within range.
        tagged_kmers.clear();
        find_all_tags_truncate_on_abundance(kmer, tagged_kmers,
                                            _ht->all_tags, min_count,
                                            max_count, break_on_stop_tags,
                                            stop_big_traversals);

        // assign the partition ID
        assign_partition_id(kmer, tagged_kmers);

        // run callback, if specified
        if (total_reads % CALLBACK_PERIOD == 0 && callback) {
            cout << "...subset-part " << first_kmer << "-" << last_kmer << ": "
                 << total_reads << " <- " << next_partition_id << "\n";
#if 0 // @CTB
            try {
                callback("do_subset_partition/read", callback_data, total_reads,
                         next_partition_id);
            } catch (...) {
                delete parser;
                throw;
            }
#endif // 0
        }
    }
}


//

void SubsetPartition::set_partition_id(
    std::string kmer_s,
    PartitionID p)
{
    HashIntoType kmer;
    if (!(kmer_s.length() >= _ht->ksize())) {
        throw khmer_exception();
    }
    kmer = _hash(kmer_s.c_str(), _ht->ksize());

    set_partition_id(kmer, p);
}

void SubsetPartition::set_partition_id(
    HashIntoType	kmer,
    PartitionID		p)
{
    PartitionPtrSet * s = reverse_pmap[p];
    PartitionID * pp = NULL;
    if (s == NULL) {
        s = new PartitionPtrSet();
        pp = new unsigned int(p);
        s->insert(pp);
        reverse_pmap[p] = s;
    } else {
        pp = *(s->begin());
    }
    partition_map[kmer] = pp;

    if (next_partition_id <= p) {
        next_partition_id = p + 1;
    }
}

PartitionID SubsetPartition::assign_partition_id(
    HashIntoType	kmer,
    SeenSet&		tagged_kmers)

{
    PartitionID return_val = 0;

    // did we find a tagged kmer?
    if (!tagged_kmers.empty()) {
        PartitionID * pp = _join_partitions_by_tags(tagged_kmers, kmer);
        return_val = *pp;
    } else {
        partition_map.erase(kmer);
        return_val = 0;
    }

    return return_val;
}

// _join_partitions_by_tags combines the tags in 'tagged_kmers' into a single
// partition, creating or reassigning partitions as necessary.  Low level
// function!

PartitionID * SubsetPartition::_join_partitions_by_tags(
    const SeenSet&	tagged_kmers,
    const HashIntoType	kmer)
{
    SeenSet::const_iterator it = tagged_kmers.begin();
    unsigned int * this_partition_p = NULL;

    // find first assigned partition ID in tagged set
    while (it != tagged_kmers.end()) {
        this_partition_p = partition_map[*it];
        if (this_partition_p != NULL) {
            break;
        }
        ++it;
    }

    // no partition ID? allocate new!
    if (this_partition_p == NULL) {
        this_partition_p = new PartitionID(next_partition_id);
        next_partition_id++;

        PartitionPtrSet * s = new PartitionPtrSet();
        s->insert(this_partition_p);
        reverse_pmap[*this_partition_p] = s;
    }

    // reassign all partitions individually.
    it = tagged_kmers.begin();
    for (; it != tagged_kmers.end(); ++it) {
        PartitionMap::iterator pi = partition_map.find(*it);

        if (pi == partition_map.end()) { // no entry? insert.
            partition_map[*it] = this_partition_p;
        } else {
            PartitionID * pp_id = pi->second;

            if (pp_id == NULL) {	// entry is null? set;
                pi->second = this_partition_p;
            } else if (*pp_id != *this_partition_p) {
                // != entry? join partitions.
                _merge_two_partitions(this_partition_p, pp_id);
            }
        }
    }

    partition_map[kmer] = this_partition_p;

    return this_partition_p;
}

// _merge_two_partitions merges the 'merge_pp' partition into the
// 'the_pp' partition.  It does this by joining the reverse pointer
// map structures for two partitions and resetting each partition
// pointer individually.

PartitionID * SubsetPartition::_merge_two_partitions(
    PartitionID *the_pp,
    PartitionID *merge_pp)
{
    PartitionPtrSet * s = reverse_pmap[*the_pp];
    PartitionPtrSet * t = reverse_pmap[*merge_pp];

    // Choose the smaller of two sets to loop over.
    if (s->size() < t->size()) {
        PartitionPtrSet * tmp = s;
        s = t;
        t = tmp;
        PartitionID * tmp2 = the_pp;
        the_pp = merge_pp;
        merge_pp = tmp2;
    }

    // Get rid of the reverse pointer for the old partition.
    reverse_pmap.erase(*merge_pp);

    // Merge all of the elements in the to-be-replaced PartitionPtrSet
    // into the merged partition.
    for (PartitionPtrSet::iterator pi = t->begin(); pi != t->end(); ++pi) {
        PartitionID * iter_pp;
        iter_pp = *pi;

        *iter_pp = *the_pp;	// reset the partition ID to the new one.
        s->insert(iter_pp);
    }
    delete t;

    return the_pp;
}

PartitionID SubsetPartition::join_partitions(
    PartitionID orig,
    PartitionID join)
{
    if (orig == join) {
        return orig;
    }
    if (orig == 0 || join == 0) {
        return 0;
    }

    if (reverse_pmap.find(orig) == reverse_pmap.end() ||
            reverse_pmap.find(join) == reverse_pmap.end() ||
            reverse_pmap[orig] == NULL ||
            reverse_pmap[join] == NULL) {
        return 0;
    }

    PartitionID * orig_pp = *(reverse_pmap[orig]->begin());
    PartitionID * join_pp = *(reverse_pmap[join]->begin());

    _merge_two_partitions(orig_pp, join_pp);

    return orig;
}

PartitionID SubsetPartition::get_partition_id(std::string kmer_s)
{
    HashIntoType kmer;
    if (!(kmer_s.length() >= _ht->ksize())) {
        throw khmer_exception();
    }
    kmer = _hash(kmer_s.c_str(), _ht->ksize());

    return get_partition_id(kmer);
}

PartitionID SubsetPartition::get_partition_id(HashIntoType kmer)
{
    if (partition_map.find(kmer) != partition_map.end()) {
        PartitionID * pp = partition_map[kmer];
        if (pp == NULL) {
            return 0;
        }
        return *pp;
    }
    return 0;
}

void SubsetPartition::merge(SubsetPartition * other)
{
    if (this == other) {
        return;
    }

    PartitionPtrMap other_to_this;

    PartitionMap::const_iterator pi = other->partition_map.begin();
    for (; pi != other->partition_map.end(); ++pi) {
        if (pi->second) {
            _merge_other(pi->first, *(pi->second), other_to_this);
        }
    }
}

// Merge PartitionIDs from another SubsetPartition, based on overlapping
// tags.  Utility function for merge() and merge_from_disk().

void SubsetPartition::_merge_other(
    HashIntoType	tag,
    PartitionID		other_partition,
    PartitionPtrMap&	diskp_to_pp)
{
    if (set_contains(_ht->stop_tags, tag)) { // don't merge if it's a stop_tag
        return;
    }

    // OK.  Does our current partitionmap have this?
    PartitionID * pp_0;
    pp_0 = partition_map[tag];

    if (pp_0 == NULL) {	// No!  OK, map to new 'un.
        PartitionID * existing_pp_0 = diskp_to_pp[other_partition];

        if (existing_pp_0) {	// already seen this other_partition
            partition_map[tag] = existing_pp_0;
        } else {		// new other_partition! create a new partition.
            pp_0 = get_new_partition();

            PartitionPtrSet * pp_set = new PartitionPtrSet();
            pp_set->insert(pp_0);
            reverse_pmap[*pp_0] = pp_set;
            partition_map[tag] = pp_0;

            diskp_to_pp[other_partition] = pp_0;
        }
    } else {			// yes, we've seen this tag before...
        PartitionID * existing_pp_0 = diskp_to_pp[other_partition];

        if (existing_pp_0) {	// mapping exists.  copacetic?
            if (*pp_0 == *existing_pp_0) {
                ;			// yep! nothing to do, yay!
            } else {
                // remapping must be done... we need to merge!
                // the two partitions to merge are *pp_0 and *existing_pp_0.
                // we also need to reset existing_pp_0 in diskp_to_pp to pp_0.

                pp_0 = _merge_two_partitions(pp_0, existing_pp_0);
                diskp_to_pp[other_partition] = pp_0;
            }
        } else {
            // no, does not exist in our mapping yet.  but that's ok,
            // we can fix that.
            diskp_to_pp[other_partition] = pp_0;
        }
    }
}

// Merge an on-disk SubsetPartition into this one.

void SubsetPartition::merge_from_disk(string other_filename)
{
    ifstream infile;
    unsigned long long expected_pmap_size;

    // configure ifstream to raise exceptions for everything.
    infile.exceptions(std::ifstream::failbit | std::ifstream::badbit);

    try {
        infile.open(other_filename.c_str(), ios::binary);
    }  catch (std::ifstream::failure &e) {
        std::string err;
        if (!infile.is_open()) {
            err = "Cannot open subset pmap file: " + other_filename;
        } else {
            err = "Unknown error in opening file: " + other_filename;
        }
        throw khmer_file_exception(err);
    }

    try {
        unsigned int save_ksize = 0;
        char signature[4];
        unsigned char version, ht_type;

        infile.read(signature, 4);
        infile.read((char *) &version, 1);
        infile.read((char *) &ht_type, 1);
        if (!(std::string(signature, 4) == SAVED_SIGNATURE)) {
            std::ostringstream err;
            err << "Incorrect file signature 0x";
            for(size_t i=0; i < 4; ++i) {
                err << std::hex << (int) signature[i];
            }
            err << " while reading subset pmap from " << other_filename
                << " Should be: " << SAVED_SIGNATURE;
            throw khmer_file_exception(err.str());
        } else if (!(version == SAVED_FORMAT_VERSION)) {
            std::ostringstream err;
            err << "Incorrect file format version " << (int) version
                << " while reading subset pmap from " << other_filename;
            throw khmer_file_exception(err.str());
        } else if (!(ht_type == SAVED_SUBSET)) {
            std::ostringstream err;
            err << "Incorrect file format type " << (int) ht_type
                << " while reading subset pmap from " << other_filename;
            throw khmer_file_exception(err.str());
        }

        infile.read((char *) &save_ksize, sizeof(save_ksize));
        if (!(save_ksize == _ht->ksize())) {
            std::ostringstream err;
            err << "Incorrect k-mer size " << save_ksize
                << " while reading subset pmap from " << other_filename;
            throw khmer_file_exception(err.str());
        }

        infile.read((char *) &expected_pmap_size, sizeof(expected_pmap_size));
    } catch (std::ifstream::failure &e) {
        std::string err;
        err = "Unknown error reading header info from: " + other_filename;
        throw khmer_file_exception(err);
    }

    char * buf = new char[IO_BUF_SIZE];

    unsigned int loaded = 0;
    long remainder;


    PartitionPtrMap diskp_to_pp;

    HashIntoType * kmer_p = NULL;
    PartitionID * diskp = NULL;

    //
    // Run through the entire partitionmap file, figuring out what partition
    // IDs are present.
    //

    remainder = 0;
    unsigned int iteration = 0;
    while (!infile.eof()) {
        unsigned int i;

        try {
            infile.read(buf + remainder, IO_BUF_SIZE - remainder);
        } catch (std::ifstream::failure &e) {

            // We may get an exception here if we fail to read all the
            // expected bytes due to EOF -- only pass it up if we read
            // _nothing_.  Note that the while loop exits on EOF.

            if (infile.gcount() == 0) {
                delete[] buf;
                std::string err;
                err = "Unknown error reading data from: " + other_filename;
                throw khmer_file_exception(err);
            }
        }

        long n_bytes = infile.gcount() + remainder;
        remainder = n_bytes % (sizeof(PartitionID) + sizeof(HashIntoType));
        n_bytes -= remainder;

        iteration++;

        for (i = 0; i < n_bytes;) {
            kmer_p = (HashIntoType *) (buf + i);
            i += sizeof(HashIntoType);
            diskp = (PartitionID *) (buf + i);
            i += sizeof(PartitionID);

            assert((*diskp != 0)); // sanity check!

            _merge_other(*kmer_p, *diskp, diskp_to_pp);

            loaded++;
        }
        assert(i == n_bytes);
        memcpy(buf, buf + n_bytes, remainder);
    }
    delete[] buf;

    if (loaded != expected_pmap_size) {
        throw khmer_file_exception("error loading partitionmap - "
                                   "invalid # of items");
    }
}

// Save a partition map to disk.

void SubsetPartition::save_partitionmap(string pmap_filename)
{
    ofstream outfile(pmap_filename.c_str(), ios::binary);

    unsigned char version = SAVED_FORMAT_VERSION;
    outfile.write(SAVED_SIGNATURE, 4);
    outfile.write((const char *) &version, 1);

    unsigned char ht_type = SAVED_SUBSET;
    outfile.write((const char *) &ht_type, 1);

    unsigned int save_ksize = _ht->ksize();
    outfile.write((const char *) &save_ksize, sizeof(save_ksize));

    unsigned long long pmap_size = partition_map.size();
    outfile.write((const char *) &pmap_size, sizeof(pmap_size));

    ///

    char * buf = NULL;
    buf = new char[IO_BUF_SIZE];
    unsigned int n_bytes = 0;

    // For each tag in the partition map, save the tag and the associated
    // partition ID.

    PartitionMap::const_iterator pi = partition_map.begin();
    for (; pi != partition_map.end(); ++pi) {
        HashIntoType kmer = pi->first;
        if (pi->second != NULL) {	// if a partition ID has been
            /// assigned... save.
            PartitionID p_id = *(pi->second);

            // each record consists of one tag followed by one PartitionID.
            HashIntoType * kmer_p = (HashIntoType *) (buf + n_bytes);
            *kmer_p = kmer;
            n_bytes += sizeof(HashIntoType);

            PartitionID * pp = (PartitionID *) (buf + n_bytes);
            *pp = p_id;
            n_bytes += sizeof(PartitionID);

            // flush to disk
            if (n_bytes >= IO_BUF_SIZE - sizeof(HashIntoType) -
                    sizeof(PartitionID)) {
                outfile.write(buf, n_bytes);
                n_bytes = 0;
            }
        }
    }
    // save remainder.
    if (n_bytes) {
        outfile.write(buf, n_bytes);
    }
    if (outfile.fail()) {
        delete[] buf;
        throw khmer_file_exception(strerror(errno));
    }
    outfile.close();

    delete[] buf;
}

// Load a partition map from disk.

void SubsetPartition::load_partitionmap(string infilename)
{
    // @CTB make sure this is an empty partition...?
    merge_from_disk(infilename);
}


void SubsetPartition::_validate_pmap()
{
    for (PartitionMap::const_iterator pi = partition_map.begin();
            pi != partition_map.end(); ++pi) {
        //HashIntoType kmer = (*pi).first;
        PartitionID * pp_id = (*pi).second;

        if (pp_id != NULL) {
            if (!(*pp_id >= 1) || !(*pp_id < next_partition_id)) {
                throw khmer_exception();
            }
        }
    }

    for (ReversePartitionMap::const_iterator ri = reverse_pmap.begin();
            ri != reverse_pmap.end(); ++ri) {
        PartitionID p = (*ri).first;
        PartitionPtrSet *s = (*ri).second;

        if (!(s != NULL)) {
            throw khmer_exception();
        }

        for (PartitionPtrSet::const_iterator si = s->begin(); si != s->end();
                ++si) {
            PartitionID * pp;
            pp = *si;

            if (!(p == *pp)) {
                throw khmer_exception();
            }
        }
    }
}

// Get rid of all partitions & partition information.

void SubsetPartition::_clear_all_partitions()
{
    for (ReversePartitionMap::iterator ri = reverse_pmap.begin();
            ri != reverse_pmap.end(); ++ri) {
        PartitionPtrSet * s = (*ri).second;

        for (PartitionPtrSet::iterator pi = s->begin(); pi != s->end(); ++pi) {
            PartitionID * pp = (*pi);
            delete pp;
        }
        delete s;
    }
    partition_map.clear();
    next_partition_id = 1;
}


void SubsetPartition::partition_size_distribution(
    PartitionCountDistribution	&d,
    unsigned int		&n_unassigned)
const
{
    PartitionCountMap cm;

    partition_sizes(cm, n_unassigned);

    for (PartitionCountMap::iterator cmi = cm.begin(); cmi != cm.end();
            ++cmi) {
        d[cmi->second]++;
    }
}

void SubsetPartition::partition_sizes(
    PartitionCountMap	&cm,
    unsigned int	&n_unassigned)
const
{
    n_unassigned = 0;

    // @CTB: should this be all_tags? See count_partitions.
    for (PartitionMap::const_iterator pi = partition_map.begin();
            pi != partition_map.end(); ++pi) {
        if (pi->second) {
            cm[*(pi->second)]++;
        } else {
            n_unassigned++;
        }
    }
}

void SubsetPartition::partition_average_coverages(
    PartitionCountMap	&cm,
    CountingHash *	ht) const
{
    PartitionCountMap csum;
    PartitionCountMap cN;

    // CTB: should *only* be members of this partition, so *not* all_tags.
    for (PartitionMap::const_iterator pi = partition_map.begin();
            pi != partition_map.end(); ++pi) {
        if (pi->second) {
            BoundedCounterType count = ht->get_count(pi->first);
            csum[*(pi->second)] += count;
            cN[*(pi->second)]++;
        }
    }

    for (PartitionCountMap::iterator pi = csum.begin();
            pi != csum.end(); ++pi) {
        cm[pi->first] = pi->second / float(cN[pi->first]);
    }
}

unsigned long long SubsetPartition::repartition_largest_partition(
    unsigned int distance,
    unsigned int threshold,
    unsigned int frequency,
    CountingHash &counting)
{
    PartitionCountMap cm;
    unsigned int n_unassigned = 0;
    PartitionID biggest_p = 0;
    unsigned long long next_largest = 0;

#if VERBOSE_REPARTITION
    std::cout << "calculating partition size distribution.\n";
#endif // 0

    // first, count the number of members in each partition.
    for (PartitionMap::const_iterator pi = partition_map.begin();
            pi != partition_map.end(); ++pi) {
        if (pi->second) {
            cm[*(pi->second)]++;
        } else {
            n_unassigned++;
        }
    }

    // then, build the distribution.
    PartitionCountDistribution d;

    for (PartitionCountMap::const_iterator cmi = cm.begin(); cmi != cm.end();
            ++cmi) {
        d[cmi->second]++;
    }

    // find biggest.
    PartitionCountDistribution::const_iterator di = d.end();

    if (d.empty()) {
        throw khmer_exception();
    }
    --di;

    for (PartitionCountMap::const_iterator cmi = cm.begin(); cmi != cm.end();
            ++cmi) {
        if (cmi->second == di->first) {
            biggest_p = cmi->first;	// find PID of largest partition
        }
    }
    if (!(biggest_p != 0)) {
        throw khmer_exception();
    }

#if VERBOSE_REPARTITION
    std::cout << "biggest partition: " << di->first << "\n";
#endif // 0

#if VERBOSE_REPARTITION
    std::cout << "biggest partition ID: " << biggest_p << "\n";
#endif // 0

    if (di != d.begin()) {
        --di;
        next_largest = di->first;
    }

#if VERBOSE_REPARTITION
    std::cout << "next biggest partition: " << di->first << "\n";
#endif // 0

    ///

    SeenSet bigtags;
    _clear_partition(biggest_p, bigtags);
#if VERBOSE_REPARTITION
    std::cout << "gathered/cleared " << bigtags.size() << " tags.\n";
#endif // 0

    /// Now, go through and traverse from all the bigtags, tracking
    // those that lead to well-connected sets.

    unsigned int i = 0;
    unsigned int n = 0;
    unsigned int count;
    unsigned int n_big = 0;
    KmerSet keeper;

    SeenSet::const_iterator si = bigtags.begin();

    for (; si != bigtags.end(); ++si, i++) {
        n++;

#if 1
        if (set_contains(_ht->repart_small_tags, *si)) {
            continue;
        }
#endif //0

        count = _ht->traverse_from_kmer(_ht->build_kmer(*si),
                                        distance, keeper);

        if (count >= threshold) {
            n_big++;

            KmerSet::const_iterator ti;
            for (ti = keeper.begin(); ti != keeper.end(); ++ti) {
                if (counting.get_count(*ti) > frequency) {
                    _ht->stop_tags.insert((*ti).kmer_u);
                } else {
                    counting.count(*ti);
                }
            }
#if VERBOSE_REPARTITION
            std::cout << "traversed from " << n << " tags total, of "
                      << bigtags.size() << "; "
                      << n_big << " big; size is " << keeper.size()
                      << "; " << _ht->repart_small_tags.size() << " small\n";
#endif // 0
        } else {
#if 1
            _ht->repart_small_tags.insert(*si);
#endif //0
        }
        keeper.clear();

#if VERBOSE_REPARTITION
        if (n % 1000 == 0) {
            std::cout << "found big 'un!  traversed " << n << " tags, " <<
                      n_big << " big; " << bigtags.size() << " total tags; " <<
                      _ht->stop_tags.size() << " stop tags\n";
        }
#endif // 0
    }

    // return next_largest;
#if VERBOSE_REPARTITION
    std::cout << "repartitioning...\n";
#endif // 0
    repartition_a_partition(bigtags);

    //

    return next_largest;
}

void SubsetPartition::repartition_a_partition(const SeenSet& partition_tags)
{
    SeenSet tagged_kmers;
    SeenSet::const_iterator si;

    unsigned n = 0;
    for (si = partition_tags.begin(); si != partition_tags.end(); ++si, n++) {
        if (n % 1000 == 0) {
#if VERBOSE_REPARTITION
            std::cout << "repartitioning... on " << n << " of " <<
                      partition_tags.size() << "\n";
#endif // 0
        }

        Kmer kmer = _ht->build_kmer(*si);

        tagged_kmers.clear();
        find_all_tags(kmer, tagged_kmers, _ht->all_tags, true, false);

        // only join things already in bigtags.
        SeenSet::iterator ssi = tagged_kmers.begin();
        while (ssi != tagged_kmers.end()) {
            if (!set_contains(partition_tags, *ssi)) {
                tagged_kmers.erase(ssi++);
            } else {
                ++ssi;
            }
        }
        // std::cout << "joining: " << tagged_kmers.size() << "\n";
        assign_partition_id(kmer, tagged_kmers);
    }
}

// _clear_partition: given a partition ID, identifies all tags that belong
//    to that partition & (a) clears their PID, and (b) adds them to
//    the SeenSet partition_tags.  partition_tags is cleared first.

void SubsetPartition::_clear_partition(
    PartitionID	the_partition,
    SeenSet&	partition_tags)
{
    partition_tags.clear();

    for (PartitionMap::iterator pi = partition_map.begin();
            pi != partition_map.end(); ++pi) {
        if (pi->second && *(pi->second) == the_partition) {
            partition_tags.insert(pi->first);
        }
    }

    for (SeenSet::const_iterator si = partition_tags.begin();
            si != partition_tags.end(); ++si) {
        partition_map.erase(*si);
    }

    // clear out the reverse partition mapping, too.
    PartitionPtrSet * ps = reverse_pmap[the_partition];
    for (PartitionPtrSet::iterator psi = ps->begin(); psi != ps->end();
            ++psi) {
        delete *psi;
    }
    delete ps;

    reverse_pmap.erase(the_partition);
}

void SubsetPartition::report_on_partitions()
{
    std::cout << _ht->all_tags.size() << " tags total\n";
    std::cout << reverse_pmap.size() << " partitions total\n";

    for (SeenSet::iterator ti = _ht->all_tags.begin();
            ti != _ht->all_tags.end(); ++ti) {
        std::cout << "TAG: " << _revhash(*ti, _ht->ksize()) << "\n";
        PartitionID *pid = partition_map[*ti];
        if (pid) {
            std::cout << "partition: " << *(partition_map[*ti]) << "\n";
        } else {
            std::cout << "NULL.\n";
        }
        std::cout << "--\n";
    }
<<<<<<< HEAD
}

void SubsetPartition::compare_to_partition(
    PartitionID		pid1,
    SubsetPartition	*p2,
    PartitionID		pid2,
    unsigned int	&n_only1,
    unsigned int	&n_only2,
    unsigned int	&n_shared)
{
    SubsetPartition * p1 = this;

    for (PartitionMap::iterator pi = p1->partition_map.begin();
            pi != p1->partition_map.end(); ++pi) {
        PartitionID * pid = pi->second;
        if (pid && *pid == pid1) {
            PartitionID * pp2 = p2->partition_map[pi->first];
            if (pp2 && *pp2 == pid2) {
                n_shared++;
            } else {
                n_only1++;
            }
        }
    }

    for (PartitionMap::iterator pi = p2->partition_map.begin();
            pi != p2->partition_map.end(); ++pi) {
        PartitionID * pid = pi->second;
        if (pid && *pid == pid2) {
            n_only2++;
        }
    }

    n_only2 -= n_shared;
}


// build_neighborhood_minhashes

void SubsetPartition::build_neighborhood_minhashes(const SeenSet& all_tags,
                                                  NeighborhoodMinHash& nbhd_mh)
{
  // we want to build two things:
  // first, a mapping from tag to minhash, just for records.
  // second, a mapping from tag to other tags, so that we can merge
  //    minhashes based on that.

  SeenSet::const_iterator si;
  unsigned int n = 0;
  for (si = all_tags.begin(); si != all_tags.end(); ++si) {
    n += 1;
    if (n % 10000 == 0) {
      std::cout << n << " ... " << all_tags.size() << "\n";
      std::cout << std::flush;
    }
    HashIntoType h, r, u;
    std::string start = _revhash(*si, _ht->ksize());
    u = _hash(start.c_str(), _ht->ksize(), h, r);
    Kmer start_kmer(h, r, u);

    HashIntoType the_hash = _hash_murmur32(start) % nbhd_mh.prime;

    build_neighborhood_minhash(start_kmer, nbhd_mh.tag_connections[*si],
                               the_hash, nbhd_mh.prime, all_tags);
    // here, tagged_kmers will be tags encountered while traversing,
    // and hash will now be the bottom neighborhood hash.

    nbhd_mh.tag_to_hash[*si] = the_hash;
  }
=======
>>>>>>> e8919f8f
}<|MERGE_RESOLUTION|>--- conflicted
+++ resolved
@@ -217,7 +217,6 @@
 
 // find_all_tags: the core of the partitioning code.  finds all tagged k-mers
 //    connected to kmer_f/kmer_r in the graph.
-<<<<<<< HEAD
 
 void SubsetPartition::find_all_tags(
     Kmer start_kmer,
@@ -312,8 +311,6 @@
 // build_neighborhood_minhash: traverses out to all tagged k-mers
 //    connected to kmer_f/kmer_r in the graph, adding them to a minhash
 //    in the process.
-=======
->>>>>>> e8919f8f
 
 void SubsetPartition::build_neighborhood_minhash(
     Kmer start_kmer,
@@ -1536,43 +1533,7 @@
         }
         std::cout << "--\n";
     }
-<<<<<<< HEAD
-}
-
-void SubsetPartition::compare_to_partition(
-    PartitionID		pid1,
-    SubsetPartition	*p2,
-    PartitionID		pid2,
-    unsigned int	&n_only1,
-    unsigned int	&n_only2,
-    unsigned int	&n_shared)
-{
-    SubsetPartition * p1 = this;
-
-    for (PartitionMap::iterator pi = p1->partition_map.begin();
-            pi != p1->partition_map.end(); ++pi) {
-        PartitionID * pid = pi->second;
-        if (pid && *pid == pid1) {
-            PartitionID * pp2 = p2->partition_map[pi->first];
-            if (pp2 && *pp2 == pid2) {
-                n_shared++;
-            } else {
-                n_only1++;
-            }
-        }
-    }
-
-    for (PartitionMap::iterator pi = p2->partition_map.begin();
-            pi != p2->partition_map.end(); ++pi) {
-        PartitionID * pid = pi->second;
-        if (pid && *pid == pid2) {
-            n_only2++;
-        }
-    }
-
-    n_only2 -= n_shared;
-}
-
+}
 
 // build_neighborhood_minhashes
 
@@ -1606,6 +1567,4 @@
 
     nbhd_mh.tag_to_hash[*si] = the_hash;
   }
-=======
->>>>>>> e8919f8f
 }