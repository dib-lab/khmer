--- conflicted
+++ resolved
@@ -198,13 +198,8 @@
     {
         std::string s = "<Us=" + _revhash(kmer_u, K) + ", Fs=" +
                         _revhash(kmer_f, K) + ", Rs=" + _revhash(kmer_r, K) + ">";
-<<<<<<< HEAD
-                        //", U=" + std::to_string(kmer_u) + ", F=" + std::to_string(kmer_f) +
-                        //", R=" + std::to_string(kmer_r) + ">";
-=======
         //", U=" + std::to_string(kmer_u) + ", F=" + std::to_string(kmer_f) +
         //", R=" + std::to_string(kmer_r) + ">";
->>>>>>> 361511aa
         return s;
     }
 
