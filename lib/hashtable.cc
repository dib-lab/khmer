--- conflicted
+++ resolved
@@ -510,7 +510,6 @@
     return posns;
 }
 
-<<<<<<< HEAD
 class MurmurKmerHashIterator : public KmerHashIterator
 {
     const char * _seq;
@@ -549,8 +548,6 @@
     return unique_ptr<KmerHashIterator>(ki);
 }
 
-// vim: set sts=2 sw=2:
-=======
 template void Hashtable::consume_fasta<FastxReader>(
     std::string const &filename,
     unsigned int &total_reads,
@@ -570,5 +567,4 @@
     Hashtable * tracking
 );
 
-} // namespace khmer
->>>>>>> 3ce66dd8
+} // namespace khmer