/*
This file is part of khmer, https://github.com/dib-lab/khmer/, and is
Copyright (C) 2010-2015, Michigan State University.
Copyright (C) 2015-2016, The Regents of the University of California.

Redistribution and use in source and binary forms, with or without
modification, are permitted provided that the following conditions are
met:

    * Redistributions of source code must retain the above copyright
      notice, this list of conditions and the following disclaimer.

    * Redistributions in binary form must reproduce the above
      copyright notice, this list of conditions and the following
      disclaimer in the documentation and/or other materials provided
      with the distribution.

    * Neither the name of the Michigan State University nor the names
      of its contributors may be used to endorse or promote products
      derived from this software without specific prior written
      permission.

THIS SOFTWARE IS PROVIDED BY THE COPYRIGHT HOLDERS AND CONTRIBUTORS
"AS IS" AND ANY EXPRESS OR IMPLIED WARRANTIES, INCLUDING, BUT NOT
LIMITED TO, THE IMPLIED WARRANTIES OF MERCHANTABILITY AND FITNESS FOR
A PARTICULAR PURPOSE ARE DISCLAIMED. IN NO EVENT SHALL THE COPYRIGHT
HOLDER OR CONTRIBUTORS BE LIABLE FOR ANY DIRECT, INDIRECT, INCIDENTAL,
SPECIAL, EXEMPLARY, OR CONSEQUENTIAL DAMAGES (INCLUDING, BUT NOT
LIMITED TO, PROCUREMENT OF SUBSTITUTE GOODS OR SERVICES; LOSS OF USE,
DATA, OR PROFITS; OR BUSINESS INTERRUPTION) HOWEVER CAUSED AND ON ANY
THEORY OF LIABILITY, WHETHER IN CONTRACT, STRICT LIABILITY, OR TORT
(INCLUDING NEGLIGENCE OR OTHERWISE) ARISING IN ANY WAY OUT OF THE USE
OF THIS SOFTWARE, EVEN IF ADVISED OF THE POSSIBILITY OF SUCH DAMAGE.
LICENSE (END)

Contact: khmer-project@idyll.org
*/
#include <errno.h>
#include <math.h>
#include <algorithm>
#include <deque>
#include <fstream>
#include <iostream>
#include <sstream> // IWYU pragma: keep
#include <queue>
#include <set>
#include <memory>

#include "hashtable.hh"
#include "khmer.hh"
#include "traversal.hh"
#include "read_parsers.hh"
#include "kmer_hash.hh"

using namespace std;
using namespace khmer;
using namespace khmer:: read_parsers;

//
// check_and_process_read: checks for non-ACGT characters before consuming
//

unsigned int Hashtable::check_and_process_read(std::string &read,
        bool &is_valid)
{
    is_valid = check_and_normalize_read(read);

    if (!is_valid) {
        return 0;
    }

    return consume_string(read);
}

//
// check_and_normalize_read: checks for non-ACGT characters
//			     converts lowercase characters to uppercase one
// Note: Usually it is desirable to keep checks and mutations separate.
//	 However, in the interests of efficiency (we are potentially working
//	 with TB of data), a check and mutation have been placed inside the
//	 same loop. Potentially trillions fewer fetches from memory would
//	 seem to be a worthwhile goal.
//

bool Hashtable::check_and_normalize_read(std::string &read) const
{
    bool rc = true;

    if (read.length() < _ksize) {
        return false;
    }

    for (unsigned int i = 0; i < read.length(); i++)  {
        read[ i ] &= 0xdf; // toupper - knock out the "lowercase bit"
        if (!is_valid_dna( read[ i ] )) {
            rc = false;
            break;
        }
    }

    return rc;
}

//
// consume_fasta: consume a FASTA file of reads
//

// TODO? Inline in header.
void
Hashtable::
consume_fasta(
    std:: string const  &filename,
    unsigned int	      &total_reads, unsigned long long	&n_consumed
)
{
    IParser *	  parser =
        IParser::get_parser( filename );

    consume_fasta(
        parser,
        total_reads, n_consumed
    );

    delete parser;
}

void
Hashtable::
consume_fasta(
    read_parsers:: IParser *  parser,
    unsigned int		    &total_reads, unsigned long long  &n_consumed
)
{
    Read			  read;

    // Iterate through the reads and consume their k-mers.
    while (!parser->is_complete( )) {
        bool is_valid;
        try {
            read = parser->get_next_read( );
        } catch (NoMoreReadsAvailable) {
            break;
        }

        unsigned int this_n_consumed =
            check_and_process_read(read.sequence, is_valid);

        __sync_add_and_fetch( &n_consumed, this_n_consumed );
        __sync_add_and_fetch( &total_reads, 1 );

    } // while reads left for parser

} // consume_fasta

//
// consume_string: run through every k-mer in the given string, & hash it.
//

unsigned int Hashtable::consume_string(const std::string &s)
{
    unsigned int n_consumed = 0;

    unique_ptr<KmerHashIterator> kmers = new_kmer_iterator(s);

    while(!kmers->done()) {
        HashIntoType kmer = kmers->next();

        count(kmer);
        n_consumed++;
    }

    return n_consumed;
}

// technically, get medioid count... our "median" is always a member of the
// population.

void Hashtable::get_median_count(const std::string &s,
                                 BoundedCounterType &median,
                                 float &average,
                                 float &stddev)
{
    std::vector<BoundedCounterType> counts;
    this->get_kmer_counts(s, counts);

    if (!counts.size()) {
        throw khmer_exception("no k-mer counts for this string; too short?");
    }

    average = 0;
    for (std::vector<BoundedCounterType>::const_iterator i = counts.begin();
            i != counts.end(); ++i) {
        average += *i;
    }
    average /= float(counts.size());

    stddev = 0;
    for (std::vector<BoundedCounterType>::const_iterator i = counts.begin();
            i != counts.end(); ++i) {
        stddev += (float(*i) - average) * (float(*i) - average);
    }
    stddev /= float(counts.size());
    stddev = sqrt(stddev);

    sort(counts.begin(), counts.end());
    median = counts[counts.size() / 2]; // rounds down
}

//
// Optimized filter function for normalize-by-median
//
bool Hashtable::median_at_least(const std::string &s,
                                unsigned int cutoff)
{
    unique_ptr<KmerHashIterator> kmers = new_kmer_iterator(s);
    unsigned int min_req = 0.5 + float(s.size() - _ksize + 1) / 2;
    unsigned int num_cutoff_kmers = 0;

    // first loop:
    // accumulate at least min_req worth of counts before checking to see
    // if we have enough high-abundance k-mers to indicate success.
    for (unsigned int i = 0; i < min_req; ++i) {
        HashIntoType kmer = kmers->next();
        if (this->get_count(kmer) >= cutoff) {
            ++num_cutoff_kmers;
        }
    }

    // second loop: now check to see if we pass the threshold for each k-mer.
    if (num_cutoff_kmers >= min_req) {
        return true;
    }
    while(!kmers->done()) {
        HashIntoType kmer = kmers->next();
        if (this->get_count(kmer) >= cutoff) {
            ++num_cutoff_kmers;
            if (num_cutoff_kmers >= min_req) {
                return true;
            }
        }
    }
    return false;
}

void Hashtable::get_kmers(const std::string &s,
                          std::vector<std::string> &kmers_vec) const
{
    if (s.length() < _ksize) {
        return;
    }
    for (unsigned int i = 0; i < s.length() - _ksize + 1; i++) {
        std::string sub = s.substr(i, _ksize);
        kmers_vec.push_back(sub);
    }
}


void Hashtable::get_kmer_hashes(const std::string &s,
                                std::vector<HashIntoType> &kmers_vec) const
{
    unique_ptr<KmerHashIterator> kmers = new_kmer_iterator(s);

    while(!kmers->done()) {
        HashIntoType kmer = kmers->next();
        kmers_vec.push_back(kmer);
    }
}


void Hashtable::get_kmer_hashes_as_hashset(const std::string &s,
        SeenSet& hashes) const
{
    unique_ptr<KmerHashIterator> kmers = new_kmer_iterator(s);

    while(!kmers->done()) {
        HashIntoType kmer = kmers->next();
        hashes.insert(kmer);
    }
}


void Hashtable::get_kmer_counts(const std::string &s,
                                std::vector<BoundedCounterType> &counts) const
{
    unique_ptr<KmerHashIterator> kmers = new_kmer_iterator(s);

    while(!kmers->done()) {
        HashIntoType kmer = kmers->next();
        BoundedCounterType c = this->get_count(kmer);
        counts.push_back(c);
    }
}

BoundedCounterType Hashtable::get_min_count(const std::string &s)
{
    unique_ptr<KmerHashIterator> kmers = new_kmer_iterator(s);

    BoundedCounterType min_count = MAX_KCOUNT;

    while(!kmers->done()) {
        HashIntoType kmer = kmers->next();

        BoundedCounterType count = this->get_count(kmer);

        if (this->get_count(kmer) < min_count) {
            min_count = count;
        }
    }
    return min_count;
}

BoundedCounterType Hashtable::get_max_count(const std::string &s)
{
    BoundedCounterType max_count = 0;

    unique_ptr<KmerHashIterator> kmers = new_kmer_iterator(s);

    while(!kmers->done()) {
        HashIntoType kmer = kmers->next();

        BoundedCounterType count = this->get_count(kmer);

        if (count > max_count) {
            max_count = count;
        }
    }
    return max_count;
}

uint64_t *
Hashtable::abundance_distribution(
    read_parsers::IParser * parser,
    Hashtable *          tracking)
{
    uint64_t * dist = new uint64_t[MAX_BIGCOUNT + 1];
    uint64_t i;

    for (i = 0; i <= MAX_BIGCOUNT; i++) {
        dist[i] = 0;
    }

    Read read;

    string name;
    string seq;

    // if not, could lead to overflow.
    if (sizeof(BoundedCounterType) != 2) {
        delete[] dist;
        throw khmer_exception();
    }

    while(!parser->is_complete()) {
        try {
            read = parser->get_next_read();
        } catch (NoMoreReadsAvailable &exc) {
            break;
        }
        seq = read.sequence;

        if (check_and_normalize_read(seq)) {
            unique_ptr<KmerHashIterator> kmers = new_kmer_iterator(seq);

            while(!kmers->done()) {
                HashIntoType kmer = kmers->next();

                if (!tracking->get_count(kmer)) {
                    tracking->count(kmer);

                    BoundedCounterType n = get_count(kmer);
                    dist[n]++;
                }
            }

            name.clear();
            seq.clear();
        }
    }
    return dist;
}


uint64_t * Hashtable::abundance_distribution(
    std::string filename,
    Hashtable *  tracking)
{
    IParser* parser = IParser::get_parser(filename.c_str());

    uint64_t * distribution = abundance_distribution(parser, tracking);
    delete parser;
    return distribution;
}

unsigned long Hashtable::trim_on_abundance(
    std::string     seq,
    BoundedCounterType  min_abund)
const
{
    if (!check_and_normalize_read(seq)) {
        return 0;
    }

    unique_ptr<KmerHashIterator> kmers = new_kmer_iterator(seq);

    HashIntoType kmer;

    if (kmers->done()) {
        return 0;
    }
    kmer = kmers->next();

    if (kmers->done() || get_count(kmer) < min_abund) {
        return 0;
    }

    unsigned long i = _ksize;
    while (!kmers->done()) {
        kmer = kmers->next();

        if (get_count(kmer) < min_abund) {
            return i;
        }
        i++;
    }

    return seq.length();
}

unsigned long Hashtable::trim_below_abundance(
    std::string     seq,
    BoundedCounterType  max_abund)
const
{
    if (!check_and_normalize_read(seq)) {
        return 0;
    }

    unique_ptr<KmerHashIterator> kmers = new_kmer_iterator(seq);

    HashIntoType kmer;

    if (kmers->done()) {
        return 0;
    }
    kmer = kmers->next();

    if (kmers->done() || get_count(kmer) > max_abund) {
        return 0;
    }

    unsigned long i = _ksize;
    while (!kmers->done()) {
        kmer = kmers->next();

        if (get_count(kmer) > max_abund) {
            return i;
        }
        i++;
    }

    return seq.length();
}

std::vector<unsigned int> Hashtable::find_spectral_error_positions(
    std::string seq,
    BoundedCounterType max_abund)
const
{
    std::vector<unsigned int> posns;
    if (!check_and_normalize_read(seq)) {
        throw khmer_exception("invalid read");
    }

    unique_ptr<KmerHashIterator> kmers = new_kmer_iterator(seq);

    HashIntoType kmer = kmers->next();
    if (kmers->done()) {
        return posns;
    }

    // find the first trusted k-mer
    while (!kmers->done()) {
        if (get_count(kmer) > max_abund) {
            break;
        }
        kmer = kmers->next();
    }

    if (kmers->done()) {
        return posns;
    }

    // did we bypass some erroneous k-mers? call the last one.
    if (kmers->get_start_pos() > 0) {
        // if we are well past the first k, forget the whole thing (!? @CTB)
        if (kmers->get_start_pos() >= _ksize && 0) {
            return posns;
        }
        posns.push_back(kmers->get_start_pos() - 1);
    }

    while (!kmers->done()) {
        kmer = kmers->next();
        if (get_count(kmer) <= max_abund) { // error!
            posns.push_back(kmers->get_end_pos() - 1);

            // find next good
            while (!kmers->done()) {
                kmer = kmers->next();
                if (get_count(kmer) > max_abund) { // a good stretch again.
                    break;
                }
            }
        }
    }

    return posns;
}

class MurmurKmerHashIterator : public KmerHashIterator
{
    const char * _seq;
    const char _ksize;
    unsigned int index;
    unsigned int length;
public:
    MurmurKmerHashIterator(const char * seq, unsigned char k) :
        _seq(seq), _ksize(k), index(0) {
        length = strlen(_seq);
<<<<<<< HEAD
        /* NOTE: the following block will discard all k-mers from the given
         * sequence if it contains any non-ACGT characters. Hopefully this
         * will be handled with more finesse in the near future, but for now
         * it's the best we've got.
         */
        for (int i = 0; i < strlen(seq); i++) {
            if (!is_valid_dna(seq[i])) {
                index = length;
                break;
            }
        }
=======
>>>>>>> e85888c4
    };

    HashIntoType first() { return next(); }

    HashIntoType next() {
        if (done()) {
            throw khmer_exception("past end of iterator");
        }

        std::string kmer;
        kmer.assign(_seq + index, _ksize);
        index += 1;
<<<<<<< HEAD
        return _hash_murmur(kmer);
=======
        return _hash_murmur(kmer, _ksize);
>>>>>>> e85888c4
    }

    bool done() const {
        return (index + _ksize > length);
    }

    unsigned int get_start_pos() const { return index; }
    unsigned int get_end_pos() const { return index + _ksize; }
};

unique_ptr<KmerHashIterator> Counttable::new_kmer_iterator(const char * sp) const {
    KmerHashIterator * ki = new MurmurKmerHashIterator(sp, _ksize);
    return unique_ptr<KmerHashIterator>(ki);
}

// vim: set sts=2 sw=2:<|MERGE_RESOLUTION|>--- conflicted
+++ resolved
@@ -527,20 +527,6 @@
     MurmurKmerHashIterator(const char * seq, unsigned char k) :
         _seq(seq), _ksize(k), index(0) {
         length = strlen(_seq);
-<<<<<<< HEAD
-        /* NOTE: the following block will discard all k-mers from the given
-         * sequence if it contains any non-ACGT characters. Hopefully this
-         * will be handled with more finesse in the near future, but for now
-         * it's the best we've got.
-         */
-        for (int i = 0; i < strlen(seq); i++) {
-            if (!is_valid_dna(seq[i])) {
-                index = length;
-                break;
-            }
-        }
-=======
->>>>>>> e85888c4
     };
 
     HashIntoType first() { return next(); }
@@ -553,11 +539,7 @@
         std::string kmer;
         kmer.assign(_seq + index, _ksize);
         index += 1;
-<<<<<<< HEAD
-        return _hash_murmur(kmer);
-=======
         return _hash_murmur(kmer, _ksize);
->>>>>>> e85888c4
     }
 
     bool done() const {
