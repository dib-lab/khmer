/*
This file is part of khmer, https://github.com/dib-lab/khmer/, and is
Copyright (C) 2010-2015, Michigan State University.
Copyright (C) 2015-2016, The Regents of the University of California.

Redistribution and use in source and binary forms, with or without
modification, are permitted provided that the following conditions are
met:

    * Redistributions of source code must retain the above copyright
      notice, this list of conditions and the following disclaimer.

    * Redistributions in binary form must reproduce the above
      copyright notice, this list of conditions and the following
      disclaimer in the documentation and/or other materials provided
      with the distribution.

    * Neither the name of the Michigan State University nor the names
      of its contributors may be used to endorse or promote products
      derived from this software without specific prior written
      permission.

THIS SOFTWARE IS PROVIDED BY THE COPYRIGHT HOLDERS AND CONTRIBUTORS
"AS IS" AND ANY EXPRESS OR IMPLIED WARRANTIES, INCLUDING, BUT NOT
LIMITED TO, THE IMPLIED WARRANTIES OF MERCHANTABILITY AND FITNESS FOR
A PARTICULAR PURPOSE ARE DISCLAIMED. IN NO EVENT SHALL THE COPYRIGHT
HOLDER OR CONTRIBUTORS BE LIABLE FOR ANY DIRECT, INDIRECT, INCIDENTAL,
SPECIAL, EXEMPLARY, OR CONSEQUENTIAL DAMAGES (INCLUDING, BUT NOT
LIMITED TO, PROCUREMENT OF SUBSTITUTE GOODS OR SERVICES; LOSS OF USE,
DATA, OR PROFITS; OR BUSINESS INTERRUPTION) HOWEVER CAUSED AND ON ANY
THEORY OF LIABILITY, WHETHER IN CONTRACT, STRICT LIABILITY, OR TORT
(INCLUDING NEGLIGENCE OR OTHERWISE) ARISING IN ANY WAY OUT OF THE USE
OF THIS SOFTWARE, EVEN IF ADVISED OF THE POSSIBILITY OF SUCH DAMAGE.
LICENSE (END)

Contact: khmer-project@idyll.org
*/
#include <errno.h>
#include <math.h>
#include <algorithm>
#include <deque>
#include <fstream>
#include <iostream>
#include <sstream> // IWYU pragma: keep
#include <queue>
#include <set>
#include <memory>

#include "hashtable.hh"
#include "khmer.hh"
#include "khmer_exception.hh"
#include "traversal.hh"
#include "read_parsers.hh"
#include "kmer_hash.hh"

using namespace std;
using namespace khmer;
using namespace khmer::read_parsers;
<<<<<<< HEAD
=======

namespace khmer
{
>>>>>>> 2e12386d

//
// check_and_process_read: checks for non-ACGT characters before consuming
//

unsigned int Hashtable::check_and_process_read(std::string &read,
        bool &is_valid)
{
    is_valid = check_and_normalize_read(read);

    if (!is_valid) {
        return 0;
    }

    return consume_string(read);
}

//
// check_and_normalize_read: checks for non-ACGT characters
//			     converts lowercase characters to uppercase one
// Note: Usually it is desirable to keep checks and mutations separate.
//	 However, in the interests of efficiency (we are potentially working
//	 with TB of data), a check and mutation have been placed inside the
//	 same loop. Potentially trillions fewer fetches from memory would
//	 seem to be a worthwhile goal.
//

bool Hashtable::check_and_normalize_read(std::string &read) const
{
    bool rc = true;

    if (read.length() < _ksize) {
        return false;
    }

    for (unsigned int i = 0; i < read.length(); i++)  {
        read[ i ] &= 0xdf; // toupper - knock out the "lowercase bit"
        if (!is_valid_dna( read[ i ] )) {
            rc = false;
            break;
        }
    }

    return rc;
}

//
// consume_fasta: consume a FASTA file of reads
//

// TODO? Inline in header.
template<typename SeqIO>
void Hashtable::consume_fasta(
    std::string const &filename,
    unsigned int &total_reads,
    unsigned long long &n_consumed
)
{
    ReadParserPtr<SeqIO> parser = get_parser<SeqIO>(filename);
    consume_fasta<SeqIO>(parser, total_reads, n_consumed);
}

void Hashtable::_check_batches(unsigned int num_batches, unsigned int batch)
{
    bool powerof2 = !(num_batches == 0) && !(num_batches & (num_batches - 1));
    if (!powerof2) {
        std::string message = "num_batches must be a power of 2";
        throw InvalidValue(message);
    }
    if (batch >= num_batches) {
        std::string message = "batch must be less than num_batches";
        throw InvalidValue(message);
    }
}

template<typename SeqIO>
void Hashtable::consume_fasta_banding(
    std::string const &filename, unsigned int num_batches, unsigned int batch,
    unsigned int &total_reads, unsigned long long &n_consumed
)
{
    _check_batches(num_batches, batch);
    ReadParserPtr<SeqIO> parser = get_parser<SeqIO>(filename);
    consume_fasta_banding<SeqIO>(parser, num_batches, batch, total_reads,
                                 n_consumed);
}

<<<<<<< HEAD
void Hashtable::_check_batches(unsigned int num_batches, unsigned int batch)
{
    bool powerof2 = !(num_batches == 0) && !(num_batches & (num_batches - 1));
    if (!powerof2) {
        std::string message = "num_batches must be a power of 2";
        throw InvalidValue(message);
    }
    if (batch >= num_batches) {
        std::string message = "batch must be less than num_batches";
        throw InvalidValue(message);
    }
}

void Hashtable::consume_fasta_banding(
    std::string const &filename, unsigned int num_batches, unsigned int batch,
    unsigned int &total_reads, unsigned long long &n_consumed
)
{
    _check_batches(num_batches, batch);
    IParser *parser = IParser::get_parser(filename);
    consume_fasta_banding(parser, num_batches, batch, total_reads, n_consumed);
    delete parser;
}

void Hashtable::consume_fasta_banding(
    IParser *parser, unsigned int num_batches, unsigned int batch,
=======
template<typename SeqIO>
void Hashtable::consume_fasta_banding(
    ReadParserPtr<SeqIO>& parser, unsigned int num_batches, unsigned int batch,
>>>>>>> 2e12386d
    unsigned int &total_reads, unsigned long long &n_consumed
)
{
    _check_batches(num_batches, batch);

    Read read;
    while (!parser->is_complete()) {
        try {
            read = parser->get_next_read();
        } catch (NoMoreReadsAvailable) {
            break;
        }

        if (read.sequence.length() < _ksize) {
            continue;
        }

        bool is_valid = true;
        for (unsigned int i = 0; i < read.sequence.length(); i++) {
            read.sequence[i] &= 0xdf; // upper case
            if (!is_valid_dna(read.sequence[i])) {
                is_valid = false;
                break;
            }
        }
        if (!is_valid) {
            continue;
        }

        unsigned int this_n_consumed = 0;
<<<<<<< HEAD
        unique_ptr<KmerHashIterator> kmers = new_kmer_iterator(read.sequence);
        while (!kmers->done()) {
            HashIntoType kmer = kmers->next();
=======
        KmerIterator kmers(read.sequence.c_str(), _ksize);
        while (!kmers.done()) {
            HashIntoType kmer = kmers.next();
>>>>>>> 2e12386d
            // This is the sweet chocolate center of this function:
            // for num_batches = 2^n and batch \in {0, 1, ..., num_batches - 1},
            // store only k-mers whose n least significant bits encode the
            // tag.
            if ((kmer & (num_batches-1)) == batch) {
                count(kmer);
                this_n_consumed++;
            }
        }
<<<<<<< HEAD
        
=======

>>>>>>> 2e12386d
        __sync_add_and_fetch(&n_consumed, this_n_consumed);
        __sync_add_and_fetch(&total_reads, 1);
    }
} // consume_fasta_banding

<<<<<<< HEAD
void
Hashtable::
consume_fasta(
    read_parsers:: IParser *  parser,
    unsigned int		    &total_reads, unsigned long long  &n_consumed
=======
template<typename SeqIO>
void Hashtable::consume_fasta(
    ReadParserPtr<SeqIO>& parser,
    unsigned int &total_reads,
    unsigned long long &n_consumed
>>>>>>> 2e12386d
)
{
    Read			  read;

    // Iterate through the reads and consume their k-mers.
    while (!parser->is_complete( )) {
        bool is_valid;
        try {
            read = parser->get_next_read( );
        } catch (NoMoreReadsAvailable) {
            break;
        }

        unsigned int this_n_consumed =
            check_and_process_read(read.sequence, is_valid);

        __sync_add_and_fetch( &n_consumed, this_n_consumed );
        __sync_add_and_fetch( &total_reads, 1 );

    } // while reads left for parser

} // consume_fasta

//
// consume_string: run through every k-mer in the given string, & hash it.
//

unsigned int Hashtable::consume_string(const std::string &s)
{
    unsigned int n_consumed = 0;

    unique_ptr<KmerHashIterator> kmers = new_kmer_iterator(s);

    while(!kmers->done()) {
        HashIntoType kmer = kmers->next();

        count(kmer);
        n_consumed++;
    }

    return n_consumed;
}

// technically, get medioid count... our "median" is always a member of the
// population.

void Hashtable::get_median_count(const std::string &s,
                                 BoundedCounterType &median,
                                 float &average,
                                 float &stddev)
{
    std::vector<BoundedCounterType> counts;
    this->get_kmer_counts(s, counts);

    if (!counts.size()) {
        throw khmer_exception("no k-mer counts for this string; too short?");
    }

    average = 0;
    for (std::vector<BoundedCounterType>::const_iterator i = counts.begin();
            i != counts.end(); ++i) {
        average += *i;
    }
    average /= float(counts.size());

    stddev = 0;
    for (std::vector<BoundedCounterType>::const_iterator i = counts.begin();
            i != counts.end(); ++i) {
        stddev += (float(*i) - average) * (float(*i) - average);
    }
    stddev /= float(counts.size());
    stddev = sqrt(stddev);

    sort(counts.begin(), counts.end());
    median = counts[counts.size() / 2]; // rounds down
}

//
// Optimized filter function for normalize-by-median
//
bool Hashtable::median_at_least(const std::string &s,
                                unsigned int cutoff)
{
    unique_ptr<KmerHashIterator> kmers = new_kmer_iterator(s);
    unsigned int min_req = 0.5 + float(s.size() - _ksize + 1) / 2;
    unsigned int num_cutoff_kmers = 0;

    // first loop:
    // accumulate at least min_req worth of counts before checking to see
    // if we have enough high-abundance k-mers to indicate success.
    for (unsigned int i = 0; i < min_req; ++i) {
        HashIntoType kmer = kmers->next();
        if (this->get_count(kmer) >= cutoff) {
            ++num_cutoff_kmers;
        }
    }

    // second loop: now check to see if we pass the threshold for each k-mer.
    if (num_cutoff_kmers >= min_req) {
        return true;
    }
    while(!kmers->done()) {
        HashIntoType kmer = kmers->next();
        if (this->get_count(kmer) >= cutoff) {
            ++num_cutoff_kmers;
            if (num_cutoff_kmers >= min_req) {
                return true;
            }
        }
    }
    return false;
}

void Hashtable::get_kmers(const std::string &s,
                          std::vector<std::string> &kmers_vec) const
{
    if (s.length() < _ksize) {
        return;
    }
    for (unsigned int i = 0; i < s.length() - _ksize + 1; i++) {
        std::string sub = s.substr(i, _ksize);
        kmers_vec.push_back(sub);
    }
}


void Hashtable::get_kmer_hashes(const std::string &s,
                                std::vector<HashIntoType> &kmers_vec) const
{
    unique_ptr<KmerHashIterator> kmers = new_kmer_iterator(s);

    while(!kmers->done()) {
        HashIntoType kmer = kmers->next();
        kmers_vec.push_back(kmer);
    }
}


void Hashtable::get_kmer_hashes_as_hashset(const std::string &s,
        SeenSet& hashes) const
{
    unique_ptr<KmerHashIterator> kmers = new_kmer_iterator(s);

    while(!kmers->done()) {
        HashIntoType kmer = kmers->next();
        hashes.insert(kmer);
    }
}


void Hashtable::get_kmer_counts(const std::string &s,
                                std::vector<BoundedCounterType> &counts) const
{
    unique_ptr<KmerHashIterator> kmers = new_kmer_iterator(s);

    while(!kmers->done()) {
        HashIntoType kmer = kmers->next();
        BoundedCounterType c = this->get_count(kmer);
        counts.push_back(c);
    }
}

BoundedCounterType Hashtable::get_min_count(const std::string &s)
{
    unique_ptr<KmerHashIterator> kmers = new_kmer_iterator(s);

    BoundedCounterType min_count = MAX_KCOUNT;

    while(!kmers->done()) {
        HashIntoType kmer = kmers->next();

        BoundedCounterType count = this->get_count(kmer);

        if (this->get_count(kmer) < min_count) {
            min_count = count;
        }
    }
    return min_count;
}

BoundedCounterType Hashtable::get_max_count(const std::string &s)
{
    BoundedCounterType max_count = 0;

    unique_ptr<KmerHashIterator> kmers = new_kmer_iterator(s);

    while(!kmers->done()) {
        HashIntoType kmer = kmers->next();

        BoundedCounterType count = this->get_count(kmer);

        if (count > max_count) {
            max_count = count;
        }
    }
    return max_count;
}

template<typename SeqIO>
uint64_t * Hashtable::abundance_distribution(
    ReadParserPtr<SeqIO>& parser,
    Hashtable *          tracking)
{
    uint64_t * dist = new uint64_t[MAX_BIGCOUNT + 1];
    uint64_t i;

    for (i = 0; i <= MAX_BIGCOUNT; i++) {
        dist[i] = 0;
    }

    Read read;

    string name;
    string seq;

    // if not, could lead to overflow.
    if (sizeof(BoundedCounterType) != 2) {
        delete[] dist;
        throw khmer_exception();
    }

    while(!parser->is_complete()) {
        try {
            read = parser->get_next_read();
        } catch (NoMoreReadsAvailable &exc) {
            break;
        }
        seq = read.sequence;

        if (check_and_normalize_read(seq)) {
            unique_ptr<KmerHashIterator> kmers = new_kmer_iterator(seq);

            while(!kmers->done()) {
                HashIntoType kmer = kmers->next();

                if (!tracking->get_count(kmer)) {
                    tracking->count(kmer);

                    BoundedCounterType n = get_count(kmer);
                    dist[n]++;
                }
            }

            name.clear();
            seq.clear();
        }
    }
    return dist;
}

template<typename SeqIO>
uint64_t * Hashtable::abundance_distribution(
    std::string filename,
    Hashtable *  tracking)
{
    ReadParserPtr<SeqIO> parser = get_parser<SeqIO>(filename);
    return abundance_distribution(parser, tracking);
}

unsigned long Hashtable::trim_on_abundance(
    std::string     seq,
    BoundedCounterType  min_abund)
const
{
    if (!check_and_normalize_read(seq)) {
        return 0;
    }

    unique_ptr<KmerHashIterator> kmers = new_kmer_iterator(seq);

    HashIntoType kmer;

    if (kmers->done()) {
        return 0;
    }
    kmer = kmers->next();

    if (kmers->done() || get_count(kmer) < min_abund) {
        return 0;
    }

    unsigned long i = _ksize;
    while (!kmers->done()) {
        kmer = kmers->next();

        if (get_count(kmer) < min_abund) {
            return i;
        }
        i++;
    }

    return seq.length();
}

unsigned long Hashtable::trim_below_abundance(
    std::string     seq,
    BoundedCounterType  max_abund)
const
{
    if (!check_and_normalize_read(seq)) {
        return 0;
    }

    unique_ptr<KmerHashIterator> kmers = new_kmer_iterator(seq);

    HashIntoType kmer;

    if (kmers->done()) {
        return 0;
    }
    kmer = kmers->next();

    if (kmers->done() || get_count(kmer) > max_abund) {
        return 0;
    }

    unsigned long i = _ksize;
    while (!kmers->done()) {
        kmer = kmers->next();

        if (get_count(kmer) > max_abund) {
            return i;
        }
        i++;
    }

    return seq.length();
}

std::vector<unsigned int> Hashtable::find_spectral_error_positions(
    std::string seq,
    BoundedCounterType max_abund)
const
{
    std::vector<unsigned int> posns;
    if (!check_and_normalize_read(seq)) {
        throw khmer_exception("invalid read");
    }

    unique_ptr<KmerHashIterator> kmers = new_kmer_iterator(seq);

    HashIntoType kmer = kmers->next();
    if (kmers->done()) {
        return posns;
    }

    // find the first trusted k-mer
    while (!kmers->done()) {
        if (get_count(kmer) > max_abund) {
            break;
        }
        kmer = kmers->next();
    }

    if (kmers->done()) {
        return posns;
    }

    // did we bypass some erroneous k-mers? call the last one.
    if (kmers->get_start_pos() > 0) {
        // if we are well past the first k, forget the whole thing (!? @CTB)
        if (kmers->get_start_pos() >= _ksize && 0) {
            return posns;
        }
        posns.push_back(kmers->get_start_pos() - 1);
    }

    while (!kmers->done()) {
        kmer = kmers->next();
        if (get_count(kmer) <= max_abund) { // error!
            posns.push_back(kmers->get_end_pos() - 1);

            // find next good
            while (!kmers->done()) {
                kmer = kmers->next();
                if (get_count(kmer) > max_abund) { // a good stretch again.
                    break;
                }
            }
        }
    }

    return posns;
}

<<<<<<< HEAD
class MurmurKmerHashIterator : public KmerHashIterator
{
    const char * _seq;
    const char _ksize;
    unsigned int index;
    unsigned int length;
public:
    MurmurKmerHashIterator(const char * seq, unsigned char k) :
        _seq(seq), _ksize(k), index(0) {
        length = strlen(_seq);
    };

    HashIntoType first() { return next(); }

    HashIntoType next() {
        if (done()) {
            throw khmer_exception("past end of iterator");
        }

        std::string kmer;
        kmer.assign(_seq + index, _ksize);
        index += 1;
        return _hash_murmur(kmer, _ksize);
    }

    bool done() const {
        return (index + _ksize > length);
    }

    unsigned int get_start_pos() const { return index; }
    unsigned int get_end_pos() const { return index + _ksize; }
};

unique_ptr<KmerHashIterator> Counttable::new_kmer_iterator(const char * sp) const {
    KmerHashIterator * ki = new MurmurKmerHashIterator(sp, _ksize);
    return unique_ptr<KmerHashIterator>(ki);
}

// vim: set sts=2 sw=2:
=======
template void Hashtable::consume_fasta<FastxReader>(
    std::string const &filename,
    unsigned int &total_reads,
    unsigned long long &n_consumed
);
template void Hashtable::consume_fasta<FastxReader>(
    ReadParserPtr<FastxReader>& parser,
    unsigned int &total_reads,
    unsigned long long &n_consumed
);
template void Hashtable::consume_fasta_banding<FastxReader>(
    std::string const &filename,
    unsigned int num_batches,
    unsigned int batch,
    unsigned int &total_reads,
    unsigned long long &n_consumed
);
template void Hashtable::consume_fasta_banding<FastxReader>(
    ReadParserPtr<FastxReader>& parser,
    unsigned int num_batches,
    unsigned int batch,
    unsigned int &total_reads,
    unsigned long long &n_consumed
);
template uint64_t * Hashtable::abundance_distribution<FastxReader>(
    ReadParserPtr<FastxReader>& parser,
    Hashtable * tracking
);
template uint64_t * Hashtable::abundance_distribution<FastxReader>(
    std::string filename,
    Hashtable * tracking
);

} // namespace khmer
>>>>>>> 2e12386d
<|MERGE_RESOLUTION|>--- conflicted
+++ resolved
@@ -56,12 +56,9 @@
 using namespace std;
 using namespace khmer;
 using namespace khmer::read_parsers;
-<<<<<<< HEAD
-=======
 
 namespace khmer
 {
->>>>>>> 2e12386d
 
 //
 // check_and_process_read: checks for non-ACGT characters before consuming
@@ -149,38 +146,9 @@
                                  n_consumed);
 }
 
-<<<<<<< HEAD
-void Hashtable::_check_batches(unsigned int num_batches, unsigned int batch)
-{
-    bool powerof2 = !(num_batches == 0) && !(num_batches & (num_batches - 1));
-    if (!powerof2) {
-        std::string message = "num_batches must be a power of 2";
-        throw InvalidValue(message);
-    }
-    if (batch >= num_batches) {
-        std::string message = "batch must be less than num_batches";
-        throw InvalidValue(message);
-    }
-}
-
-void Hashtable::consume_fasta_banding(
-    std::string const &filename, unsigned int num_batches, unsigned int batch,
-    unsigned int &total_reads, unsigned long long &n_consumed
-)
-{
-    _check_batches(num_batches, batch);
-    IParser *parser = IParser::get_parser(filename);
-    consume_fasta_banding(parser, num_batches, batch, total_reads, n_consumed);
-    delete parser;
-}
-
-void Hashtable::consume_fasta_banding(
-    IParser *parser, unsigned int num_batches, unsigned int batch,
-=======
 template<typename SeqIO>
 void Hashtable::consume_fasta_banding(
     ReadParserPtr<SeqIO>& parser, unsigned int num_batches, unsigned int batch,
->>>>>>> 2e12386d
     unsigned int &total_reads, unsigned long long &n_consumed
 )
 {
@@ -211,15 +179,9 @@
         }
 
         unsigned int this_n_consumed = 0;
-<<<<<<< HEAD
         unique_ptr<KmerHashIterator> kmers = new_kmer_iterator(read.sequence);
         while (!kmers->done()) {
             HashIntoType kmer = kmers->next();
-=======
-        KmerIterator kmers(read.sequence.c_str(), _ksize);
-        while (!kmers.done()) {
-            HashIntoType kmer = kmers.next();
->>>>>>> 2e12386d
             // This is the sweet chocolate center of this function:
             // for num_batches = 2^n and batch \in {0, 1, ..., num_batches - 1},
             // store only k-mers whose n least significant bits encode the
@@ -229,29 +191,17 @@
                 this_n_consumed++;
             }
         }
-<<<<<<< HEAD
-        
-=======
-
->>>>>>> 2e12386d
+
         __sync_add_and_fetch(&n_consumed, this_n_consumed);
         __sync_add_and_fetch(&total_reads, 1);
     }
 } // consume_fasta_banding
 
-<<<<<<< HEAD
-void
-Hashtable::
-consume_fasta(
-    read_parsers:: IParser *  parser,
-    unsigned int		    &total_reads, unsigned long long  &n_consumed
-=======
 template<typename SeqIO>
 void Hashtable::consume_fasta(
     ReadParserPtr<SeqIO>& parser,
     unsigned int &total_reads,
     unsigned long long &n_consumed
->>>>>>> 2e12386d
 )
 {
     Read			  read;
@@ -637,7 +587,6 @@
     return posns;
 }
 
-<<<<<<< HEAD
 class MurmurKmerHashIterator : public KmerHashIterator
 {
     const char * _seq;
@@ -676,8 +625,6 @@
     return unique_ptr<KmerHashIterator>(ki);
 }
 
-// vim: set sts=2 sw=2:
-=======
 template void Hashtable::consume_fasta<FastxReader>(
     std::string const &filename,
     unsigned int &total_reads,
@@ -711,5 +658,4 @@
     Hashtable * tracking
 );
 
-} // namespace khmer
->>>>>>> 2e12386d
+} // namespace khmer