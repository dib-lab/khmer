/*
This file is part of khmer, https://github.com/dib-lab/khmer/, and is
Copyright (C) 2010-2015, Michigan State University.
Copyright (C) 2015-2016, The Regents of the University of California.

Redistribution and use in source and binary forms, with or without
modification, are permitted provided that the following conditions are
met:

    * Redistributions of source code must retain the above copyright
      notice, this list of conditions and the following disclaimer.

    * Redistributions in binary form must reproduce the above
      copyright notice, this list of conditions and the following
      disclaimer in the documentation and/or other materials provided
      with the distribution.

    * Neither the name of the Michigan State University nor the names
      of its contributors may be used to endorse or promote products
      derived from this software without specific prior written
      permission.

THIS SOFTWARE IS PROVIDED BY THE COPYRIGHT HOLDERS AND CONTRIBUTORS
"AS IS" AND ANY EXPRESS OR IMPLIED WARRANTIES, INCLUDING, BUT NOT
LIMITED TO, THE IMPLIED WARRANTIES OF MERCHANTABILITY AND FITNESS FOR
A PARTICULAR PURPOSE ARE DISCLAIMED. IN NO EVENT SHALL THE COPYRIGHT
HOLDER OR CONTRIBUTORS BE LIABLE FOR ANY DIRECT, INDIRECT, INCIDENTAL,
SPECIAL, EXEMPLARY, OR CONSEQUENTIAL DAMAGES (INCLUDING, BUT NOT
LIMITED TO, PROCUREMENT OF SUBSTITUTE GOODS OR SERVICES; LOSS OF USE,
DATA, OR PROFITS; OR BUSINESS INTERRUPTION) HOWEVER CAUSED AND ON ANY
THEORY OF LIABILITY, WHETHER IN CONTRACT, STRICT LIABILITY, OR TORT
(INCLUDING NEGLIGENCE OR OTHERWISE) ARISING IN ANY WAY OUT OF THE USE
OF THIS SOFTWARE, EVEN IF ADVISED OF THE POSSIBILITY OF SUCH DAMAGE.
LICENSE (END)

Contact: khmer-project@idyll.org
*/
#include <errno.h>
#include <math.h>
#include <algorithm>
#include <deque>
#include <fstream>
#include <iostream>
#include <sstream> // IWYU pragma: keep
#include <queue>
#include <set>
#include <memory>

#include "hashtable.hh"
#include "khmer.hh"
#include "khmer_exception.hh"
#include "traversal.hh"
#include "read_parsers.hh"

using namespace std;
using namespace khmer;
using namespace khmer::read_parsers;

//
// check_and_process_read: checks for non-ACGT characters before consuming
//

unsigned int Hashtable::check_and_process_read(std::string &read,
        bool &is_valid)
{
    is_valid = check_and_normalize_read(read);

    if (!is_valid) {
        return 0;
    }

    return consume_string(read);
}

//
// check_and_normalize_read: checks for non-ACGT characters
//			     converts lowercase characters to uppercase one
// Note: Usually it is desirable to keep checks and mutations separate.
//	 However, in the interests of efficiency (we are potentially working
//	 with TB of data), a check and mutation have been placed inside the
//	 same loop. Potentially trillions fewer fetches from memory would
//	 seem to be a worthwhile goal.
//

bool Hashtable::check_and_normalize_read(std::string &read) const
{
    bool rc = true;

    if (read.length() < _ksize) {
        return false;
    }

    for (unsigned int i = 0; i < read.length(); i++)  {
        read[ i ] &= 0xdf; // toupper - knock out the "lowercase bit"
        if (!is_valid_dna( read[ i ] )) {
            rc = false;
            break;
        }
    }

    return rc;
}

//
// consume_fasta: consume a FASTA file of reads
//

// TODO? Inline in header.
void
Hashtable::
consume_fasta(
    std:: string const  &filename,
    unsigned int	      &total_reads, unsigned long long	&n_consumed
)
{
    IParser *	  parser =
        IParser::get_parser( filename );

    consume_fasta(
        parser,
        total_reads, n_consumed
    );

    delete parser;
}

<<<<<<< HEAD
void Hashtable::consume_fasta_bitsplit(
    std::string const &filename, unsigned int num_bins, unsigned int tag,
    unsigned int &total_reads, unsigned long long &n_consumed
)
{
    bool powerof2 = !(num_bins == 0) && !(num_bins & (num_bins - 1));
    if (!powerof2) {
        std::string message = "num_bins must be a power of 2";
        throw InvalidValue(message);
    }
    if (tag >= num_bins) {
        std::string message = "tag must be less than num_bins";
        throw InvalidValue(message);
    }

    Read read;
    IParser *parser = IParser::get_parser(filename);
=======
void Hashtable::_check_batches(unsigned int num_batches, unsigned int batch)
{
    bool powerof2 = !(num_batches == 0) && !(num_batches & (num_batches - 1));
    if (!powerof2) {
        std::string message = "num_batches must be a power of 2";
        throw InvalidValue(message);
    }
    if (batch >= num_batches) {
        std::string message = "batch must be less than num_batches";
        throw InvalidValue(message);
    }
}

void Hashtable::consume_fasta_banding(
    std::string const &filename, unsigned int num_batches, unsigned int batch,
    unsigned int &total_reads, unsigned long long &n_consumed
)
{
    _check_batches(num_batches, batch);
    IParser *parser = IParser::get_parser(filename);
    consume_fasta_banding(parser, num_batches, batch, total_reads, n_consumed);
    delete parser;
}

void Hashtable::consume_fasta_banding(
    IParser *parser, unsigned int num_batches, unsigned int batch,
    unsigned int &total_reads, unsigned long long &n_consumed
)
{
    _check_batches(num_batches, batch);

    Read read;
>>>>>>> 9436c3ea
    while (!parser->is_complete()) {
        try {
            read = parser->get_next_read();
        } catch (NoMoreReadsAvailable) {
            break;
        }

        if (read.sequence.length() < _ksize) {
            continue;
        }

        bool is_valid = true;
        for (unsigned int i = 0; i < read.sequence.length(); i++) {
            read.sequence[i] &= 0xdf; // upper case
            if (!is_valid_dna(read.sequence[i])) {
                is_valid = false;
                break;
            }
        }
        if (!is_valid) {
            continue;
        }

        unsigned int this_n_consumed = 0;
        KmerIterator kmers(read.sequence.c_str(), _ksize);
        while (!kmers.done()) {
            HashIntoType kmer = kmers.next();
            // This is the sweet chocolate center of this function:
<<<<<<< HEAD
            // for num_bins = 2^n and tag \in range(num_bins), store
            // only k-mers whose n least significant bits encode the
            // tag.
            if ((kmer & (num_bins-1)) == tag) {
=======
            // for num_batches = 2^n and batch \in {0, 1, ..., num_batches - 1},
            // store only k-mers whose n least significant bits encode the
            // tag.
            if ((kmer & (num_batches-1)) == batch) {
>>>>>>> 9436c3ea
                count(kmer);
                this_n_consumed++;
            }
        }
        
        __sync_add_and_fetch(&n_consumed, this_n_consumed);
        __sync_add_and_fetch(&total_reads, 1);
<<<<<<< HEAD

    }

    delete parser;
} // consume_fasta_bitsplit
=======
    }
} // consume_fasta_banding
>>>>>>> 9436c3ea

void
Hashtable::
consume_fasta(
    read_parsers:: IParser *  parser,
    unsigned int		    &total_reads, unsigned long long  &n_consumed
)
{
    Read			  read;

    // Iterate through the reads and consume their k-mers.
    while (!parser->is_complete( )) {
        bool is_valid;
        try {
            read = parser->get_next_read( );
        } catch (NoMoreReadsAvailable) {
            break;
        }

        unsigned int this_n_consumed =
            check_and_process_read(read.sequence, is_valid);

        __sync_add_and_fetch( &n_consumed, this_n_consumed );
        __sync_add_and_fetch( &total_reads, 1 );

    } // while reads left for parser

} // consume_fasta

//
// consume_string: run through every k-mer in the given string, & hash it.
//

unsigned int Hashtable::consume_string(const std::string &s)
{
    unsigned int n_consumed = 0;

    unique_ptr<KmerHashIterator> kmers = new_kmer_iterator(s);

    while(!kmers->done()) {
        HashIntoType kmer = kmers->next();

        count(kmer);
        n_consumed++;
    }

    return n_consumed;
}

// technically, get medioid count... our "median" is always a member of the
// population.

void Hashtable::get_median_count(const std::string &s,
                                 BoundedCounterType &median,
                                 float &average,
                                 float &stddev)
{
    std::vector<BoundedCounterType> counts;
    this->get_kmer_counts(s, counts);

    if (!counts.size()) {
        throw khmer_exception("no k-mer counts for this string; too short?");
    }

    average = 0;
    for (std::vector<BoundedCounterType>::const_iterator i = counts.begin();
            i != counts.end(); ++i) {
        average += *i;
    }
    average /= float(counts.size());

    stddev = 0;
    for (std::vector<BoundedCounterType>::const_iterator i = counts.begin();
            i != counts.end(); ++i) {
        stddev += (float(*i) - average) * (float(*i) - average);
    }
    stddev /= float(counts.size());
    stddev = sqrt(stddev);

    sort(counts.begin(), counts.end());
    median = counts[counts.size() / 2]; // rounds down
}

//
// Optimized filter function for normalize-by-median
//
bool Hashtable::median_at_least(const std::string &s,
                                unsigned int cutoff)
{
    unique_ptr<KmerHashIterator> kmers = new_kmer_iterator(s);
    unsigned int min_req = 0.5 + float(s.size() - _ksize + 1) / 2;
    unsigned int num_cutoff_kmers = 0;

    // first loop:
    // accumulate at least min_req worth of counts before checking to see
    // if we have enough high-abundance k-mers to indicate success.
    for (unsigned int i = 0; i < min_req; ++i) {
        HashIntoType kmer = kmers->next();
        if (this->get_count(kmer) >= cutoff) {
            ++num_cutoff_kmers;
        }
    }

    // second loop: now check to see if we pass the threshold for each k-mer.
    if (num_cutoff_kmers >= min_req) {
        return true;
    }
    while(!kmers->done()) {
        HashIntoType kmer = kmers->next();
        if (this->get_count(kmer) >= cutoff) {
            ++num_cutoff_kmers;
            if (num_cutoff_kmers >= min_req) {
                return true;
            }
        }
    }
    return false;
}

void Hashtable::get_kmers(const std::string &s,
                          std::vector<std::string> &kmers_vec) const
{
    if (s.length() < _ksize) {
        return;
    }
    for (unsigned int i = 0; i < s.length() - _ksize + 1; i++) {
        std::string sub = s.substr(i, _ksize);
        kmers_vec.push_back(sub);
    }
}


void Hashtable::get_kmer_hashes(const std::string &s,
                                std::vector<HashIntoType> &kmers_vec) const
{
    unique_ptr<KmerHashIterator> kmers = new_kmer_iterator(s);

    while(!kmers->done()) {
        HashIntoType kmer = kmers->next();
        kmers_vec.push_back(kmer);
    }
}


void Hashtable::get_kmer_hashes_as_hashset(const std::string &s,
        SeenSet& hashes) const
{
    unique_ptr<KmerHashIterator> kmers = new_kmer_iterator(s);

    while(!kmers->done()) {
        HashIntoType kmer = kmers->next();
        hashes.insert(kmer);
    }
}


void Hashtable::get_kmer_counts(const std::string &s,
                                std::vector<BoundedCounterType> &counts) const
{
    unique_ptr<KmerHashIterator> kmers = new_kmer_iterator(s);

    while(!kmers->done()) {
        HashIntoType kmer = kmers->next();
        BoundedCounterType c = this->get_count(kmer);
        counts.push_back(c);
    }
}

BoundedCounterType Hashtable::get_min_count(const std::string &s)
{
    unique_ptr<KmerHashIterator> kmers = new_kmer_iterator(s);

    BoundedCounterType min_count = MAX_KCOUNT;

    while(!kmers->done()) {
        HashIntoType kmer = kmers->next();

        BoundedCounterType count = this->get_count(kmer);

        if (this->get_count(kmer) < min_count) {
            min_count = count;
        }
    }
    return min_count;
}

BoundedCounterType Hashtable::get_max_count(const std::string &s)
{
    BoundedCounterType max_count = 0;

    unique_ptr<KmerHashIterator> kmers = new_kmer_iterator(s);

    while(!kmers->done()) {
        HashIntoType kmer = kmers->next();

        BoundedCounterType count = this->get_count(kmer);

        if (count > max_count) {
            max_count = count;
        }
    }
    return max_count;
}

uint64_t *
Hashtable::abundance_distribution(
    read_parsers::IParser * parser,
    Hashtable *          tracking)
{
    uint64_t * dist = new uint64_t[MAX_BIGCOUNT + 1];
    uint64_t i;

    for (i = 0; i <= MAX_BIGCOUNT; i++) {
        dist[i] = 0;
    }

    Read read;

    string name;
    string seq;

    // if not, could lead to overflow.
    if (sizeof(BoundedCounterType) != 2) {
        delete[] dist;
        throw khmer_exception();
    }

    while(!parser->is_complete()) {
        try {
            read = parser->get_next_read();
        } catch (NoMoreReadsAvailable &exc) {
            break;
        }
        seq = read.sequence;

        if (check_and_normalize_read(seq)) {
            unique_ptr<KmerHashIterator> kmers = new_kmer_iterator(seq);

            while(!kmers->done()) {
                HashIntoType kmer = kmers->next();

                if (!tracking->get_count(kmer)) {
                    tracking->count(kmer);

                    BoundedCounterType n = get_count(kmer);
                    dist[n]++;
                }
            }

            name.clear();
            seq.clear();
        }
    }
    return dist;
}


uint64_t * Hashtable::abundance_distribution(
    std::string filename,
    Hashtable *  tracking)
{
    IParser* parser = IParser::get_parser(filename.c_str());

    uint64_t * distribution = abundance_distribution(parser, tracking);
    delete parser;
    return distribution;
}

unsigned long Hashtable::trim_on_abundance(
    std::string     seq,
    BoundedCounterType  min_abund)
const
{
    if (!check_and_normalize_read(seq)) {
        return 0;
    }

    unique_ptr<KmerHashIterator> kmers = new_kmer_iterator(seq);

    HashIntoType kmer;

    if (kmers->done()) {
        return 0;
    }
    kmer = kmers->next();

    if (kmers->done() || get_count(kmer) < min_abund) {
        return 0;
    }

    unsigned long i = _ksize;
    while (!kmers->done()) {
        kmer = kmers->next();

        if (get_count(kmer) < min_abund) {
            return i;
        }
        i++;
    }

    return seq.length();
}

unsigned long Hashtable::trim_below_abundance(
    std::string     seq,
    BoundedCounterType  max_abund)
const
{
    if (!check_and_normalize_read(seq)) {
        return 0;
    }

    unique_ptr<KmerHashIterator> kmers = new_kmer_iterator(seq);

    HashIntoType kmer;

    if (kmers->done()) {
        return 0;
    }
    kmer = kmers->next();

    if (kmers->done() || get_count(kmer) > max_abund) {
        return 0;
    }

    unsigned long i = _ksize;
    while (!kmers->done()) {
        kmer = kmers->next();

        if (get_count(kmer) > max_abund) {
            return i;
        }
        i++;
    }

    return seq.length();
}

std::vector<unsigned int> Hashtable::find_spectral_error_positions(
    std::string seq,
    BoundedCounterType max_abund)
const
{
    std::vector<unsigned int> posns;
    if (!check_and_normalize_read(seq)) {
        throw khmer_exception("invalid read");
    }

    unique_ptr<KmerHashIterator> kmers = new_kmer_iterator(seq);

    HashIntoType kmer = kmers->next();
    if (kmers->done()) {
        return posns;
    }

    // find the first trusted k-mer
    while (!kmers->done()) {
        if (get_count(kmer) > max_abund) {
            break;
        }
        kmer = kmers->next();
    }

    if (kmers->done()) {
        return posns;
    }

    // did we bypass some erroneous k-mers? call the last one.
    if (kmers->get_start_pos() > 0) {
        // if we are well past the first k, forget the whole thing (!? @CTB)
        if (kmers->get_start_pos() >= _ksize && 0) {
            return posns;
        }
        posns.push_back(kmers->get_start_pos() - 1);
    }

    while (!kmers->done()) {
        kmer = kmers->next();
        if (get_count(kmer) <= max_abund) { // error!
            posns.push_back(kmers->get_end_pos() - 1);

            // find next good
            while (!kmers->done()) {
                kmer = kmers->next();
                if (get_count(kmer) > max_abund) { // a good stretch again.
                    break;
                }
            }
        }
    }

    return posns;
}

class MurmurKmerHashIterator : public KmerHashIterator
{
    const char * _seq;
    const char _ksize;
    unsigned int index;
    unsigned int length;
public:
    MurmurKmerHashIterator(const char * seq, unsigned char k) :
        _seq(seq), _ksize(k) {
        index = 0;
        length = strlen(_seq);
    };

    HashIntoType first() { return next(); }

    HashIntoType next() {
        if (done()) {
            throw khmer_exception("past end of iterator");
        }
        uint64_t out[2];
        uint32_t seed = 0;
        MurmurHash3_x64_128((void *)(_seq + index), _ksize, seed, &out);

        index += 1;

        return out[0];
    }

    bool done() const {
        return (index + _ksize > length);
    }

    unsigned int get_start_pos() const { return index; }
    unsigned int get_end_pos() const { return index + _ksize; }
};

unique_ptr<KmerHashIterator> Counttable::new_kmer_iterator(const char * sp) const {
    KmerHashIterator * ki = new MurmurKmerHashIterator(sp, _ksize);
    return unique_ptr<KmerHashIterator>(ki);
}

// vim: set sts=2 sw=2:<|MERGE_RESOLUTION|>--- conflicted
+++ resolved
@@ -124,25 +124,6 @@
     delete parser;
 }
 
-<<<<<<< HEAD
-void Hashtable::consume_fasta_bitsplit(
-    std::string const &filename, unsigned int num_bins, unsigned int tag,
-    unsigned int &total_reads, unsigned long long &n_consumed
-)
-{
-    bool powerof2 = !(num_bins == 0) && !(num_bins & (num_bins - 1));
-    if (!powerof2) {
-        std::string message = "num_bins must be a power of 2";
-        throw InvalidValue(message);
-    }
-    if (tag >= num_bins) {
-        std::string message = "tag must be less than num_bins";
-        throw InvalidValue(message);
-    }
-
-    Read read;
-    IParser *parser = IParser::get_parser(filename);
-=======
 void Hashtable::_check_batches(unsigned int num_batches, unsigned int batch)
 {
     bool powerof2 = !(num_batches == 0) && !(num_batches & (num_batches - 1));
@@ -175,7 +156,6 @@
     _check_batches(num_batches, batch);
 
     Read read;
->>>>>>> 9436c3ea
     while (!parser->is_complete()) {
         try {
             read = parser->get_next_read();
@@ -204,17 +184,10 @@
         while (!kmers.done()) {
             HashIntoType kmer = kmers.next();
             // This is the sweet chocolate center of this function:
-<<<<<<< HEAD
-            // for num_bins = 2^n and tag \in range(num_bins), store
-            // only k-mers whose n least significant bits encode the
-            // tag.
-            if ((kmer & (num_bins-1)) == tag) {
-=======
             // for num_batches = 2^n and batch \in {0, 1, ..., num_batches - 1},
             // store only k-mers whose n least significant bits encode the
             // tag.
             if ((kmer & (num_batches-1)) == batch) {
->>>>>>> 9436c3ea
                 count(kmer);
                 this_n_consumed++;
             }
@@ -222,16 +195,8 @@
         
         __sync_add_and_fetch(&n_consumed, this_n_consumed);
         __sync_add_and_fetch(&total_reads, 1);
-<<<<<<< HEAD
-
-    }
-
-    delete parser;
-} // consume_fasta_bitsplit
-=======
     }
 } // consume_fasta_banding
->>>>>>> 9436c3ea
 
 void
 Hashtable::
