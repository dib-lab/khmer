--- conflicted
+++ resolved
@@ -233,11 +233,7 @@
 {
     unsigned int n_consumed = 0;
 
-<<<<<<< HEAD
-    unique_ptr<KmerHashIterator> kmers = new_kmer_iterator(s);
-=======
     KmerHashIteratorPtr kmers = new_kmer_iterator(s);
->>>>>>> b5659c90
 
     while(!kmers->done()) {
         HashIntoType kmer = kmers->next();
@@ -289,11 +285,7 @@
 bool Hashtable::median_at_least(const std::string &s,
                                 unsigned int cutoff)
 {
-<<<<<<< HEAD
-    unique_ptr<KmerHashIterator> kmers = new_kmer_iterator(s);
-=======
     KmerHashIteratorPtr kmers = new_kmer_iterator(s);
->>>>>>> b5659c90
     unsigned int min_req = 0.5 + float(s.size() - _ksize + 1) / 2;
     unsigned int num_cutoff_kmers = 0;
 
@@ -339,11 +331,7 @@
 void Hashtable::get_kmer_hashes(const std::string &s,
                                 std::vector<HashIntoType> &kmers_vec) const
 {
-<<<<<<< HEAD
-    unique_ptr<KmerHashIterator> kmers = new_kmer_iterator(s);
-=======
     KmerHashIteratorPtr kmers = new_kmer_iterator(s);
->>>>>>> b5659c90
 
     while(!kmers->done()) {
         HashIntoType kmer = kmers->next();
@@ -355,11 +343,7 @@
 void Hashtable::get_kmer_hashes_as_hashset(const std::string &s,
         SeenSet& hashes) const
 {
-<<<<<<< HEAD
-    unique_ptr<KmerHashIterator> kmers = new_kmer_iterator(s);
-=======
     KmerHashIteratorPtr kmers = new_kmer_iterator(s);
->>>>>>> b5659c90
 
     while(!kmers->done()) {
         HashIntoType kmer = kmers->next();
@@ -371,11 +355,7 @@
 void Hashtable::get_kmer_counts(const std::string &s,
                                 std::vector<BoundedCounterType> &counts) const
 {
-<<<<<<< HEAD
-    unique_ptr<KmerHashIterator> kmers = new_kmer_iterator(s);
-=======
     KmerHashIteratorPtr kmers = new_kmer_iterator(s);
->>>>>>> b5659c90
 
     while(!kmers->done()) {
         HashIntoType kmer = kmers->next();
@@ -386,11 +366,7 @@
 
 BoundedCounterType Hashtable::get_min_count(const std::string &s)
 {
-<<<<<<< HEAD
-    unique_ptr<KmerHashIterator> kmers = new_kmer_iterator(s);
-=======
     KmerHashIteratorPtr kmers = new_kmer_iterator(s);
->>>>>>> b5659c90
 
     BoundedCounterType min_count = MAX_KCOUNT;
 
@@ -410,11 +386,7 @@
 {
     BoundedCounterType max_count = 0;
 
-<<<<<<< HEAD
-    unique_ptr<KmerHashIterator> kmers = new_kmer_iterator(s);
-=======
     KmerHashIteratorPtr kmers = new_kmer_iterator(s);
->>>>>>> b5659c90
 
     while(!kmers->done()) {
         HashIntoType kmer = kmers->next();
@@ -460,11 +432,7 @@
         seq = read.sequence;
 
         if (check_and_normalize_read(seq)) {
-<<<<<<< HEAD
-            unique_ptr<KmerHashIterator> kmers = new_kmer_iterator(seq);
-=======
             KmerHashIteratorPtr kmers = new_kmer_iterator(seq);
->>>>>>> b5659c90
 
             while(!kmers->done()) {
                 HashIntoType kmer = kmers->next();
@@ -502,11 +470,7 @@
         return 0;
     }
 
-<<<<<<< HEAD
-    unique_ptr<KmerHashIterator> kmers = new_kmer_iterator(seq);
-=======
     KmerHashIteratorPtr kmers = new_kmer_iterator(seq);
->>>>>>> b5659c90
 
     HashIntoType kmer;
 
@@ -541,11 +505,7 @@
         return 0;
     }
 
-<<<<<<< HEAD
-    unique_ptr<KmerHashIterator> kmers = new_kmer_iterator(seq);
-=======
     KmerHashIteratorPtr kmers = new_kmer_iterator(seq);
->>>>>>> b5659c90
 
     HashIntoType kmer;
 
@@ -581,11 +541,7 @@
         throw khmer_exception("invalid read");
     }
 
-<<<<<<< HEAD
-    unique_ptr<KmerHashIterator> kmers = new_kmer_iterator(seq);
-=======
     KmerHashIteratorPtr kmers = new_kmer_iterator(seq);
->>>>>>> b5659c90
 
     HashIntoType kmer = kmers->next();
     if (kmers->done()) {
@@ -606,14 +562,7 @@
 
     // did we bypass some erroneous k-mers? call the last one.
     if (kmers->get_start_pos() > 0) {
-<<<<<<< HEAD
-        // if we are well past the first k, forget the whole thing (!? @CTB)
-        if (kmers->get_start_pos() >= _ksize && 0) {
-            return posns;
-        }
-=======
         // if this is not the *first* k-mer, save.
->>>>>>> b5659c90
         posns.push_back(kmers->get_start_pos() - 1);
     }
 
@@ -641,17 +590,6 @@
     const char _ksize;
     unsigned int index;
     unsigned int length;
-<<<<<<< HEAD
-public:
-    MurmurKmerHashIterator(const char * seq, unsigned char k) :
-        _seq(seq), _ksize(k), index(0) {
-        length = strlen(_seq);
-    };
-
-    HashIntoType first() { return next(); }
-
-    HashIntoType next() {
-=======
     bool _initialized;
 public:
     MurmurKmerHashIterator(const char * seq, unsigned char k) :
@@ -664,7 +602,6 @@
     HashIntoType next() {
         if (!_initialized) { _initialized = true; }
 
->>>>>>> b5659c90
         if (done()) {
             throw khmer_exception("past end of iterator");
         }
@@ -679,13 +616,6 @@
         return (index + _ksize > length);
     }
 
-<<<<<<< HEAD
-    unsigned int get_start_pos() const { return index; }
-    unsigned int get_end_pos() const { return index + _ksize; }
-};
-
-unique_ptr<KmerHashIterator> Counttable::new_kmer_iterator(const char * sp) const {
-=======
     unsigned int get_start_pos() const {
         if (!_initialized) { return 0; }
         return index - 1;
@@ -697,7 +627,6 @@
 };
 
 KmerHashIteratorPtr Counttable::new_kmer_iterator(const char * sp) const {
->>>>>>> b5659c90
     KmerHashIterator * ki = new MurmurKmerHashIterator(sp, _ksize);
     return unique_ptr<KmerHashIterator>(ki);
 }
