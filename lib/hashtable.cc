--- conflicted
+++ resolved
@@ -265,9 +265,6 @@
   return n_consumed;
 }
 
-<<<<<<< HEAD
-// vim: set sts=2 sw=2:
-=======
 // technically, get medioid count... our "median" is always a member of the
 // population.
 
@@ -315,4 +312,4 @@
   median = counts[counts.size() / 2]; // rounds down
 }
 
->>>>>>> 5aa4514b
+// vim: set sts=2 sw=2: