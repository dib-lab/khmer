/*
This file is part of khmer, https://github.com/dib-lab/khmer/, and is
Copyright (C) 2010-2015, Michigan State University.
Copyright (C) 2015-2016, The Regents of the University of California.

Redistribution and use in source and binary forms, with or without
modification, are permitted provided that the following conditions are
met:

    * Redistributions of source code must retain the above copyright
      notice, this list of conditions and the following disclaimer.

    * Redistributions in binary form must reproduce the above
      copyright notice, this list of conditions and the following
      disclaimer in the documentation and/or other materials provided
      with the distribution.

    * Neither the name of the Michigan State University nor the names
      of its contributors may be used to endorse or promote products
      derived from this software without specific prior written
      permission.

THIS SOFTWARE IS PROVIDED BY THE COPYRIGHT HOLDERS AND CONTRIBUTORS
"AS IS" AND ANY EXPRESS OR IMPLIED WARRANTIES, INCLUDING, BUT NOT
LIMITED TO, THE IMPLIED WARRANTIES OF MERCHANTABILITY AND FITNESS FOR
A PARTICULAR PURPOSE ARE DISCLAIMED. IN NO EVENT SHALL THE COPYRIGHT
HOLDER OR CONTRIBUTORS BE LIABLE FOR ANY DIRECT, INDIRECT, INCIDENTAL,
SPECIAL, EXEMPLARY, OR CONSEQUENTIAL DAMAGES (INCLUDING, BUT NOT
LIMITED TO, PROCUREMENT OF SUBSTITUTE GOODS OR SERVICES; LOSS OF USE,
DATA, OR PROFITS; OR BUSINESS INTERRUPTION) HOWEVER CAUSED AND ON ANY
THEORY OF LIABILITY, WHETHER IN CONTRACT, STRICT LIABILITY, OR TORT
(INCLUDING NEGLIGENCE OR OTHERWISE) ARISING IN ANY WAY OUT OF THE USE
OF THIS SOFTWARE, EVEN IF ADVISED OF THE POSSIBILITY OF SUCH DAMAGE.
LICENSE (END)

Contact: khmer-project@idyll.org
*/
#include <errno.h>
#include <math.h>
#include <algorithm>
#include <deque>
#include <fstream>
#include <iostream>
#include <sstream> // IWYU pragma: keep
#include <queue>
#include <set>
#include <memory>

#include "hashtable.hh"
#include "khmer.hh"
#include "traversal.hh"
#include "read_parsers.hh"
#include "kmer_hash.hh"

using namespace std;
using namespace khmer;
using namespace khmer::read_parsers;

namespace khmer
{

//
// check_and_normalize_read: checks for non-ACGT characters
//			     converts lowercase characters to uppercase one
// Note: Usually it is desirable to keep checks and mutations separate.
//	 However, in the interests of efficiency (we are potentially working
//	 with TB of data), a check and mutation have been placed inside the
//	 same loop. Potentially trillions fewer fetches from memory would
//	 seem to be a worthwhile goal.
//

bool Hashtable::check_and_normalize_read(std::string &read) const
{
    bool rc = true;

    if (read.length() < _ksize) {
        return false;
    }

    for (unsigned int i = 0; i < read.length(); i++)  {
        read[ i ] &= 0xdf; // toupper - knock out the "lowercase bit"
        if (!is_valid_dna( read[ i ] )) {
            rc = false;
            break;
        }
    }

    return rc;
}

//
// consume_fasta: consume a FASTA file of reads
//

// TODO? Inline in header.
template<typename SeqIO>
void Hashtable::consume_fasta(
    std::string const &filename,
    unsigned int &total_reads,
    unsigned long long &n_consumed
)
{
    ReadParserPtr<SeqIO> parser = get_parser<SeqIO>(filename);
    consume_fasta<SeqIO>(parser, total_reads, n_consumed);
}

template<typename SeqIO>
void Hashtable::consume_fasta(
    ReadParserPtr<SeqIO>& parser,
    unsigned int &total_reads,
    unsigned long long &n_consumed
)
{
    Read			  read;

    // Iterate through the reads and consume their k-mers.
    while (!parser->is_complete( )) {
        bool is_valid;
        try {
            read = parser->get_next_read( );
        } catch (NoMoreReadsAvailable) {
            break;
        }

        unsigned int this_n_consumed = consume_string(read.sequence);

        __sync_add_and_fetch( &n_consumed, this_n_consumed );
        __sync_add_and_fetch( &total_reads, 1 );

    } // while reads left for parser

} // consume_fasta

//
// consume_string: run through every k-mer in the given string, & hash it.
//

unsigned int Hashtable::consume_string(const std::string &s)
{
    unsigned int n_consumed = 0;

    KmerHashIteratorPtr kmers = new_kmer_iterator(s);

    while(!kmers->done()) {
        HashIntoType kmer = kmers->next();

        count(kmer);
        n_consumed++;
    }

    return n_consumed;
}

// technically, get medioid count... our "median" is always a member of the
// population.

void Hashtable::get_median_count(const std::string &s,
                                 BoundedCounterType &median,
                                 float &average,
                                 float &stddev)
{
    std::vector<BoundedCounterType> counts;
    this->get_kmer_counts(s, counts);

    if (!counts.size()) {
        throw khmer_exception("no k-mer counts for this string; too short?");
    }

    average = 0;
    for (std::vector<BoundedCounterType>::const_iterator i = counts.begin();
            i != counts.end(); ++i) {
        average += *i;
    }
    average /= float(counts.size());

    stddev = 0;
    for (std::vector<BoundedCounterType>::const_iterator i = counts.begin();
            i != counts.end(); ++i) {
        stddev += (float(*i) - average) * (float(*i) - average);
    }
    stddev /= float(counts.size());
    stddev = sqrt(stddev);

    sort(counts.begin(), counts.end());
    median = counts[counts.size() / 2]; // rounds down
}

//
// Optimized filter function for normalize-by-median
//
bool Hashtable::median_at_least(const std::string &s,
                                unsigned int cutoff)
{
    KmerHashIteratorPtr kmers = new_kmer_iterator(s);
    unsigned int min_req = 0.5 + float(s.size() - _ksize + 1) / 2;
    unsigned int num_cutoff_kmers = 0;

    // first loop:
    // accumulate at least min_req worth of counts before checking to see
    // if we have enough high-abundance k-mers to indicate success.
    for (unsigned int i = 0; i < min_req; ++i) {
        HashIntoType kmer = kmers->next();
        if (this->get_count(kmer) >= cutoff) {
            ++num_cutoff_kmers;
        }
    }

    // second loop: now check to see if we pass the threshold for each k-mer.
    if (num_cutoff_kmers >= min_req) {
        return true;
    }
    while(!kmers->done()) {
        HashIntoType kmer = kmers->next();
        if (this->get_count(kmer) >= cutoff) {
            ++num_cutoff_kmers;
            if (num_cutoff_kmers >= min_req) {
                return true;
            }
        }
    }
    return false;
}

void Hashtable::get_kmers(const std::string &s,
                          std::vector<std::string> &kmers_vec) const
{
    if (s.length() < _ksize) {
        return;
    }
    for (unsigned int i = 0; i < s.length() - _ksize + 1; i++) {
        std::string sub = s.substr(i, _ksize);
        kmers_vec.push_back(sub);
    }
}


void Hashtable::get_kmer_hashes(const std::string &s,
                                std::vector<HashIntoType> &kmers_vec) const
{
    KmerHashIteratorPtr kmers = new_kmer_iterator(s);

    while(!kmers->done()) {
        HashIntoType kmer = kmers->next();
        kmers_vec.push_back(kmer);
    }
}


void Hashtable::get_kmer_hashes_as_hashset(const std::string &s,
        SeenSet& hashes) const
{
    KmerHashIteratorPtr kmers = new_kmer_iterator(s);

    while(!kmers->done()) {
        HashIntoType kmer = kmers->next();
        hashes.insert(kmer);
    }
}


void Hashtable::get_kmer_counts(const std::string &s,
                                std::vector<BoundedCounterType> &counts) const
{
    KmerHashIteratorPtr kmers = new_kmer_iterator(s);

    while(!kmers->done()) {
        HashIntoType kmer = kmers->next();
        BoundedCounterType c = this->get_count(kmer);
        counts.push_back(c);
    }
}

BoundedCounterType Hashtable::get_min_count(const std::string &s)
{
    KmerHashIteratorPtr kmers = new_kmer_iterator(s);

    BoundedCounterType min_count = MAX_KCOUNT;

    while(!kmers->done()) {
        HashIntoType kmer = kmers->next();

        BoundedCounterType count = this->get_count(kmer);

        if (this->get_count(kmer) < min_count) {
            min_count = count;
        }
    }
    return min_count;
}

BoundedCounterType Hashtable::get_max_count(const std::string &s)
{
    BoundedCounterType max_count = 0;

    KmerHashIteratorPtr kmers = new_kmer_iterator(s);

    while(!kmers->done()) {
        HashIntoType kmer = kmers->next();

        BoundedCounterType count = this->get_count(kmer);

        if (count > max_count) {
            max_count = count;
        }
    }
    return max_count;
}

template<typename SeqIO>
uint64_t * Hashtable::abundance_distribution(
    ReadParserPtr<SeqIO>& parser,
    Hashtable *          tracking)
{
    uint64_t * dist = new uint64_t[MAX_BIGCOUNT + 1];
    uint64_t i;

    for (i = 0; i <= MAX_BIGCOUNT; i++) {
        dist[i] = 0;
    }

    Read read;

    string name;
    string seq;

    // if not, could lead to overflow.
    if (sizeof(BoundedCounterType) != 2) {
        delete[] dist;
        throw khmer_exception();
    }

    while(!parser->is_complete()) {
        try {
            read = parser->get_next_read();
        } catch (NoMoreReadsAvailable &exc) {
            break;
        }
        seq = read.sequence;

        if (check_and_normalize_read(seq)) {
            KmerHashIteratorPtr kmers = new_kmer_iterator(seq);

            while(!kmers->done()) {
                HashIntoType kmer = kmers->next();

                if (!tracking->get_count(kmer)) {
                    tracking->count(kmer);

                    BoundedCounterType n = get_count(kmer);
                    dist[n]++;
                }
            }

            name.clear();
            seq.clear();
        }
    }
    return dist;
}

template<typename SeqIO>
uint64_t * Hashtable::abundance_distribution(
    std::string filename,
    Hashtable *  tracking)
{
    ReadParserPtr<SeqIO> parser = get_parser<SeqIO>(filename);
    return abundance_distribution(parser, tracking);
}

unsigned long Hashtable::trim_on_abundance(
    std::string     seq,
    BoundedCounterType  min_abund)
const
{
<<<<<<< HEAD
    KmerIterator kmers(seq.c_str(), _ksize);
=======
    if (!check_and_normalize_read(seq)) {
        return 0;
    }

    KmerHashIteratorPtr kmers = new_kmer_iterator(seq);
>>>>>>> b5659c90

    HashIntoType kmer;

    if (kmers->done()) {
        return 0;
    }
    kmer = kmers->next();

    if (kmers->done() || get_count(kmer) < min_abund) {
        return 0;
    }

    unsigned long i = _ksize;
    while (!kmers->done()) {
        kmer = kmers->next();

        if (get_count(kmer) < min_abund) {
            return i;
        }
        i++;
    }

    return seq.length();
}

unsigned long Hashtable::trim_below_abundance(
    std::string     seq,
    BoundedCounterType  max_abund)
const
{
<<<<<<< HEAD
    KmerIterator kmers(seq.c_str(), _ksize);
=======
    if (!check_and_normalize_read(seq)) {
        return 0;
    }

    KmerHashIteratorPtr kmers = new_kmer_iterator(seq);
>>>>>>> b5659c90

    HashIntoType kmer;

    if (kmers->done()) {
        return 0;
    }
    kmer = kmers->next();

    if (kmers->done() || get_count(kmer) > max_abund) {
        return 0;
    }

    unsigned long i = _ksize;
    while (!kmers->done()) {
        kmer = kmers->next();

        if (get_count(kmer) > max_abund) {
            return i;
        }
        i++;
    }

    return seq.length();
}

std::vector<unsigned int> Hashtable::find_spectral_error_positions(
    std::string seq,
    BoundedCounterType max_abund)
const
{
    std::vector<unsigned int> posns;
<<<<<<< HEAD
    KmerIterator kmers(seq.c_str(), _ksize);
=======
    if (!check_and_normalize_read(seq)) {
        throw khmer_exception("invalid read");
    }

    KmerHashIteratorPtr kmers = new_kmer_iterator(seq);
>>>>>>> b5659c90

    HashIntoType kmer = kmers->next();
    if (kmers->done()) {
        return posns;
    }

    // find the first trusted k-mer
    while (!kmers->done()) {
        if (get_count(kmer) > max_abund) {
            break;
        }
        kmer = kmers->next();
    }

    if (kmers->done()) {
        return posns;
    }

    // did we bypass some erroneous k-mers? call the last one.
    if (kmers->get_start_pos() > 0) {
        // if this is not the *first* k-mer, save.
        posns.push_back(kmers->get_start_pos() - 1);
    }

    while (!kmers->done()) {
        kmer = kmers->next();
        if (get_count(kmer) <= max_abund) { // error!
            posns.push_back(kmers->get_end_pos() - 1);

            // find next good
            while (!kmers->done()) {
                kmer = kmers->next();
                if (get_count(kmer) > max_abund) { // a good stretch again.
                    break;
                }
            }
        }
    }

    return posns;
}

class MurmurKmerHashIterator : public KmerHashIterator
{
    const char * _seq;
    const char _ksize;
    unsigned int index;
    unsigned int length;
    bool _initialized;
public:
    MurmurKmerHashIterator(const char * seq, unsigned char k) :
        _seq(seq), _ksize(k), index(0), _initialized(false) {
        length = strlen(_seq);
    };

    HashIntoType first() { _initialized = true; return next(); }

    HashIntoType next() {
        if (!_initialized) { _initialized = true; }

        if (done()) {
            throw khmer_exception("past end of iterator");
        }

        std::string kmer;
        kmer.assign(_seq + index, _ksize);
        index += 1;
        return _hash_murmur(kmer, _ksize);
    }

    bool done() const {
        return (index + _ksize > length);
    }

    unsigned int get_start_pos() const {
        if (!_initialized) { return 0; }
        return index - 1;
    }
    unsigned int get_end_pos() const {
        if (!_initialized) { return _ksize; }
        return index + _ksize - 1;
    }
};

KmerHashIteratorPtr Counttable::new_kmer_iterator(const char * sp) const {
    KmerHashIterator * ki = new MurmurKmerHashIterator(sp, _ksize);
    return unique_ptr<KmerHashIterator>(ki);
}

template void Hashtable::consume_fasta<FastxReader>(
    std::string const &filename,
    unsigned int &total_reads,
    unsigned long long &n_consumed
);
template void Hashtable::consume_fasta<FastxReader>(
    ReadParserPtr<FastxReader>& parser,
    unsigned int &total_reads,
    unsigned long long &n_consumed
);
template uint64_t * Hashtable::abundance_distribution<FastxReader>(
    ReadParserPtr<FastxReader>& parser,
    Hashtable * tracking
);
template uint64_t * Hashtable::abundance_distribution<FastxReader>(
    std::string filename,
    Hashtable * tracking
);

} // namespace khmer<|MERGE_RESOLUTION|>--- conflicted
+++ resolved
@@ -372,15 +372,7 @@
     BoundedCounterType  min_abund)
 const
 {
-<<<<<<< HEAD
-    KmerIterator kmers(seq.c_str(), _ksize);
-=======
-    if (!check_and_normalize_read(seq)) {
-        return 0;
-    }
-
     KmerHashIteratorPtr kmers = new_kmer_iterator(seq);
->>>>>>> b5659c90
 
     HashIntoType kmer;
 
@@ -411,16 +403,7 @@
     BoundedCounterType  max_abund)
 const
 {
-<<<<<<< HEAD
-    KmerIterator kmers(seq.c_str(), _ksize);
-=======
-    if (!check_and_normalize_read(seq)) {
-        return 0;
-    }
-
     KmerHashIteratorPtr kmers = new_kmer_iterator(seq);
->>>>>>> b5659c90
-
     HashIntoType kmer;
 
     if (kmers->done()) {
@@ -451,15 +434,7 @@
 const
 {
     std::vector<unsigned int> posns;
-<<<<<<< HEAD
-    KmerIterator kmers(seq.c_str(), _ksize);
-=======
-    if (!check_and_normalize_read(seq)) {
-        throw khmer_exception("invalid read");
-    }
-
     KmerHashIteratorPtr kmers = new_kmer_iterator(seq);
->>>>>>> b5659c90
 
     HashIntoType kmer = kmers->next();
     if (kmers->done()) {
