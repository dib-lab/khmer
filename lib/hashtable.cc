--- conflicted
+++ resolved
@@ -54,12 +54,9 @@
 using namespace std;
 using namespace khmer;
 using namespace khmer::read_parsers;
-<<<<<<< HEAD
-=======
 
 namespace khmer
 {
->>>>>>> 3ce66dd8
 
 //
 // check_and_process_read: checks for non-ACGT characters before consuming
@@ -122,7 +119,6 @@
     consume_fasta<SeqIO>(parser, total_reads, n_consumed);
 }
 
-<<<<<<< HEAD
 void Hashtable::_check_batches(unsigned int num_batches, unsigned int batch)
 {
     bool powerof2 = !(num_batches == 0) && !(num_batches & (num_batches - 1));
@@ -136,19 +132,21 @@
     }
 }
 
+template<typename SeqIO>
 void Hashtable::consume_fasta_banding(
     std::string const &filename, unsigned int num_batches, unsigned int batch,
     unsigned int &total_reads, unsigned long long &n_consumed
 )
 {
     _check_batches(num_batches, batch);
-    IParser *parser = IParser::get_parser(filename);
-    consume_fasta_banding(parser, num_batches, batch, total_reads, n_consumed);
-    delete parser;
-}
-
+    ReadParserPtr<SeqIO> parser = get_parser<SeqIO>(filename);
+    consume_fasta_banding<SeqIO>(parser, num_batches, batch, total_reads,
+                                 n_consumed);
+}
+
+template<typename SeqIO>
 void Hashtable::consume_fasta_banding(
-    IParser *parser, unsigned int num_batches, unsigned int batch,
+    ReadParserPtr<SeqIO>& parser, unsigned int num_batches, unsigned int batch,
     unsigned int &total_reads, unsigned long long &n_consumed
 )
 {
@@ -191,24 +189,17 @@
                 this_n_consumed++;
             }
         }
-        
+
         __sync_add_and_fetch(&n_consumed, this_n_consumed);
         __sync_add_and_fetch(&total_reads, 1);
     }
 } // consume_fasta_banding
 
-void
-Hashtable::
-consume_fasta(
-    read_parsers:: IParser *  parser,
-    unsigned int		    &total_reads, unsigned long long  &n_consumed
-=======
 template<typename SeqIO>
 void Hashtable::consume_fasta(
     ReadParserPtr<SeqIO>& parser,
     unsigned int &total_reads,
     unsigned long long &n_consumed
->>>>>>> 3ce66dd8
 )
 {
     Read			  read;
@@ -602,6 +593,20 @@
 );
 template void Hashtable::consume_fasta<FastxReader>(
     ReadParserPtr<FastxReader>& parser,
+    unsigned int &total_reads,
+    unsigned long long &n_consumed
+);
+template void Hashtable::consume_fasta_banding<FastxReader>(
+    std::string const &filename,
+    unsigned int num_batches,
+    unsigned int batch,
+    unsigned int &total_reads,
+    unsigned long long &n_consumed
+);
+template void Hashtable::consume_fasta_banding<FastxReader>(
+    ReadParserPtr<FastxReader>& parser,
+    unsigned int num_batches,
+    unsigned int batch,
     unsigned int &total_reads,
     unsigned long long &n_consumed
 );
