/*
This file is part of khmer, https://github.com/dib-lab/khmer/, and is
Copyright (C) 2010-2015, Michigan State University.
Copyright (C) 2015-2016, The Regents of the University of California.

Redistribution and use in source and binary forms, with or without
modification, are permitted provided that the following conditions are
met:

    * Redistributions of source code must retain the above copyright
      notice, this list of conditions and the following disclaimer.

    * Redistributions in binary form must reproduce the above
      copyright notice, this list of conditions and the following
      disclaimer in the documentation and/or other materials provided
      with the distribution.

    * Neither the name of the Michigan State University nor the names
      of its contributors may be used to endorse or promote products
      derived from this software without specific prior written
      permission.

THIS SOFTWARE IS PROVIDED BY THE COPYRIGHT HOLDERS AND CONTRIBUTORS
"AS IS" AND ANY EXPRESS OR IMPLIED WARRANTIES, INCLUDING, BUT NOT
LIMITED TO, THE IMPLIED WARRANTIES OF MERCHANTABILITY AND FITNESS FOR
A PARTICULAR PURPOSE ARE DISCLAIMED. IN NO EVENT SHALL THE COPYRIGHT
HOLDER OR CONTRIBUTORS BE LIABLE FOR ANY DIRECT, INDIRECT, INCIDENTAL,
SPECIAL, EXEMPLARY, OR CONSEQUENTIAL DAMAGES (INCLUDING, BUT NOT
LIMITED TO, PROCUREMENT OF SUBSTITUTE GOODS OR SERVICES; LOSS OF USE,
DATA, OR PROFITS; OR BUSINESS INTERRUPTION) HOWEVER CAUSED AND ON ANY
THEORY OF LIABILITY, WHETHER IN CONTRACT, STRICT LIABILITY, OR TORT
(INCLUDING NEGLIGENCE OR OTHERWISE) ARISING IN ANY WAY OUT OF THE USE
OF THIS SOFTWARE, EVEN IF ADVISED OF THE POSSIBILITY OF SUCH DAMAGE.
LICENSE (END)

Contact: khmer-project@idyll.org
*/
#include <errno.h>
#include <math.h>
#include <algorithm>
#include <deque>
#include <fstream>
#include <iostream>
#include <sstream> // IWYU pragma: keep
#include <queue>
#include <set>

#include "counting.hh"
#include "hashtable.hh"
#include "khmer.hh"
#include "read_parsers.hh"

using namespace std;
using namespace khmer;
using namespace khmer:: read_parsers;

//
// check_and_process_read: checks for non-ACGT characters before consuming
//

unsigned int Hashtable::check_and_process_read(std::string &read,
        bool &is_valid)
{
    is_valid = check_and_normalize_read(read);

    if (!is_valid) {
        return 0;
    }

    return consume_string(read);
}

//
// check_and_normalize_read: checks for non-ACGT characters
//			     converts lowercase characters to uppercase one
// Note: Usually it is desirable to keep checks and mutations separate.
//	 However, in the interests of efficiency (we are potentially working
//	 with TB of data), a check and mutation have been placed inside the
//	 same loop. Potentially trillions fewer fetches from memory would
//	 seem to be a worthwhile goal.
//

bool Hashtable::check_and_normalize_read(std::string &read) const
{
    bool rc = true;

    if (read.length() < _ksize) {
        return false;
    }

    for (unsigned int i = 0; i < read.length(); i++)  {
        read[ i ] &= 0xdf; // toupper - knock out the "lowercase bit"
        if (!is_valid_dna( read[ i ] )) {
            rc = false;
            break;
        }
    }

    return rc;
}

//
// consume_fasta: consume a FASTA file of reads
//

// TODO? Inline in header.
void
Hashtable::
consume_fasta(
    std:: string const  &filename,
    unsigned int	      &total_reads, unsigned long long	&n_consumed
)
{
    IParser *	  parser =
        IParser::get_parser( filename );

    consume_fasta(
        parser,
        total_reads, n_consumed
    );

    delete parser;
}

void
Hashtable::
consume_fasta(
    read_parsers:: IParser *  parser,
    unsigned int		    &total_reads, unsigned long long  &n_consumed
)
{
    Read			  read;

    // Iterate through the reads and consume their k-mers.
    while (!parser->is_complete( )) {
        bool is_valid;
        try {
            read = parser->get_next_read( );
        } catch (NoMoreReadsAvailable) {
            break;
        }

        unsigned int this_n_consumed =
            check_and_process_read(read.sequence, is_valid);

        __sync_add_and_fetch( &n_consumed, this_n_consumed );
        __sync_add_and_fetch( &total_reads, 1 );

    } // while reads left for parser

} // consume_fasta

//
// consume_string: run through every k-mer in the given string, & hash it.
//

unsigned int Hashtable::consume_string(const std::string &s)
{
    const char * sp = s.c_str();
    unsigned int n_consumed = 0;

    KmerIterator kmers(sp, _ksize);

    while(!kmers.done()) {
        HashIntoType kmer = kmers.next();

        count(kmer);
        n_consumed++;
    }

    return n_consumed;
}

// technically, get medioid count... our "median" is always a member of the
// population.

void Hashtable::get_median_count(const std::string &s,
                                 BoundedCounterType &median,
                                 float &average,
                                 float &stddev)
{
    std::vector<BoundedCounterType> counts;
    this->get_kmer_counts(s, counts);

    if (!counts.size()) {
        throw khmer_exception("no k-mer counts for this string; too short?");
    }

    average = 0;
    for (std::vector<BoundedCounterType>::const_iterator i = counts.begin();
            i != counts.end(); ++i) {
        average += *i;
    }
    average /= float(counts.size());

    stddev = 0;
    for (std::vector<BoundedCounterType>::const_iterator i = counts.begin();
            i != counts.end(); ++i) {
        stddev += (float(*i) - average) * (float(*i) - average);
    }
    stddev /= float(counts.size());
    stddev = sqrt(stddev);

    sort(counts.begin(), counts.end());
    median = counts[counts.size() / 2]; // rounds down
}

//
// Optimized filter function for normalize-by-median
//
bool Hashtable::median_at_least(const std::string &s,
                                unsigned int cutoff)
{
    KmerIterator kmers(s.c_str(), _ksize);
    unsigned int min_req = 0.5 + float(s.size() - _ksize + 1) / 2;
    unsigned int num_cutoff_kmers = 0;

    // first loop:
    // accumulate at least min_req worth of counts before checking to see
    // if we have enough high-abundance k-mers to indicate success.
    for (unsigned int i = 0; i < min_req; ++i) {
        HashIntoType kmer = kmers.next();
        if (this->get_count(kmer) >= cutoff) {
            ++num_cutoff_kmers;
        }
    }

    // second loop: now check to see if we pass the threshold for each k-mer.
    if (num_cutoff_kmers >= min_req) {
        return true;
    }
    while(!kmers.done()) {
        HashIntoType kmer = kmers.next();
        if (this->get_count(kmer) >= cutoff) {
            ++num_cutoff_kmers;
            if (num_cutoff_kmers >= min_req) {
                return true;
            }
        }
    }
    return false;
}

void Hashtable::save_tagset(std::string outfilename)
{
    ofstream outfile(outfilename.c_str(), ios::binary);
    const size_t tagset_size = n_tags();
    unsigned int save_ksize = _ksize;

    HashIntoType * buf = new HashIntoType[tagset_size];

    outfile.write(SAVED_SIGNATURE, 4);
    unsigned char version = SAVED_FORMAT_VERSION;
    outfile.write((const char *) &version, 1);

    unsigned char ht_type = SAVED_TAGS;
    outfile.write((const char *) &ht_type, 1);

    outfile.write((const char *) &save_ksize, sizeof(save_ksize));
    outfile.write((const char *) &tagset_size, sizeof(tagset_size));
    outfile.write((const char *) &_tag_density, sizeof(_tag_density));

    unsigned int i = 0;
    for (SeenSet::iterator pi = all_tags.begin(); pi != all_tags.end();
            ++pi, i++) {
        buf[i] = *pi;
    }

    outfile.write((const char *) buf, sizeof(HashIntoType) * tagset_size);
    if (outfile.fail()) {
        delete[] buf;
        throw khmer_file_exception(strerror(errno));
    }
    outfile.close();

    delete[] buf;
}

void Hashtable::load_tagset(std::string infilename, bool clear_tags)
{
    ifstream infile;

    // configure ifstream to raise exceptions for everything.
    infile.exceptions(std::ifstream::failbit | std::ifstream::badbit |
                      std::ifstream::eofbit);

    try {
        infile.open(infilename.c_str(), ios::binary);
    } catch (std::ifstream::failure &e) {
        std::string err;
        if (!(infile.is_open())) {
            err = "Cannot open tagset file: " + infilename;
        } else {
            err = "Unknown error in opening file: " + infilename;
        }
        throw khmer_file_exception(err);
    }

    if (clear_tags) {
        all_tags.clear();
    }

    unsigned char version, ht_type;
    unsigned int save_ksize = 0;

    size_t tagset_size = 0;
    HashIntoType * buf = NULL;

    try {
        char signature[4];
        infile.read(signature, 4);
        infile.read((char *) &version, 1);
        infile.read((char *) &ht_type, 1);
        if (!(std::string(signature, 4) == SAVED_SIGNATURE)) {
            std::ostringstream err;
            err << "Incorrect file signature 0x";
            for(size_t i=0; i < 4; ++i) {
                err << std::hex << (int) signature[i];
            }
            err << " while reading tagset from " << infilename
                << "; should be " << SAVED_SIGNATURE;
            throw khmer_file_exception(err.str());
        } else if (!(version == SAVED_FORMAT_VERSION)) {
            std::ostringstream err;
            err << "Incorrect file format version " << (int) version
                << " while reading tagset from " << infilename
                << "; should be " << (int) SAVED_FORMAT_VERSION;
            throw khmer_file_exception(err.str());
        } else if (!(ht_type == SAVED_TAGS)) {
            std::ostringstream err;
            err << "Incorrect file format type " << (int) ht_type
                << " while reading tagset from " << infilename;
            throw khmer_file_exception(err.str());
        }

        infile.read((char *) &save_ksize, sizeof(save_ksize));
        if (!(save_ksize == _ksize)) {
            std::ostringstream err;
            err << "Incorrect k-mer size " << save_ksize
                << " while reading tagset from " << infilename;
            throw khmer_file_exception(err.str());
        }

        infile.read((char *) &tagset_size, sizeof(tagset_size));
        infile.read((char *) &_tag_density, sizeof(_tag_density));

        buf = new HashIntoType[tagset_size];

        infile.read((char *) buf, sizeof(HashIntoType) * tagset_size);

        for (unsigned int i = 0; i < tagset_size; i++) {
            all_tags.insert(buf[i]);
        }

        delete[] buf;
    } catch (std::ifstream::failure &e) {
        std::string err = "Error reading data from: " + infilename;
        if (buf != NULL) {
            delete[] buf;
        }
        throw khmer_file_exception(err);
    }
}

void Hashtable::consume_sequence_and_tag(const std::string& seq,
        unsigned long long& n_consumed,
        SeenSet * found_tags)
{
    bool kmer_tagged;

    KmerIterator kmers(seq.c_str(), _ksize);
    HashIntoType kmer;

    unsigned int since = _tag_density / 2 + 1;

    while(!kmers.done()) {
        kmer = kmers.next();
        bool is_new_kmer;

        // Set the bits for the kmer in the various hashtables,
        // and report on whether or not they had already been set.
        // This is probably better than first testing and then setting the bits,
        // as a failed test essentially results in doing the same amount of work
        // twice.
        if ((is_new_kmer = test_and_set_bits( kmer ))) {
            ++n_consumed;
        }

#if (1)
        if (is_new_kmer) {
            ++since;
        } else {
            ACQUIRE_ALL_TAGS_SPIN_LOCK
            kmer_tagged = set_contains(all_tags, kmer);
            RELEASE_ALL_TAGS_SPIN_LOCK
            if (kmer_tagged) {
                since = 1;
                if (found_tags) {
                    found_tags->insert(kmer);
                }
            } else {
                ++since;
            }
        }
#else
        if (!is_new_kmer && set_contains(all_tags, kmer)) {
            since = 1;
            if (found_tags) {
                found_tags->insert(kmer);
            }
        } else {
            since++;
        }
#endif

        if (since >= _tag_density) {
            ACQUIRE_ALL_TAGS_SPIN_LOCK
            all_tags.insert(kmer);
            RELEASE_ALL_TAGS_SPIN_LOCK
            if (found_tags) {
                found_tags->insert(kmer);
            }
            since = 1;
        }

    } // iteration over kmers

    if (since >= _tag_density/2 - 1) {
        ACQUIRE_ALL_TAGS_SPIN_LOCK
        all_tags.insert(kmer);	// insert the last k-mer, too.
        RELEASE_ALL_TAGS_SPIN_LOCK
        if (found_tags) {
            found_tags->insert(kmer);
        }
    }
}

//
// consume_fasta_and_tag: consume a FASTA file of reads, tagging reads every
//     so often.
//

// TODO? Inline in header.
void
Hashtable::
consume_fasta_and_tag(
    std:: string const  &filename,
    unsigned int	      &total_reads, unsigned long long	&n_consumed
)
{
    IParser *	  parser =
        IParser::get_parser( filename );

    consume_fasta_and_tag(
        parser,
        total_reads, n_consumed
    );

    delete parser;
}

void
Hashtable::
consume_fasta_and_tag(
    read_parsers:: IParser *  parser,
    unsigned int		    &total_reads,   unsigned long long	&n_consumed
)
{
    Read			  read;

    // TODO? Delete the following assignments.
    total_reads = 0;
    n_consumed = 0;

    // Iterate through the reads and consume their k-mers.
    while (!parser->is_complete( )) {

        try {
            read = parser->get_next_read( );
        } catch (NoMoreReadsAvailable &e) {
            // Bail out if this error is raised
            break;
        }

        if (check_and_normalize_read( read.sequence )) {
            unsigned long long this_n_consumed = 0;
            consume_sequence_and_tag( read.sequence, this_n_consumed );

            __sync_add_and_fetch( &n_consumed, this_n_consumed );
            __sync_add_and_fetch( &total_reads, 1 );
        }
    } // while reads left for parser

}

//
// divide_tags_into_subsets - take all of the tags in 'all_tags', and
//   divide them into subsets (based on starting tag) of <= given size.
//

void Hashtable::divide_tags_into_subsets(unsigned int subset_size,
        SeenSet& divvy)
{
    unsigned int i = 0;

    for (SeenSet::const_iterator si = all_tags.begin(); si != all_tags.end();
            ++si) {
        if (i % subset_size == 0) {
            divvy.insert(*si);
            i = 0;
        }
        i++;
    }
}

//
// consume_partitioned_fasta: consume a FASTA file of reads
//

void Hashtable::consume_partitioned_fasta(const std::string &filename,
        unsigned int &total_reads,
        unsigned long long &n_consumed)
{
    total_reads = 0;
    n_consumed = 0;

    IParser* parser = IParser::get_parser(filename.c_str());
    Read read;

    string seq = "";

    // reset the master subset partition
    delete partition;
    partition = new SubsetPartition(this);

    //
    // iterate through the FASTA file & consume the reads.
    //

    while(!parser->is_complete())  {
        try {
            read = parser->get_next_read();
        } catch (NoMoreReadsAvailable &exc) {
            break;
        }
        seq = read.sequence;

        if (check_and_normalize_read(seq)) {
            // First, figure out what the partition is (if non-zero), and save that.
            PartitionID p = _parse_partition_id(read.name);

            // Then consume the sequence
            n_consumed += consume_string(seq); // @CTB why are we doing this?

            // Next, compute the tag & set the partition, if nonzero
            HashIntoType kmer = _hash(seq, _ksize);
            all_tags.insert(kmer);
            if (p > 0) {
                partition->set_partition_id(kmer, p);
            }
        }

        // reset the sequence info, increment read number
        total_reads++;
    }

    delete parser;
}

//////////////////////////////////////////////////////////////////////
// graph stuff

void Hashtable::calc_connected_graph_size(Kmer start,
        unsigned long long& count,
        KmerSet& keeper,
        const unsigned long long threshold,
        bool break_on_circum)
const
{
    const BoundedCounterType val = get_count(start);

    if (val == 0) {
        return;
    }

    Traverser traverser(this);
    KmerQueue node_q;
    node_q.push(start);

    // Avoid high-circumference k-mers
    auto filter = [&] (Kmer& n) {
        return !(break_on_circum &&
                 traverser.degree(n) > 4);
    };

    while(!node_q.empty()) {
        Kmer node = node_q.front();
        node_q.pop();

        // have we already seen me? don't count; exit.
        if (set_contains(keeper, node)) {
            continue;
        }

        // is this in stop_tags?
        if (set_contains(stop_tags, node)) {
            continue;
        }

        // keep track of both seen kmers, and counts.
        keeper.insert(node);

        count += 1;

        // are we past the threshold? truncate search.
        if (threshold && count >= threshold) {
            return;
        }

        // otherwise, explore in all directions.
        traverser.traverse_right(node, node_q, filter);
        traverser.traverse_left(node, node_q, filter);
    }
}

unsigned int Hashtable::kmer_degree(HashIntoType kmer_f, HashIntoType kmer_r)
{
    Traverser traverser(this);
    Kmer node = build_kmer(kmer_f, kmer_r);
    return traverser.degree(node);
}

unsigned int Hashtable::kmer_degree(const char * kmer_s)
{
    Traverser traverser(this);
    Kmer node = build_kmer(kmer_s);
    return traverser.degree(node);
}

size_t Hashtable::trim_on_stoptags(std::string seq) const
{
    if (!check_and_normalize_read(seq)) {
        return 0;
    }

    KmerIterator kmers(seq.c_str(), _ksize);

    size_t i = _ksize - 2;
    while (!kmers.done()) {
        HashIntoType kmer = kmers.next();
        if (set_contains(stop_tags, kmer)) {
            return i;
        }
        i++;
    }

    return seq.length();
}

unsigned int Hashtable::traverse_from_kmer(Kmer start,
        unsigned int radius,
        KmerSet &keeper,
        unsigned int max_count)
const
{

    Traverser traverser(this);
    KmerQueue node_q;
    std::queue<unsigned int> breadth_q;
    unsigned int cur_breadth = 0;
    unsigned int total = 0;
    unsigned int nfound = 0;

    auto filter = [&] (Kmer& n) {
        return !set_contains(keeper, n);
    };

    node_q.push(start);
    breadth_q.push(0);

    while(!node_q.empty()) {
        Kmer node = node_q.front();
        node_q.pop();

        unsigned int breadth = breadth_q.front();
        breadth_q.pop();

        if (breadth > radius) {
            break;
        }

        if (max_count && total > max_count) {
            break;
        }

        if (set_contains(keeper, node)) {
            continue;
        }

        if (set_contains(stop_tags, node)) {
            continue;
        }

        // keep track of seen kmers
        keeper.insert(node);
        total++;

        if (!(breadth >= cur_breadth)) { // keep track of watermark, for debugging.
            throw khmer_exception();
        }
        if (breadth > cur_breadth) {
            cur_breadth = breadth;
        }

        nfound = traverser.traverse_right(node, node_q, filter);
        for (unsigned int i = 0; i<nfound; ++i) {
            breadth_q.push(breadth + 1);
        }

        nfound = traverser.traverse_left(node, node_q, filter);
        for (unsigned int i = 0; i<nfound; ++i) {
            breadth_q.push(breadth + 1);
        }
    }

    return total;
}

void Hashtable::load_stop_tags(std::string infilename, bool clear_tags)
{
    ifstream infile;

    // configure ifstream to raise exceptions for everything.
    infile.exceptions(std::ifstream::failbit | std::ifstream::badbit |
                      std::ifstream::eofbit);

    try {
        infile.open(infilename.c_str(), ios::binary);
    } catch (std::ifstream::failure &e) {
        std::string err;
        if (!(infile.is_open())) {
            err = "Cannot open stoptags file: " + infilename;
        } else {
            err = "Unknown error in opening file: " + infilename;
        }
        throw khmer_file_exception(err);
    }

    if (clear_tags) {
        stop_tags.clear();
    }

    unsigned char version, ht_type;
    unsigned int save_ksize = 0;

    size_t tagset_size = 0;

    try {
        char signature[4];
        infile.read(signature, 4);
        infile.read((char *) &version, 1);
        infile.read((char *) &ht_type, 1);
        if (!(std::string(signature, 4) == SAVED_SIGNATURE)) {
            std::ostringstream err;
            err << "Incorrect file signature 0x";
            for(size_t i=0; i < 4; ++i) {
                err << std::hex << (int) signature[i];
            }
            err << " while reading stoptags from " << infilename
                << "; should be " << SAVED_SIGNATURE;
            throw khmer_file_exception(err.str());
        } else if (!(version == SAVED_FORMAT_VERSION)) {
            std::ostringstream err;
            err << "Incorrect file format version " << (int) version
                << " while reading stoptags from " << infilename
                << "; should be " << (int) SAVED_FORMAT_VERSION;
            throw khmer_file_exception(err.str());
        } else if (!(ht_type == SAVED_STOPTAGS)) {
            std::ostringstream err;
            err << "Incorrect file format type " << (int) ht_type
                << " while reading stoptags from " << infilename;
            throw khmer_file_exception(err.str());
        }

        infile.read((char *) &save_ksize, sizeof(save_ksize));
        if (!(save_ksize == _ksize)) {
            std::ostringstream err;
            err << "Incorrect k-mer size " << save_ksize
                << " while reading stoptags from " << infilename;
            throw khmer_file_exception(err.str());
        }
        infile.read((char *) &tagset_size, sizeof(tagset_size));

        HashIntoType * buf = new HashIntoType[tagset_size];

        infile.read((char *) buf, sizeof(HashIntoType) * tagset_size);

        for (unsigned int i = 0; i < tagset_size; i++) {
            stop_tags.insert(buf[i]);
        }
        delete[] buf;
    } catch (std::ifstream::failure &e) {
        std::string err = "Error reading stoptags from: " + infilename;
        throw khmer_file_exception(err);
    }
}

void Hashtable::save_stop_tags(std::string outfilename)
{
    ofstream outfile(outfilename.c_str(), ios::binary);
    size_t tagset_size = stop_tags.size();

    HashIntoType * buf = new HashIntoType[tagset_size];

    outfile.write(SAVED_SIGNATURE, 4);
    unsigned char version = SAVED_FORMAT_VERSION;
    outfile.write((const char *) &version, 1);

    unsigned char ht_type = SAVED_STOPTAGS;
    outfile.write((const char *) &ht_type, 1);

    unsigned int save_ksize = _ksize;
    outfile.write((const char *) &save_ksize, sizeof(save_ksize));
    outfile.write((const char *) &tagset_size, sizeof(tagset_size));

    unsigned int i = 0;
    for (SeenSet::iterator pi = stop_tags.begin(); pi != stop_tags.end();
            ++pi, i++) {
        buf[i] = *pi;
    }

    outfile.write((const char *) buf, sizeof(HashIntoType) * tagset_size);
    outfile.close();

    delete[] buf;
}

void Hashtable::print_stop_tags(std::string infilename)
{
    ofstream printfile(infilename.c_str());

    unsigned int i = 0;
    for (SeenSet::iterator pi = stop_tags.begin(); pi != stop_tags.end();
            ++pi, i++) {
        std::string kmer = _revhash(*pi, _ksize);
        printfile << kmer << "\n";
    }

    printfile.close();
}

void Hashtable::print_tagset(std::string infilename)
{
    ofstream printfile(infilename.c_str());

    unsigned int i = 0;
    for (SeenSet::iterator pi = all_tags.begin(); pi != all_tags.end();
            ++pi, i++) {
        std::string kmer = _revhash(*pi, _ksize);
        printfile << kmer << "\n";
    }

    printfile.close();
}

void Hashtable::extract_unique_paths(std::string seq,
                                     unsigned int min_length,
                                     float min_unique_f,
                                     std::vector<std::string> &results)
{
    if (seq.size() < min_length) {
        return;
    }

    float max_seen = 1.0 - min_unique_f;

    min_length = min_length - _ksize + 1; // adjust for k-mer size.

    KmerIterator kmers(seq.c_str(), _ksize);

    std::deque<bool> seen_queue;
    unsigned int n_already_seen = 0;
    unsigned int n_kmers = 0;

    // first, put together an array for presence/absence of the k-mer
    // at each given position.
    while (!kmers.done()) {
        HashIntoType kmer = kmers.next();

        if (get_count(kmer)) {
            seen_queue.push_back(true);
            n_already_seen++;
        } else {
            seen_queue.push_back(false);
        }
        n_kmers++;
    }

    // next, run through this array with 'i'.

    unsigned int i = 0;
    while (i < n_kmers - min_length) {
        unsigned int seen_counter, j;

        // For each starting 'i', count the number of 'seen' k-mers in the
        // given window.

        // yes, inefficient n^2 algorithm.  sue me.
        for (seen_counter = 0, j = 0; j < min_length; j++) {
            if (seen_queue[i + j]) {
                seen_counter++;
            }
        }

        // If the fraction seen is small enough to be interesting, suggesting
        // that this, in fact, a "new" window -- extend until it isn't, and
        // then extract.

        if (!(j == min_length)) {
            throw khmer_exception();
        }
        if ( ((float)seen_counter / (float) j) <= max_seen) {
            unsigned int start = i;

            // extend the window until the end of the sequence...
            while ((start + min_length) < n_kmers) {
                if (seen_queue[start]) {
                    seen_counter--;
                }
                if (seen_queue[start + min_length]) {
                    seen_counter++;
                }
                start++;

                // ...or until we've seen too many of the k-mers.
                if (((float)seen_counter / (float) min_length) > max_seen) {
                    break;
                }
            }

            // adjust for ending point.
            if (start + min_length == n_kmers) {	// potentially decrement twice at end
                if (((float)seen_counter / (float) min_length) > max_seen) {
                    start--;
                }
                start--;
            } else {
                start -= 2;
            }

            // ...and now extract the relevant portion of the sequence, and adjust
            // starting pos'n.
            results.push_back(seq.substr(i, start + min_length + _ksize - i));

            i = start + min_length + 1;
        } else {
            i++;
        }
    }
}


void Hashtable::get_kmers(const std::string &s,
                          std::vector<std::string> &kmers_vec) const
{
    if (s.length() < _ksize) {
        return;
    }
    for (unsigned int i = 0; i < s.length() - _ksize + 1; i++) {
        std::string sub = s.substr(i, _ksize);
        kmers_vec.push_back(sub);
    }
}


void Hashtable::get_kmer_hashes(const std::string &s,
                                std::vector<HashIntoType> &kmers_vec) const
{
    KmerIterator kmers(s.c_str(), _ksize);

    while(!kmers.done()) {
        HashIntoType kmer = kmers.next();
        kmers_vec.push_back(kmer);
    }
}


void Hashtable::get_kmer_counts(const std::string &s,
                                std::vector<BoundedCounterType> &counts) const
{
    KmerIterator kmers(s.c_str(), _ksize);

    while(!kmers.done()) {
        HashIntoType kmer = kmers.next();
        BoundedCounterType c = this->get_count(kmer);
        counts.push_back(c);
    }
}

void Hashtable::find_high_degree_nodes(const char * s,
                                       SeenSet& high_degree_nodes)
    const
{
    Traverser traverser(this);
    KmerIterator kmers(s, _ksize);

    unsigned long n = 0;
    while(!kmers.done()) {
        n++;
        if (n % 10000 == 0) {
            std::cout << "... find_high_degree_nodes: " << n << "\n";
        }
        Kmer kmer = kmers.next();
        if ((traverser.degree(kmer)) > 2) {
            high_degree_nodes.insert(kmer);
        }
    }
}

<<<<<<< HEAD
=======

>>>>>>> a3e6cfa6
unsigned int Hashtable::traverse_linear_path(const Kmer seed_kmer,
                                             SeenSet &adjacencies,
                                             SeenSet &visited, Hashtable &bf,
                                             SeenSet &high_degree_nodes)
    const
{
    unsigned int size = 0;

    auto filter = [&] (Kmer& n) -> bool {
        return true;
    };

    Traverser traverser(this);

    // if this k-mer is in the Bloom filter, truncate search.
    // This prevents paths from being traversed in two directions.
    if (bf.get_count(seed_kmer)) {
        return 0;
    }

    std::vector<Kmer> to_be_visited;
    to_be_visited.push_back(seed_kmer);

    while (to_be_visited.size()) {
        Kmer kmer = to_be_visited.back();
        to_be_visited.pop_back();
        
        visited.insert(kmer);
        size += 1;

        KmerQueue node_q;
        traverser.traverse(kmer, node_q, filter);

        while (node_q.size()) {
            Kmer node = node_q.front();
            node_q.pop();

            if (set_contains(high_degree_nodes, node)) {
                // if there are any adjacent high degree nodes, record;
                adjacencies.insert(node);
                // also, add this to the stop Bloom filter.
                bf.count(kmer);
            } else if (set_contains(visited, node)) {
                // do nothing - already visited
                ;
            } else {
                to_be_visited.push_back(node);
            }
        }
    }
    return size;
}

<<<<<<< HEAD
// vim: set sts=2 sw=2:
=======
// Starting from the given seed k-mer, assemble the maximal linear path in
// both directions.
//
// No guarantees on direction, of course - this may return the reverse
// complement of the input sequence.
//
// Note: as written, will ignore branches to the left and continue
// past them; this probably needs to be fixed.  For now, this means
// that assembling from two different directions may yield different
// results.

std::string Hashtable::assemble_linear_path(const Kmer seed_kmer,
                                            const Hashtable * stop_bf)
    const
{
    std::string start_kmer = seed_kmer.get_string_rep(_ksize);
    std::string right = _assemble_right(start_kmer.c_str(), stop_bf);

    start_kmer = _revcomp(start_kmer);
    std::string left = _assemble_right(start_kmer.c_str(), stop_bf);

    left = left.substr(_ksize);
    return _revcomp(left) + right;
}

std::string Hashtable::_assemble_right(const char * start_kmer,
                                       const Hashtable * stop_bf)
    const
{
    const char bases[] = "ACGT";
    std::string kmer = start_kmer;
    std::string contig = kmer;

    while (1) {
        const char * base = &bases[0];
        bool found = false;
        char found_base;
        bool found2 = false;

        while(*base != 0) {
            std::string try_kmer = kmer.substr(1) + (char) *base;

            // a hit!
            if (this->get_count(try_kmer.c_str()) &&
                (!stop_bf || !stop_bf->get_count(try_kmer.c_str()))) {
                if (found) {
                    found2 = true;
                    break;
                }
                found_base = (char) *base;
                found = true;
            }
            base++;
        }
        if (!found || found2) {
            break;
        } else {
            contig += found_base;
            kmer = kmer.substr(1) + found_base;
            found = true;
        }
    }
    return contig;
}

// vim: set sts=2 sw=2:
>>>>>>> a3e6cfa6
<|MERGE_RESOLUTION|>--- conflicted
+++ resolved
@@ -1017,10 +1017,7 @@
     }
 }
 
-<<<<<<< HEAD
-=======
-
->>>>>>> a3e6cfa6
+
 unsigned int Hashtable::traverse_linear_path(const Kmer seed_kmer,
                                              SeenSet &adjacencies,
                                              SeenSet &visited, Hashtable &bf,
@@ -1074,9 +1071,6 @@
     return size;
 }
 
-<<<<<<< HEAD
-// vim: set sts=2 sw=2:
-=======
 // Starting from the given seed k-mer, assemble the maximal linear path in
 // both directions.
 //
@@ -1142,5 +1136,4 @@
     return contig;
 }
 
-// vim: set sts=2 sw=2:
->>>>>>> a3e6cfa6
+// vim: set sts=2 sw=2: