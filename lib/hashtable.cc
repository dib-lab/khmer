--- conflicted
+++ resolved
@@ -1118,82 +1118,5 @@
     return size;
 }
 
-<<<<<<< HEAD
-=======
-// Starting from the given seed k-mer, assemble the maximal linear path in
-// both directions.
-//
-// No guarantees on direction, of course - this may return the reverse
-// complement of the input sequence.
-//
-// Note: as written, will ignore branches to the left and continue
-// past them; this probably needs to be fixed.  For now, this means
-// that assembling from two different directions may yield different
-// results.
-
-std::string Hashtable::assemble_linear_path(const Kmer seed_kmer,
-        const Hashtable * stop_bf)
-const
-{
-    std::string start_kmer = seed_kmer.get_string_rep(_ksize);
-    std::string right = _assemble_right(start_kmer.c_str(), stop_bf);
-
-    start_kmer = _revcomp(start_kmer);
-    std::string left = _assemble_right(start_kmer.c_str(), stop_bf);
-
-    left = left.substr(_ksize);
-    return _revcomp(left) + right;
-}
-
-std::string Hashtable::_assemble_right(const char * start_kmer,
-                                       const Hashtable * stop_bf)
-const
-{
-    const char bases[] = "ACGT";
-    std::string kmer = start_kmer;
-    std::string contig = kmer;
-
-    // This loop extends the starting k-mer to the right as long as it can
-    // do so unambiguously (or not at all).  This involves checking each
-    // possible nucleotide suffix for presence; extension is continued until
-    // either more than one such k-mer is present ('found2' is true), or no
-    // such k-mer is present ('found' is false).
-
-    while (1) {
-        const char * base = &bases[0];
-        bool found = false;
-        char found_base;
-        bool found2 = false;
-
-        // check all four suffixes for presence.
-        while(*base != 0) {
-            std::string try_kmer = kmer.substr(1) + (char) *base;
-
-            // a hit!
-            if (this->get_count(try_kmer.c_str()) &&
-                    (!stop_bf || !stop_bf->get_count(try_kmer.c_str()))) {
-                if (found) {
-                    found2 = true;
-                    break;
-                }
-                found_base = (char) *base;
-                found = true;
-            }
-            base++;
-        }
-
-        // exit condition: no suffix k-mer, or more than one.
-        if (!found or found2) {
-            break;
-        }
-
-        // extend assembly!
-        contig += found_base;
-        kmer = kmer.substr(1) + found_base;
-        found = true;
-    }
-    return contig;
-}
-
->>>>>>> f132bd56
+
 // vim: set sts=2 sw=2: