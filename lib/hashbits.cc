#include "hashtable.hh"
#include "hashbits.hh"
#include "parsers.hh"
<<<<<<< HEAD
#include "threadedParsers.hh"
#include <omp.h>

=======
#include <iostream>
>>>>>>> a36fd610
#define MAX_KEEPER_SIZE int(1e6)

using namespace std;
using namespace khmer;

void Hashbits::save(std::string outfilename)
{
  assert(_counts[0]);

  unsigned int save_ksize = _ksize;
  unsigned char save_n_tables = _n_tables;
  unsigned long long save_tablesize;

  ofstream outfile(outfilename.c_str(), ios::binary);

  unsigned char version = SAVED_FORMAT_VERSION;
  outfile.write((const char *) &version, 1);

  unsigned char ht_type = SAVED_HASHBITS;
  outfile.write((const char *) &ht_type, 1);

  outfile.write((const char *) &save_ksize, sizeof(save_ksize));
  outfile.write((const char *) &save_n_tables, sizeof(save_n_tables));

  for (unsigned int i = 0; i < _n_tables; i++) {
    save_tablesize = _tablesizes[i];
    unsigned long long tablebytes = save_tablesize / 8 + 1;

    outfile.write((const char *) &save_tablesize, sizeof(save_tablesize));

    outfile.write((const char *) _counts[i], tablebytes);
  }
  outfile.close();
}

void Hashbits::load(std::string infilename)
{
  if (_counts) {
    for (unsigned int i = 0; i < _n_tables; i++) {
      delete _counts[i]; _counts[i] = NULL;
    }
    delete _counts; _counts = NULL;
  }
  _tablesizes.clear();
  
  unsigned int save_ksize = 0;
  unsigned char save_n_tables = 0;
  unsigned long long save_tablesize = 0;
  unsigned char version, ht_type;

  ifstream infile(infilename.c_str(), ios::binary);
  assert(infile.is_open());

  infile.read((char *) &version, 1);
  infile.read((char *) &ht_type, 1);
  assert(version == SAVED_FORMAT_VERSION);
  assert(ht_type == SAVED_HASHBITS);

  infile.read((char *) &save_ksize, sizeof(save_ksize));
  infile.read((char *) &save_n_tables, sizeof(save_n_tables));

  _ksize = (WordLength) save_ksize;
  _n_tables = (unsigned int) save_n_tables;
  _init_bitstuff();

  _counts = new Byte*[_n_tables];
  for (unsigned int i = 0; i < _n_tables; i++) {
    HashIntoType tablesize;
    unsigned long long tablebytes;

    infile.read((char *) &save_tablesize, sizeof(save_tablesize));

    tablesize = (HashIntoType) save_tablesize;
    _tablesizes.push_back(tablesize);

    tablebytes = tablesize / 8 + 1;
    _counts[i] = new Byte[tablebytes];

    unsigned long long loaded = 0;
    while (loaded != tablebytes) {
      infile.read((char *) _counts[i], tablebytes - loaded);
      loaded += infile.gcount();	// do I need to do this loop?
    }
  }
  infile.close();
}

//////////////////////////////////////////////////////////////////////
// graph stuff

void Hashbits::calc_connected_graph_size(const HashIntoType kmer_f,
					 const HashIntoType kmer_r,
					 unsigned long long& count,
					 SeenSet& keeper,
					 const unsigned long long threshold,
					 bool break_on_circum)
const
{
  HashIntoType kmer = uniqify_rc(kmer_f, kmer_r);
  const BoundedCounterType val = get_count(kmer);

  if (val == 0) {
    return;
  }

  // have we already seen me? don't count; exit.
  if (set_contains(keeper, kmer)) {
    return;
  }

  // is this in stop_tags?
  if (set_contains(stop_tags, kmer)) {
    return;
  }

  // keep track of both seen kmers, and counts.
  keeper.insert(kmer);

  // is this a high-circumference k-mer? if so, don't count it; get outta here!
  if (break_on_circum && \
      kmer_degree(kmer_f, kmer_r) > 4) {
    return;
  }

  count += 1;

  // are we past the threshold? truncate search.
  if (threshold && count >= threshold) {
    return;
  }

  // otherwise, explore in all directions.

  // NEXT.

  HashIntoType f, r;
  const unsigned int rc_left_shift = _ksize*2 - 2;

  f = next_f(kmer_f, 'A');
  r = next_r(kmer_r, 'A');
  calc_connected_graph_size(f, r, count, keeper, threshold, break_on_circum);

  f = next_f(kmer_f, 'C');
  r = next_r(kmer_r, 'C');
  calc_connected_graph_size(f, r, count, keeper, threshold, break_on_circum);

  f = next_f(kmer_f, 'G');
  r = next_r(kmer_r, 'G');
  calc_connected_graph_size(f, r, count, keeper, threshold, break_on_circum);

  f = next_f(kmer_f, 'T');
  r = next_r(kmer_r, 'T');
  calc_connected_graph_size(f, r, count, keeper, threshold, break_on_circum);

  // PREVIOUS.

  
  r = prev_r(kmer_r, 'A');
  f = prev_f(kmer_f, 'A');
  calc_connected_graph_size(f, r, count, keeper, threshold, break_on_circum);

  r = prev_r(kmer_r, 'C');
  f = prev_f(kmer_f, 'C');
  calc_connected_graph_size(f, r, count, keeper, threshold, break_on_circum);

  r = prev_r(kmer_r, 'G');
  f = prev_f(kmer_f, 'G');
  calc_connected_graph_size(f, r, count, keeper, threshold, break_on_circum);

  r = prev_r(kmer_r, 'T');
  f = prev_f(kmer_f, 'T');
  calc_connected_graph_size(f, r, count, keeper, threshold, break_on_circum);
}

void Hashbits::save_tagset(std::string outfilename)
{
  ofstream outfile(outfilename.c_str(), ios::binary);
  const unsigned int tagset_size = all_tags.size();
  unsigned int save_ksize = _ksize;

  HashIntoType * buf = new HashIntoType[tagset_size];

  unsigned char version = SAVED_FORMAT_VERSION;
  outfile.write((const char *) &version, 1);

  unsigned char ht_type = SAVED_TAGS;
  outfile.write((const char *) &ht_type, 1);

  outfile.write((const char *) &save_ksize, sizeof(save_ksize));
  outfile.write((const char *) &tagset_size, sizeof(tagset_size));
  outfile.write((const char *) &_tag_density, sizeof(_tag_density));

  unsigned int i = 0;
  for (SeenSet::iterator pi = all_tags.begin(); pi != all_tags.end();
	 pi++, i++) {
    buf[i] = *pi;
  }

  outfile.write((const char *) buf, sizeof(HashIntoType) * tagset_size);
  outfile.close();

  delete buf;
}

void Hashbits::load_tagset(std::string infilename, bool clear_tags)
{
  ifstream infile(infilename.c_str(), ios::binary);
  assert(infile.is_open());

  if (clear_tags) {
    all_tags.clear();
  }

  unsigned char version, ht_type;
  unsigned int save_ksize = 0;

  unsigned int tagset_size = 0;

  infile.read((char *) &version, 1);
  infile.read((char *) &ht_type, 1);
  assert(version == SAVED_FORMAT_VERSION);
  assert(ht_type == SAVED_TAGS);
  
  infile.read((char *) &save_ksize, sizeof(save_ksize));
  assert(save_ksize == _ksize);

  infile.read((char *) &tagset_size, sizeof(tagset_size));
  infile.read((char *) &_tag_density, sizeof(_tag_density));

  HashIntoType * buf = new HashIntoType[tagset_size];

  infile.read((char *) buf, sizeof(HashIntoType) * tagset_size);

  for (unsigned int i = 0; i < tagset_size; i++) {
    all_tags.insert(buf[i]);
  }

  delete buf;
}

unsigned int Hashbits::kmer_degree(HashIntoType kmer_f, HashIntoType kmer_r)
const
{
  unsigned int neighbors = 0;

  const unsigned int rc_left_shift = _ksize*2 - 2;

  HashIntoType f, r;

  // NEXT.
  f = next_f(kmer_f, 'A');
  r = next_r(kmer_r, 'A');
  if (get_count(uniqify_rc(f, r))) { neighbors++; }
	  
  f = next_f(kmer_f, 'C');
  r = next_r(kmer_r, 'C');
  if (get_count(uniqify_rc(f, r))) { neighbors++; }

  f = next_f(kmer_f, 'G');
  r = next_r(kmer_r, 'G');
  if (get_count(uniqify_rc(f, r))) { neighbors++; }

  f = next_f(kmer_f, 'T');
  r = next_r(kmer_r, 'T');
  if (get_count(uniqify_rc(f, r))) { neighbors++; }

  // PREVIOUS.
  r = prev_r(kmer_r, 'A');
  f = prev_f(kmer_f, 'A');
  if (get_count(uniqify_rc(f, r))) { neighbors++; }

  r = prev_r(kmer_r, 'C');
  f = prev_f(kmer_f, 'C');
  if (get_count(uniqify_rc(f, r))) { neighbors++; }
    
  r = prev_r(kmer_r, 'G');
  f = prev_f(kmer_f, 'G');
  if (get_count(uniqify_rc(f, r))) { neighbors++; }

  r = prev_r(kmer_r, 'T');
  f = prev_f(kmer_f, 'T');
  if (get_count(uniqify_rc(f, r))) { neighbors++; }

  return neighbors;
}


//
// consume_fasta_and_tag: consume a FASTA file of reads, tagging reads every
//     so often.
//

void Hashbits::consume_fasta_and_tag(const std::string &filename,
				      unsigned int &total_reads,
				      unsigned long long &n_consumed,
				      CallbackFn callback,
				      void * callback_data)
{
#ifndef KHMER_THREADED
  using namespace khmer:: parsers;
#else
  using namespace khmer:: threaded_parsers;
#endif

  total_reads = 0;
  n_consumed = 0;

  unsigned int total_reads_TL = 0;

#ifndef KHMER_THREADED
  IParser *		    parser  = IParser::get_parser(filename.c_str());
  Read read;
#else
  ThreadedIParserFactory *  pf	    = ThreadedIParserFactory:: get_parser( filename.c_str( ), THREADED_PARSER_CHUNK_SIZE );
  ThreadedIParser *	    parser  = NULL;
#endif

  string seq = "";

  //
  // iterate through the FASTA file & consume the reads.
  //
  
#ifdef KHMER_THREADED
#pragma omp parallel default( shared ) private( parser, seq, total_reads_TL )
//  shared( pf, total_reads, n_consumed, callback, callback_data ) 
//  firstprivate( parser, seq, total_reads_TL )
  while ( !pf->is_complete( ) )
  {
    Read read;
    parser    = pf->get_next_parser( );
#endif

    while(!parser->is_complete())  {
      read = parser->get_next_read();
      seq = read.seq;

      // n_consumed += this_n_consumed;

	if (check_and_normalize_read(seq)) {	// process?
//#pragma omp critical (consume_and_tag_seq)
	  consume_sequence_and_tag(seq, n_consumed);
	}

	// reset the sequence info, increment read number
#ifdef KHMER_THREADED
	total_reads_TL = __sync_add_and_fetch( &total_reads, 1 );
#else
	total_reads_TL = ++total_reads;
#endif

	// run callback, if specified
	if (total_reads_TL % CALLBACK_PERIOD == 0 && callback) {
	  std::cout << "n tags: " << all_tags.size() << "\n";
	  try {
	    callback("consume_fasta_and_tag", callback_data, total_reads_TL,
		     n_consumed);
	  } catch (...) {
	    delete parser;
#ifdef KHMER_THREADED
	    // delete pf;
#endif
	    throw;
	  }
	}

    } // while reads left for parser

    delete parser;

#ifdef KHMER_THREADED
  } // while parser factory is still doling out chunk parsers
  
  delete pf;
#endif

}

void Hashbits::consume_sequence_and_tag(const std::string& seq,
					unsigned long long& n_consumed,
					SeenSet * found_tags)
{
  bool is_new_kmer;

  KMerIterator kmers(seq.c_str(), _ksize);
  HashIntoType kmer;

  unsigned int since = _tag_density / 2 + 1;

  while(!kmers.done()) {
    kmer = kmers.next();

    // Set the bits for the kmer in the various hashtables,
    // and report on whether or not they had already been set.
    // This is probably better than first testing and then setting the bits, 
    // as a failed test essentially results in doing the same amount of work 
    // twice. This way is also easier to add thread safety at an atomic level.
#if (1)
    if ((is_new_kmer = test_and_set_bits( kmer )))
#ifdef KHMER_THREADED
      __sync_add_and_fetch( &n_consumed, 1 );
#else
      n_consumed++;
#endif
#else
    is_new_kmer = (bool) !get_count(kmer);
    if (is_new_kmer) {
      count(kmer);
      n_consumed++;
    }
#endif

#ifdef KHMER_THREADED
# pragma omp critical (add_found_tags)
#endif
    {
      if (!is_new_kmer && set_contains(all_tags, kmer)) {
	since = 1;
	if (found_tags) { found_tags->insert(kmer); }
      } else {
	since++;
      }

      if (since >= _tag_density) {
	all_tags.insert(kmer);
	if (found_tags) { found_tags->insert(kmer); }
	since = 1;
      }
    } // critical section
  } // iteration over kmers

#ifdef KHMER_THREADED
# pragma omp critical (update_all_tags)
#endif
  if (since >= _tag_density/2 - 1) {
    all_tags.insert(kmer);	// insert the last k-mer, too.
    if (found_tags) { found_tags->insert(kmer); }
  }
}

//
// consume_fasta_and_tag_with_stoptags: consume a FASTA file of reads,
//     tagging reads every so often.  Do not insert matches to stoptags,
//     and join the tags across those gaps.
//

void Hashbits::consume_fasta_and_tag_with_stoptags(const std::string &filename,
						   unsigned int &total_reads,
						   unsigned long long &n_consumed,
						   CallbackFn callback,
						   void * callback_data)
{
  using namespace khmer:: parsers;

  total_reads = 0;
  n_consumed = 0;

  IParser* parser = IParser::get_parser(filename.c_str());
  Read read;

  string seq = "";

  SeenSet read_tags;

  //
  // iterate through the FASTA file & consume the reads.
  //

  while(!parser->is_complete())  {
    read = parser->get_next_read();
    seq = read.seq;

    read_tags.clear();

    // n_consumed += this_n_consumed;

    if (check_and_normalize_read(seq)) {	// process?
      bool is_new_kmer;
      KMerIterator kmers(seq.c_str(), _ksize);

      HashIntoType kmer, last_kmer;
      bool is_first_kmer = true;

      unsigned int since = _tag_density / 2 + 1;
      while (!kmers.done()) {
	kmer = kmers.next();

	if (!set_contains(stop_tags, kmer)) { // NOT a stop tag... ok.
	  is_new_kmer = (bool) !get_count(kmer);
	  if (is_new_kmer) {
	    count(kmer);
	    n_consumed++;
	  }

	  if (!is_new_kmer && set_contains(all_tags, kmer)) {
	    read_tags.insert(kmer);
	    since = 1;
	  } else {
	    since++;
	  }

	  if (since >= _tag_density) {
	    all_tags.insert(kmer);
	    read_tags.insert(kmer);
	    since = 1;
	  }
	} else {		// stop tag!  do not insert, but connect.
	  // before first tag insertion; insert last kmer.
	  if (!is_first_kmer && read_tags.size() == 0) {
	    read_tags.insert(last_kmer);
	    all_tags.insert(last_kmer);
	  }
	  
	  since = _tag_density - 1; // insert next kmer, too.
	}

	last_kmer = kmer;
	is_first_kmer = false;
      }

      if (!set_contains(stop_tags, kmer)) { // NOT a stop tag... ok.
	is_new_kmer = (bool) !get_count(kmer);
	if (is_new_kmer) {
	  count(kmer);
	  n_consumed++;
	}

	if (since >= _tag_density/2 - 1) {
	  all_tags.insert(kmer);	// insert the last k-mer, too.
	  read_tags.insert(kmer);
	}
      }
    }

    if (read_tags.size() > 1) {
      partition->assign_partition_id(*(read_tags.begin()), read_tags);
    }
	       
    // reset the sequence info, increment read number
    total_reads++;

    // run callback, if specified
    if (total_reads % CALLBACK_PERIOD == 0 && callback) {
      std::cout << "n tags: " << all_tags.size() << "\n";
      try {
        callback("consume_fasta_and_tag", callback_data, total_reads,
		 n_consumed);
      } catch (...) {
	delete parser;
        throw;
      }
    }
  }
  delete parser;
}

//
// divide_tags_into_subsets - take all of the tags in 'all_tags', and
//   divide them into subsets (based on starting tag) of <= given size.
//

void Hashbits::divide_tags_into_subsets(unsigned int subset_size,
					 SeenSet& divvy)
{
  unsigned int i = 0;

  for (SeenSet::const_iterator si = all_tags.begin(); si != all_tags.end();
       si++) {
    if (i % subset_size == 0) {
      divvy.insert(*si);
      i = 0;
    }
    i++;
  }
}

static PartitionID _parse_partition_id(string name)
{
  PartitionID p = 0;
  const char * s = name.c_str() + name.length() - 1;
  assert(*(s + 1) == (unsigned int) NULL);

  while(*s != '\t' && s >= name.c_str()) {
    s--;
  }

  if (*s == '\t') {
    p = (PartitionID) atoi(s + 1);
  } else {
    cerr << "consume_partitioned_fasta barfed on read "  << name << "\n";
    assert(0);
  }

  return p;
}

//
// consume_partitioned_fasta: consume a FASTA file of reads
//

void Hashbits::consume_partitioned_fasta(const std::string &filename,
					  unsigned int &total_reads,
					  unsigned long long &n_consumed,
					  CallbackFn callback,
					  void * callback_data)
{
  using namespace khmer:: parsers;

  total_reads = 0;
  n_consumed = 0;

  IParser* parser = IParser::get_parser(filename.c_str());
  Read read;

  string seq = "";

  // reset the master subset partition
  delete partition;
  partition = new SubsetPartition(this);

  //
  // iterate through the FASTA file & consume the reads.
  //

  while(!parser->is_complete())  {
    read = parser->get_next_read();
    seq = read.seq;

    if (check_and_normalize_read(seq)) {
      // First, figure out what the partition is (if non-zero), and save that.
      PartitionID p = _parse_partition_id(read.name);

      // Then consume the sequence
      n_consumed += consume_string(seq); // @CTB why are we doing this?

      // Next, compute the tag & set the partition, if nonzero
      HashIntoType kmer = _hash(seq.c_str(), _ksize);
      all_tags.insert(kmer);
      if (p > 0) {
	partition->set_partition_id(kmer, p);
      }
    }
	       
    // reset the sequence info, increment read number
    total_reads++;

    // run callback, if specified
    if (total_reads % CALLBACK_PERIOD == 0 && callback) {
      try {
        callback("consume_partitioned_fasta", callback_data, total_reads,
		 n_consumed);
      } catch (...) {
	delete parser;
        throw;
      }
    }
  }

  delete parser;
}

void Hashbits::filter_if_present(const std::string infilename,
				 const std::string outputfile,
				 CallbackFn callback,
				 void * callback_data)
{
  using namespace khmer:: parsers;

  IParser* parser = IParser::get_parser(infilename);
  ofstream outfile(outputfile.c_str());

  unsigned int total_reads = 0;
  unsigned int reads_kept = 0;

  Read read;
  string seq;

  std::string first_kmer;
  HashIntoType kmer;

  while(!parser->is_complete()) {
    read = parser->get_next_read();
    seq = read.seq;

    if (check_and_normalize_read(seq)) {
      KMerIterator kmers(seq.c_str(), _ksize);
      bool keep = true;

      while (!kmers.done()) {
	kmer = kmers.next();
	if (get_count(kmer)) {
	  keep = false;
	  break;
	}
      }

      if (keep) {
	outfile << ">" << read.name;
	outfile << "\n" << seq << "\n";
	reads_kept++;
      }
	       
      total_reads++;

      // run callback, if specified
      if (total_reads % CALLBACK_PERIOD == 0 && callback) {
	try {
	  callback("filter_if_present", callback_data,total_reads, reads_kept);
	} catch (...) {
	  delete parser; parser = NULL;
	  outfile.close();
	  throw;
	}
      }
    }
  }

  delete parser; parser = NULL;

  return;
}


unsigned int Hashbits::count_kmers_within_radius(HashIntoType kmer_f,
						 HashIntoType kmer_r,
						 unsigned int radius,
						 unsigned int max_count,
						 const SeenSet * seen)
const
{
  HashIntoType f, r;
  NodeQueue node_q;
  std::queue<unsigned int> breadth_q;
  unsigned int cur_breadth = 0;
  unsigned int breadth = 0;

  const unsigned int rc_left_shift = _ksize*2 - 2;
  unsigned int total = 0;

  SeenSet keeper;		// keep track of traversed kmers
  if (seen) { keeper = *seen; }

  // start breadth-first search.

  node_q.push(kmer_f);
  node_q.push(kmer_r);
  breadth_q.push(0);

  while(!node_q.empty()) {
    kmer_f = node_q.front();
    node_q.pop();
    kmer_r = node_q.front();
    node_q.pop();
    breadth = breadth_q.front();
    breadth_q.pop();

    if (breadth > radius) {
      break;
    }

    HashIntoType kmer = uniqify_rc(kmer_f, kmer_r);
    if (set_contains(keeper, kmer)) {
      continue;
    }

    // keep track of seen kmers
    keeper.insert(kmer);
    total++;

    if (max_count && total > max_count) {
      break;
    }

    assert(breadth >= cur_breadth); // keep track of watermark, for debugging.
    if (breadth > cur_breadth) { cur_breadth = breadth; }

    //
    // Enqueue next set of nodes.
    //

    // NEXT.
    f = next_f(kmer_f, 'A');
    r = next_r(kmer_r, 'A');
    if (get_count(uniqify_rc(f,r)) && !set_contains(keeper, uniqify_rc(f, r))){
      node_q.push(f); node_q.push(r);
      breadth_q.push(breadth + 1);
    }

    f = next_f(kmer_f, 'C');
    r = next_r(kmer_r, 'C');
    if (get_count(uniqify_rc(f,r)) && !set_contains(keeper, uniqify_rc(f, r))){
      node_q.push(f); node_q.push(r);
      breadth_q.push(breadth + 1);
    }

    f = next_f(kmer_f, 'G');
    r = next_r(kmer_r, 'G');
    if (get_count(uniqify_rc(f,r)) && !set_contains(keeper, uniqify_rc(f, r))){
      node_q.push(f); node_q.push(r);
      breadth_q.push(breadth + 1);
    }

    f = next_f(kmer_f, 'T');
    r = next_r(kmer_r, 'T');
    if (get_count(uniqify_rc(f,r)) && !set_contains(keeper, uniqify_rc(f, r))){
      node_q.push(f); node_q.push(r);
      breadth_q.push(breadth + 1);
    }

    // PREVIOUS.
    r = prev_r(kmer_r, 'A');
    f = prev_f(kmer_f, 'A');
    if (get_count(uniqify_rc(f,r)) && !set_contains(keeper, uniqify_rc(f, r))){
      node_q.push(f); node_q.push(r);
      breadth_q.push(breadth + 1);
    }

    r = prev_r(kmer_r, 'C');
    f = prev_f(kmer_f, 'C');
    if (get_count(uniqify_rc(f,r)) && !set_contains(keeper, uniqify_rc(f, r))){
      node_q.push(f); node_q.push(r);
      breadth_q.push(breadth + 1);
    }
    
    r = prev_r(kmer_r, 'G');
    f = prev_f(kmer_f, 'G');
    if (get_count(uniqify_rc(f,r)) && !set_contains(keeper, uniqify_rc(f, r))){
      node_q.push(f); node_q.push(r);
      breadth_q.push(breadth + 1);
    }

    r = prev_r(kmer_r, 'T');
    f = prev_f(kmer_f, 'T');
    if (get_count(uniqify_rc(f,r)) && !set_contains(keeper, uniqify_rc(f, r))){
      node_q.push(f); node_q.push(r);
      breadth_q.push(breadth + 1);
    }
  }

  return total;
}

unsigned int Hashbits::count_kmers_within_depth(HashIntoType kmer_f,
						HashIntoType kmer_r,
						unsigned int depth,
						unsigned int max_count,
						SeenSet * seen)
const
{
  HashIntoType f, r;
  unsigned int count = 1;

  if (depth == 0) { return 0; }

  const unsigned int rc_left_shift = _ksize*2 - 2;

  seen->insert(uniqify_rc(kmer_f, kmer_r));

  // NEXT.
  f = next_f(kmer_f, 'A');
  r = next_r(kmer_r, 'A');
  if (get_count(uniqify_rc(f,r)) && !set_contains(*seen, uniqify_rc(f, r))) {
    count += count_kmers_within_depth(f, r, depth - 1, max_count - count,
				      seen);
    if (count >= max_count) { return count; }
  }

  f = next_f(kmer_f, 'C');
  r = next_r(kmer_r, 'C');
  if (get_count(uniqify_rc(f,r)) && !set_contains(*seen, uniqify_rc(f, r))) {
    count += count_kmers_within_depth(f, r, depth -1, max_count - count,
				      seen);
    if (count >= max_count) { return count; }
    ;
  }

  f = next_f(kmer_f, 'G');
  r = next_r(kmer_r, 'G');
  if (get_count(uniqify_rc(f,r)) && !set_contains(*seen, uniqify_rc(f, r))) {
    count += count_kmers_within_depth(f, r, depth -1, max_count - count,
				      seen);
    if (count >= max_count) { return count; }
    ;
  }

  f = next_f(kmer_f, 'T');
  r = next_r(kmer_r, 'T');
  if (get_count(uniqify_rc(f,r)) && !set_contains(*seen, uniqify_rc(f, r))) {
    count += count_kmers_within_depth(f, r, depth -1, max_count - count,
				      seen);
    if (count >= max_count) { return count; }
    ;
  }

  // PREVIOUS.
  r = prev_r(kmer_r, 'A');
  f = prev_f(kmer_f, 'A');
  if (get_count(uniqify_rc(f,r)) && !set_contains(*seen, uniqify_rc(f, r))) {
    count += count_kmers_within_depth(f, r, depth -1, max_count - count,
				      seen);
    if (count >= max_count) { return count; }
    ;
  }

  r = prev_r(kmer_r, 'C');
  f = prev_f(kmer_f, 'C');
  if (get_count(uniqify_rc(f,r)) && !set_contains(*seen, uniqify_rc(f, r))) {
    count += count_kmers_within_depth(f, r, depth -1, max_count - count,
				      seen);
    if (count >= max_count) { return count; }
    ;
  }
    
  r = prev_r(kmer_r, 'G');
  f = prev_f(kmer_f, 'G');
  if (get_count(uniqify_rc(f,r)) && !set_contains(*seen, uniqify_rc(f, r))) {
    count += count_kmers_within_depth(f, r, depth -1, max_count - count,
				      seen);
    if (count >= max_count) { return count; }
    ;
  }

  r = prev_r(kmer_r, 'T');
  f = prev_f(kmer_f, 'T');
  if (get_count(uniqify_rc(f,r)) && !set_contains(*seen, uniqify_rc(f, r))) {
    count += count_kmers_within_depth(f, r, depth -1, max_count - count,
				      seen);
    if (count >= max_count) { return count; }
    ;
  }

  return count;
}

unsigned int Hashbits::find_radius_for_volume(HashIntoType kmer_f,
					      HashIntoType kmer_r,
					      unsigned int max_count,
					      unsigned int max_radius)
const
{
  HashIntoType f, r;
  NodeQueue node_q;
  std::queue<unsigned int> breadth_q;
  unsigned int breadth = 0;

  const unsigned int rc_left_shift = _ksize*2 - 2;
  unsigned int total = 0;

  SeenSet keeper;		// keep track of traversed kmers

  // start breadth-first search.

  node_q.push(kmer_f);
  node_q.push(kmer_r);
  breadth_q.push(0);

  while(!node_q.empty()) {
    kmer_f = node_q.front();
    node_q.pop();
    kmer_r = node_q.front();
    node_q.pop();
    breadth = breadth_q.front();
    breadth_q.pop();

    HashIntoType kmer = uniqify_rc(kmer_f, kmer_r);
    if (set_contains(keeper, kmer)) {
      continue;
    }

    // keep track of seen kmers
    keeper.insert(kmer);
    total++;

    if (total >= max_count || breadth >= max_radius) {
      break;
    }

    //
    // Enqueue next set of nodes.
    //

    // NEXT.
    f = next_f(kmer_f, 'A');
    r = next_r(kmer_r, 'A');
    if (get_count(uniqify_rc(f,r)) && !set_contains(keeper, uniqify_rc(f,r))) {
      node_q.push(f); node_q.push(r);
      breadth_q.push(breadth + 1);
    }

    f = next_f(kmer_f, 'C');
    r = next_r(kmer_r, 'C');
    if (get_count(uniqify_rc(f,r)) && !set_contains(keeper, uniqify_rc(f,r))) {
      node_q.push(f); node_q.push(r);
      breadth_q.push(breadth + 1);
    }

    f = next_f(kmer_f, 'G');
    r = next_r(kmer_r, 'G');
    if (get_count(uniqify_rc(f,r)) && !set_contains(keeper, uniqify_rc(f,r))) {
      node_q.push(f); node_q.push(r);
      breadth_q.push(breadth + 1);
    }

    f = next_f(kmer_f, 'T');
    r = next_r(kmer_r, 'T');
    if (get_count(uniqify_rc(f,r)) && !set_contains(keeper, uniqify_rc(f,r))) {
      node_q.push(f); node_q.push(r);
      breadth_q.push(breadth + 1);
    }

    // PREVIOUS.
    r = prev_r(kmer_r, 'A');
    f = prev_f(kmer_f, 'A');
    if (get_count(uniqify_rc(f,r)) && !set_contains(keeper, uniqify_rc(f,r))) {
      node_q.push(f); node_q.push(r);
      breadth_q.push(breadth + 1);
    }

    r = prev_r(kmer_r, 'C');
    f = prev_f(kmer_f, 'C');
    if (get_count(uniqify_rc(f,r)) && !set_contains(keeper, uniqify_rc(f,r))) {
      node_q.push(f); node_q.push(r);
      breadth_q.push(breadth + 1);
    }
    
    r = prev_r(kmer_r, 'G');
    f = prev_f(kmer_f, 'G');
    if (get_count(uniqify_rc(f,r)) && !set_contains(keeper, uniqify_rc(f,r))) {
      node_q.push(f); node_q.push(r);
      breadth_q.push(breadth + 1);
    }

    r = prev_r(kmer_r, 'T');
    f = prev_f(kmer_f, 'T');
    if (get_count(uniqify_rc(f,r)) && !set_contains(keeper, uniqify_rc(f,r))) {
      node_q.push(f); node_q.push(r);
      breadth_q.push(breadth + 1);
    }

    if (node_q.empty()) {
      breadth = max_radius;
      break;
    }
  }

  return breadth;
}

unsigned int Hashbits::count_kmers_on_radius(HashIntoType kmer_f,
					     HashIntoType kmer_r,
					     unsigned int radius,
					     unsigned int max_volume)
const
{
  HashIntoType f, r;
  NodeQueue node_q;
  std::queue<unsigned int> breadth_q;
  unsigned int cur_breadth = 0;
  unsigned int breadth = 0;
  unsigned int count = 0;

  const unsigned int rc_left_shift = _ksize*2 - 2;
  unsigned int total = 0;

  SeenSet keeper;		// keep track of traversed kmers

  // start breadth-first search.

  node_q.push(kmer_f);
  node_q.push(kmer_r);
  breadth_q.push(0);

  while(!node_q.empty()) {
    kmer_f = node_q.front();
    node_q.pop();
    kmer_r = node_q.front();
    node_q.pop();
    breadth = breadth_q.front();
    breadth_q.pop();

    if (breadth > radius) {
      break;
    }

    HashIntoType kmer = uniqify_rc(kmer_f, kmer_r);
    if (set_contains(keeper, kmer)) {
      continue;
    }

    if (breadth == radius) {
      count++;
    }

    // keep track of seen kmers
    keeper.insert(kmer);
    total++;

    if (max_volume && total > max_volume) {
      break;
    }

    assert(breadth >= cur_breadth); // keep track of watermark, for debugging.
    if (breadth > cur_breadth) { cur_breadth = breadth; }

    //
    // Enqueue next set of nodes.
    //

    // NEXT.
    f = next_f(kmer_f, 'A');
    r = next_r(kmer_r, 'A');
    if (get_count(uniqify_rc(f,r)) && !set_contains(keeper, uniqify_rc(f,r))) {
      node_q.push(f); node_q.push(r);
      breadth_q.push(breadth + 1);
    }

    f = next_f(kmer_f, 'C');
    r = next_r(kmer_r, 'C');
    if (get_count(uniqify_rc(f,r)) && !set_contains(keeper, uniqify_rc(f,r))) {
      node_q.push(f); node_q.push(r);
      breadth_q.push(breadth + 1);
    }

    f = next_f(kmer_f, 'G');
    r = next_r(kmer_r, 'G');
    if (get_count(uniqify_rc(f,r)) && !set_contains(keeper, uniqify_rc(f,r))) {
      node_q.push(f); node_q.push(r);
      breadth_q.push(breadth + 1);
    }

    f = next_f(kmer_f, 'T');
    r = next_r(kmer_r, 'T');
    if (get_count(uniqify_rc(f,r)) && !set_contains(keeper, uniqify_rc(f,r))) {
      node_q.push(f); node_q.push(r);
      breadth_q.push(breadth + 1);
    }

    // PREVIOUS.
    r = prev_r(kmer_r, 'A');
    f = prev_f(kmer_f, 'A');
    if (get_count(uniqify_rc(f,r)) && !set_contains(keeper, uniqify_rc(f,r))) {
      node_q.push(f); node_q.push(r);
      breadth_q.push(breadth + 1);
    }

    r = prev_r(kmer_r, 'C');
    f = prev_f(kmer_f, 'C');
    if (get_count(uniqify_rc(f,r)) && !set_contains(keeper, uniqify_rc(f,r))) {
      node_q.push(f); node_q.push(r);
      breadth_q.push(breadth + 1);
    }
    
    r = prev_r(kmer_r, 'G');
    f = prev_f(kmer_f, 'G');
    if (get_count(uniqify_rc(f,r)) && !set_contains(keeper, uniqify_rc(f,r))) {
      node_q.push(f); node_q.push(r);
      breadth_q.push(breadth + 1);
    }

    r = prev_r(kmer_r, 'T');
    f = prev_f(kmer_f, 'T');
    if (get_count(uniqify_rc(f,r)) && !set_contains(keeper, uniqify_rc(f,r))) {
      node_q.push(f); node_q.push(r);
      breadth_q.push(breadth + 1);
    }
  }

  return count;
}

unsigned int Hashbits::trim_on_degree(std::string seq, unsigned int max_degree)
const
{
  if (!check_and_normalize_read(seq)) {
    return 0;

  }

  HashIntoType kmer_f = 0, kmer_r = 0;
  KMerIterator kmers(seq.c_str(), _ksize);

  unsigned int i = _ksize;
  while(!kmers.done()) {
    kmers.next(kmer_f, kmer_r);
  
    if (kmer_degree(kmer_f, kmer_r) > max_degree) {
      return i;
    }
    i++;
  }

  return seq.length();
}

unsigned int Hashbits::trim_on_sodd(std::string seq, unsigned int max_degree)
const
{
  if (!check_and_normalize_read(seq)) {
    return 0;
  }

  const unsigned int RADIUS = 2;
  const unsigned int INCR = 2*RADIUS;
  const char * first_kmer = seq.c_str();

  HashIntoType kmer_f, kmer_r;
  _hash(first_kmer, _ksize, kmer_f, kmer_r);
  if (count_kmers_on_radius(kmer_f, kmer_r, RADIUS, 20) > max_degree) {
    return _ksize - 1;
  }

  for (unsigned int i = INCR; i < seq.length() - _ksize + 1; i += INCR) {
    _hash(first_kmer + i, _ksize, kmer_f, kmer_r);
    if (count_kmers_on_radius(kmer_f, kmer_r, RADIUS, 20) > max_degree) {

      i -= INCR;
      unsigned int pos = 1;

      for (; pos < INCR; pos++) {
	_hash(first_kmer + i + pos, _ksize, kmer_f, kmer_r);
	if (count_kmers_on_radius(kmer_f, kmer_r, RADIUS, 20) > max_degree) {
	  break;
	}
      }

      if (pos == INCR) pos--;
      return i + pos + _ksize - 1;
    }
  }

  return seq.length();
}

unsigned int Hashbits::trim_on_density_explosion(std::string seq,
						 unsigned int radius,
						 unsigned int max_volume)
  const
{
  if (!check_and_normalize_read(seq)) {
    return 0;
  }
  unsigned int count;
  SeenSet path;

  HashIntoType kmer_f = 0, kmer_r = 0;
  SeenSet seen;

  KMerIterator kmers(seq.c_str(), _ksize);

  unsigned int i = _ksize - 2;
  while(!kmers.done()) {
    kmers.next(kmer_f, kmer_r);
    count = count_kmers_within_depth(kmer_f, kmer_r, radius,
				     max_volume, &seen);
    if (count >= max_volume) {
      return i;
    }
    
    i++;
  }

  
  return seq.length();
}

unsigned int Hashbits::trim_on_stoptags(std::string seq) const
{
  if (!check_and_normalize_read(seq)) {
    return 0;
  }

  SeenSet path;
  HashIntoType kmer;

  KMerIterator kmers(seq.c_str(), _ksize);
  
  unsigned int i = _ksize - 2;
  while (!kmers.done()) {
    kmer = kmers.next();
    if (set_contains(stop_tags, kmer)) {
      return i;
    }
    i++;
  }

  return seq.length();
}

void Hashbits::traverse_from_tags(unsigned int distance,
				  unsigned int threshold,
				  unsigned int frequency,
				  CountingHash &counting)
{
  unsigned int i = 0;
  unsigned int n = 0;
  unsigned int count;
  unsigned int n_big = 0;
  SeenSet keeper;

#if VERBOSE_REPARTITION
  std::cout << all_tags.size() << " tags...\n";
#endif // 0
  SeenSet::const_iterator si = all_tags.begin();

  for (; si != all_tags.end(); si++, i++) {
    n++;
    count = traverse_from_kmer(*si, distance, keeper);

    if (count >= threshold) {
      n_big++;
	
      SeenSet::const_iterator ti;
      for (ti = keeper.begin(); ti != keeper.end(); ti++) {
	if (counting.get_count(*ti) > frequency) {
	  stop_tags.insert(*ti);
	} else {
	  counting.count(*ti);
	}
      }
#if VERBOSE_REPARTITION
      std::cout << "traversed from " << n << " tags total; "
		<< n_big << " big; " << keeper.size() << "\n";
#endif // 0
    }
    keeper.clear();

    if (n % 100 == 0) {
#if VERBOSE_REPARTITION
      std::cout << "traversed " << n << " " << n_big << " " <<
	all_tags.size() << " " << stop_tags.size() << "\n";
#endif // 0
    }
  }
}

unsigned int Hashbits::traverse_from_kmer(HashIntoType start,
					  unsigned int radius,
					  SeenSet &keeper)
const
{
  std::string kmer_s = _revhash(start, _ksize);
  HashIntoType kmer, kmer_f, kmer_r;
  kmer = _hash(kmer_s.c_str(), _ksize, kmer_f, kmer_r);

  HashIntoType f, r;
  NodeQueue node_q;
  std::queue<unsigned int> breadth_q;
  unsigned int cur_breadth = 0;
  unsigned int breadth = 0;
  bool is_first_kmer = true;

  const unsigned int rc_left_shift = _ksize*2 - 2;
  unsigned int total = 0;

  // start breadth-first search.

  node_q.push(kmer_f);
  node_q.push(kmer_r);
  breadth_q.push(0);

  while(!node_q.empty()) {
    kmer_f = node_q.front();
    node_q.pop();
    kmer_r = node_q.front();
    node_q.pop();
    breadth = breadth_q.front();
    breadth_q.pop();

    if (breadth > radius) {
      break;
    }

    if (total > MAX_KEEPER_SIZE) {
      break;
    }

    HashIntoType kmer = uniqify_rc(kmer_f, kmer_r);
    if (set_contains(keeper, kmer)) {
      continue;
    }

    if (set_contains(stop_tags, kmer)) {
      continue;
    }

    // keep track of seen kmers
    keeper.insert(kmer);
    total++;

    if (false && !is_first_kmer && set_contains(all_tags, kmer)) {
      continue;
    }

    assert(breadth >= cur_breadth); // keep track of watermark, for debugging.
    if (breadth > cur_breadth) { cur_breadth = breadth; }

    //
    // Enqueue next set of nodes.
    //

    // NEXT.
    f = next_f(kmer_f, 'A');
    r = next_r(kmer_r, 'A');
      
    // f = ((kmer_f << 2) & bitmask) | twobit_repr('A');
    r = next_r(kmer_r, 'A');
    if (get_count(uniqify_rc(f,r)) && !set_contains(keeper, uniqify_rc(f,r))) {
      node_q.push(f); node_q.push(r);
      breadth_q.push(breadth + 1);
    }

    f = next_f(kmer_f, 'C');
    r = next_r(kmer_r, 'C');
    if (get_count(uniqify_rc(f,r)) && !set_contains(keeper, uniqify_rc(f,r))) {
      node_q.push(f); node_q.push(r);
      breadth_q.push(breadth + 1);
    }

    f = next_f(kmer_f, 'G');
    r = next_r(kmer_r, 'G');
    if (get_count(uniqify_rc(f,r)) && !set_contains(keeper, uniqify_rc(f,r))) {
      node_q.push(f); node_q.push(r);
      breadth_q.push(breadth + 1);
    }

    f = next_f(kmer_f, 'T');
    r = next_r(kmer_r, 'T');
    if (get_count(uniqify_rc(f,r)) && !set_contains(keeper, uniqify_rc(f,r))) {
      node_q.push(f); node_q.push(r);
      breadth_q.push(breadth + 1);
    }

    // PREVIOUS.
    r = prev_r(kmer_r, 'A');
    f = prev_f(kmer_f, 'A');
    if (get_count(uniqify_rc(f,r)) && !set_contains(keeper, uniqify_rc(f,r))) {
      node_q.push(f); node_q.push(r);
      breadth_q.push(breadth + 1);
    }

    r = prev_r(kmer_r, 'C');
    f = prev_f(kmer_f, 'C');
    if (get_count(uniqify_rc(f,r)) && !set_contains(keeper, uniqify_rc(f,r))) {
      node_q.push(f); node_q.push(r);
      breadth_q.push(breadth + 1);
    }
    
    r = prev_r(kmer_r, 'G');
    f = prev_f(kmer_f, 'G');
    if (get_count(uniqify_rc(f,r)) && !set_contains(keeper, uniqify_rc(f,r))) {
      node_q.push(f); node_q.push(r);
      breadth_q.push(breadth + 1);
    }

    r = prev_r(kmer_r, 'T');
    f = prev_f(kmer_f, 'T');
    if (get_count(uniqify_rc(f,r)) && !set_contains(keeper, uniqify_rc(f,r))) {
      node_q.push(f); node_q.push(r);
      breadth_q.push(breadth + 1);
    }

    is_first_kmer = false;
  }

  return total;
}

void Hashbits::hitraverse_to_stoptags(std::string filename,
				      CountingHash &counting,
				      unsigned int cutoff)
{
  using namespace khmer:: parsers;

  Read read;
  IParser* parser = IParser::get_parser(filename);
  string name;
  string seq;
  unsigned int read_num = 0;

  while(!parser->is_complete()) {
    read = parser->get_next_read();
    seq = read.seq;

    if (check_and_normalize_read(seq)) {
      for (unsigned int i = 0; i < seq.length() - _ksize + 1; i++) {
	string kmer = seq.substr(i, i + _ksize); // @CTB this wrong!
	HashIntoType kmer_n = _hash(kmer.c_str(), _ksize);
	BoundedCounterType n = counting.get_count(kmer_n);

	if (n >= cutoff) {
	  stop_tags.insert(kmer_n);
	}
      }

      name.clear();
      seq.clear();
    }

    read_num += 1;
  }

#if VERBOSE_REPARTITION
  std::cout << "Inserted " << stop_tags.size() << " stop tags\n";
#endif // 0
}

void Hashbits::load_stop_tags(std::string infilename, bool clear_tags)
{
  ifstream infile(infilename.c_str(), ios::binary);
  assert(infile.is_open());

  if (clear_tags) {
    stop_tags.clear();
  }

  unsigned char version, ht_type;
  unsigned int save_ksize = 0;

  unsigned int tagset_size = 0;

  infile.read((char *) &version, 1);
  infile.read((char *) &ht_type, 1);
  assert(version == SAVED_FORMAT_VERSION);
  assert(ht_type == SAVED_STOPTAGS);
  
  infile.read((char *) &save_ksize, sizeof(save_ksize));
  assert(save_ksize == _ksize);
  infile.read((char *) &tagset_size, sizeof(tagset_size));

  HashIntoType * buf = new HashIntoType[tagset_size];

  infile.read((char *) buf, sizeof(HashIntoType) * tagset_size);

  for (unsigned int i = 0; i < tagset_size; i++) {
    stop_tags.insert(buf[i]);
  }

  delete buf;
}

void Hashbits::save_stop_tags(std::string outfilename)
{
  ofstream outfile(outfilename.c_str(), ios::binary);
  const unsigned int tagset_size = stop_tags.size();

  HashIntoType * buf = new HashIntoType[tagset_size];

  unsigned char version = SAVED_FORMAT_VERSION;
  outfile.write((const char *) &version, 1);

  unsigned char ht_type = SAVED_STOPTAGS;
  outfile.write((const char *) &ht_type, 1);

  unsigned int save_ksize = _ksize;
  outfile.write((const char *) &save_ksize, sizeof(save_ksize));
  outfile.write((const char *) &tagset_size, sizeof(tagset_size));

  unsigned int i = 0;
  for (SeenSet::iterator pi = stop_tags.begin(); pi != stop_tags.end();
	 pi++, i++) {
    buf[i] = *pi;
  }

  outfile.write((const char *) buf, sizeof(HashIntoType) * tagset_size);
  outfile.close();

  delete buf;
}

void Hashbits::print_stop_tags(std::string infilename)
{
  ofstream printfile(infilename.c_str());

  unsigned int i = 0;
  for (SeenSet::iterator pi = stop_tags.begin(); pi != stop_tags.end();
	 pi++, i++) {
    std::string kmer = _revhash(*pi, _ksize);
    printfile << kmer << "\n";
  }
  
  printfile.close();
}

void Hashbits::print_tagset(std::string infilename)
{
  ofstream printfile(infilename.c_str());

  unsigned int i = 0;
  for (SeenSet::iterator pi = all_tags.begin(); pi != all_tags.end();
	 pi++, i++) {
    std::string kmer = _revhash(*pi, _ksize);
    printfile << kmer << "\n";
  }
  
  printfile.close();
}

unsigned int Hashbits::count_and_transfer_to_stoptags(SeenSet &keeper,
						      unsigned int threshold,
						      CountingHash &counting)
{
  unsigned int n_inserted = 0;

  SeenSet::const_iterator ti;
  for (ti = keeper.begin(); ti != keeper.end(); ti++) {
    if (counting.get_count(*ti) >= threshold) {
      stop_tags.insert(*ti);
      n_inserted++;
    } else {
      counting.count(*ti);
    }
  }

  return n_inserted;
}

void Hashbits::traverse_from_reads(std::string filename,
				   unsigned int radius,
				   unsigned int big_threshold,
				   unsigned int transfer_threshold,
				   CountingHash &counting)
{
  using namespace khmer:: parsers;

  unsigned long long total_reads = 0;
  unsigned long long total_stop = 0;

  IParser* parser = IParser::get_parser(filename.c_str());
  Read read;
  SeenSet keeper;

  string seq = "";

  //
  // iterate through the FASTA file & consume the reads.
  //

  while(!parser->is_complete())  {
    read = parser->get_next_read();
    seq = read.seq;

    if (check_and_normalize_read(seq)) {	// process?
      const char * last_kmer = seq.c_str() + seq.length() - _ksize;
      HashIntoType kmer = _hash(last_kmer, _ksize);

      unsigned int n = traverse_from_kmer(kmer, radius, keeper);

      if (n >= big_threshold) {
#if VERBOSE_REPARTITION
	std::cout << "lump: " << n << "; added: " << total_stop << "\n";
#endif
	total_stop += count_and_transfer_to_stoptags(keeper,
						     transfer_threshold,
						     counting);
      }

      keeper.clear();
    }
	       
    // reset the sequence info, increment read number
    total_reads++;

    // run callback, if specified
    if (total_reads % CALLBACK_PERIOD == 0) {
      std::cout << "n reads: " << total_reads << "; n tags: " << stop_tags.size() << "\n";
    }
  }
  delete parser;
}

//
// consume_fasta: consume a FASTA file of reads
//

void Hashbits::consume_fasta_and_traverse(const std::string &filename,
					  unsigned int radius,
					  unsigned int big_threshold,
					  unsigned int transfer_threshold,
					  CountingHash &counting)
{
  using namespace khmer:: parsers;

  unsigned long long total_reads = 0;

  IParser* parser = IParser::get_parser(filename.c_str());
  Read read;

  string seq = "";

  //
  // iterate through the FASTA file & consume the reads.
  //

  while(!parser->is_complete())  {
    read = parser->get_next_read();
    seq = read.seq;

    if (check_and_normalize_read(seq)) {	// process?
      KMerIterator kmers(seq.c_str(), _ksize);

      HashIntoType kmer = 0;
      bool is_first_kmer = true;
      while (!kmers.done()) {
	kmer = kmers.next();

	if (set_contains(stop_tags, kmer)) {
	  break;
	}
	count(kmer);
	is_first_kmer = false;
      }

      if (!is_first_kmer) {	// traverse
	SeenSet keeper;

	unsigned int n = traverse_from_kmer(kmer, radius, keeper);
	if (n >= big_threshold) {
#if VERBOSE_REPARTITION
	  std::cout << "lmp: " << n << "; added: " << stop_tags.size() << "\n";
#endif // VERBOSE_REPARTITION
	  count_and_transfer_to_stoptags(keeper, transfer_threshold, counting);
	}
      }
    }

    // reset the sequence info, increment read number
    total_reads++;

    // run callback, if specified
    if (total_reads % CALLBACK_PERIOD == 0) {
      std::cout << "n reads: " << total_reads << "\n";
    }
  }
  delete parser;
}

void Hashbits::identify_stop_tags_by_position(std::string seq,
					      std::vector<unsigned int> &posns)
const
{
  if (!check_and_normalize_read(seq)) {
    return;
  }

  SeenSet path;
  HashIntoType kmer;

  KMerIterator kmers(seq.c_str(), _ksize);
  
  unsigned int i = 0;
  while(!kmers.done()) {
    kmer = kmers.next();

    if (set_contains(stop_tags, kmer)) {
      posns.push_back(i);
    }
    i++;
  }

  return;
}

void Hashbits::extract_unique_paths(std::string seq,
				    unsigned int min_length,
				    float min_unique_f,
				    std::vector<std::string> &results)
{
  if (seq.size() < min_length) {
    return;
  }

  float max_seen = 1.0 - min_unique_f;

  min_length = min_length - _ksize + 1; // adjust for k-mer size.

  KMerIterator kmers(seq.c_str(), _ksize);
  HashIntoType kmer;

  std::deque<bool> seen_queue;
  unsigned int n_already_seen = 0;
  unsigned int n_kmers = 0;

  // first, put together an array for presence/absence of the k-mer
  // at each given position.
  while (!kmers.done()) {
    kmer = kmers.next();

    if (get_count(kmer)) {
      seen_queue.push_back(true);
      n_already_seen++;
    } else {
      seen_queue.push_back(false);
    }
    n_kmers++;
  }

  // next, run through this array with 'i'.

  unsigned int i = 0;
  while (i < n_kmers - min_length) {
    unsigned int seen_counter, j;

    // For each starting 'i', count the number of 'seen' k-mers in the
    // given window.

    // yes, inefficient n^2 algorithm.  sue me.
    for (seen_counter = 0, j = 0; j < min_length; j++) {
      if (seen_queue[i + j]) {
	seen_counter++;
      }
    }

    // If the fraction seen is small enough to be interesting, suggesting
    // that this, in fact, a "new" window -- extend until it isn't, and
    // then extract.

    assert(j == min_length);
    if ( ((float)seen_counter / (float) j) <= max_seen) {
      unsigned int start = i;

      // extend the window until the end of the sequence...
      while ((start + min_length) < n_kmers) {
	if (seen_queue[start]) {
	  seen_counter--;
	}
	if (seen_queue[start + min_length]) {
	  seen_counter++;
	}
	start++;

	// ...or until we've seen too many of the k-mers.
	if (((float)seen_counter / (float) min_length) > max_seen) {
	  break;
	}
      }

      // adjust for ending point.
      if (start + min_length == n_kmers) {	// potentially decrement twice at end
	if (((float)seen_counter / (float) min_length) > max_seen) {
	  start--;
	}
	start--;
      }
      else {
	start -= 2;
      }

      // ...and now extract the relevant portion of the sequence, and adjust
      // starting pos'n.
      results.push_back(seq.substr(i, start + min_length + _ksize - i));

      i = start + min_length + 1;
    } else {
      i++;
    }
  }
}

<<<<<<< HEAD
// vim: set sts=2 sw=2:
=======

// for counting overlap k-mers specifically!!

//
// check_and_process_read: checks for non-ACGT characters before consuming
//

unsigned int Hashbits::check_and_process_read_overlap(const std::string &read,
					    bool &is_valid,HashIntoType lower_bound,
                                            HashIntoType upper_bound,
                                            Hashbits &ht2)
{
   is_valid = check_read(read);

   if (!is_valid) { return 0; }

   return consume_string_overlap(read, lower_bound, upper_bound, ht2);
}

//
// consume_fasta: consume a FASTA file of reads
//

void Hashbits::consume_fasta_overlap(const std::string &filename,
                                        HashIntoType curve[2][100],Hashbits &ht2,
			      unsigned int &total_reads,
			      unsigned long long &n_consumed,
			      HashIntoType lower_bound,
			      HashIntoType upper_bound,
			      ReadMaskTable ** orig_readmask,
			      bool update_readmask,
			      CallbackFn callback,
			      void * callback_data)
{
  total_reads = 0;
  n_consumed = 0;
  Read read;

//get total number of reads in dataset

  IParser* parser = IParser::get_parser(filename.c_str());
  while(!parser->is_complete())  {
    read = parser->get_next_read();
    total_reads++;
  }
//block size for curve
  int block_size = total_reads/100;
  
  total_reads = 0;
  khmer::HashIntoType start = 0, stop = 0;
  parser = IParser::get_parser(filename.c_str());



  string currName = "";
  string currSeq = "";

  //
  // readmask stuff: were we given one? do we want to update it?
  // 

  ReadMaskTable * readmask = NULL;
  std::list<unsigned int> masklist;

  if (orig_readmask && *orig_readmask) {
    readmask = *orig_readmask;
  }

  //
  // iterate through the FASTA file & consume the reads.
  //

  while(!parser->is_complete())  {
    read = parser->get_next_read();
    currSeq = read.seq;
    currName = read.name; 

    // do we want to process it?
    if (!readmask || readmask->get(total_reads)) {

      // yep! process.
      unsigned int this_n_consumed;
      bool is_valid;

      this_n_consumed = check_and_process_read_overlap(currSeq,
					       is_valid,
					       lower_bound,
					       upper_bound,ht2);

      // was this an invalid sequence -> mark as bad?
      if (!is_valid && update_readmask) {
        if (readmask) {
	  readmask->set(total_reads, false);
	} else {
	  masklist.push_back(total_reads);
	}
      } else {		// nope -- count it!
        n_consumed += this_n_consumed;
      }
    }
	       
    // reset the sequence info, increment read number

    total_reads++;

    if (total_reads%block_size == 0) {
        curve[0][total_reads/block_size-1] = n_overlap_kmers(start,stop);
        curve[1][total_reads/block_size-1] = n_kmers(start,stop);
    }
    // run callback, if specified
    if (total_reads % CALLBACK_PERIOD == 0 && callback) {
      try {
        callback("consume_fasta", callback_data, total_reads, n_consumed);
      } catch (...) {
        throw;
      }
    }
//   count<<curve[0][0]<<" ";
//   count<< curve[0][1]<<" ";

  }


  //
  // We've either updated the readmask in place, OR we need to create a
  // new one.
  //

  if (orig_readmask && update_readmask && readmask == NULL) {
    // allocate, fill in from masklist
    readmask = new ReadMaskTable(total_reads);

    list<unsigned int>::const_iterator it;
    for(it = masklist.begin(); it != masklist.end(); ++it) {
      readmask->set(*it, false);
    }
    *orig_readmask = readmask;
  }
}

//
// consume_string: run through every k-mer in the given string, & hash it.
//

unsigned int Hashbits::consume_string_overlap(const std::string &s,
				       HashIntoType lower_bound,
				       HashIntoType upper_bound,Hashbits &ht2)
{
  const char * sp = s.c_str();
  unsigned int n_consumed = 0;

  bool bounded = true;

  KMerIterator kmers(sp, _ksize);
  HashIntoType kmer;

  if (lower_bound == upper_bound && upper_bound == 0) {
    bounded = false;
  }

  while(!kmers.done()) {
    kmer = kmers.next();
  
    if (!bounded || (kmer >= lower_bound && kmer < upper_bound)) {
      count_overlap(kmer,ht2);
      n_consumed++;
    }
  }

  return n_consumed;
}



>>>>>>> a36fd610
<|MERGE_RESOLUTION|>--- conflicted
+++ resolved
@@ -1,13 +1,9 @@
+#include <iostream>
 #include "hashtable.hh"
 #include "hashbits.hh"
 #include "parsers.hh"
-<<<<<<< HEAD
 #include "threadedParsers.hh"
 #include <omp.h>
-
-=======
-#include <iostream>
->>>>>>> a36fd610
 #define MAX_KEEPER_SIZE int(1e6)
 
 using namespace std;
@@ -1866,22 +1862,18 @@
   }
 }
 
-<<<<<<< HEAD
-// vim: set sts=2 sw=2:
-=======
-
 // for counting overlap k-mers specifically!!
 
 //
 // check_and_process_read: checks for non-ACGT characters before consuming
 //
 
-unsigned int Hashbits::check_and_process_read_overlap(const std::string &read,
+unsigned int Hashbits::check_and_process_read_overlap(std::string &read,
 					    bool &is_valid,HashIntoType lower_bound,
                                             HashIntoType upper_bound,
                                             Hashbits &ht2)
 {
-   is_valid = check_read(read);
+   is_valid = check_and_normalize_read(read);
 
    if (!is_valid) { return 0; }
 
@@ -1903,6 +1895,8 @@
 			      CallbackFn callback,
 			      void * callback_data)
 {
+  using namespace khmer:: parsers;
+
   total_reads = 0;
   n_consumed = 0;
   Read read;
@@ -2041,6 +2035,4 @@
   return n_consumed;
 }
 
-
-
->>>>>>> a36fd610
+// vim: set sts=2 sw=2: