--- conflicted
+++ resolved
@@ -158,8 +158,6 @@
     return h;
 }
 
-<<<<<<< HEAD
-=======
 KmerIterator::KmerIterator(const char * seq,
                            unsigned char k) :
                            KmerFactory(k), _seq(seq)
@@ -227,5 +225,4 @@
     return build_kmer(_kmer_f, _kmer_r);
 }
 
->>>>>>> 59bec6be
 }