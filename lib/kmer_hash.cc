/*
This file is part of khmer, https://github.com/dib-lab/khmer/, and is
Copyright (C) 2010-2015, Michigan State University.
Copyright (C) 2015-2016, The Regents of the University of California.

Redistribution and use in source and binary forms, with or without
modification, are permitted provided that the following conditions are
met:

    * Redistributions of source code must retain the above copyright
      notice, this list of conditions and the following disclaimer.

    * Redistributions in binary form must reproduce the above
      copyright notice, this list of conditions and the following
      disclaimer in the documentation and/or other materials provided
      with the distribution.

    * Neither the name of the Michigan State University nor the names
      of its contributors may be used to endorse or promote products
      derived from this software without specific prior written
      permission.

THIS SOFTWARE IS PROVIDED BY THE COPYRIGHT HOLDERS AND CONTRIBUTORS
"AS IS" AND ANY EXPRESS OR IMPLIED WARRANTIES, INCLUDING, BUT NOT
LIMITED TO, THE IMPLIED WARRANTIES OF MERCHANTABILITY AND FITNESS FOR
A PARTICULAR PURPOSE ARE DISCLAIMED. IN NO EVENT SHALL THE COPYRIGHT
HOLDER OR CONTRIBUTORS BE LIABLE FOR ANY DIRECT, INDIRECT, INCIDENTAL,
SPECIAL, EXEMPLARY, OR CONSEQUENTIAL DAMAGES (INCLUDING, BUT NOT
LIMITED TO, PROCUREMENT OF SUBSTITUTE GOODS OR SERVICES; LOSS OF USE,
DATA, OR PROFITS; OR BUSINESS INTERRUPTION) HOWEVER CAUSED AND ON ANY
THEORY OF LIABILITY, WHETHER IN CONTRACT, STRICT LIABILITY, OR TORT
(INCLUDING NEGLIGENCE OR OTHERWISE) ARISING IN ANY WAY OUT OF THE USE
OF THIS SOFTWARE, EVEN IF ADVISED OF THE POSSIBILITY OF SUCH DAMAGE.
LICENSE (END)

Contact: khmer-project@idyll.org
*/
#include <stddef.h>
#include <stdint.h>
#include <string.h>
#include <algorithm>
#include <string>
#include <assert.h>

#include "MurmurHash3.h"
#include "khmer.hh"
#include "khmer_exception.hh"
#include "kmer_hash.hh"

using namespace std;

//
// _hash: hash a k-length DNA sequence into a 64-bit number.
//

namespace khmer
{

HashIntoType _hash(const char * kmer, const WordLength k,
                   HashIntoType& _h, HashIntoType& _r)
{
    // sizeof(HashIntoType) * 8 bits / 2 bits/base
    if (k > sizeof(HashIntoType)*4) {
        throw khmer_exception("Supplied kmer string doesn't match the underlying k-size.");
    }

    if (strlen(kmer) < k) {
        throw khmer_exception("k-mer is too short to hash.");
    }

    HashIntoType h = 0, r = 0;

    h |= twobit_repr(kmer[0]);
    r |= twobit_comp(kmer[k-1]);

    for (WordLength i = 1, j = k - 2; i < k; i++, j--) {
        h = h << 2;
        r = r << 2;

        h |= twobit_repr(kmer[i]);
        r |= twobit_comp(kmer[j]);
    }

    _h = h;
    _r = r;

    return uniqify_rc(h, r);
}

// _hash: return the maximum of the forward and reverse hash.

HashIntoType _hash(const char * kmer, const WordLength k)
{
    HashIntoType h = 0;
    HashIntoType r = 0;

    return khmer::_hash(kmer, k, h, r);
}

// _hash_forward: return the hash from the forward direction only.

HashIntoType _hash_forward(const char * kmer, WordLength k)
{
    HashIntoType h = 0;
    HashIntoType r = 0;


    khmer::_hash(kmer, k, h, r);
    return h;			// return forward only
}

HashIntoType _hash(const std::string kmer, const WordLength k)
{
    return _hash(kmer.c_str(), k);
}

HashIntoType _hash(const std::string kmer, const WordLength k,
                   HashIntoType& h, HashIntoType& r)
{
    return _hash(kmer.c_str(), k, h, r);
}

//
// _revhash: given an unsigned int, return the associated k-mer.
//

std::string _revhash(HashIntoType hash, WordLength k)
{
    std::string s = "";

    unsigned int val = hash & 3;
    s += revtwobit_repr(val);

    for (WordLength i = 1; i < k; i++) {
        hash = hash >> 2;
        val = hash & 3;
        s += revtwobit_repr(val);
    }

    reverse(s.begin(), s.end());

    return s;
}

std::string _revcomp(const std::string& kmer)
{
    std::string out = kmer;
    size_t ksize = out.size();

    for (size_t i=0; i < ksize; ++i) {
        char complement;

        switch(kmer[i]) {
        case 'A':
            complement = 'T';
            break;
        case 'C':
            complement = 'G';
            break;
        case 'G':
            complement = 'C';
            break;
        case 'T':
            complement = 'A';
            break;
        default:
            complement = kmer[i]; // leave alone.
            break;
        }
        out[ksize - i - 1] = complement;
    }
    return out;
}

HashIntoType _hash_murmur(const std::string& kmer, const WordLength k)
{
    HashIntoType h = 0;
    HashIntoType r = 0;

    return khmer::_hash_murmur(kmer, k, h, r);
}

HashIntoType _hash_murmur(const std::string& kmer, const WordLength k,
                          HashIntoType& h, HashIntoType& r)
{
    uint64_t out[2];
    uint32_t seed = 0;
    MurmurHash3_x64_128((void *)kmer.c_str(), k, seed, &out);
    h = out[0];

    assert(kmer.length() == k); // an assumption of the below code
    std::string rev = khmer::_revcomp(kmer);
<<<<<<< HEAD
=======
    if (rev == kmer) {
        // self complement kmer, can't use bitwise XOR
        r = out[0];
        return h;
    }

>>>>>>> b5659c90
    MurmurHash3_x64_128((void *)rev.c_str(), k, seed, &out);
    r = out[0];

    return h ^ r;
}

HashIntoType _hash_murmur_forward(const std::string& kmer, const WordLength k)
{
    HashIntoType h = 0;
    HashIntoType r = 0;

    khmer::_hash_murmur(kmer, k, h, r);
    return h;
}

KmerIterator::KmerIterator(const char * seq,
                           unsigned char k) :
    KmerFactory(k), _seq(seq)
{
    bitmask = 0;
    for (unsigned char i = 0; i < _ksize; i++) {
        bitmask = (bitmask << 2) | 3;
    }
    _nbits_sub_1 = (_ksize*2 - 2);

    index = _ksize - 1;
    length = strlen(_seq);
    _kmer_f = 0;
    _kmer_r = 0;

    initialized = false;
}

Kmer KmerIterator::first(HashIntoType& f, HashIntoType& r)
{
    HashIntoType x;
    x = _hash(_seq, _ksize, _kmer_f, _kmer_r);

    f = _kmer_f;
    r = _kmer_r;

    index = _ksize;

    return Kmer(_kmer_f, _kmer_r, x);
}

Kmer KmerIterator::next(HashIntoType& f, HashIntoType& r)
{
    if (done()) {
        throw khmer_exception();
    }

    if (!initialized) {
        initialized = true;
        return first(f, r);
    }

    unsigned char ch = _seq[index];
    index++;
    if (!(index <= length)) {
        throw khmer_exception();
    }

    // left-shift the previous hash over
    _kmer_f = _kmer_f << 2;

    // 'or' in the current nt
    _kmer_f |= twobit_repr(ch);

    // mask off the 2 bits we shifted over.
    _kmer_f &= bitmask;

    // now handle reverse complement
    _kmer_r = _kmer_r >> 2;
    _kmer_r |= (twobit_comp(ch) << _nbits_sub_1);

    f = _kmer_f;
    r = _kmer_r;

    return build_kmer(_kmer_f, _kmer_r);
}

}<|MERGE_RESOLUTION|>--- conflicted
+++ resolved
@@ -190,15 +190,12 @@
 
     assert(kmer.length() == k); // an assumption of the below code
     std::string rev = khmer::_revcomp(kmer);
-<<<<<<< HEAD
-=======
     if (rev == kmer) {
         // self complement kmer, can't use bitwise XOR
         r = out[0];
         return h;
     }
 
->>>>>>> b5659c90
     MurmurHash3_x64_128((void *)rev.c_str(), k, seed, &out);
     r = out[0];
 
