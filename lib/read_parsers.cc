//
// This file is part of khmer, http://github.com/ged-lab/khmer/, and is
// Copyright (C) Michigan State University, 2009-2013. It is licensed under
// the three-clause BSD license; see doc/LICENSE.txt.
// Contact: khmer-project@idyll.org
//

#include "read_parsers.hh"

#include <cstring>
#include "khmer_exception.hh"

namespace khmer
{


namespace read_parsers
{

SeqAnParser::SeqAnParser( char const * filename ) : IParser( )
{
    seqan::open(_stream, filename);
<<<<<<< HEAD
    if (!seqan::isGood(_stream) || seqan::atEnd(_stream)) {
        throw InvalidStreamHandle();
    }
    pthread_mutex_init(&_imprint_mutex, NULL);
=======
    if (!seqan::isGood(_stream)) {
        std::string message = "Could not open ";
        message = message + filename + " for reading.";
        throw InvalidStreamHandle(message.c_str());
    } else if (seqan::atEnd(_stream)) {
	std::string message = "File ";
	message = message + filename + " does not contain any sequences!";
	throw InvalidStreamHandle(message.c_str());
    }
    __asm__ __volatile__ ("" ::: "memory");
    _seqan_spin_lock = 0;
>>>>>>> 21a80b06
}

bool SeqAnParser::is_complete()
{
    return !seqan::isGood(_stream) || seqan::atEnd(_stream);
}

void SeqAnParser::imprint_next_read(Read &the_read)
{
    the_read.reset();
<<<<<<< HEAD
    pthread_mutex_lock(&_imprint_mutex);
    int ret = seqan::readRecord(the_read.name, the_read.sequence,
                                the_read.accuracy, _stream);
    pthread_mutex_unlock(&_imprint_mutex);
=======
    while (!__sync_bool_compare_and_swap(& _seqan_spin_lock, 0, 1));
    int ret = seqan::readRecord(the_read.name, the_read.sequence,
                                the_read.accuracy, _stream);
    __asm__ __volatile__ ("" ::: "memory");
    _seqan_spin_lock = 0;
>>>>>>> 21a80b06
    if (ret != 0) {
        throw NoMoreReadsAvailable();
    }
}

SeqAnParser::~SeqAnParser()
{
<<<<<<< HEAD
    pthread_mutex_destroy(&_imprint_mutex);
=======
>>>>>>> 21a80b06
    seqan::close(_stream);
}

IParser * const
IParser::
get_parser(
    std:: string const	    &ifile_name
)
{

    return new SeqAnParser(ifile_name.c_str());
}


IParser::
IParser(
)
{
    int regex_rc =
        regcomp(
            &_re_read_2_nosub,
            // ".+(/2| 2:[YN]:[[:digit:]]+:[[:alpha:]]+)$",
            "^.+(/2| 2:[YN]:[[:digit:]]+:[[:alpha:]]+).{0}",
            REG_EXTENDED | REG_NOSUB
        );
    if (regex_rc) {
        throw khmer_exception();
    }
    regex_rc =
        regcomp(
            &_re_read_1,
            "^.+(/1| 1:[YN]:[[:digit:]]+:[[:alpha:]]+).{0}", REG_EXTENDED
        );
    if (regex_rc) {
        throw khmer_exception();
    }
    regex_rc =
        regcomp(
            &_re_read_2,
            "^.+(/2| 2:[YN]:[[:digit:]]+:[[:alpha:]]+).{0}", REG_EXTENDED
        );
    if (regex_rc) {
        throw khmer_exception();
    }
}

IParser::
~IParser( )
{
    regfree( &_re_read_2_nosub );
    regfree( &_re_read_1 );
    regfree( &_re_read_2 );
}

void
IParser::
imprint_next_read_pair( ReadPair &the_read_pair, uint8_t mode )
{
    switch (mode) {
#if (0)
    case IParser:: PAIR_MODE_ALLOW_UNPAIRED:
        _imprint_next_read_pair_in_allow_mode( the_read_pair );
        break;
#endif
    case IParser:: PAIR_MODE_IGNORE_UNPAIRED:
        _imprint_next_read_pair_in_ignore_mode( the_read_pair );
        break;
    case IParser:: PAIR_MODE_ERROR_ON_UNPAIRED:
        _imprint_next_read_pair_in_error_mode( the_read_pair );
        break;
    default:
        throw UnknownPairReadingMode( );
    }
}


#if (0)
void
IParser::
_imprint_next_read_pair_in_allow_mode( ReadPair &the_read_pair )
{
    // TODO: Implement.
    //	     Probably need caching of reads between invocations
    //	     and the ability to return pairs which are half empty.
}
#endif


void
IParser::
_imprint_next_read_pair_in_ignore_mode( ReadPair &the_read_pair )
{
    Read	    &read_1		= the_read_pair.first;
    Read	    &read_2		= the_read_pair.second;
    regmatch_t	    match_1, match_2;

    // Hunt for a read pair until one is found or end of reads is reached.
    while (true) {

        // Toss out all reads which are not marked as first of a pair.
        // Note: We let any exception, which flies out of the following,
        //	 pass through unhandled.
        while (true) {
            imprint_next_read( read_1 );
            if (!regexec(
                        &_re_read_1, read_1.name.c_str( ), 1, &match_1, 0
                    )) {
                break;
            }
        }

        // If first read of a pair was found, then insist upon second read.
        // If not found, then restart search for pair.
        // If found, then validate match.
        // If invalid pair, then restart search for pair.
        imprint_next_read( read_2 );
        if (!regexec(
                    &_re_read_2, read_2.name.c_str( ), 1, &match_2, 0
                )) {
            if (_is_valid_read_pair( the_read_pair, match_1, match_2 )) {
                break;
            }
        }

    } // while pair not found

} // _imprint_next_read_pair_in_ignore_mode


void
IParser::
_imprint_next_read_pair_in_error_mode( ReadPair &the_read_pair )
{
    Read	    &read_1		= the_read_pair.first;
    Read	    &read_2		= the_read_pair.second;
    regmatch_t	    match_1, match_2;

    // Note: We let any exception, which flies out of the following,
    //	     pass through unhandled.
    imprint_next_read( read_1 );
    imprint_next_read( read_2 );

    // Is the first read really the first member of a pair?
    if (REG_NOMATCH == regexec(
                &_re_read_1, read_1.name.c_str( ), 1, &match_1, 0
            )) {
        throw InvalidReadPair( );
    }
    // Is the second read really the second member of a pair?
    if (REG_NOMATCH == regexec(
                &_re_read_2, read_2.name.c_str( ), 1, &match_2, 0
            )) {
        throw InvalidReadPair( );
    }

    // Is the pair valid?
    if (!_is_valid_read_pair( the_read_pair, match_1, match_2 )) {
        throw InvalidReadPair( );
    }

} // _imprint_next_read_pair_in_error_mode


bool
IParser::
_is_valid_read_pair(
    ReadPair &the_read_pair, regmatch_t &match_1, regmatch_t &match_2
)
{
    return	(match_1.rm_so == match_2.rm_so)
            &&	(match_1.rm_eo == match_2.rm_eo)
            &&	(	the_read_pair.first.name.substr( 0, match_1.rm_so )
                    ==	the_read_pair.second.name.substr( 0, match_1.rm_so ));
}

} // namespace read_parsers


} // namespace khmer

// vim: set ft=cpp sts=4 sw=4 tw=80:<|MERGE_RESOLUTION|>--- conflicted
+++ resolved
@@ -20,12 +20,6 @@
 SeqAnParser::SeqAnParser( char const * filename ) : IParser( )
 {
     seqan::open(_stream, filename);
-<<<<<<< HEAD
-    if (!seqan::isGood(_stream) || seqan::atEnd(_stream)) {
-        throw InvalidStreamHandle();
-    }
-    pthread_mutex_init(&_imprint_mutex, NULL);
-=======
     if (!seqan::isGood(_stream)) {
         std::string message = "Could not open ";
         message = message + filename + " for reading.";
@@ -37,7 +31,6 @@
     }
     __asm__ __volatile__ ("" ::: "memory");
     _seqan_spin_lock = 0;
->>>>>>> 21a80b06
 }
 
 bool SeqAnParser::is_complete()
@@ -48,18 +41,11 @@
 void SeqAnParser::imprint_next_read(Read &the_read)
 {
     the_read.reset();
-<<<<<<< HEAD
-    pthread_mutex_lock(&_imprint_mutex);
-    int ret = seqan::readRecord(the_read.name, the_read.sequence,
-                                the_read.accuracy, _stream);
-    pthread_mutex_unlock(&_imprint_mutex);
-=======
     while (!__sync_bool_compare_and_swap(& _seqan_spin_lock, 0, 1));
     int ret = seqan::readRecord(the_read.name, the_read.sequence,
                                 the_read.accuracy, _stream);
     __asm__ __volatile__ ("" ::: "memory");
     _seqan_spin_lock = 0;
->>>>>>> 21a80b06
     if (ret != 0) {
         throw NoMoreReadsAvailable();
     }
@@ -67,10 +53,6 @@
 
 SeqAnParser::~SeqAnParser()
 {
-<<<<<<< HEAD
-    pthread_mutex_destroy(&_imprint_mutex);
-=======
->>>>>>> 21a80b06
     seqan::close(_stream);
 }
 
