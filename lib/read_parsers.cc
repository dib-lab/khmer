#include <cstdlib>
#include <cstring>
#include <cstdio>

#include <sys/types.h>
#include <sys/stat.h>
#include <fcntl.h>
#ifdef __linux__
#   include <sys/ioctl.h>
#   include <linux/fs.h>
#endif

#include "read_parsers.hh"


namespace khmer
{


namespace read_parsers
{


char const *
InvalidReadFileFormat::
what( ) const throw( )
{
    return (char const *)_reason;
}


InvalidReadFileFormat::
InvalidReadFileFormat(
    char const * exc_name, char const * reason, char const * evidence
)
{

    if (reason) {
        if (evidence)
            snprintf(
                _reason, CHAR_MAX, "%s: %s: %s", exc_name, reason, evidence
            );
        else {
            snprintf( _reason, CHAR_MAX, "%s: %s", exc_name, reason );
        }
    } else {
        snprintf( _reason, CHAR_MAX, "%s", exc_name );
    }

}


InvalidFASTAFileFormat::
InvalidFASTAFileFormat( char const * reason, char const * evidence )
    : InvalidReadFileFormat( "InvalidFASTAFileFormat", reason, evidence )
{ }


InvalidFASTQFileFormat::
InvalidFASTQFileFormat( char const * reason, char const * evidence )
    : InvalidReadFileFormat( "InvalidFASTQFileFormat", reason, evidence )
{ }


StreamReaderPerformanceMetrics::
StreamReaderPerformanceMetrics( )
    :   IPerformanceMetrics( ),
        numbytes_read( 0 ),
        clock_nsecs_reading( 0 ),
        cpu_nsecs_reading( 0 )
{ }


StreamReaderPerformanceMetrics::
~StreamReaderPerformanceMetrics( )
{ }


void
StreamReaderPerformanceMetrics::
accumulate_timer_deltas( uint32_t metrics_key )
{

    switch (metrics_key) {
    case MKEY_TIME_READING:
        clock_nsecs_reading +=
            _timespec_diff_in_nsecs( _temp_clock_start, _temp_clock_stop );
        cpu_nsecs_reading   +=
            _timespec_diff_in_nsecs( _temp_cpu_start, _temp_cpu_stop );
        break;
    default:
        throw InvalidPerformanceMetricsKey( );
    }

}


IStreamReader::
IStreamReader( )
    :   pmetrics( StreamReaderPerformanceMetrics( ) ),
	_abort( false ),
        _alignment( 0 ),
        _max_aligned( SSIZE_MAX ),
        _at_eos( false )
{ }


RawStreamReader::
RawStreamReader( int const fd, size_t const alignment )
    : IStreamReader( )
{

    if (0 > fd) {
        throw InvalidStreamBuffer( );
    }

#ifdef __linux__
    if (alignment) {
        _alignment	= alignment;
        _max_aligned	= _alignment * (SSIZE_MAX / _alignment);
    }
#endif

    _stream_handle    = fd;

}


GzStreamReader::
GzStreamReader( int const fd )
    : IStreamReader( )
{

    if (0 > fd) {
        throw InvalidStreamBuffer( );
    }
    _stream_handle    = gzdopen( fd, "rb" );
    if (NULL == _stream_handle) {
        throw InvalidStreamBuffer( );
    }

}


Bz2StreamReader::
Bz2StreamReader( int const fd )
    : IStreamReader( )
{

    if (0 > fd) {
        throw InvalidStreamBuffer( );
    }
    if (NULL == (_stream_handle = fdopen( fd, "r" ))) {
        throw InvalidStreamBuffer( );
    }

    _block_handle = NULL;

}


IStreamReader::
~IStreamReader( )
{ }


RawStreamReader::
~RawStreamReader( )
{

    if (0 <= _stream_handle) {
        close( _stream_handle );
    }
    _stream_handle = -1;

}


GzStreamReader::
~GzStreamReader( )
{

    if (NULL != _stream_handle) {
        gzclose( _stream_handle );
    }
    _stream_handle = NULL;

}


Bz2StreamReader::
~Bz2StreamReader( )
{
    int		bz2_error	= BZ_OK;

    if (NULL != _block_handle) {
        BZ2_bzReadClose( &bz2_error, _block_handle );
    }
    _block_handle = NULL;
    if (NULL != _stream_handle) {
        fclose( _stream_handle );
    }
    _stream_handle = NULL;

}


bool const
IStreamReader::
is_at_EOS_ATOMIC( )
{
    return __sync_and_and_fetch( &_at_eos, 1 );
}


void
IStreamReader::
_set_EOS_ATOMIC( )
{
    __sync_bool_compare_and_swap( &_at_eos, 0, 1 );
}


size_t const
IStreamReader::
get_memory_alignment( ) const
{
    return _alignment;
}


uint64_t const
RawStreamReader::
read_into_cache( uint8_t * const cache, uint64_t const cache_size )
{
    uint64_t	cache_size_adjusted = cache_size;
    ssize_t	nbread		    = 0;
    uint64_t	nbread_total	    = 0;

    assert (NULL != cache);
    if (0 == cache_size) {
        return 0;
    }

#ifdef __linux__
    if (_alignment && (0 != (cache_size % _alignment))) {
        cache_size_adjusted = _alignment * ((cache_size / _alignment) + 1);
    }
#endif
    for (uint64_t nbrem = cache_size_adjusted;
            (0 < nbrem) && !is_at_EOS_ATOMIC( );
            nbrem -= nbread) {
#ifdef WITH_INTERNAL_METRICS
        pmetrics.start_timers( );
#endif
        nbread =
            read(
                _stream_handle,
                cache + nbread_total,
                (size_t)(nbrem > _max_aligned ? _max_aligned : nbrem )
            );
#ifdef WITH_INTERNAL_METRICS
        pmetrics.stop_timers( );
        pmetrics.accumulate_timer_deltas(
            (uint32_t)StreamReaderPerformanceMetrics:: MKEY_TIME_READING
        );
#endif
        if (-1 == nbread) {
            throw StreamReadError( );
        }
        if (!nbread) {
            _set_EOS_ATOMIC( );
        }
        nbread_total += nbread;
    }

    return nbread_total;
}


uint64_t const
GzStreamReader::
read_into_cache( uint8_t * const cache, uint64_t const cache_size )
{
    int		nbread		    = 0;
    uint64_t	nbread_total	    = 0;

    assert (NULL != cache);
    if (0 == cache_size) {
        return 0;
    }

    for (uint64_t nbrem = cache_size;
            (0 < nbrem) && !is_at_EOS_ATOMIC( );
            nbrem -= nbread) {
#ifdef WITH_INTERNAL_METRICS
        pmetrics.start_timers( );
#endif
        nbread =
            gzread(
                _stream_handle,
                cache + nbread_total,
                (unsigned int)( nbrem > INT_MAX ? INT_MAX : nbrem )
            );
#ifdef WITH_INTERNAL_METRICS
        pmetrics.stop_timers( );
        pmetrics.accumulate_timer_deltas(
            (uint32_t)StreamReaderPerformanceMetrics:: MKEY_TIME_READING
        );
#endif
        if (-1 == nbread) {
            throw StreamReadError( );
        }
        if (!nbread) {
            _set_EOS_ATOMIC( );
        }
        nbread_total += nbread;
    }

    return nbread_total;
}


uint64_t const
Bz2StreamReader::
read_into_cache( uint8_t * const cache, uint64_t const cache_size )
{
    int		bz2_error	    = BZ_OK;
    bool	block_complete	    = false;
    uint8_t	bz2_unused[ BZ_MAX_UNUSED ];
    uint8_t *	bz2_unused_temp	    = NULL;
    int		bz2_unused_nbread   = 0;
    int		nbread		    = 0;
    uint64_t	nbread_total	    = 0;

    assert (NULL != cache);
    if (0 == cache_size) {
        return 0;
    }

    for (uint64_t nbrem = cache_size;
            (0 < nbrem) && !is_at_EOS_ATOMIC( );
            nbrem -= nbread) {

        if (NULL == _block_handle) {
            _block_handle =
                BZ2_bzReadOpen(
                    &bz2_error,
                    _stream_handle,
                    0, 0,
                    bz2_unused, bz2_unused_nbread
                );
            if (BZ_OK != bz2_error) {
                throw InvalidStreamBuffer( );
            }
        }

#ifdef WITH_INTERNAL_METRICS
        pmetrics.start_timers( );
#endif
        nbread =
            BZ2_bzRead(
                &bz2_error,
                _block_handle,
                cache + nbread_total,
                (int)( nbrem > INT_MAX ? INT_MAX : nbrem )
            );
#ifdef WITH_INTERNAL_METRICS
        pmetrics.stop_timers( );
        pmetrics.accumulate_timer_deltas(
            (uint32_t)StreamReaderPerformanceMetrics:: MKEY_TIME_READING
        );
#endif
        switch (bz2_error) {

        case BZ_STREAM_END:
            block_complete = true;
        case BZ_OK:
            nbread_total += nbread;
            break;

            // TODO: Inject BZ2 error code or error string into exception.
        default:
            throw StreamReadError( );

        }

        if (block_complete) {
            BZ2_bzReadGetUnused(
                &bz2_error,
                _block_handle,
                (void **)&bz2_unused_temp, &bz2_unused_nbread
            );
            // TODO: Inject BZ2 error code or error string into exception.
            if (BZ_OK != bz2_error) {
                throw StreamReadError( );
            }
            for (int i = 0; i < bz2_unused_nbread; ++i) {
                bz2_unused[ i ] = bz2_unused_temp[ i ];
            }

            BZ2_bzReadClose( &bz2_error, _block_handle );
            _block_handle = NULL;
            if (!bz2_unused_nbread && feof( _stream_handle )) {
                _set_EOS_ATOMIC( );
            }
            block_complete = false;
        }

    } // loop to fill cache from disk

    return nbread_total;
}


CacheSegmentPerformanceMetrics::
CacheSegmentPerformanceMetrics( )
    :   IPerformanceMetrics( ),
        numbytes_filled_from_stream( 0 ),
        numbytes_copied_from_ca_buffer( 0 ),
        numbytes_reserved_as_ca_buffer( 0 ),
        numbytes_copied_to_caller_buffer( 0 ),
        clock_nsecs_waiting_to_set_ca_buffer( 0 ),
        cpu_nsecs_waiting_to_set_ca_buffer( 0 ),
        clock_nsecs_waiting_to_get_ca_buffer( 0 ),
        cpu_nsecs_waiting_to_get_ca_buffer( 0 ),
        clock_nsecs_waiting_to_fill_from_stream( 0 ),
        cpu_nsecs_waiting_to_fill_from_stream( 0 ),
        clock_nsecs_filling_from_stream( 0 ),
        cpu_nsecs_filling_from_stream( 0 ),
        clock_nsecs_in_sync_barrier( 0 ),
        cpu_nsecs_in_sync_barrier( 0 ),
        _accumulated_count( 1 )
{ }


CacheSegmentPerformanceMetrics::
~CacheSegmentPerformanceMetrics( )
{ }


void
CacheSegmentPerformanceMetrics::
accumulate_timer_deltas( uint32_t metrics_key )
{

    switch (metrics_key) {
    case MKEY_TIME_WAITING_TO_SET_SA_BUFFER:
        clock_nsecs_waiting_to_set_ca_buffer +=
            _timespec_diff_in_nsecs( _temp_clock_start, _temp_clock_stop );
        cpu_nsecs_waiting_to_set_ca_buffer   +=
            _timespec_diff_in_nsecs( _temp_cpu_start, _temp_cpu_stop );
        break;
    case MKEY_TIME_WAITING_TO_GET_SA_BUFFER:
        clock_nsecs_waiting_to_get_ca_buffer +=
            _timespec_diff_in_nsecs( _temp_clock_start, _temp_clock_stop );
        cpu_nsecs_waiting_to_get_ca_buffer   +=
            _timespec_diff_in_nsecs( _temp_cpu_start, _temp_cpu_stop );
        break;
    case MKEY_TIME_WAITING_TO_FILL_FROM_STREAM:
        clock_nsecs_waiting_to_fill_from_stream +=
            _timespec_diff_in_nsecs( _temp_clock_start, _temp_clock_stop );
        cpu_nsecs_waiting_to_fill_from_stream   +=
            _timespec_diff_in_nsecs( _temp_cpu_start, _temp_cpu_stop );
        break;
    case MKEY_TIME_FILLING_FROM_STREAM:
        clock_nsecs_filling_from_stream +=
            _timespec_diff_in_nsecs( _temp_clock_start, _temp_clock_stop );
        cpu_nsecs_filling_from_stream   +=
            _timespec_diff_in_nsecs( _temp_cpu_start, _temp_cpu_stop );
        break;
    case MKEY_TIME_IN_SYNC_BARRIER:
        clock_nsecs_in_sync_barrier +=
            _timespec_diff_in_nsecs( _temp_clock_start, _temp_clock_stop );
        cpu_nsecs_in_sync_barrier   +=
            _timespec_diff_in_nsecs( _temp_cpu_start, _temp_cpu_stop );
        break;
    default:
        throw InvalidPerformanceMetricsKey( );
    }

}


void
CacheSegmentPerformanceMetrics::
accumulate_metrics( CacheSegmentPerformanceMetrics &source )
{

    numbytes_filled_from_stream		    +=
        source.numbytes_filled_from_stream;
    numbytes_copied_from_ca_buffer	    +=
        source.numbytes_copied_from_ca_buffer;
    numbytes_reserved_as_ca_buffer	    +=
        source.numbytes_reserved_as_ca_buffer;
    numbytes_copied_to_caller_buffer	    +=
        source.numbytes_copied_to_caller_buffer;
    clock_nsecs_waiting_to_set_ca_buffer    +=
        source.clock_nsecs_waiting_to_set_ca_buffer;
    cpu_nsecs_waiting_to_set_ca_buffer	    +=
        source.cpu_nsecs_waiting_to_set_ca_buffer;
    clock_nsecs_waiting_to_get_ca_buffer    +=
        source.clock_nsecs_waiting_to_get_ca_buffer;
    cpu_nsecs_waiting_to_get_ca_buffer	    +=
        source.cpu_nsecs_waiting_to_get_ca_buffer;
    clock_nsecs_waiting_to_fill_from_stream +=
        source.clock_nsecs_waiting_to_fill_from_stream;
    cpu_nsecs_waiting_to_fill_from_stream   +=
        source.cpu_nsecs_waiting_to_fill_from_stream;
    clock_nsecs_filling_from_stream	    +=
        source.clock_nsecs_filling_from_stream;
    cpu_nsecs_filling_from_stream	    +=
        source.cpu_nsecs_filling_from_stream;
    clock_nsecs_in_sync_barrier		    +=
        source.clock_nsecs_in_sync_barrier;
    cpu_nsecs_in_sync_barrier		    +=
        source.cpu_nsecs_in_sync_barrier;
    _accumulated_count			    +=
        source._accumulated_count;

}


CacheManager::
CacheManager(
    IStreamReader & stream_reader,
    uint32_t const  number_of_threads,
    uint64_t const  cache_size,
    uint8_t const   trace_level
)
    :   _trace_level( trace_level ),
        _stream_reader( stream_reader ),
        _number_of_threads( number_of_threads ),
        _thread_id_map( ThreadIDMap( number_of_threads ) ),
        _segment_ref_count( 0 ),
        _segment_to_fill( 0 ),
        _fill_counter( 0 ),
        _ca_spin_lock( 0 )
{

    if (cache_size < number_of_threads)	{
        throw InvalidCacheSizeRequested( );
    }
    _segment_size	= cache_size / number_of_threads;
    _alignment		= stream_reader.get_memory_alignment( );
#ifdef __linux__
    if (_alignment) {
        _segment_size = _alignment * (_segment_size / _alignment);
        if (!_segment_size) {
            _segment_size = _alignment;
        }
    }
#endif
    _segments		= new CacheSegment *[ number_of_threads ];
    for (uint32_t i = 0; i < number_of_threads; ++i) {
        _segments[ i ] = NULL;
    }

}


CacheManager::
~CacheManager( )
{

    for (uint32_t i = 0; i < _number_of_threads; ++i) {
        if (NULL != _segments[ i ]) {
            delete _segments[ i ];
            _segments[ i ]	= NULL;
        }
    }
    delete [ ] _segments;
    _segments		= NULL;

}


CacheManager:: CacheSegment::
CacheSegment(
    uint32_t const  thread_id,
    uint64_t const  size,
    size_t const    alignment,
    uint8_t const   trace_level
)
    :   thread_id( thread_id ),
        size( size ),
        alignment( alignment ),
        cursor( 0 ),
        cursor_in_ca_buffer( false ),
        fill_id( 0 ),
        found_EOS( false ),
        pmetrics( CacheSegmentPerformanceMetrics( ) ),
        trace_logger(
            TraceLogger(
                trace_level, "cmgr-%lu.log", (unsigned long int)thread_id
            )
        )
{

#ifdef __linux__
    if (alignment) {
        if (!posix_memalign(
                    (void **)&memory, alignment, size * sizeof( uint8_t )
                )) {
            throw std:: bad_alloc( );
        }
    } else
#endif
        memory = new uint8_t[ size ];

    trace_logger(
        TraceLogger:: TLVL_INFO0,
        "Trace of thread %lu started.\n", (unsigned long int)thread_id
    );

    avail		= true;

}


CacheManager:: CacheSegment::
~CacheSegment( )
{

    avail		= false;
    size		= 0;
    ca_buffer.clear( );

#ifdef __linux__
    if (alignment) {
        free( memory );
    } else
#endif
        delete [ ] memory;
    memory		= NULL;

}


bool const
CacheManager::
has_more_data( )
{
    CacheSegment &	segment		= _get_segment( );

    // Return true immediately, if segment can provide more data.
    if (segment.avail || segment.cursor_in_ca_buffer) {
        return true;
    }

#ifdef TRACE_STATE_CHANGES
    segment.trace_logger(
        TraceLogger:: TLVL_DEBUG6,
        "Before 'has_more_data' synchronization barrier.\n"
    );
#endif

    // Block indefinitely, if some other segment can provide more data.
    // (This is a synchronization barrier.)
#ifdef WITH_INTERNAL_METRICS
    segment.pmetrics.start_timers( );
#endif
    for (uint64_t i = 0; true; ++i) {
        // TODO: Determine optimal period. (Probably arch-dependent.)
        if (0 == i % 100000) {
#ifdef TRACE_BUSYWAITS
            if (0 == i % 100000000)
                segment.trace_logger(
                    TraceLogger:: TLVL_DEBUG7,
                    "Waited in synchronization barrier for %llu iterations.\n",
                    (unsigned long long int)i
                );
#endif
            if (!_get_segment_ref_count_ATOMIC( )) {
#ifdef TRACE_STATE_CHANGES
                segment.trace_logger(
                    TraceLogger:: TLVL_DEBUG6,
                    "Segment reference count is maybe %llu.\n",
                    (unsigned long long int)_segment_ref_count
                );
#endif
                break;
            }
        } // polling loop
	if (_stream_reader._abort) { break; }
    }

#ifdef WITH_INTERNAL_METRICS
    segment.pmetrics.stop_timers( );
    segment.pmetrics.accumulate_timer_deltas(
        CacheSegmentPerformanceMetrics:: MKEY_TIME_IN_SYNC_BARRIER
    );
#endif
#ifdef TRACE_STATE_CHANGES
    segment.trace_logger(
        TraceLogger:: TLVL_DEBUG6,
        "After 'has_more_data' synchronization barrier.\n"
    );
#endif

    return false;
}


uint64_t const
CacheManager::
get_bytes( uint8_t * const buffer, uint64_t buffer_len )
{
    CacheSegment	&segment	= _get_segment( );
    uint64_t		nbcopied	= 0;
    uint64_t		nbcopied_total	= 0;
    uint8_t *		memory		= NULL;
    uint64_t		size		= 0;
#ifdef TRACE_MEMCOPIES
    bool		in_ca_buffer	= false;
#endif
#if defined( TRACE_MEMCOPIES )
    TraceLogger		&trace_logger	= segment.trace_logger;
#endif

#if (0)
    if (!segment.avail) {
        throw CacheSegmentUnavailable( );
    }
#endif

    for (uint64_t nbrem = buffer_len; (0 < nbrem); nbrem -= nbcopied) {

        _perform_segment_maintenance( segment );

        if (segment.cursor_in_ca_buffer) {
            memory	    = (uint8_t *)segment.ca_buffer.c_str( );
            size	    = (uint64_t)segment.ca_buffer.length( );
#ifdef TRACE_MEMCOPIES
            in_ca_buffer    = true;
#endif
        } else {
            memory	    = segment.memory;
            size	    = segment.size;
            if (!segment.avail) {
                break;
            }
#ifdef TRACE_MEMCOPIES
            in_ca_buffer    = false;
#endif
        }

        nbcopied = MIN( nbrem, size - segment.cursor );
        memcpy( buffer + nbcopied_total, memory + segment.cursor, nbcopied );
        segment.cursor += nbcopied;

#ifdef TRACE_MEMCOPIES
        trace_logger(
            TraceLogger:: TLVL_DEBUG7,
            "get_bytes: Copied %llu bytes from %s.\n",
            (unsigned long long int)nbcopied,
            in_ca_buffer ? "copyaside buffer" : "cache segment"
        );
#endif

#ifdef WITH_INTERNAL_METRICS
        segment.pmetrics.numbytes_copied_to_caller_buffer += nbcopied;
        if (in_ca_buffer) {
            segment.pmetrics.numbytes_copied_from_ca_buffer += nbcopied;
        }
#endif
        nbcopied_total += nbcopied;
    }

    return nbcopied_total;
}


uint64_t const
CacheManager::
whereis_cursor( void )
{
    return _get_segment( ).cursor;
}


bool const
CacheManager::
is_cursor_in_ca_buffer( void )
{
    return _get_segment( ).cursor_in_ca_buffer;
}


// TODO? Change type of 'pos' to 'size_t'.
void
CacheManager::
split_at( uint64_t const pos )
{

    CacheSegment &	segment		= _get_segment( );

    if (1 == _number_of_threads) {
        return;
    }

#ifdef TRACE_STATE_CHANGES
    segment.trace_logger(
        TraceLogger:: TLVL_DEBUG7,
        "Creating copyaside buffer for fill ID %llu up to byte %llu....\n",
        (unsigned long long int)segment.fill_id, (unsigned long long int)pos
    );
#endif

#ifdef WITH_INTERNAL_METRICS
    segment.pmetrics.start_timers( );
#endif
    // Acquire copyaside buffers spinlock.
    for (   uint64_t i = 0;
            !__sync_bool_compare_and_swap( &_ca_spin_lock, 0, 1 );
            ++i
        ) {
#if defined (TRACE_BUSYWAITS) && defined (TRACE_SPINLOCKS)
        if (0 == i % 100000000) {
            segment.trace_logger(
                TraceLogger:: TLVL_DEBUG7,
                "Waited to acquire copyaside buffers spinlock " \
                "for %llu iterations. [write buffer]\n",
                (unsigned long long int)i
            );
            segment.trace_logger(
                TraceLogger:: TLVL_DEBUG8,
                "\tSpinlock is probably %s.\n",
                _ca_spin_lock ? "set" : "unset"
            );
        }
#endif
    } // wait for ca_spin_lock
    // Create and register copyaside buffer,
    // keyed to segment's current fill ID.
    _ca_buffers[ segment.fill_id ].append(
        (char *)segment.memory, (size_t)pos
    );
#ifdef TRACE_DATA
    segment.trace_logger(
        TraceLogger:: TLVL_DEBUG8,
        "Contents of created copyaside buffer: %s\n",
        _ca_buffers[ segment.fill_id ].c_str( )
    );
#endif
    // Release copyaside buffers spinlock.
    __sync_bool_compare_and_swap( &_ca_spin_lock, 1, 0 );
#ifdef WITH_INTERNAL_METRICS
    segment.pmetrics.stop_timers( );
    segment.pmetrics.accumulate_timer_deltas(
        CacheSegmentPerformanceMetrics:: MKEY_TIME_WAITING_TO_SET_SA_BUFFER
    );
    segment.pmetrics.numbytes_reserved_as_ca_buffer += pos;
#endif

} // split_at


uint64_t const
CacheManager::
get_fill_id( )
{
    return _get_segment( ).fill_id;
}


void
CacheManager::
_perform_segment_maintenance( CacheSegment &segment )
{
#if (0)
    assert( segment.avail );
#endif

#ifdef TRACE_STATE_CHANGES
    uint64_t	next_fill_id	= segment.fill_id + 1;
#endif

#ifdef TRACE_STATE_CHANGES
    segment.trace_logger(
        TraceLogger:: TLVL_DEBUG6,
        "Performing segment maintenance....\n"
    );
    if (segment.cursor_in_ca_buffer)
        segment.trace_logger(
            TraceLogger:: TLVL_DEBUG7,
            "\tCursor at byte %llu in copyaside buffer for fill %llu.\n",
            (unsigned long long int)segment.cursor,
            (unsigned long long int)next_fill_id
        );
    else
        segment.trace_logger(
            TraceLogger:: TLVL_DEBUG7,
            "\tCursor at byte %llu in fill %llu.\n",
            (unsigned long long int)segment.cursor,
            (unsigned long long int)segment.fill_id
        );
#endif

    // If at end of segment and not already in copyaside buffer,
    // then jump into copyaside buffer from next fill.
    if (!segment.cursor_in_ca_buffer && (segment.cursor == segment.size)) {

        // If only one thread is being used
        // or if this is thread which found end-of-stream,
        // then we know that there will be no copyaside buffer
        // upon which to wait and can therefore skip past this step.
        if ((1 == _number_of_threads) || segment.found_EOS) {
            segment.ca_buffer.clear( );
            segment.cursor_in_ca_buffer = true;
            segment.cursor		= 0;
#ifdef TRACE_STATE_CHANGES
            segment.trace_logger(
                TraceLogger:: TLVL_DEBUG7,
                "Prepared dummy copyaside buffer. (next_fill_id = %llu)\n",
                (unsigned long long int)next_fill_id
            );
#endif
        }

        else { // one out of multiple threads and did not find EOS
            std:: map< uint64_t, std:: string >:: iterator ca_buffers_ITER;

            // Loop while copyaside buffer from next fill does not exist.
            for (uint64_t j = 0; !segment.cursor_in_ca_buffer; ++j) {

#ifdef WITH_INTERNAL_METRICS
                segment.pmetrics.start_timers( );
#endif

                // Acquire copyaside buffers spinlock.
                for (   uint64_t i = 0;
                        !__sync_bool_compare_and_swap( &_ca_spin_lock, 0, 1 );
                        ++i
                    ) {
#if defined (TRACE_BUSYWAITS) && defined (TRACE_SPINLOCKS)
                    if (0 == i % 100000000) {
                        segment.trace_logger(
                            TraceLogger:: TLVL_DEBUG7,
                            "Waited to acquire copyaside buffers spinlock " \
                            "for %llu iterations. [read buffer]\n",
                            (unsigned long long int)i
                        );
                        segment.trace_logger(
                            TraceLogger:: TLVL_DEBUG8,
                            "\tSpinlock is probably %s.\n",
                            _ca_spin_lock ? "set" : "unset"
                        );
                    }
#endif
                } // wait for ca_spin_lock

                // Test for existence of copyaside buffer from next fill.
                // If copyaside buffer exists, then copy it local.
                ca_buffers_ITER = _ca_buffers.find( segment.fill_id + 1 );
                if (ca_buffers_ITER != _ca_buffers.end( )) {
#ifdef TRACE_STATE_CHANGES
                    segment.trace_logger(
                        TraceLogger:: TLVL_DEBUG7,
                        "Locally cloning copyaside buffer of fill %llu.\n",
                        (unsigned long long int)(segment.fill_id + 1)
                    );
#endif
                    segment.cursor_in_ca_buffer = true;
                    segment.ca_buffer = ca_buffers_ITER->second;
                    _ca_buffers.erase( ca_buffers_ITER );
                }

                // Release copyaside buffers spinlock.
                __sync_bool_compare_and_swap( &_ca_spin_lock, 1, 0 );

#ifdef WITH_INTERNAL_METRICS
                segment.pmetrics.stop_timers( );
                segment.pmetrics.accumulate_timer_deltas(
                    CacheSegmentPerformanceMetrics::
                    MKEY_TIME_WAITING_TO_SET_SA_BUFFER
                );
#endif

#ifdef TRACE_BUSYWAITS
                if (0 == j % 100000000)
                    segment.trace_logger(
                        TraceLogger:: TLVL_DEBUG7,
                        "Waited for copyaside buffer from next fill " \
                        "for %llu iterations.\n",
                        (unsigned long long int)j
                    );
#endif

            } // loop until copyaside buffer created

            if (segment.cursor_in_ca_buffer) {
                segment.cursor = 0;
            }
#ifdef TRACE_STATE_CHANGES
            segment.trace_logger(
                TraceLogger:: TLVL_DEBUG7,
                "Jumped into copyaside buffer.\n"
            );
#endif
#ifdef TRACE_DATA
            segment.trace_logger(
                TraceLogger:: TLVL_DEBUG8,
                "Contents of copyaside buffer in use: %s\n",
                segment.ca_buffer.c_str( )
            );
#endif

        } // if multi-threaded

    } // end of segment

    // If at end of copyaside buffer...
    if (    segment.cursor_in_ca_buffer
            &&  (segment.cursor == segment.ca_buffer.length( ))) {
        segment.cursor_in_ca_buffer	= false;
        segment.cursor			= 0;
#ifdef TRACE_STATE_CHANGES
        segment.trace_logger(
            TraceLogger:: TLVL_DEBUG7, "Jumped out of copyaside buffer.\n"
        );
#endif

        _fill_segment_from_stream( segment );
    } // end of copyaside buffer

} // _perform_segment_maintenance


inline
bool const
CacheManager::
_check_segment_to_fill_ATOMIC( uint32_t const thread_id )
{
    uint32_t	segment_idx	=
        __sync_and_and_fetch( &_segment_to_fill, (uint32_t)0xffffffff );
    return (thread_id == segment_idx);
}


inline
void
CacheManager::
_select_segment_to_fill_ATOMIC( )
{
    uint32_t	segment_idx =
        __sync_add_and_fetch( &_segment_to_fill, 1 );
    if (_number_of_threads == segment_idx)
        __sync_bool_compare_and_swap(
            &_segment_to_fill, _number_of_threads, 0
        );
}


inline
CacheManager:: CacheSegment &
CacheManager::
_get_segment( bool const higher )
{
    uint32_t	    thread_id		= _thread_id_map.get_thread_id( );
    CacheSegment *  segment_PTR		= NULL;

    assert( NULL != _segments );

    // If referring to a segment to snoop,
    // then index is for the thread with the next higher ID.
    if (higher) {
        thread_id = ((thread_id + 1) % _number_of_threads);
    }

    segment_PTR	    = _segments[ thread_id ];
    // TODO: Protect with a mutex in case another thread
    //	     is trying to create the segment at the same time.
    if (NULL == segment_PTR) {
        _segments[ thread_id ]	    = new CacheSegment(
            thread_id, _segment_size, _alignment, _trace_level
        );
        segment_PTR		    = _segments[ thread_id ];
        _increment_segment_ref_count_ATOMIC( );
        _fill_segment_from_stream( *segment_PTR );
    }

    return *segment_PTR;
}


inline
void
CacheManager::
_fill_segment_from_stream( CacheSegment & segment )
{
    uint64_t	nbfilled    = 0;

    // Wait while segment not selected and not end of stream.
#ifdef WITH_INTERNAL_METRICS
    segment.pmetrics.start_timers( );
#endif
    for (uint64_t i = 0; true; ++i) {
        if (0 == i % 100000) {
            if (_stream_reader.is_at_EOS_ATOMIC( )) {
                break;
            }
            if (_check_segment_to_fill_ATOMIC( segment.thread_id )) {
                break;
            }
        }
#ifdef TRACE_BUSYWAITS
        if (0 == i % 100000000)
            segment.trace_logger(
                TraceLogger:: TLVL_DEBUG7,
                "Waited to fill segment for %llu iterations.\n",
                (unsigned long long int)i
            );
#endif
    } // busy wait for stream availability
#ifdef WITH_INTERNAL_METRICS
    segment.pmetrics.stop_timers( );
    segment.pmetrics.accumulate_timer_deltas(
        CacheSegmentPerformanceMetrics::
        MKEY_TIME_WAITING_TO_FILL_FROM_STREAM
    );
#endif

    // If at end of stream, then mark segment unavailable.
    if (_stream_reader.is_at_EOS_ATOMIC( )) {
#ifdef TRACE_STATE_CHANGES
        segment.trace_logger(
            TraceLogger:: TLVL_DEBUG6, "At end of input stream.\n"
        );
#endif
        segment.size	= 0;
        segment.avail	= false;
        _decrement_segment_ref_count_ATOMIC( );
    }

    // Else, refill the segment.
    else {
#ifdef WITH_INTERNAL_METRICS
        segment.pmetrics.start_timers( );
#endif
        segment.size =
            segment.cursor
            +   (	nbfilled =
                        _stream_reader.read_into_cache(
                            segment.memory, _segment_size
                        ));
#ifdef WITH_INTERNAL_METRICS
        segment.pmetrics.stop_timers( );
#endif
        segment.fill_id = _get_fill_counter_ATOMIC( );
        _increment_fill_counter_ATOMIC( );
        _select_segment_to_fill_ATOMIC( );
        if (segment.size < _segment_size) {
            segment.found_EOS = true;
        }
#ifdef WITH_INTERNAL_METRICS
        segment.pmetrics.numbytes_filled_from_stream += nbfilled;
        segment.pmetrics.accumulate_timer_deltas(
            CacheSegmentPerformanceMetrics::
            MKEY_TIME_FILLING_FROM_STREAM
        );
#endif
#ifdef TRACE_MEMCOPIES
        segment.trace_logger(
            TraceLogger:: TLVL_DEBUG7,
            "Read %llu bytes into segment.\n",
            (unsigned long long int)segment.size
        );
#endif
#ifdef TRACE_STATE_CHANGES
        segment.trace_logger(
            TraceLogger:: TLVL_DEBUG7,
            "Incremented fill counter to %llu.\n",
            (unsigned long long int)_get_fill_counter_ATOMIC( )
        );
#endif
    } // if stream is available for segment

} // _fill_segment_from_stream


inline
void
CacheManager::
_increment_fill_counter_ATOMIC( )
{
    __sync_add_and_fetch( &_fill_counter, 1 );
}


inline
uint64_t
CacheManager::
_get_fill_counter_ATOMIC( )
{
    return __sync_and_and_fetch(
               &_fill_counter, (uint64_t)0xffffffffffffffff
           );
}


inline
void
CacheManager::
_increment_segment_ref_count_ATOMIC( )
{
    __sync_add_and_fetch( &_segment_ref_count, 1 );
}


inline
void
CacheManager::
_decrement_segment_ref_count_ATOMIC( )
{
    __sync_sub_and_fetch( &_segment_ref_count, 1 );
}

inline
uint32_t const
CacheManager::
_get_segment_ref_count_ATOMIC( )
{
    return __sync_and_and_fetch( &_segment_ref_count, (uint32_t)0xffffffff );
}


ParserPerformanceMetrics::
ParserPerformanceMetrics( )
    :   numlines_copied( 0 ),
        numreads_parsed_total( 0 ),
        numreads_parsed_valid( 0 )
{ }


ParserPerformanceMetrics::
~ParserPerformanceMetrics( )
{ }


void
ParserPerformanceMetrics::
accumulate_timer_deltas( uint32_t metrics_key )
{ }


IParser * const
IParser::
get_parser(
    std:: string const	    &ifile_name,
    uint32_t const	    number_of_threads,
    uint64_t const	    cache_size,
    uint8_t const	    trace_level
)
{
    // TODO: Replace file extension detection with header magic detection.

    IStreamReader * stream_reader   = NULL;
    IParser *	    parser	    = NULL;

    std:: string    ext	    = "";
    std:: string    ifile_name_chopped( ifile_name );
    size_t	    ext_pos = ifile_name.find_last_of( "." );
    bool	    rechop  = false;

    int		    ifile_handle    = -1;
    int		    ifile_flags	    = O_RDONLY;

    if (0 < ext_pos) {
        ext		    = ifile_name.substr( ext_pos + 1 );
        ifile_name_chopped  = ifile_name.substr( 0, ext_pos );
    }

    if	    ("gz" == ext) {
        ifile_handle    = open( ifile_name.c_str( ), ifile_flags );
        if (-1 == ifile_handle) {
            throw InvalidStreamHandle( );
        }
#ifdef __linux__
        posix_fadvise(
            ifile_handle, 0, 0, POSIX_FADV_SEQUENTIAL | POSIX_FADV_WILLNEED
        );
#endif
        stream_reader	= new GzStreamReader( ifile_handle );
        rechop		= true;
    } // gz
    else if ("bz2" == ext) {
        ifile_handle    = open( ifile_name.c_str( ), ifile_flags );
        if (-1 == ifile_handle) {
            throw InvalidStreamHandle( );
        }
#ifdef __linux__
        posix_fadvise(
            ifile_handle, 0, 0, POSIX_FADV_SEQUENTIAL | POSIX_FADV_WILLNEED
        );
#endif
        stream_reader	= new Bz2StreamReader( ifile_handle );
        rechop		= true;
    } // bz2
    else { // Uncompressed file.
        size_t	alignment   = 0;	// 512 bytes is Chaotic Good?

#ifdef __linux__
        ifile_handle	= open( ifile_name.c_str( ), ifile_flags | O_DIRECT );
        if (-1 != ifile_handle) {
            if (0 > ioctl( ifile_handle, BLKSSZGET, &alignment )) {
                close( ifile_handle );
                ifile_handle = -1;
                alignment    = 0;
            }
        }
#else
        ifile_handle    = -1;
#endif
        if (-1 == ifile_handle) {
            ifile_handle    = open( ifile_name.c_str( ), ifile_flags );
            if (-1 == ifile_handle) {
                throw InvalidStreamHandle( );
            }
        }
#ifdef __linux__
        if (!alignment) // Lawful Evil
            posix_fadvise(
                ifile_handle, 0, 0, POSIX_FADV_SEQUENTIAL | POSIX_FADV_WILLNEED
            );
#endif
        stream_reader	= new RawStreamReader( ifile_handle, alignment );
    } // uncompressed

    if (rechop) {
        ext_pos		    = ifile_name_chopped.find_last_of( "." );
        ext		    = ifile_name_chopped.substr( ext_pos + 1 );
        ifile_name_chopped  = ifile_name_chopped.substr( 0, ext_pos );
    }

    if (("fq" == ext) || ("fastq" == ext))
        parser =
            new FastqParser(
            *stream_reader,
            number_of_threads,
            cache_size,
            trace_level
        );
    else
        parser =
            new FastaParser(
            *stream_reader,
            number_of_threads,
            cache_size,
            trace_level
        );

    return parser;
}


IParser::
IParser(
    IStreamReader   &stream_reader,
    uint32_t const  number_of_threads,
    uint64_t const  cache_size,
    uint8_t const   trace_level
)
    :   _trace_level( trace_level ),
        _cache_manager(
            CacheManager(
                stream_reader, number_of_threads, cache_size, trace_level
            )
        ),
        _number_of_threads( number_of_threads ),
        _thread_id_map( ThreadIDMap( number_of_threads ) ),
        _unithreaded( 1 == number_of_threads ),
        _states( new ParserState *[ number_of_threads ] )
{
    while (!(_uuid = rand( )));

    for (uint32_t i = 0; i < number_of_threads; ++i) {
        _states[ i ] = NULL;
    }

    int regex_rc = -1;
    regex_rc =
        regcomp(
            &_re_read_2_nosub,
            // ".+(/2| 2:[YN]:[[:digit:]]+:[[:alpha:]]+)$",
            "^.+(/2| 2:[YN]:[[:digit:]]+:[[:alpha:]]+).{0}",
            REG_EXTENDED | REG_NOSUB
        );
    assert( !regex_rc );
    regex_rc =
        regcomp(
            &_re_read_1,
            "^.+(/1| 1:[YN]:[[:digit:]]+:[[:alpha:]]+).{0}", REG_EXTENDED
        );
    assert( !regex_rc );
    regex_rc =
        regcomp(
            &_re_read_2,
            "^.+(/2| 2:[YN]:[[:digit:]]+:[[:alpha:]]+).{0}", REG_EXTENDED
        );
    assert( !regex_rc );
}


IParser::
~IParser( )
{
<<<<<<< HEAD
    for (uint32_t i = 0; i < _number_of_threads; ++i) {
        if (_states[ i ]) {
            delete _states[ i ];
            _states[ i ] = NULL;
        }
    }
=======
    delete[] _states;
>>>>>>> 3f8df40e

    regfree( &_re_read_2_nosub );
    regfree( &_re_read_1 );
    regfree( &_re_read_2 );
}


IParser:: ParserState::
ParserState( uint32_t const thread_id, uint8_t const trace_level )
    :   at_start( true ),
        need_new_line( true ),
        buffer_pos( 0 ),
        buffer_rem( 0 ),
        pmetrics( ParserPerformanceMetrics( ) ),
        trace_logger(
            TraceLogger(
                trace_level, "parser-%lu.log", (unsigned long int)thread_id
            )
        )
{
    memset( buffer, 0, BUFFER_SIZE + 1 );
}


IParser:: ParserState::
~ParserState( )
{ }


inline
void
IParser::
_copy_line( ParserState &state )
{
#if defined( TRACE_DATA )
    TraceLogger	    &trace_logger   = state.trace_logger;
#endif
    uint8_t	    (&buffer)[ ParserState:: BUFFER_SIZE + 1 ]
        = state.buffer;
    uint64_t	    &pos	    = state.buffer_pos;
    uint64_t	    &rem	    = state.buffer_rem;
    std:: string    &line	    = state.line;
    uint64_t	    i		    = 0;
    bool	    hit		    = false;

    line.clear( );

    while (true) {

        for (i = 0; (i < rem) && ('\n' != buffer[ pos + i ]); i++);
        if (i < rem) {
            buffer[ pos + i ]   = '\0';
            hit			= true;
        }

#ifdef TRACE_DATA
        trace_logger(
            TraceLogger:: TLVL_DEBUG7,
            "_copy_line: Detected line fragment: \"%s\"[%llu]\n",
            (char const *)(buffer + pos), (unsigned long long int)i
        );
#endif
        line.append( (char const *)(buffer + pos), i );

        if (hit) {
            rem -= (i + 1);
            pos += (i + 1);
            break;
        } else {
            rem = 0;
            pos += i;
        }

        if (_cache_manager.has_more_data( )) {
            rem = _cache_manager.get_bytes( buffer, ParserState:: BUFFER_SIZE );
            pos = 0;
#ifdef TRACE_MEMCOPIES
            trace_logger(
                TraceLogger:: TLVL_DEBUG6,
                "_copy_line: Copied %llu bytes into parser buffer.\n",
                (unsigned long long int)rem
            );
#endif
        } else {
            break;
        }

    } // while true

#ifdef WITH_INTERNAL_METRICS
    state.pmetrics.numlines_copied++;
#endif

}


FastaParser::
FastaParser(
    IStreamReader &  stream_reader,
    uint32_t const  number_of_threads,
    uint64_t const  cache_size,
    uint8_t const   trace_level
)
    : IParser( stream_reader, number_of_threads, cache_size, trace_level )
{ }


FastqParser::
FastqParser(
    IStreamReader &  stream_reader,
    uint32_t const  number_of_threads,
    uint64_t const  cache_size,
    uint8_t const   trace_level
)
    : IParser( stream_reader, number_of_threads, cache_size, trace_level )
{ }


FastaParser::
~FastaParser( )
{ }


FastqParser::
~FastqParser( )
{ }


inline
void
FastaParser::
_parse_read( ParserState &state, Read &the_read )
{
    std:: string    &line	    = state.line;

    // Validate and consume the 'name' field.
#ifdef TRACE_DATA
    state.trace_logger(
        TraceLogger:: TLVL_DEBUG5,
        "_parse_read: Read Name: %s\n", line.c_str( )
    );
#endif
    the_read.bytes_consumed += (line.length( ) + 1);

    if (line.length()) {
      if ('>' != line[ 0 ]) {
            throw InvalidFASTAFileFormat(
                "invalid sequence name indicator", line.c_str( )
            );
        }
        the_read.name = line.substr( 1 );

        // Grab sequence lines until exit conditions are met.
        while (!is_complete( )) {
            _copy_line( state );

#ifdef TRACE_DATA
            state.trace_logger(
                TraceLogger:: TLVL_DEBUG6,
                "_parse_read: Read Sequence (candidate): %s\n", line.c_str( )
            );
#endif

            // If a new record is detected, then existing one is complete.
            if ('>' == line[ 0 ]) {
                break;
            }

            // TODO? Uppercase and validate entire sequence here.
            the_read.sequence += line;
            the_read.bytes_consumed += (line.length( ) + 1);
        }
    }

#ifdef TRACE_MEMCOPIES
    state.trace_logger(
        TraceLogger:: TLVL_DEBUG4,
        "_parse_read: Successfully parsed FASTA record of %llu bytes.\n",
        the_read.bytes_consumed
    );
#endif
}


/* WARNING!
 * Under the following extremely rare condition,
 * this method will incorrectly parse a FASTQ record:
 *  * A thread begins parsing in the quality scores section.
 *  * There are four or more lines of quality scores remaining.
 *  * The first line starts with '@'.
 *  * The second line starts with an alphabetic character.
 *  * The third line starts with '+' or '#'.
 *  * The fourth line is the same length as the second line.
 * Even rarer cases may occur if the third line starts with an alphabetic
 * character and the fifth and sixth lines are the same length in total as
 * the second and third lines, etc....
 * NOTE: This potential problem can be made even rarer by validating sequences
 * at parse time.
 * This potential bug cannot occur if only one thread is being used to parse.
 */
// TODO? Write a simpler FASTQ parser.
inline
void
FastqParser::
_parse_read( ParserState &state, Read &the_read )
{
    std:: string    &line	    = state.line;

    // Validate and consume the 'name' field.
#ifdef TRACE_DATA
    state.trace_logger(
        TraceLogger:: TLVL_DEBUG5,
        "_parse_read: Read Name: %s\n", line.c_str( )
    );
#endif
    the_read.bytes_consumed += (line.length( ) + 1);
    if (line.length() || !is_complete()) {
      if ('@' != line[ 0 ]) {
        throw InvalidFASTQFileFormat(
		     "invalid sequence name indicator", line.c_str( )
				     );
      }
      the_read.name = line.substr( 1 );

      // Grab sequence lines until exit conditions are met.
      while (!is_complete( )) {
        _copy_line( state );

#ifdef TRACE_DATA
        state.trace_logger(
            TraceLogger:: TLVL_DEBUG6,
            "_parse_read: Read Sequence (candidate): %s\n", line.c_str( )
        );
#endif

        // If separator line is detected, then assume sequence is complete.
        if (('+' == line[ 0 ]) || ('#' == line[ 0 ])) {
            break;
        }
        // TODO? Uppercase and validate entire sequence here.
        // If line starts with non-alphabetic character,
        // then record is corrupt.
        if (	!(('A' <= line[ 0 ]) && ('Z' >= line[ 0 ]))
                &&	!(('a' <= line[ 0 ]) && ('z' >= line[ 0 ]))) {
   	    _cache_manager._set_abort();
            throw InvalidFASTQFileFormat(
                "illegal sequence letters", line.c_str( )
            );
	}

        the_read.sequence += line;
        the_read.bytes_consumed += (line.length( ) + 1);
      }

      // Ignore repeated name field.
      the_read.bytes_consumed += (line.length( ) + 1);

      // Grab quality score lines until exit conditions are met.
      while (!is_complete( )
            &&	(the_read.accuracy.length( ) < the_read.sequence.length( ))) {
        _copy_line( state );

#ifdef TRACE_DATA
        state.trace_logger(
            TraceLogger:: TLVL_DEBUG6,
            "_parse_read: Read Quality Scores (candidate): %s\n",
            line.c_str( )
        );
#endif

        the_read.accuracy += line;
        the_read.bytes_consumed += (line.length( ) + 1);
      }

      // Validate quality score lines versus sequence lines.
      if (the_read.accuracy.length( ) != the_read.sequence.length( )) {
        throw InvalidFASTQFileFormat(
		     "sequence and quality scores length mismatch"
				     );
      }

#ifdef TRACE_MEMCOPIES
      state.trace_logger(
        TraceLogger:: TLVL_DEBUG4,
        "_parse_read: Successfully parsed FASTQ record of %llu bytes.\n",
        the_read.bytes_consumed
    );
#endif

      // Prefetch next line. (Needed to be consistent with FASTA logic.)
      _copy_line( state );
    }
}


void
IParser::
imprint_next_read( Read &the_read )
{

    ParserState	    &state	    = _get_state( );
    uint64_t	    &fill_id	    = state.fill_id;
    bool	    &at_start	    = state.at_start;
    bool	    &need_new_line  = state.need_new_line;
    TraceLogger	    &trace_logger   = state.trace_logger;
    uint64_t	    split_pos	    = 0;
    bool	    skip_read	    = false;

    while (!is_complete( )) {
        the_read.reset( );

        if (need_new_line) {
            _copy_line( state );
        }
        need_new_line = true;

        if (!at_start)
            at_start =
                !_unithreaded
                &&  (fill_id != _cache_manager.get_fill_id( ))
                &&  (state.buffer_rem <= _cache_manager.whereis_cursor( ));
        if (at_start) {
            fill_id = _cache_manager.get_fill_id( );
        }
#ifdef TRACE_STATE_CHANGES
        trace_logger(
            TraceLogger:: TLVL_DEBUG4,
            "imprint_next_read: fill_id = %llu, at_start = %d\n",
            (unsigned long long int)fill_id, at_start
        );
#endif

        // Attempt to parse a read.
        // If at start of file, then error on garbage.
        // Else, skip forward to next read boundary.
        try {
            _parse_read( state, the_read );
        } catch (InvalidReadFileFormat &exc) {
#ifdef TRACE_DATA
            trace_logger(
                TraceLogger:: TLVL_DEBUG4,
                "imprint_next_read: Parse error on line: %s\n" \
                "\t(fill_id = %llu, at_start = %d)\n",
                state.line.c_str( ),
                (unsigned long long int)fill_id,
                at_start
            );
#else
            trace_logger(
                TraceLogger:: TLVL_DEBUG4,
                "imprint_next_read: Parse error" \
                "(fill_id = %llu, at_start = %d)\n",
                (unsigned long long int)fill_id,
                at_start
            );
#endif

            if (!at_start || (at_start && (0 == fill_id))) {
	      _cache_manager._set_abort();
                throw;
            }

            split_pos += the_read.bytes_consumed;
            continue;
        }

        // Skip over an unmatched second part of a paired read,
        // when at the beginning of a new fill.
        skip_read =
            at_start && (0 != fill_id)
            &&	!regexec(
                &_re_read_2_nosub, the_read.name.c_str( ), 0, NULL, 0
            );
        if (skip_read) {
#ifdef TRACE_MEMCOPIES
            trace_logger(
                TraceLogger:: TLVL_DEBUG4,
                "imprint_next_read: Skipped a split pair, using %llu bytes, " \
                "looking for next read.\n",
                (unsigned long long int)the_read.bytes_consumed
            );
#endif
            split_pos += the_read.bytes_consumed;
        }

        // Copy skipped over data into copyaside buffer.
        if (at_start) {

#ifdef TRACE_STATE_CHANGES
            trace_logger(
                TraceLogger:: TLVL_DEBUG5,
                "imprint_next_read: Memory cursor is at byte %llu " \
                "in segment (fill %llu).\n",
                (unsigned long long int)_cache_manager.whereis_cursor( ),
                (unsigned long long int)_cache_manager.get_fill_id( )
            );
            trace_logger(
                TraceLogger:: TLVL_DEBUG5,
                "imprint_next_read: Parser buffer has %llu " \
                "bytes remaining.\n",
                (unsigned long long int)state.buffer_rem
            );
#endif

            _cache_manager.split_at( split_pos );

#ifdef TRACE_MEMCOPIES
            trace_logger(
                TraceLogger:: TLVL_DEBUG4,
                "imprint_next_read: Skipped %llu bytes of data total " \
                "at segment start.\n",
                (unsigned long long int)split_pos
            );
#endif

        }

        split_pos	= 0;
        at_start	= false;
        need_new_line	= false;
        if (skip_read) {
            continue;
        }

#ifdef WITH_INTERNAL_METRICS
        state.pmetrics.numreads_parsed_total++;
#endif

        // Discard invalid read.
        if (std:: string:: npos != the_read.sequence.find_first_of( "Nn" )) {
#ifdef TRACE_DATA
            trace_logger(
                TraceLogger:: TLVL_DEBUG3,
                "imprint_next_read: Discarded read \"%s\" (length %lu).\n",
                the_read.name.c_str( ),
                (unsigned long int)the_read.sequence.length( )
            );
#else
            trace_logger(
                TraceLogger:: TLVL_DEBUG3,
                "imprint_next_read: Discarded read of length.\n",
                (unsigned long int)the_read.sequence.length( )
            );
#endif
            continue;
        } else {
#ifdef TRACE_DATA
            trace_logger(
                TraceLogger:: TLVL_DEBUG3,
                "imprint_next_read: Accepted read \"%s\" (length %lu).\n",
                the_read.name.c_str( ),
                (unsigned long int)the_read.sequence.length( )
            );
#else
            trace_logger(
                TraceLogger:: TLVL_DEBUG3,
                "imprint_next_read: Accepted read of length %lu.\n",
                (unsigned long int)the_read.sequence.length( )
            );
#endif
            ;
        }

#ifdef WITH_INTERNAL_METRICS
        state.pmetrics.numreads_parsed_valid++;
#endif
        break;
    } // while invalid read

    if (is_complete( ) && (0 == the_read.name.length( ))) {
        throw NoMoreReadsAvailable( );
    }
} // imprint_next_read


void
IParser::
imprint_next_read_pair( ReadPair &the_read_pair, uint8_t mode )
{
    switch (mode) {
#if (0)
    case IParser:: PAIR_MODE_ALLOW_UNPAIRED:
        _imprint_next_read_pair_in_allow_mode( the_read_pair );
        break;
#endif
    case IParser:: PAIR_MODE_IGNORE_UNPAIRED:
        _imprint_next_read_pair_in_ignore_mode( the_read_pair );
        break;
    case IParser:: PAIR_MODE_ERROR_ON_UNPAIRED:
        _imprint_next_read_pair_in_error_mode( the_read_pair );
        break;
    default:
        _cache_manager._set_abort();
        throw UnknownPairReadingMode( );
    }
}


#if (0)
void
IParser::
_imprint_next_read_pair_in_allow_mode( ReadPair &the_read_pair )
{
    // TODO: Implement.
    //	     Probably need caching of reads between invocations
    //	     and the ability to return pairs which are half empty.
}
#endif


void
IParser::
_imprint_next_read_pair_in_ignore_mode( ReadPair &the_read_pair )
{
    Read	    &read_1		= the_read_pair.first;
    Read	    &read_2		= the_read_pair.second;
    regmatch_t	    match_1, match_2;

    // Hunt for a read pair until one is found or end of reads is reached.
    while (true) {

        // Toss out all reads which are not marked as first of a pair.
        // Note: We let any exception, which flies out of the following,
        //	 pass through unhandled.
        while (true) {
            imprint_next_read( read_1 );
            if (!regexec(
                        &_re_read_1, read_1.name.c_str( ), 1, &match_1, 0
                    )) {
                break;
            }
        }

        // If first read of a pair was found, then insist upon second read.
        // If not found, then restart search for pair.
        // If found, then validate match.
        // If invalid pair, then restart search for pair.
        imprint_next_read( read_2 );
        if (!regexec(
                    &_re_read_2, read_2.name.c_str( ), 1, &match_2, 0
                )) {
            if (_is_valid_read_pair( the_read_pair, match_1, match_2 )) {
                break;
            }
        }

    } // while pair not found

} // _imprint_next_read_pair_in_ignore_mode


void
IParser::
_imprint_next_read_pair_in_error_mode( ReadPair &the_read_pair )
{
    Read	    &read_1		= the_read_pair.first;
    Read	    &read_2		= the_read_pair.second;
    regmatch_t	    match_1, match_2;

    // Note: We let any exception, which flies out of the following,
    //	     pass through unhandled.
    imprint_next_read( read_1 );
    imprint_next_read( read_2 );

    // Is the first read really the first member of a pair?
    if (REG_NOMATCH == regexec(
                &_re_read_1, read_1.name.c_str( ), 1, &match_1, 0
            )) {
        _cache_manager._set_abort();
        throw InvalidReadPair( );
    }
    // Is the second read really the second member of a pair?
    if (REG_NOMATCH == regexec(
                &_re_read_2, read_2.name.c_str( ), 1, &match_2, 0
            )) {
        _cache_manager._set_abort();
        throw InvalidReadPair( );
    }

    // Is the pair valid?
    if (!_is_valid_read_pair( the_read_pair, match_1, match_2 )) {
        _cache_manager._set_abort();
        throw InvalidReadPair( );
    }

} // _imprint_next_read_pair_in_error_mode


bool
IParser::
_is_valid_read_pair(
    ReadPair &the_read_pair, regmatch_t &match_1, regmatch_t &match_2
)
{
    return	(match_1.rm_so == match_2.rm_so)
            &&	(match_1.rm_eo == match_2.rm_eo)
            &&	(	the_read_pair.first.name.substr( 0, match_1.rm_so )
                    ==	the_read_pair.second.name.substr( 0, match_1.rm_so ));
}


} // namespace read_parsers


} // namespace khmer

// vim: set ft=cpp sts=4 sw=4 tw=80:<|MERGE_RESOLUTION|>--- conflicted
+++ resolved
@@ -1405,16 +1405,7 @@
 IParser::
 ~IParser( )
 {
-<<<<<<< HEAD
-    for (uint32_t i = 0; i < _number_of_threads; ++i) {
-        if (_states[ i ]) {
-            delete _states[ i ];
-            _states[ i ] = NULL;
-        }
-    }
-=======
     delete[] _states;
->>>>>>> 3f8df40e
 
     regfree( &_re_read_2_nosub );
     regfree( &_re_read_1 );
