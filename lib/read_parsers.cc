--- conflicted
+++ resolved
@@ -45,10 +45,6 @@
 namespace read_parsers
 {
 
-<<<<<<< HEAD
-template<typename SeqIO>
-void ReadParser<SeqIO>::_init()
-=======
 unsigned char _to_valid_dna(const unsigned char c)
 {
     switch(c) {
@@ -67,114 +63,8 @@
     }
 }
 
-void
-Read::write_to(std::ostream& output)
-{
-    if (quality.length() != 0) {
-        output << "@" << name << std::endl
-               << sequence << std::endl
-               << "+" << std::endl
-               << quality << std::endl;
-    } else {
-        output << ">" << name << std::endl
-               << sequence << std::endl;
-    }
-}
-
-
-struct FastxParser::Handle {
-    seqan::SequenceStream stream;
-    uint32_t seqan_spin_lock;
-};
-
-FastxParser::FastxParser( char const * filename ) : IParser( )
-{
-    _private = new FastxParser::Handle();
-    seqan::open(_private->stream, filename);
-    if (!seqan::isGood(_private->stream)) {
-        std::string message = "Could not open ";
-        message = message + filename + " for reading.";
-        throw InvalidStream(message);
-    } else if (seqan::atEnd(_private->stream)) {
-        std::string message = "File ";
-        message = message + filename + " does not contain any sequences!";
-        throw InvalidStream(message);
-    }
-    __asm__ __volatile__ ("" ::: "memory");
-    _private->seqan_spin_lock = 0;
-}
-
-bool FastxParser::is_complete()
-{
-    return !seqan::isGood(_private->stream) || seqan::atEnd(_private->stream);
-}
-
-Read FastxParser::get_next_read()
-{
-    Read the_read;
-    int ret = -1;
-    const char *invalid_read_exc = NULL;
-    while (!__sync_bool_compare_and_swap(& _private->seqan_spin_lock, 0, 1));
-    bool atEnd = seqan::atEnd(_private->stream);
-    if (!atEnd) {
-        ret = seqan::readRecord(the_read.name, the_read.sequence,
-                                the_read.quality, _private->stream);
-        the_read.set_clean_seq();
-        if (ret == 0) {
-            // Detect if we're parsing something w/ qualities on the first read
-            // only
-            if (_num_reads == 0 && the_read.quality.length() != 0) {
-                _have_qualities = true;
-            }
-
-            // Handle error cases, or increment number of reads on success
-            if (the_read.sequence.length() == 0) {
-                invalid_read_exc = "Sequence is empty";
-            } else if (_have_qualities && (the_read.sequence.length() != \
-                                           the_read.quality.length())) {
-                invalid_read_exc = "Sequence and quality lengths differ";
-            } else {
-                _num_reads++;
-            }
-        }
-    }
-    __asm__ __volatile__ ("" ::: "memory");
-    _private->seqan_spin_lock = 0;
-    // Throw any error in the read, even if we're at the end
-    if (invalid_read_exc != NULL) {
-        throw InvalidRead(invalid_read_exc);
-    }
-    // Throw NoMoreReadsAvailable if none of the above errors were raised, even
-    // if ret == 0
-    if (atEnd) {
-        throw NoMoreReadsAvailable();
-    }
-    // Catch-all error in readRecord that isn't one of the above
-    if (ret != 0) {
-        throw StreamReadError();
-    }
-    return the_read;
-}
-
-FastxParser::~FastxParser()
-{
-    seqan::close(_private->stream);
-    delete _private;
-}
-
-IParser * const
-IParser::
-get_parser(
-    std:: string const &ifile_name
-)
-{
-    return new FastxParser(ifile_name.c_str());
-}
-
-IParser::
-IParser(
-)
->>>>>>> 741939b0
+template<typename SeqIO>
+void ReadParser<SeqIO>::_init()
 {
     int regex_rc =
         regcomp(
