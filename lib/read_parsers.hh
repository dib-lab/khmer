//
// This file is part of khmer, http://github.com/ged-lab/khmer/, and is
// Copyright (C) Michigan State University, 2009-2013. It is licensed under
// the three-clause BSD license; see doc/LICENSE.txt.
// Contact: khmer-project@idyll.org
//

#ifndef READ_PARSERS_HH
#define READ_PARSERS_HH

#include <seqan/sequence.h>
#include <seqan/seq_io.h>
#include <seqan/stream.h>
#include <pthread.h>
#include <regex.h>


#include "khmer.hh"

namespace khmer
{



namespace read_parsers
{

struct NoMoreReadsAvailable : public  khmer_exception {
};

struct UnknownPairReadingMode : public  khmer_exception {
};

struct InvalidReadPair : public  khmer_exception {
};

struct Read {
    std:: string    name;
    std:: string    annotations;
    std:: string    sequence;
    std:: string    accuracy;
    // TODO? Add description field.

    inline void reset ( )
    {
        name.clear( );
        annotations.clear( );
        sequence.clear( );
        accuracy.clear( );
    }
};

typedef std:: pair< Read, Read >	ReadPair;

struct IParser {

    enum {
        PAIR_MODE_ALLOW_UNPAIRED = 0,
        PAIR_MODE_IGNORE_UNPAIRED,
        PAIR_MODE_ERROR_ON_UNPAIRED
    };

    static IParser * const  get_parser(
        std:: string const 	&ifile_name
    );

    IParser( );
    virtual ~IParser( );

    virtual bool		is_complete( ) = 0;

    // Note: 'get_next_read' exists for legacy reasons.
    //	     In the long term, it should be eliminated in favor of direct use of
    //	     'imprint_next_read'. A potentially costly copy-by-value happens
    //	     upon return.
    // TODO: Eliminate all calls to 'get_next_read'.
    // Or switch to C++11 w/ move constructors
    inline Read		get_next_read( )
    {
        Read the_read;
        imprint_next_read( the_read );
        return the_read;
    }
    virtual void	imprint_next_read( Read &the_read ) = 0;

    virtual void	imprint_next_read_pair(
        ReadPair &the_read_pair,
        uint8_t mode = PAIR_MODE_ERROR_ON_UNPAIRED
    );

protected:

    regex_t		_re_read_2_nosub;
    regex_t		_re_read_1;
    regex_t		_re_read_2;

#if (0)
    void		_imprint_next_read_pair_in_allow_mode(
        ReadPair &the_read_pair
    );
#endif

    void		_imprint_next_read_pair_in_ignore_mode(
        ReadPair &the_read_pair
    );
    void		_imprint_next_read_pair_in_error_mode(
        ReadPair &the_read_pair
    );
    bool		_is_valid_read_pair(
        ReadPair &the_read_pair, regmatch_t &match_1, regmatch_t &match_2
    );

}; // struct IParser

class SeqAnParser : public IParser
{

public:
    SeqAnParser( const char * filename );
    ~SeqAnParser( );

    bool is_complete( );
    void imprint_next_read(Read &the_read);

private:
    seqan::SequenceStream _stream;
<<<<<<< HEAD
    pthread_mutex_t _imprint_mutex;
=======
    uint32_t _seqan_spin_lock;
>>>>>>> 21a80b06

};

inline PartitionID _parse_partition_id(std::string name)
{
    PartitionID p = 0;
    const char * s = name.c_str() + name.length() - 1;
    if (!(*(s + 1) == (unsigned int) NULL)) {
        throw khmer_exception();
    }

    while(*s != '\t' && s >= name.c_str()) {
        s--;
    }

    if (*s == '\t') {
        p = (PartitionID) atoi(s + 1);
    } else {
        std::cerr << "consume_partitioned_fasta barfed on read "  << name << "\n";
        throw khmer_exception();
    }

    return p;
}



} // namespace read_parsers


} // namespace khmer


#endif // READ_PARSERS_HH

// vim: set ft=cpp sts=4 sw=4 tw=80:<|MERGE_RESOLUTION|>--- conflicted
+++ resolved
@@ -124,11 +124,7 @@
 
 private:
     seqan::SequenceStream _stream;
-<<<<<<< HEAD
-    pthread_mutex_t _imprint_mutex;
-=======
     uint32_t _seqan_spin_lock;
->>>>>>> 21a80b06
 
 };
 
