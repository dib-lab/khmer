/*
This file is part of khmer, https://github.com/dib-lab/khmer/, and is
Copyright (C) 2012-2015, Michigan State University.
Copyright (C) 2015-2016, The Regents of the University of California.

Redistribution and use in source and binary forms, with or without
modification, are permitted provided that the following conditions are
met:

    * Redistributions of source code must retain the above copyright
      notice, this list of conditions and the following disclaimer.

    * Redistributions in binary form must reproduce the above
      copyright notice, this list of conditions and the following
      disclaimer in the documentation and/or other materials provided
      with the distribution.

    * Neither the name of the Michigan State University nor the names
      of its contributors may be used to endorse or promote products
      derived from this software without specific prior written
      permission.

THIS SOFTWARE IS PROVIDED BY THE COPYRIGHT HOLDERS AND CONTRIBUTORS
"AS IS" AND ANY EXPRESS OR IMPLIED WARRANTIES, INCLUDING, BUT NOT
LIMITED TO, THE IMPLIED WARRANTIES OF MERCHANTABILITY AND FITNESS FOR
A PARTICULAR PURPOSE ARE DISCLAIMED. IN NO EVENT SHALL THE COPYRIGHT
HOLDER OR CONTRIBUTORS BE LIABLE FOR ANY DIRECT, INDIRECT, INCIDENTAL,
SPECIAL, EXEMPLARY, OR CONSEQUENTIAL DAMAGES (INCLUDING, BUT NOT
LIMITED TO, PROCUREMENT OF SUBSTITUTE GOODS OR SERVICES; LOSS OF USE,
DATA, OR PROFITS; OR BUSINESS INTERRUPTION) HOWEVER CAUSED AND ON ANY
THEORY OF LIABILITY, WHETHER IN CONTRACT, STRICT LIABILITY, OR TORT
(INCLUDING NEGLIGENCE OR OTHERWISE) ARISING IN ANY WAY OUT OF THE USE
OF THIS SOFTWARE, EVEN IF ADVISED OF THE POSSIBILITY OF SUCH DAMAGE.
LICENSE (END)

Contact: khmer-project@idyll.org
*/
#ifndef READ_PARSERS_HH
#define READ_PARSERS_HH

#include <seqan/seq_io.h> // IWYU pragma: keep
#include <seqan/sequence.h> // IWYU pragma: keep
#include <seqan/stream.h> // IWYU pragma: keep

#include <regex.h>
#include <stddef.h>
#include <stdint.h>
#include <algorithm>
#include <cstdlib>
#include <iostream>
#include <string>
#include <utility>
#include <memory>

#include "khmer.hh"
#include "khmer_exception.hh"

namespace khmer
{

namespace read_parsers
{

struct NoMoreReadsAvailable : public  khmer_file_exception {
    explicit NoMoreReadsAvailable(const std::string& msg) :
        khmer_file_exception(msg) {}
    NoMoreReadsAvailable() :
        khmer_file_exception("No more reads available in this stream.") {}
};

struct InvalidRead : public  khmer_value_exception {
    explicit InvalidRead(const std::string& msg) :
        khmer_value_exception(msg) {}
    InvalidRead() :
        khmer_value_exception("Invalid FASTA/Q read") {}
};

struct UnknownPairReadingMode : public  khmer_value_exception {
    explicit UnknownPairReadingMode(const std::string& msg) :
        khmer_value_exception(msg) {}
    UnknownPairReadingMode() :
        khmer_value_exception("Unknown pair reading mode supplied.") {}
};

struct InvalidReadPair : public  khmer_value_exception {
    explicit InvalidReadPair(const std::string& msg) :
        khmer_value_exception(msg) {}
    InvalidReadPair() :
        khmer_value_exception("Invalid read pair detected.") {}
};

<<<<<<< HEAD

struct Read
{
=======
unsigned char _to_valid_dna(const unsigned char c);

struct Read {
>>>>>>> 741939b0
    std::string name;
    std::string description;
    std::string sequence;
    std::string quality;
    std::string cleaned_seq;

    inline void reset()
    {
        name.clear();
        description.clear();
        sequence.clear();
        quality.clear();
        cleaned_seq.clear();
    }

<<<<<<< HEAD
    inline void write_fastx(std::ostream& output)
    {
        if (quality.length() != 0) {
            output << "@" << name << '\n'
                   << sequence << '\n'
                   << "+" << '\n'
                   << quality << '\n';
        } else {
            output << ">" << name << '\n'
                   << sequence << '\n';
        }
    }
=======
    // Compute cleaned_seq from sequence. Call this after changing sequence.
    void set_clean_seq()
    {
        cleaned_seq = std::string(sequence.size(), 0);
        std::transform(sequence.begin(), sequence.end(), cleaned_seq.begin(),
                       _to_valid_dna);
    }

    void write_to(std::ostream&);
>>>>>>> 741939b0
};
typedef std::pair<Read, Read> ReadPair;


template<typename SeqIO>
class ReadParser
{
protected:
    std::unique_ptr<SeqIO> _parser;
    regex_t _re_read_2_nosub;
    regex_t _re_read_1;
    regex_t _re_read_2;
    void _init();

    ReadPair _get_next_read_pair_in_ignore_mode();
    ReadPair _get_next_read_pair_in_error_mode();
    bool _is_valid_read_pair(
        ReadPair &the_read_pair,
        regmatch_t &match_1,
        regmatch_t &match_2
    );

public:
    enum {
        PAIR_MODE_IGNORE_UNPAIRED,
        PAIR_MODE_ERROR_ON_UNPAIRED
    };

    explicit ReadParser(std::unique_ptr<SeqIO> pf);
    explicit ReadParser(ReadParser& other);
    virtual ~ReadParser();

    Read get_next_read();
    ReadPair get_next_read_pair(uint8_t mode = PAIR_MODE_ERROR_ON_UNPAIRED);

    size_t get_num_reads();
    bool is_complete();
}; // class ReadParser


class FastxReader
{
private:
    std::string _filename;
    seqan::SequenceStream _stream;
    uint32_t _spin_lock;
    size_t _num_reads;
    bool _have_qualities;
    void _init();

public:
    FastxReader();
    FastxReader(std::string& infile);
    FastxReader(FastxReader& other);
    ~FastxReader();

    Read get_next_read();
    bool is_complete();
    size_t get_num_reads();
}; // class FastxReader


inline PartitionID _parse_partition_id(std::string name)
{
    PartitionID p = 0;
    const char * s = name.c_str() + name.length() - 1;
    if (!(*(s + 1) == (unsigned int) NULL)) {
        throw khmer_exception();
    }

    while(*s != '\t' && s >= name.c_str()) {
        s--;
    }

    if (*s == '\t') {
        p = (PartitionID) atoi(s + 1);
    } else {
        std::cerr << "consume_partitioned_fasta barfed on read "
                  << name << "\n";
        throw khmer_exception();
    }

    return p;
}

// Alias for generic/templated ReadParser pointer
template<typename T> using ReadParserPtr = std::unique_ptr<ReadParser<T>>;

// Convenience function
template<typename SeqIO>
ReadParserPtr<SeqIO> get_parser(std::string& filename);

// Alias for instantiated ReadParsers
typedef std::unique_ptr<ReadParser<FastxReader>> FastxParserPtr;

} // namespace read_parsers

} // namespace khmer

#endif // READ_PARSERS_HH<|MERGE_RESOLUTION|>--- conflicted
+++ resolved
@@ -89,15 +89,12 @@
         khmer_value_exception("Invalid read pair detected.") {}
 };
 
-<<<<<<< HEAD
+
+unsigned char _to_valid_dna(const unsigned char c);
+
 
 struct Read
 {
-=======
-unsigned char _to_valid_dna(const unsigned char c);
-
-struct Read {
->>>>>>> 741939b0
     std::string name;
     std::string description;
     std::string sequence;
@@ -113,7 +110,6 @@
         cleaned_seq.clear();
     }
 
-<<<<<<< HEAD
     inline void write_fastx(std::ostream& output)
     {
         if (quality.length() != 0) {
@@ -126,17 +122,14 @@
                    << sequence << '\n';
         }
     }
-=======
+
     // Compute cleaned_seq from sequence. Call this after changing sequence.
-    void set_clean_seq()
+    inline void set_clean_seq()
     {
         cleaned_seq = std::string(sequence.size(), 0);
         std::transform(sequence.begin(), sequence.end(), cleaned_seq.begin(),
                        _to_valid_dna);
     }
-
-    void write_to(std::ostream&);
->>>>>>> 741939b0
 };
 typedef std::pair<Read, Read> ReadPair;
 
