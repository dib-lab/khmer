--- conflicted
+++ resolved
@@ -5,26 +5,11 @@
 
 int main()
 {
-<<<<<<< HEAD
-   cout << _hash("GTTT", 4) << endl;
-   cout << _hash("CGTT", 4) << endl;
-
-   unsigned int h = 191;
-
-   cout << h << endl;
-
-   h = h >> 2;
-   h |= (1 << 6);
-
-   cout << h << endl;
-
-=======
   cout << khmer::_hash("ACGTTGCAACGTTGCAA", 17) << endl;
   cout << khmer::_hash("TTGCAACGTTGCAACGT", 17) << endl;
 
   cout << khmer::_hash("ACGTTGCAACGTTGCAA", 16) << endl;
   cout << khmer::_hash("ACGTTGCAACGTTGCAA", 17) << endl;
->>>>>>> 42809f14
 
   return 0;
 }