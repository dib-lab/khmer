CXXFLAGS=-g -fPIC -Wall -O2

<<<<<<< HEAD
all: parsers.o ktable.o hashtable.o intertable.o
=======
all: parsers.o ktable.o hashtable.o hashbits.o
>>>>>>> c7f10a63

clean:
	rm -f *.o

#test: test.cc ktable.o hashtable.o

parsers.o: parsers.cc parsers.hh

bittest: bittest.o ktable.o
	$(CXX) -o bittest bittest.o ktable.o

graphtest: graphtest.o ktable.o hashtable.o
	$(CXX) -o graphtest graphtest.o ktable.o hashtable.o

consume_prof: consume_prof.o hashtable.o ktable.o
	$(CXX) -pg -o consume_prof consume_prof.o hashtable.o ktable.o

ktable.o: ktable.cc ktable.hh

hashtable.o: hashtable.cc hashtable.hh

<<<<<<< HEAD
intertable.o: intertable.cc intertable.hh
=======
hashbits.o: hashbits.cc hashbits.hh
>>>>>>> c7f10a63
<|MERGE_RESOLUTION|>--- conflicted
+++ resolved
@@ -1,10 +1,6 @@
 CXXFLAGS=-g -fPIC -Wall -O2
 
-<<<<<<< HEAD
-all: parsers.o ktable.o hashtable.o intertable.o
-=======
-all: parsers.o ktable.o hashtable.o hashbits.o
->>>>>>> c7f10a63
+all: parsers.o ktable.o hashtable.o intertable.o hashbits.o
 
 clean:
 	rm -f *.o
@@ -26,8 +22,7 @@
 
 hashtable.o: hashtable.cc hashtable.hh
 
-<<<<<<< HEAD
+
 intertable.o: intertable.cc intertable.hh
-=======
+
 hashbits.o: hashbits.cc hashbits.hh
->>>>>>> c7f10a63
