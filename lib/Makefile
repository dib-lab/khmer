NO_UNIQUE_RC=0
CXXFLAGS=-g -fPIC -Wall -O2 -DNO_UNIQUE_RC=$(NO_UNIQUE_RC)

# comment out whichever is appropriate.  can probably make this automatic ;)
SO_EXT=.so
<<<<<<< HEAD
#.so
=======
>>>>>>> 1e21b002
DYLIB_EXT=
#.dylib
Z_LIB_DIR=zlib-1.2.3
Z_LIB_FILES=$(Z_LIB_DIR)/*.o

all: zlib parsers.o ktable.o hashtable.o hashbits.o subset.o counting.o

clean:
	rm -f *.o $(Z_LIB_DIR)/*.o $(Z_LIB_DIR)/libz$(SO_EXT).1.2.3$(DYLIB_EXT)

#test: test.cc ktable.o hashtable.o

zlib: $(Z_LIB_DIR)/libz$(SO_EXT).1.2.3$(DYLIB_EXT)

$(Z_LIB_DIR)/libz$(SO_EXT).1.2.3$(DYLIB_EXT):
	cd $(Z_LIB_DIR); ./configure --shared; make; rm minigzip.o; rm example.o

parsetest: parsers.o 
	$(CXX) -o parsers parsers.o $(Z_LIB_FILES)

bittest: bittest.o ktable.o
	$(CXX) -o bittest bittest.o ktable.o

graphtest: graphtest.o ktable.o hashtable.o
	$(CXX) -o graphtest graphtest.o ktable.o hashtable.o

consume_prof: consume_prof.o hashtable.o ktable.o
	$(CXX) -pg -o consume_prof consume_prof.o hashtable.o ktable.o

parsers.o: parsers.cc parsers.hh

ktable.o: ktable.cc ktable.hh

hashtable.o: hashtable.cc hashtable.hh ktable.hh khmer.hh

intertable.o: intertable.cc intertable.hh ktable.hh khmer.hh

hashbits.o: hashbits.cc hashbits.hh subset.hh hashtable.hh ktable.hh khmer.hh

subset.o: subset.cc subset.hh hashbits.hh ktable.hh khmer.hh

counting.o: counting.cc counting.hh hashtable.hh ktable.hh khmer.hh<|MERGE_RESOLUTION|>--- conflicted
+++ resolved
@@ -3,10 +3,6 @@
 
 # comment out whichever is appropriate.  can probably make this automatic ;)
 SO_EXT=.so
-<<<<<<< HEAD
-#.so
-=======
->>>>>>> 1e21b002
 DYLIB_EXT=
 #.dylib
 Z_LIB_DIR=zlib-1.2.3
