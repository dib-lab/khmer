--- conflicted
+++ resolved
@@ -199,13 +199,8 @@
 bittest: bittest.o ktable.o
 	$(CXX) $(CXXFLAGS) -o $@ bittest.o ktable.o
 
-<<<<<<< HEAD
-ktable_test: ktable_test.o hashtable.o subset.o $(PARSERS_OBJS) $(CORE_OBJS) $(ZLIB_OBJS) $(BZIP2_OBJS)
-	$(CXX) -o $@ ktable_test.o hashtable.o subset.o $(PARSERS_OBJS) $(CORE_OBJS) $(ZLIB_OBJS) $(BZIP2_OBJS) $(LIBS)
-=======
 ktable_test: ktable_test.o hashtable.o $(PARSERS_OBJS) $(CORE_OBJS) $(ZLIB_OBJS) $(BZIP2_OBJS)
 	$(CXX) $(CXXFLAGS) -o $@ ktable_test.o hashtable.o $(PARSERS_OBJS) $(CORE_OBJS) $(ZLIB_OBJS) $(BZIP2_OBJS) $(LIBS)
->>>>>>> f2b5bef7
 
 # NOTE: Disabled due to broken constructor call.
 #graphtest: graphtest.o ktable.o hashtable.o
