--- conflicted
+++ resolved
@@ -185,7 +185,7 @@
 
 
     // just for overlap k-mer counting!
-    unsigned int check_and_process_read_overlap(const std::string &read,
+    unsigned int check_and_process_read_overlap(std::string &read,
 					    bool &is_valid,HashIntoType lower_bound,
                                             HashIntoType upper_bound,
                                             khmer::Hashbits &ht2);
@@ -217,7 +217,6 @@
       return _n_unique_kmers;	// @@ CTB need to be able to *save* this...
     }
 
-<<<<<<< HEAD
     // Get and set the hashbits for the given kmer.
     inline
     virtual
@@ -288,13 +287,11 @@
       return false; // kmer already seen
     } // test_and_set_bits
 
-=======
     virtual const HashIntoType n_overlap_kmers(HashIntoType start=0,
                   HashIntoType stop=0) const {
       return _n_overlap_kmers;	// @@ CTB need to be able to *save* this...
     }
 
->>>>>>> 9cfb0647
     virtual void count(const char * kmer) {
       HashIntoType hash = _hash(kmer, _ksize);
       count(hash);
