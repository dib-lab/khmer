--- conflicted
+++ resolved
@@ -39,11 +39,8 @@
       }
     }
             
-<<<<<<< HEAD
-=======
     uint32_t _all_tags_spin_lock;
 
->>>>>>> aff039f8
   public:
     Hashbits(WordLength ksize, std::vector<HashIntoType>& tablesizes)
     : khmer::Hashtable(ksize),
