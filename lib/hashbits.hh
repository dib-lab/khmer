#ifndef HASHBITS_HH
#define HASHBITS_HH

#include <vector>
#include "hashtable.hh"
#include "subset.hh"

#define next_f(kmer_f, ch) ((((kmer_f) << 2) & bitmask) | (twobit_repr(ch)))
#define next_r(kmer_r, ch) (((kmer_r) >> 2) | (twobit_comp(ch) << rc_left_shift))

#define prev_f(kmer_f, ch) ((kmer_f) >> 2 | twobit_repr(ch) << rc_left_shift)
#define prev_r(kmer_r, ch) ((((kmer_r) << 2) & bitmask) | (twobit_comp(ch)))

#define set_contains(s, e) ((s).find(e) != (s).end())

namespace khmer {
  class CountingHash;

  class Hashbits : public khmer::Hashtable {
    friend class SubsetPartition;
  protected:
    std::vector<HashIntoType> _tablesizes;
    unsigned int _n_tables;
    unsigned int _tag_density;
    HashIntoType _occupied_bins;
    HashIntoType _n_unique_kmers;
	HashIntoType _n_overlap_kmers;
    Byte ** _counts;

    virtual void _allocate_counters() {
      _n_tables = _tablesizes.size();

      HashIntoType tablebytes;
      HashIntoType tablesize;

      _counts = new Byte*[_n_tables];

      for (unsigned int i = 0; i < _n_tables; i++) {
	tablesize = _tablesizes[i];
	tablebytes = tablesize / 8 + 1;

	_counts[i] = new Byte[tablebytes];
	memset(_counts[i], 0, tablebytes);
      }
    }
            
    void _clear_all_partitions() {
      if (partition != NULL) {
	partition->_clear_all_partitions();
      }
    }

    uint32_t _all_tags_spin_lock;

  public:
    SubsetPartition * partition;
    SeenSet all_tags;
    SeenSet stop_tags;
    SeenSet repart_small_tags;

    void _validate_pmap() {
      if (partition) { partition->_validate_pmap(); }
    }

    Hashbits(WordLength ksize, std::vector<HashIntoType>& tablesizes)
    : khmer::Hashtable(ksize),
      _tablesizes(tablesizes),
      _all_tags_spin_lock( 0 )
    {
      _tag_density = DEFAULT_TAG_DENSITY;
      assert(_tag_density % 2 == 0);
      partition = new SubsetPartition(this);
      _occupied_bins = 0;
      _n_unique_kmers = 0;
<<<<<<< HEAD
	  _n_overlap_kmers = 0;
=======
      _n_overlap_kmers = 0;
>>>>>>> f30aa592

      _allocate_counters();
    }

    ~Hashbits() {
      if (_counts) {
	for (unsigned int i = 0; i < _n_tables; i++) {
	  delete _counts[i];
	  _counts[i] = NULL;
	}
	delete _counts;
	_counts = NULL;

	_n_tables = 0;
      }

      _clear_all_partitions();
    }

    std::vector<HashIntoType> get_tablesizes() const {
      return _tablesizes;
    }

    virtual void save(std::string);
    virtual void load(std::string);
    virtual void save_tagset(std::string);
    virtual void load_tagset(std::string, bool clear_tags=true);

    // for debugging/testing purposes only!
    void _set_tag_density(unsigned int d) {
      assert(d % 2 == 0);	// must be even
      assert(all_tags.size() == 0); // no tags exist!
      _tag_density = d;
    }

    unsigned int _get_tag_density() const {
      return _tag_density;
    }

    void add_tag(HashIntoType tag) { all_tags.insert(tag); }
    void add_stop_tag(HashIntoType tag) { stop_tags.insert(tag); }

    void calc_connected_graph_size(const char * kmer,
				   unsigned long long& count,
				   SeenSet& keeper,
				   const unsigned long long threshold=0,
				   bool break_on_circum=false) const{
      HashIntoType r, f;
      _hash(kmer, _ksize, f, r);
      calc_connected_graph_size(f, r, count, keeper, threshold, break_on_circum);
    }

    void calc_connected_graph_size(const HashIntoType kmer_f,
				   const HashIntoType kmer_r,
				   unsigned long long& count,
				   SeenSet& keeper,
				   const unsigned long long threshold=0,
				   bool break_on_circum=false) const;

    typedef void (*kmer_cb)(const char * k, unsigned int n_reads, void *data);

    // Partitioning stuff.

    unsigned int n_tags() const { return all_tags.size(); }

    void divide_tags_into_subsets(unsigned int subset_size, SeenSet& divvy);

    void add_kmer_to_tags(HashIntoType kmer) {
      all_tags.insert(kmer);
    }

    void clear_tags() { all_tags.clear(); }

    // Count every k-mer in a FASTA or FASTQ file.
    // Tag certain ones on the connectivity graph.
    void consume_fasta_and_tag(
      std::string const	  &filename,
      unsigned int	  &total_reads,
      unsigned long long  &n_consumed,
      CallbackFn	  callback	  = NULL,
      void *		  callback_data	  = NULL
    );
    // Count every k-mer from a stream of FASTA or FASTQ reads, 
    // using the supplied parser.
    // Tag certain ones on the connectivity graph.
    void consume_fasta_and_tag(
	read_parsers:: IParser *	    parser,
	unsigned int	    &total_reads,
	unsigned long long  &n_consumed,
	CallbackFn	    callback	    = NULL,
	void *		    callback_data   = NULL
    );

    void consume_sequence_and_tag(const std::string& seq,
				  unsigned long long& n_consumed,
				  SeenSet * new_tags = 0);


    void consume_fasta_and_tag_with_stoptags(const std::string &filename,
					     unsigned int &total_reads,
					     unsigned long long &n_consumed,
					     CallbackFn callback = 0,
					     void * callback_data = 0);

    void consume_fasta_and_traverse(const std::string &filename,
				    unsigned int distance,
				    unsigned int big_threshold,
				    unsigned int transfer_threshold,
				    CountingHash &counting);

    void consume_partitioned_fasta(const std::string &filename,
				   unsigned int &total_reads,
				   unsigned long long &n_consumed,
				   CallbackFn callback = 0,
				   void * callback_data = 0);

    // for overlap k-mer counting
    void consume_fasta_overlap(const std::string &filename,HashIntoType curve[2][100],
                              khmer::Hashbits &ht2,
			      unsigned int &total_reads,
			      unsigned long long &n_consumed,
			      HashIntoType lower_bound,
			      HashIntoType upper_bound,
			      CallbackFn callback,
			      void * callback_data);



    // just for overlap k-mer counting!
    unsigned int check_and_process_read_overlap(std::string &read,
					    bool &is_valid,HashIntoType lower_bound,
                                            HashIntoType upper_bound,
                                            khmer::Hashbits &ht2);
    // for overlap k-mer counting!
    unsigned int consume_string_overlap(const std::string &s,
				       HashIntoType lower_bound,
				       HashIntoType upper_bound,khmer::Hashbits &ht2);




    unsigned int kmer_degree(HashIntoType kmer_f, HashIntoType kmer_r) const;
    unsigned int kmer_degree(const char * kmer_s) const {
      HashIntoType kmer_f, kmer_r;
      _hash(kmer_s, _ksize, kmer_f, kmer_r);

      return kmer_degree(kmer_f, kmer_r);
    }

    // count number of occupied bins
    virtual const HashIntoType n_occupied(HashIntoType start=0,
				  HashIntoType stop=0) const {
      // @@ CTB need to be able to *save* this...
      return _occupied_bins/_n_tables;
    }
      
    virtual const HashIntoType n_kmers(HashIntoType start=0,
                  HashIntoType stop=0) const {
      return _n_unique_kmers;	// @@ CTB need to be able to *save* this...
    }

    // Get and set the hashbits for the given kmer.
    inline
    virtual
    const
    BoundedCounterType
    test_and_set_bits(const char * kmer)
    {
      HashIntoType hash = _hash(kmer, _ksize);
      return test_and_set_bits(hash);
    }

    // Get and set the hashbits for the given kmer hash.
    // Generally, it is better to keep tests and mutations separate, 
    // but, in the interests of efficiency and thread safety, 
    // tests and mutations are being blended here against conventional 
    // software engineering wisdom.
    inline
    virtual
    const
    bool
    test_and_set_bits( HashIntoType khash ) 
    {
      bool is_new_kmer = false;

      for (unsigned int i = 0; i < _n_tables; i++)
      {
        HashIntoType bin = khash % _tablesizes[i];
	HashIntoType byte = bin / 8;
	unsigned char bit = (unsigned char)(1 << (bin % 8));

	unsigned char bits_orig = __sync_fetch_and_or( *(_counts + i) + byte, bit );
	if (!(bits_orig & bit))
	{
	  __sync_add_and_fetch( &_occupied_bins, 1 );
	  is_new_kmer = true;
	}
      } // iteration over hashtables

      if (is_new_kmer)
      {
	__sync_add_and_fetch( &_n_unique_kmers, 1 );
	return true; // kmer not seen before
      }

      return false; // kmer already seen
    } // test_and_set_bits

    virtual const HashIntoType n_overlap_kmers(HashIntoType start=0,
                  HashIntoType stop=0) const {
      return _n_overlap_kmers;	// @@ CTB need to be able to *save* this...
    }

    virtual void count(const char * kmer) {
      HashIntoType hash = _hash(kmer, _ksize);
      count(hash);
    }

    virtual void count(HashIntoType khash) {
      bool is_new_kmer = false;

      for (unsigned int i = 0; i < _n_tables; i++) {
	HashIntoType bin = khash % _tablesizes[i];
	HashIntoType byte = bin / 8;
	unsigned char bit = bin % 8;
	if (!( _counts[i][byte] & (1<<bit))) {
	  _occupied_bins += 1;
	  is_new_kmer = true;
	}
	_counts[i][byte] |= (1 << bit);
      }
      if (is_new_kmer) {
	_n_unique_kmers +=1;
      }
    }

	virtual bool check_overlap(HashIntoType khash, Hashbits &ht2) {

	  for (unsigned int i = 0; i < ht2._n_tables; i++) {
		HashIntoType bin = khash % ht2._tablesizes[i];
		HashIntoType byte = bin / 8;
		unsigned char bit = bin % 8;
		if (!( ht2._counts[i][byte] & (1<<bit))) {
		  return false;
	}
      }
	  return true;
	  }

    virtual void count_overlap(const char * kmer, Hashbits &ht2) {
      HashIntoType hash = _hash(kmer, _ksize);
      count_overlap(hash,ht2);
    }

    virtual void count_overlap(HashIntoType khash, Hashbits &ht2) {
      bool is_new_kmer = false;

      for (unsigned int i = 0; i < _n_tables; i++) {
	HashIntoType bin = khash % _tablesizes[i];
	HashIntoType byte = bin / 8;
	unsigned char bit = bin % 8;
	if (!( _counts[i][byte] & (1<<bit))) {
	  _occupied_bins += 1;
	  is_new_kmer = true;
	}
	_counts[i][byte] |= (1 << bit);
      }
      if (is_new_kmer) {
	_n_unique_kmers +=1;
	if (check_overlap(khash,ht2)){
		_n_overlap_kmers +=1;
      }
    }
	}

    // get the count for the given k-mer.
    virtual const BoundedCounterType get_count(const char * kmer) const {
      HashIntoType hash = _hash(kmer, _ksize);
      return get_count(hash);
    }

    // get the count for the given k-mer hash.
    virtual const BoundedCounterType get_count(HashIntoType khash) const {
      for (unsigned int i = 0; i < _n_tables; i++) {
	HashIntoType bin = khash % _tablesizes[i];
	HashIntoType byte = bin / 8;
	unsigned char bit = bin % 8;
      
	if (!(_counts[i][byte] & (1 << bit))) {
	  return 0;
	}
      }
      return 1;
    }

    void filter_if_present(const std::string infilename,
			   const std::string outputfilename,
			   CallbackFn callback=0,
			   void * callback_data=0);

    unsigned int count_kmers_within_radius(HashIntoType kmer_f,
					   HashIntoType kmer_r,
					   unsigned int radius,
					   unsigned int max_count,
					   const SeenSet * seen=0) const;
    unsigned int count_kmers_within_depth(HashIntoType kmer_f,
					  HashIntoType kmer_r,
					  unsigned int depth,
					  unsigned int max_count,
					  SeenSet * seen) const;

    unsigned int find_radius_for_volume(HashIntoType kmer_f,
					HashIntoType kmer_r,
					unsigned int max_count,
					unsigned int max_radius) const;

    unsigned int count_kmers_on_radius(HashIntoType kmer_f,
				       HashIntoType kmer_r,
				       unsigned int radius,
				       unsigned int max_volume) const;

    unsigned int trim_on_degree(std::string sequence, unsigned int max_degree)
      const;
    unsigned int trim_on_sodd(std::string sequence, unsigned int max_degree)
      const;

    unsigned int trim_on_density_explosion(std::string sequence, unsigned int radius, unsigned int max_volume)
      const;

    unsigned int trim_on_stoptags(std::string sequence) const;

    void traverse_from_tags(unsigned int distance,
			    unsigned int threshold,
			    unsigned int num_high_todo,
			    CountingHash &counting);

    unsigned int traverse_from_kmer(HashIntoType start,
				    unsigned int radius,
				    SeenSet &keeper) const;

    unsigned int count_and_transfer_to_stoptags(SeenSet &keeper,
						unsigned int threshold,
						CountingHash &counting);

    void traverse_from_reads(std::string filename,
			     unsigned int radius,
			     unsigned int big_threshold,
			     unsigned int transfer_threshold,
			     CountingHash &counting);

    void hitraverse_to_stoptags(std::string filename,
				CountingHash &counting,
				unsigned int cutoff);

    virtual void print_tagset(std::string);
    virtual void print_stop_tags(std::string);
    virtual void save_stop_tags(std::string);
    void load_stop_tags(std::string filename, bool clear_tags=true);

    void identify_stop_tags_by_position(std::string sequence,
					std::vector<unsigned int> &posns)
      const;

    void extract_unique_paths(std::string seq,
			      unsigned int min_length,
			      float min_unique_f,
			      std::vector<std::string> &results);
  };
};


#define ACQUIRE_ALL_TAGS_SPIN_LOCK \
  while (!__sync_bool_compare_and_swap( &_all_tags_spin_lock, 0, 1 ));

#define RELEASE_ALL_TAGS_SPIN_LOCK \
  __sync_bool_compare_and_swap( &_all_tags_spin_lock, 1, 0 );


#include "counting.hh"

#endif // HASHBITS_HH

// vim: set sts=2 sw=2:<|MERGE_RESOLUTION|>--- conflicted
+++ resolved
@@ -72,11 +72,7 @@
       partition = new SubsetPartition(this);
       _occupied_bins = 0;
       _n_unique_kmers = 0;
-<<<<<<< HEAD
-	  _n_overlap_kmers = 0;
-=======
       _n_overlap_kmers = 0;
->>>>>>> f30aa592
 
       _allocate_counters();
     }
