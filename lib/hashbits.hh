#ifndef HASHBITS_HH
#define HASHBITS_HH

#include <vector>
#include "hashtable.hh"
#include "subset.hh"

namespace khmer {
  class Hashbits : public Hashtable {
    friend class SubsetPartition;
  protected:
    std::vector<HashIntoType> _tablesizes;
    unsigned int n_tables;
    unsigned int _tag_density;
    HashIntoType occupied_bins;
<<<<<<< HEAD
=======
    HashIntoType n_unique_kmers;
>>>>>>> 87983305

    BoundedCounterType ** _counts;
    SeenSet all_tags;

    virtual void _allocate_counters() {
      n_tables = _tablesizes.size();

      HashIntoType tablebytes;
      HashIntoType tablesize;

      _counts = new BoundedCounterType*[n_tables];

      for (unsigned int i = 0; i < n_tables; i++) {
	tablesize = _tablesizes[i];
	tablebytes = tablesize / 8 + 1;

	_counts[i] = new BoundedCounterType[tablebytes];
	memset(_counts[i], 0, tablebytes * sizeof(BoundedCounterType));
      }
    }

    void _clear_partitions() {
      if (partition != NULL) {
	partition->_clear_partitions();
      }
    }

  public:
    SubsetPartition * partition;

    void _validate_pmap() {
      if (partition) { partition->_validate_pmap(); }
    }

    Hashbits(WordLength ksize, std::vector<HashIntoType>& tablesizes) :
      Hashtable(ksize, 1), _tablesizes(tablesizes) {
      _tablesize = 0;
      _tag_density = TAG_DENSITY;
      partition = new SubsetPartition(this);
      occupied_bins = 0;
<<<<<<< HEAD
=======
      n_unique_kmers = 0;
>>>>>>> 87983305

      _allocate_counters();
    }

    ~Hashbits() {
      if (_counts) {
	for (unsigned int i = 0; i < n_tables; i++) {
	  delete _counts[i];
	  _counts[i] = NULL;
	}
      }
      n_tables = 0;

      _clear_partitions();
    }

    virtual void save(std::string);
    virtual void load(std::string);
    virtual void save_tagset(std::string);
    virtual void load_tagset(std::string);

    void trim_graphs(const std::string infilename,
		     const std::string outfilename,
		     unsigned int min_size,
		     CallbackFn callback = NULL,
		     void * callback_data = NULL);

    HashIntoType * graphsize_distribution(const unsigned int &max_size);

    ReadMaskTable * filter_file_connected(const std::string &est,
                                          const std::string &readsfile,
                                          unsigned int total_reads);

    void calc_connected_graph_size(const char * kmer,
				   unsigned long long& count,
				   SeenSet& keeper,
				   const unsigned long long threshold=0) const{
      HashIntoType r, f;
      _hash(kmer, _ksize, f, r);
      calc_connected_graph_size(f, r, count, keeper, threshold);
    }

    void calc_connected_graph_size(const HashIntoType kmer_f,
				   const HashIntoType kmer_r,
				   unsigned long long& count,
				   SeenSet& keeper,
				   const unsigned long long threshold=0) const;

    typedef void (*kmer_cb)(const char * k, unsigned int n_reads, void *data);

    // Partitioning stuff.

    unsigned int n_tags() const { return all_tags.size(); }

    void divide_tags_into_subsets(unsigned int subset_size, SeenSet& divvy);

    void add_kmer_to_tags(HashIntoType kmer) {
      all_tags.insert(kmer);
    }

    void clear_tags() { all_tags.clear(); }

    void consume_fasta_and_tag(const std::string &filename,
			       unsigned int &total_reads,
			       unsigned long long &n_consumed,
			       CallbackFn callback = 0,
			       void * callback_data = 0);

    void consume_partitioned_fasta(const std::string &filename,
				   unsigned int &total_reads,
				   unsigned long long &n_consumed,
				   CallbackFn callback = 0,
				   void * callback_data = 0);

    void connectivity_distribution(const std::string infilename,
				   HashIntoType dist[9],
				   CallbackFn callback=0,
				   void * callback_data=0);

    void tags_to_map(TagCountMap& tag_map);
    void discard_tags(TagCountMap& tag_map, unsigned int threshold);

    // count number of occupied bins
    virtual const HashIntoType n_occupied(HashIntoType start=0,
				  HashIntoType stop=0) const {
      return occupied_bins/n_tables;
<<<<<<< HEAD
=======
    }
      
    virtual const HashIntoType n_kmers(HashIntoType start=0,
                  HashIntoType stop=0) const {
      return n_unique_kmers;
>>>>>>> 87983305
    }

    virtual void count(const char * kmer) {
      HashIntoType hash = _hash(kmer, _ksize);
      HashIntoType byte;
      unsigned char bit;

      int flag = 1; // if the kmer appears in any hashtable
      for (unsigned int i = 0; i < n_tables; i++) {
	HashIntoType bin = hash % _tablesizes[i];
	byte = bin / 8;
	bit = bin % 8;

<<<<<<< HEAD
        if (!( _counts[i][byte] & (1<<bit))) {
           occupied_bins += 1;
        }

=======
	if (!( _counts[i][byte] & (1<<bit))) {
	  occupied_bins += 1;
	  flag = 0; // change the value
	}
>>>>>>> 87983305
	_counts[i][byte] |= (1 << bit);
      }
      if (flag == 0) {
          n_unique_kmers +=1;
      }
    }

    virtual void count(HashIntoType khash) {
      int flag = 1;
      for (unsigned int i = 0; i < n_tables; i++) {
	HashIntoType bin = khash % _tablesizes[i];
	HashIntoType byte = bin / 8;
	unsigned char bit = bin % 8;
<<<<<<< HEAD

        if (!( _counts[i][byte] & (1<<bit))) {
           occupied_bins += 1;
        }

=======
    if (!( _counts[i][byte] & (1<<bit))) {
        occupied_bins += 1;
        flag = 0;
    }
          
>>>>>>> 87983305
	_counts[i][byte] |= (1 << bit);
      }
        if (flag == 0) {
            n_unique_kmers +=1;
        }
    }

    // get the count for the given k-mer.
    virtual const BoundedCounterType get_count(const char * kmer) const {
      HashIntoType hash = _hash(kmer, _ksize);

      for (unsigned int i = 0; i < n_tables; i++) {
	HashIntoType bin = hash % _tablesizes[i];
	HashIntoType byte = bin / 8;
	unsigned char bit = bin % 8;
      
	if (!(_counts[i][byte] & (1 << bit))) {
	  return 0;
	}
      }
      return 1;
    }

    // get the count for the given k-mer hash.
    virtual const BoundedCounterType get_count(HashIntoType khash) const {
      for (unsigned int i = 0; i < n_tables; i++) {
	HashIntoType bin = khash % _tablesizes[i];
	HashIntoType byte = bin / 8;
	unsigned char bit = bin % 8;
      
	if (!(_counts[i][byte] & (1 << bit))) {
	  return 0;
	}
      }
      return 1;
    }

    void filter_if_present(const std::string infilename,
			   const std::string outputfilename,
			   CallbackFn callback=0,
			   void * callback_data=0);

    void thread_fasta(const std::string &filename,
		      unsigned int &total_reads,
		      unsigned long long &n_consumed,
		      CallbackFn callback = 0,
		      void * callback_data = 0);
  };
};

#endif // HASHBITS_HH<|MERGE_RESOLUTION|>--- conflicted
+++ resolved
@@ -13,10 +13,7 @@
     unsigned int n_tables;
     unsigned int _tag_density;
     HashIntoType occupied_bins;
-<<<<<<< HEAD
-=======
     HashIntoType n_unique_kmers;
->>>>>>> 87983305
 
     BoundedCounterType ** _counts;
     SeenSet all_tags;
@@ -57,10 +54,7 @@
       _tag_density = TAG_DENSITY;
       partition = new SubsetPartition(this);
       occupied_bins = 0;
-<<<<<<< HEAD
-=======
       n_unique_kmers = 0;
->>>>>>> 87983305
 
       _allocate_counters();
     }
@@ -147,14 +141,11 @@
     virtual const HashIntoType n_occupied(HashIntoType start=0,
 				  HashIntoType stop=0) const {
       return occupied_bins/n_tables;
-<<<<<<< HEAD
-=======
     }
       
     virtual const HashIntoType n_kmers(HashIntoType start=0,
                   HashIntoType stop=0) const {
       return n_unique_kmers;
->>>>>>> 87983305
     }
 
     virtual void count(const char * kmer) {
@@ -168,17 +159,10 @@
 	byte = bin / 8;
 	bit = bin % 8;
 
-<<<<<<< HEAD
-        if (!( _counts[i][byte] & (1<<bit))) {
-           occupied_bins += 1;
-        }
-
-=======
 	if (!( _counts[i][byte] & (1<<bit))) {
 	  occupied_bins += 1;
 	  flag = 0; // change the value
 	}
->>>>>>> 87983305
 	_counts[i][byte] |= (1 << bit);
       }
       if (flag == 0) {
@@ -192,24 +176,15 @@
 	HashIntoType bin = khash % _tablesizes[i];
 	HashIntoType byte = bin / 8;
 	unsigned char bit = bin % 8;
-<<<<<<< HEAD
-
-        if (!( _counts[i][byte] & (1<<bit))) {
-           occupied_bins += 1;
-        }
-
-=======
-    if (!( _counts[i][byte] & (1<<bit))) {
-        occupied_bins += 1;
-        flag = 0;
-    }
-          
->>>>>>> 87983305
+	if (!( _counts[i][byte] & (1<<bit))) {
+	  occupied_bins += 1;
+	  flag = 0;
+	}
 	_counts[i][byte] |= (1 << bit);
       }
-        if (flag == 0) {
-            n_unique_kmers +=1;
-        }
+      if (flag == 0) {
+	n_unique_kmers +=1;
+      }
     }
 
     // get the count for the given k-mer.
