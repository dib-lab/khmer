# This file is part of khmer, https://github.com/dib-lab/khmer/, and is
# Copyright (C) 2010-2015, Michigan State University.
# Copyright (C) 2015-2016, The Regents of the University of California.
#
# Redistribution and use in source and binary forms, with or without
# modification, are permitted provided that the following conditions are
# met:
#
#     * Redistributions of source code must retain the above copyright
#       notice, this list of conditions and the following disclaimer.
#
#     * Redistributions in binary form must reproduce the above
#       copyright notice, this list of conditions and the following
#       disclaimer in the documentation and/or other materials provided
#       with the distribution.
#
#     * Neither the name of the Michigan State University nor the names
#       of its contributors may be used to endorse or promote products
#       derived from this software without specific prior written
#       permission.
#
# THIS SOFTWARE IS PROVIDED BY THE COPYRIGHT HOLDERS AND CONTRIBUTORS
# "AS IS" AND ANY EXPRESS OR IMPLIED WARRANTIES, INCLUDING, BUT NOT
# LIMITED TO, THE IMPLIED WARRANTIES OF MERCHANTABILITY AND FITNESS FOR
# A PARTICULAR PURPOSE ARE DISCLAIMED. IN NO EVENT SHALL THE COPYRIGHT
# HOLDER OR CONTRIBUTORS BE LIABLE FOR ANY DIRECT, INDIRECT, INCIDENTAL,
# SPECIAL, EXEMPLARY, OR CONSEQUENTIAL DAMAGES (INCLUDING, BUT NOT
# LIMITED TO, PROCUREMENT OF SUBSTITUTE GOODS OR SERVICES; LOSS OF USE,
# DATA, OR PROFITS; OR BUSINESS INTERRUPTION) HOWEVER CAUSED AND ON ANY
# THEORY OF LIABILITY, WHETHER IN CONTRACT, STRICT LIABILITY, OR TORT
# (INCLUDING NEGLIGENCE OR OTHERWISE) ARISING IN ANY WAY OUT OF THE USE
# OF THIS SOFTWARE, EVEN IF ADVISED OF THE POSSIBILITY OF SUCH DAMAGE.
#
# Contact: khmer-project@idyll.org

# `make help` for a summary of useful targets

# `SHELL=bash` Will break Titus's laptop, so don't use BASH-isms like
# `[[` conditional expressions.
<<<<<<< HEAD
CPPSOURCES=$(wildcard lib/*.cc lib/*.hh khmer/_khmer.cc) setup.py
CYSOURCES=$(wildcard khmer/_oxli/*.pyx khmer/_oxli/*.pxd)
=======
CPPSOURCES=$(wildcard lib/*.cc lib/*.hh khmer/_khmer.cc khmer/*.hh) setup.py
>>>>>>> 838541bf
PYSOURCES=$(filter-out khmer/_version.py, \
	  $(wildcard khmer/*.py scripts/*.py oxli/*.py) )
SOURCES=$(PYSOURCES) $(CPPSOURCES) $(CYSOURCES) setup.py

DEVPKGS=pep8==1.6.2 diff_cover autopep8 pylint coverage gcovr pytest \
	pydocstyle screed pyenchant cython
GCOVRURL=git+https://github.com/nschum/gcovr.git@never-executed-branches

VERSION=$(shell ./setup.py version | grep Version | awk '{print $$4}' \
	| sed 's/+/-/')

# wrapping the command with `printf "%q" some-text` shell-escapes the string
# http://stackoverflow.com/a/2856010
# list of preprocessor defines works for GCC and clang
# http://nadeausoftware.com/articles/2011/12/c_c_tip_how_list_compiler_predefined_macros
DEFINES=$(shell printf "%q" "$$( c++ -dM -E -x c++ /dev/null | \
	awk '{print "-D" $$2 "=" $$3}' | tr '\n' ' ')" | sed 's/\\ / /g' )
DEFINES += -DNDEBUG -DVERSION=$(VERSION) -DSEQAN_HAS_BZIP2=1 \
	   -DSEQAN_HAS_ZLIB=1 -UNO_UNIQUE_RC

INCLUDESTRING=$(shell gcc -E -x c++ - -v < /dev/null 2>&1 >/dev/null \
	    | grep '^ /' | grep -v cc1plus)
INCLUDEOPTS=$(shell gcc -E -x c++ - -v < /dev/null 2>&1 >/dev/null \
	    | grep '^ /' | grep -v cc1plus | awk '{print "-I" $$1 " "}')
PYINCLUDE=$(shell python -c \
	  "import sysconfig;print(sysconfig.get_path('include'))")

CPPCHECK=ls lib/*.cc khmer/_khmer.cc | grep -v test | cppcheck -DNDEBUG \
	 -DVERSION=0.0.cppcheck -DSEQAN_HAS_BZIP2=1 -DSEQAN_HAS_ZLIB=1 \
	 -UNO_UNIQUE_RC --enable=all --suppress='*:/usr/*' \
	 --suppress='*:$(PYINCLUDE)/*' --file-list=- --platform=unix64 \
	 --std=c++11 --inline-suppr --quiet -Ilib -Ithird-party/bzip2 \
	 -Ithird-party/zlib -Ithird-party/smhasher -I$(PYINCLUDE) \
	 $(DEFINES) $(INCLUDEOPTS)

UNAME := $(shell uname)
ifeq ($(UNAME),Linux)
	TESTATTR ?= 'not known_failing and not jenkins and not huge'
else
	TESTATTR ?= 'not known_failing and not jenkins and not huge and not linux'
endif

MODEXT=$(shell python -c \
       "import sysconfig;print(sysconfig.get_config_var('SO'))")
EXTENSION_MODULE = khmer/_khmer$(MODEXT)
CYTHON_MODULE = khmer/_oxli/_oxli$(MODEXT)

PYLINT_TEMPLATE="{path}:{line}: [{msg_id}({symbol}), {obj}] {msg}"

## all         : default task; compile C++ code, build shared object library
all: sharedobj

## help        : print this help message and exit
help: Makefile
	@sed -n 's/^##//p' $<

## install-dep : install most of the development dependencies via pip
install-dep: install-dependencies

install-dependencies:
	pip install git+https://github.com/dib-lab/screed.git
	pip install --upgrade --ignore-installed $(DEVPKGS)
	pip install --upgrade --requirement doc/requirements.txt

## sharedobj   : build khmer shared object file
sharedobj: $(EXTENSION_MODULE) $(CYTHON_MODULE)

$(EXTENSION_MODULE): $(CPPSOURCES)
	./setup.py build_ext --inplace

$(CYTHON_MODULE): $(CPPSOURCES) $(CYSOURCES)
	./setup.py build_ext --inplace

coverage-debug: $(CPPSOURCES)
	export CFLAGS="-pg -fprofile-arcs -ftest-coverage -O0"; ./setup.py \
		build_ext --debug --inplace --libraries gcov
	touch coverage-debug

## install     : install the khmer module and scripts
install: FORCE
	./setup.py build install

## dist        : create a module package for distribution
dist: dist/khmer-$(VERSION).tar.gz

dist/khmer-$(VERSION).tar.gz: $(SOURCES)
	./setup.py sdist

## clean       : clean up all temporary / machine-generated files
clean: FORCE
	cd lib && $(MAKE) clean || true
	cd tests && rm -rf khmertest_* || true
	rm -f pytest_runner-*.egg pytests.xml
	rm -f $(EXTENSION_MODULE)
	@find ./ -type d -name __pycache__ -exec rm -rf {} +
	@find ./khmer/ -type f -name *$(MODEXT) -exec rm -f {} +
	rm -f khmer/*.pyc lib/*.pyc scripts/*.pyc tests/*.pyc oxli/*.pyc \
		sandbox/*.pyc khmer/_oxli/*.cpp
	./setup.py clean --all || true
	rm -f coverage-debug
	rm -Rf .coverage coverage-gcovr.xml coverage.xml
	rm -f diff-cover.html
	rm -Rf build dist
	rm -rf __pycache__/ .eggs/ khmer.egg-info/
	@find ./ -type d -name __pycache__ -exec rm -rf {} +
	@find ./khmer/ -type f -name *$(MODEXT) -exec rm -f {} +

debug: FORCE
	export CFLAGS="-pg -fprofile-arcs -D_GLIBCXX_DEBUG_PEDANTIC \
		-D_GLIBCXX_DEBUG -DDEBUG_ASSEMBLY=1 -DDEBUG_FILTERS=1"; python setup.py build_ext --debug \
		--inplace

## doc         : render documentation in HTML
doc: build/sphinx/html/index.html

build/sphinx/html/index.html: $(SOURCES) $(wildcard doc/*.rst) doc/conf.py all
	./setup.py build_sphinx --fresh-env
	@echo ''
	@echo '--> docs in build/sphinx/html <--'
	@echo ''

## pdf         : render documentation as a PDF file
# packages needed include: texlive-latex-base texlive-latex-recommended
# texlive-fonts-recommended texlive-latex-extra
pdf: build/sphinx/latex/khmer.pdf

build/sphinx/latex/khmer.pdf: $(SOURCES) doc/conf.py $(wildcard doc/*.rst) \
	$(wildcard doc/user/*.rst) $(wildcard doc/dev/*.rst) sharedobj
	./setup.py build_sphinx --fresh-env --builder latex
	cd build/sphinx/latex && $(MAKE) all-pdf
	@echo ''
	@echo '--> pdf in build/sphinx/latex/khmer.pdf'

cppcheck-result.xml: $(CPPSOURCES)
	$(CPPCHECK) --xml-version=2 2> cppcheck-result.xml

## cppcheck    : run static analysis on C++ code
cppcheck: FORCE
	@$(CPPCHECK)

cppcheck-long: FORCE
	@$(CPPCHECK) -Ithird-party/seqan/core/include

## pep8        : check Python code style
pep8: $(PYSOURCES) $(wildcard tests/*.py)
	pep8 setup.py khmer/*.py scripts/*.py tests/*.py oxli/*.py

pep8_report.txt: $(PYSOURCES) $(wildcard tests/*.py)
	pep8 setup.py khmer/ scripts/ tests/ oxli/ \
		> pep8_report.txt || true

diff_pep8_report: pep8_report.txt
	diff-quality --violations=pep8 pep8_report.txt

## pydocstyle      : check Python doc strings
pydocstyle: $(PYSOURCES) $(wildcard tests/*.py)
	pydocstyle --ignore=D100,D101,D102,D103,D203 \
		setup.py khmer/ scripts/ tests/ oxli/ || true

pydocstyle_report.txt: $(PYSOURCES) $(wildcard tests/*.py)
	pydocstyle setup.py khmer/ scripts/ tests/ oxli/ \
		> pydocstyle_report.txt 2>&1 || true

diff_pydocstyle_report: pydocstyle_report.txt
	diff-quality --violations=pep8 pydocstyle_report.txt

## astyle      : fix most C++ code indentation and formatting
astyle: $(CPPSOURCES)
	astyle -A10 --max-code-length=80 $(filter-out setup.py,$(CPPSOURCES))

## autopep8    : fix most Python code indentation and formatting
autopep8: $(PYSOURCES) $(wildcard tests/*.py)
	autopep8 --recursive --in-place --exclude _version.py --ignore E309 \
		setup.py khmer/*.py scripts/*.py tests/*.py oxli/*.py

## format      : check/fix all code formatting (astyle and autopep8)
format: astyle autopep8
	# Do nothing

## pylint      : run static code analysis on Python code
pylint: $(PYSOURCES) $(wildcard tests/*.py)
	pylint --msg-template=$(PYLINT_TEMPLATE) \
		setup.py $(PYSOURCES) tests/*.py || true

pylint_report.txt: $(PYSOURCES) $(wildcard tests/*.py) $(wildcard sandbox/*.py)
	pylint --msg-template=$(PYLINT_TEMPLATE) \
		$(PYSOURCES) tests sandbox > pylint_report.txt || true

diff_pylint_report: pylint_report.txt
	diff-quality --violations=pylint pylint_report.txt

# We need to get coverage to look at our scripts. Since they aren't in a
# python module we can't tell pytest to look for them (via an import
# statement). So we run pytest inside of coverage.
.coverage: $(PYSOURCES) $(wildcard tests/*.py) $(EXTENSION_MODULE)
	./setup.py develop
	coverage run --branch --source=scripts,khmer,oxli \
		--omit=khmer/_version.py -m pytest --junitxml=pytests.xml \
		-m $(TESTATTR)

coverage.xml: .coverage
	coverage xml

coverage.html: htmlcov/index.html

htmlcov/index.html: .coverage
	coverage html
	@echo Test coverage of the Python code is now in htmlcov/index.html

coverage-report: .coverage
	coverage report

coverage-gcovr.xml: coverage-debug .coverage
	gcovr --root=. --branches --output=coverage-gcovr.xml --xml \
          --gcov-exclude='.*zlib.*|.*bzip2.*|.*smhasher.*|.*seqan.*' \
	  --exclude-unreachable-branches

diff-cover: coverage-gcovr.xml coverage.xml
	diff-cover coverage-gcovr.xml coverage.xml

diff-cover.html: coverage-gcovr.xml coverage.xml
	diff-cover coverage-gcovr.xml coverage.xml \
		--html-report diff-cover.html

pytests.xml: FORCE
	py.test --junitxml=$@ -m ${TESTATTR}

## doxygen     : generate documentation of the C++ and Python code
# helpful packages: doxygen graphviz
# ignore warning re: _formulas.aux
doxygen: doc/doxygen/html/index.html

doc/doxygen/html/index.html: $(CPPSOURCES) $(PYSOURCES)
	mkdir -p doc/doxygen
	sed "s=\$${VERSION}=$$(python ./lib/get_version.py)=" Doxyfile.in | \
		sed "s=\$${INCLUDES}=$(INCLUDESTRING)=" > Doxyfile
	doxygen

lib: FORCE
	cd lib && \
	$(MAKE)

# Runs a test of ./lib
libtest: FORCE
	rm -rf install_target
	mkdir -p install_target
	cd lib && \
	 $(MAKE) clean && \
	 $(MAKE) all && \
	 $(MAKE) install PREFIX=../install_target
	test -d install_target/include
	test -f install_target/include/oxli/khmer.hh
	test -d install_target/lib
	test -f install_target/lib/liboxli.a
	$(CXX) -std=c++11 -o install_target/test-prog-static \
		-I install_target/include lib/test-compile.cc \
		install_target/lib/liboxli.a
	$(CXX) -std=c++11 -o install_target/test-prog-dynamic \
		-I install_target/include -L install_target/lib \
		lib/test-compile.cc -loxli
	rm -rf install_target

## test        : run the khmer test suite
test: FORCE
	./setup.py develop
	py.test -m ${TESTATTR}

sloccount.sc: $(CPPSOURCES) $(PYSOURCES) $(wildcard tests/*.py) Makefile
	sloccount --duplicates --wide --details lib khmer scripts tests \
		setup.py Makefile > sloccount.sc

## sloccount   : count lines of code
sloccount:
	sloccount lib khmer scripts tests setup.py Makefile

coverity-build:
	if [ -x "${cov_analysis_dir}/bin/cov-build" ]; \
	then \
		export PATH=${PATH}:${cov_analysis_dir}/bin; \
		cov-build --dir cov-int --c-coverage gcov \
			--disable-gcov-arg-injection make coverage-debug; \
		cov-capture --dir cov-int --c-coverage gcov python -m pytest \
			-m $(TESTATTR) ; \
		cov-import-scm --dir cov-int --scm git 2>/dev/null; \
	else echo 'bin/cov-build does not exist in $$cov_analysis_dir: '\
		'${cov_analysis_dir}. Skipping coverity scan.'; \
	fi

coverity-upload: cov-int
	if [ -n "${COVERITY_TOKEN}" ]; \
	then \
		tar czf khmer-cov.tgz cov-int; \
		curl --form token=${COVERITY_TOKEN} --form \
			email=mcrusoe@msu.edu --form file=@khmer-cov.tgz \
			--form version=$(VERSION) \
			https://scan.coverity.com/builds?project=ged-lab%2Fkhmer ; \
	else echo 'Missing coverity credentials in $$COVERITY_TOKEN,'\
		'skipping scan'; \
	fi

coverity-clean-configuration:
	rm -f ${cov_analysis_dir}/config/coverity_config.xml

coverity-configure:
	if [[ -x ${cov_analysis_dir}/bin/cov-configure ]]; \
	then \
		export PATH=${PATH}:${cov_analysis_dir}/bin; \
		for compiler in \
			/usr/bin/gcc-4.8 /usr/bin/x86_64-linux-gnu-gcc; do \
			cov-configure --comptype gcc \
					--compiler $${compiler}; \
		done; \
	else echo 'bin/cov-configure does not exist in $$cov_analysis_dir: '\
		'${cov_analysis_dir}. Skipping coverity configuration.'; \
	fi

# may need to `sudo apt-get install bear`
compile_commands.json: clean
	export PATH=$(shell echo $$PATH | sed 's=/usr/lib/ccache:==g') ; \
		bear ./setup.py build_ext

convert-release-notes:
	for file in doc/release-notes/*.md; do \
		pandoc --from=markdown --to=rst $${file} > $${file%%.md}.rst; \
		done

list-authors:
	@echo '\author[1]{Michael R. Crusoe}'
	@git log --format='\author[]{%aN}' | sort -uk2 | \
		grep -v 'root\|crusoe\|titus'
	@echo '\author[]{C. Titus Brown}'
	@echo '\affil[1]{mcrusoe@msu.edu}'
	@git log --format='\author[]{%aN} \affil[]{%aE}' | sort -uk2 | \
		awk -F\\ '{print "\\"$$3}' | grep -v \
		'root\|crusoe\|titus\|waffle\|boyce\|pickett.rodney'
	# R. Boyce requested to be removed 2015/05/21
	# via pers correspondence to MRC
	# P Rodney requested to be removed 2015/06/22 via pers correspondence
	# to MRC
	@echo '\affil[]{titus@idyll.org}'

list-author-emails:
	@echo 'name, E-Mail Address'
	@git log --format='%aN,%aE' | sort -u | grep -v 'root\|waffle\|boyce'

list-citation:
	git log --format='%aN,%aE' | sort -u | grep -v \
		'root\|crusoe\|titus\|waffleio\|Hello\|boyce\|rodney' \
		> authors.csv
	python sort-authors-list.py

FORCE:

# Use this to print the value of a Makefile variable
# Example `make print-VERSION`
# From https://www.cmcrossroads.com/article/printing-value-makefile-variable
print-%  : ; @echo $* = $($*)<|MERGE_RESOLUTION|>--- conflicted
+++ resolved
@@ -37,12 +37,8 @@
 
 # `SHELL=bash` Will break Titus's laptop, so don't use BASH-isms like
 # `[[` conditional expressions.
-<<<<<<< HEAD
-CPPSOURCES=$(wildcard lib/*.cc lib/*.hh khmer/_khmer.cc) setup.py
-CYSOURCES=$(wildcard khmer/_oxli/*.pyx khmer/_oxli/*.pxd)
-=======
+
 CPPSOURCES=$(wildcard lib/*.cc lib/*.hh khmer/_khmer.cc khmer/*.hh) setup.py
->>>>>>> 838541bf
 PYSOURCES=$(filter-out khmer/_version.py, \
 	  $(wildcard khmer/*.py scripts/*.py oxli/*.py) )
 SOURCES=$(PYSOURCES) $(CPPSOURCES) $(CYSOURCES) setup.py
