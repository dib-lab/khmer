# This file is part of khmer, https://github.com/dib-lab/khmer/, and is
# Copyright (C) 2010-2015, Michigan State University.
# Copyright (C) 2015-2016, The Regents of the University of California.
#
# Redistribution and use in source and binary forms, with or without
# modification, are permitted provided that the following conditions are
# met:
#
#     * Redistributions of source code must retain the above copyright
#       notice, this list of conditions and the following disclaimer.
#
#     * Redistributions in binary form must reproduce the above
#       copyright notice, this list of conditions and the following
#       disclaimer in the documentation and/or other materials provided
#       with the distribution.
#
#     * Neither the name of the Michigan State University nor the names
#       of its contributors may be used to endorse or promote products
#       derived from this software without specific prior written
#       permission.
#
# THIS SOFTWARE IS PROVIDED BY THE COPYRIGHT HOLDERS AND CONTRIBUTORS
# "AS IS" AND ANY EXPRESS OR IMPLIED WARRANTIES, INCLUDING, BUT NOT
# LIMITED TO, THE IMPLIED WARRANTIES OF MERCHANTABILITY AND FITNESS FOR
# A PARTICULAR PURPOSE ARE DISCLAIMED. IN NO EVENT SHALL THE COPYRIGHT
# HOLDER OR CONTRIBUTORS BE LIABLE FOR ANY DIRECT, INDIRECT, INCIDENTAL,
# SPECIAL, EXEMPLARY, OR CONSEQUENTIAL DAMAGES (INCLUDING, BUT NOT
# LIMITED TO, PROCUREMENT OF SUBSTITUTE GOODS OR SERVICES; LOSS OF USE,
# DATA, OR PROFITS; OR BUSINESS INTERRUPTION) HOWEVER CAUSED AND ON ANY
# THEORY OF LIABILITY, WHETHER IN CONTRACT, STRICT LIABILITY, OR TORT
# (INCLUDING NEGLIGENCE OR OTHERWISE) ARISING IN ANY WAY OUT OF THE USE
# OF THIS SOFTWARE, EVEN IF ADVISED OF THE POSSIBILITY OF SUCH DAMAGE.
#
# Contact: khmer-project@idyll.org

# `make help` for a summary of useful targets

# `SHELL=bash` Will break Titus's laptop, so don't use BASH-isms like
# `[[` conditional expressions.
#
PREFIX=/usr/local
CPPSOURCES=$(wildcard src/oxli/*.cc include/oxli/*.hh src/khmer/_cpy_*.cc include/khmer/_cpy_*.hh) setup.py
CYSOURCES=$(wildcard khmer/_oxli/*.pxd khmer/_oxli/*.pyx)
PYSOURCES=$(filter-out khmer/_version.py, \
	  $(wildcard khmer/*.py scripts/*.py oxli/*.py) )
SOURCES=$(PYSOURCES) $(CPPSOURCES) $(CYSOURCES) setup.py

DEVPKGS=pep8==1.6.2 diff_cover autopep8 pylint coverage gcovr pytest \
	'pytest-runner>=2.0,<3dev' pydocstyle pyenchant

GCOVRURL=git+https://github.com/nschum/gcovr.git@never-executed-branches

VERSION=$(shell ./setup.py version | grep Version | awk '{print $$4}' \
	| sed 's/+/-/')

# The following four variables are only used by cppcheck. If you want to
# change how things are compiled edit `setup.cfg` or `setup.py`.
DEFINES += -DNDEBUG -DVERSION=$(VERSION) -DSEQAN_HAS_BZIP2=1 \
	   -DSEQAN_HAS_ZLIB=1 -UNO_UNIQUE_RC

INCLUDESTRING=$(shell gcc -E -x c++ - -v < /dev/null 2>&1 >/dev/null \
	    | grep '^ /' | grep -v cc1plus)
INCLUDEOPTS=$(shell gcc -E -x c++ - -v < /dev/null 2>&1 >/dev/null \
	    | grep '^ /' | grep -v cc1plus | awk '{print "-I" $$1 " "}')

PYINCLUDE=$(shell python -c "import sysconfig; \
<<<<<<< HEAD
		  flags = ['-I' + sysconfig.get_path('include'), \
	    '-I' + sysconfig.get_path('platinclude')]; print(' '.join(flags))")
=======
            flags = ['-I' + sysconfig.get_path('include'), \
            '-I' + sysconfig.get_path('platinclude')]; print(' '.join(flags))")
>>>>>>> 9323ca4e

CPPCHECK_SOURCES=$(filter-out lib/test%, $(wildcard lib/*.cc khmer/_khmer.cc) )
CPPCHECK=cppcheck --enable=all \
	 --error-exitcode=1 \
	 --suppress='*:/Library/*' \
	 --suppress='*:*/include/python*/Python.h' \
	 --suppress='*:/usr/*' --platform=unix64 \
	 --std=c++11 --inline-suppr -Ilib -Ithird-party/bzip2 \
	 -Ithird-party/zlib -Ithird-party/smhasher \
	 $(DEFINES) $(INCLUDEOPTS) $(PYINCLUDE) $(CPPCHECK_SOURCES) --quiet

UNAME := $(shell uname)
ifeq ($(UNAME),Linux)
	TESTATTR ?= 'not known_failing and not jenkins and not huge'
else
	TESTATTR ?= 'not known_failing and not jenkins and not huge and not linux'
endif

MODEXT=$(shell python -c \
       "import sysconfig;print(sysconfig.get_config_var('SO'))")
EXTENSION_MODULE = khmer/_khmer$(MODEXT)
CY_MODULES = $($(wildcard khmer/_oxli/*.pyx): .pyx=.$(MODEXT))

PYLINT_TEMPLATE="{path}:{line}: [{msg_id}({symbol}), {obj}] {msg}"

## all         : default task; compile C++ code, build shared object library
all: sharedobj

## help        : print this help message and exit
help: Makefile
	@sed -n 's/^##//p' $<

## install-dep : install most of the development dependencies via pip
install-dep: install-dependencies

install-dependencies:
	pip install $(DEVPKGS)
	pip install --requirement doc/requirements.txt

## sharedobj   : build khmer shared object file
sharedobj: $(EXTENSION_MODULE)

$(EXTENSION_MODULE): $(CPPSOURCES) $(CYSOURCES)
	./setup.py build_ext --inplace

coverage-debug: $(CPPSOURCES)
	export CFLAGS="-pg -fprofile-arcs -ftest-coverage -O0"; ./setup.py \
		build_ext --debug --inplace --libraries gcov
	touch coverage-debug

## install     : install the khmer module and scripts
install: FORCE
	./setup.py build install

## dist        : create a module package for distribution
dist: dist/khmer-$(VERSION).tar.gz

dist/khmer-$(VERSION).tar.gz: $(SOURCES)
	./setup.py sdist

## clean       : clean up all temporary / machine-generated files
clean: FORCE
	cd src/oxli && $(MAKE) clean || true
	cd tests && rm -rf khmertest_* || true
	rm -f pytests.xml
	cd third-party/cqf && make clean || true
	rm -f $(EXTENSION_MODULE)
	rm -f khmer/*.pyc scripts/*.pyc tests/*.pyc oxli/*.pyc \
		sandbox/*.pyc khmer/__pycache__/* sandbox/__pycache__/* \
		khmer/_oxli/*.cpp khmer/_oxli/*.so
	./setup.py clean --all || true
	rm -f coverage-debug
	rm -Rf .coverage coverage-gcovr.xml coverage.xml
	rm -f diff-cover.html
	rm -Rf build dist
	rm -rf __pycache__/ khmer.egg-info/
	@find ./ -type d -name __pycache__ -exec rm -rf {} +
	@find ./khmer/ -type f -name *$(MODEXT) -exec rm -f {} +
	-rm -f *.gcov

debug: FORCE
	export CFLAGS="-pg -fprofile-arcs -D_GLIBCXX_DEBUG_PEDANTIC \
		-D_GLIBCXX_DEBUG -DDEBUG_ASSEMBLY=1 -DDEBUG_FILTERS=1"; python setup.py build_ext --debug \
		--inplace

## doc         : render documentation in HTML
doc: build/sphinx/html/index.html

build/sphinx/html/index.html: $(SOURCES) $(wildcard doc/*.rst) doc/conf.py all
	./setup.py build_sphinx --fresh-env
	@echo ''
	@echo '--> docs in build/sphinx/html <--'
	@echo ''

## pdf         : render documentation as a PDF file
# packages needed include: texlive-latex-base texlive-latex-recommended
# texlive-fonts-recommended texlive-latex-extra
pdf: build/sphinx/latex/khmer.pdf

build/sphinx/latex/khmer.pdf: $(SOURCES) doc/conf.py $(wildcard doc/*.rst) \
	$(wildcard doc/user/*.rst) $(wildcard doc/dev/*.rst) sharedobj
	./setup.py build_sphinx --fresh-env --builder latex
	cd build/sphinx/latex && $(MAKE) all-pdf
	@echo ''
	@echo '--> pdf in build/sphinx/latex/khmer.pdf'

cppcheck-result.xml: $(CPPSOURCES)
	$(CPPCHECK) --xml-version=2 2> cppcheck-result.xml

## cppcheck    : run static analysis on C++ code
cppcheck: FORCE
	@$(CPPCHECK)

cppcheck-long: FORCE
	@$(CPPCHECK) -Ithird-party/seqan/core/include

## pep8        : check Python code style
pep8: $(PYSOURCES) $(wildcard tests/*.py)
	pep8 setup.py khmer/*.py scripts/*.py tests/*.py oxli/*.py

pep8_report.txt: $(PYSOURCES) $(wildcard tests/*.py)
	pep8 setup.py khmer/ scripts/ tests/ oxli/ \
		> pep8_report.txt || true

diff_pep8_report: pep8_report.txt
	diff-quality --violations=pep8 pep8_report.txt

## pydocstyle  : check Python doc strings
pydocstyle: $(PYSOURCES) $(wildcard tests/*.py)
	pydocstyle --ignore=D100,D101,D102,D103,D203 --match='(?!_version).*\.py' \
		setup.py khmer/ scripts/ oxli/ || true

pydocstyle_report.txt: $(PYSOURCES) $(wildcard tests/*.py)
	pydocstyle setup.py khmer/ scripts/ tests/ oxli/ \
		> pydocstyle_report.txt 2>&1 || true

diff_pydocstyle_report: pydocstyle_report.txt
	diff-quality --violations=pep8 pydocstyle_report.txt

## astyle      : fix most C++ code indentation and formatting
astyle: $(CPPSOURCES)
	astyle -A10 --max-code-length=80 $(filter-out setup.py,$(CPPSOURCES))

## autopep8    : fix most Python code indentation and formatting
autopep8: $(PYSOURCES) $(wildcard tests/*.py)
	autopep8 --recursive --in-place --exclude _version.py --ignore E309 \
		setup.py khmer/*.py scripts/*.py tests/*.py oxli/*.py

## format      : check/fix all code formatting (astyle and autopep8)
format: astyle autopep8
	# Do nothing

## pylint      : run static code analysis on Python code
pylint: $(PYSOURCES) $(wildcard tests/*.py)
	pylint --msg-template=$(PYLINT_TEMPLATE) \
		setup.py $(PYSOURCES) tests/*.py || true

pylint_report.txt: $(PYSOURCES) $(wildcard tests/*.py) $(wildcard sandbox/*.py)
	pylint --msg-template=$(PYLINT_TEMPLATE) \
		$(PYSOURCES) tests sandbox > pylint_report.txt || true

diff_pylint_report: pylint_report.txt
	diff-quality --violations=pylint pylint_report.txt

# We need to get coverage to look at our scripts. Since they aren't in a
# python module we can't tell pytest to look for them (via an import
# statement). So we run pytest inside of coverage.
.coverage: $(PYSOURCES) $(wildcard tests/*.py) $(EXTENSION_MODULE)
	./setup.py develop
	coverage run --branch --source=scripts,khmer,oxli \
		--omit=khmer/_version.py -m pytest --junitxml=pytests.xml \
		-m $(TESTATTR)

coverage.xml: .coverage
	coverage xml

coverage.html: htmlcov/index.html

htmlcov/index.html: .coverage
	coverage html
	@echo Test coverage of the Python code is now in htmlcov/index.html

coverage-report: .coverage
	coverage report

coverage-gcovr.xml: coverage-debug .coverage
	gcovr --root=. --branches --output=coverage-gcovr.xml --xml \
          --gcov-exclude='.*zlib.*|.*bzip2.*|.*smhasher.*|.*seqan.*' \
	  --exclude-unreachable-branches

diff-cover: coverage-gcovr.xml coverage.xml
	diff-cover coverage-gcovr.xml coverage.xml

diff-cover.html: coverage-gcovr.xml coverage.xml
	diff-cover coverage-gcovr.xml coverage.xml \
		--html-report diff-cover.html

pytests.xml: FORCE
	py.test --junitxml=$@ -m ${TESTATTR}

## doxygen     : generate documentation of the C++ and Python code
# helpful packages: doxygen graphviz
# ignore warning re: _formulas.aux
doxygen: doc/doxygen/html/index.html

doc/doxygen/html/index.html: $(CPPSOURCES) $(PYSOURCES)
	mkdir -p doc/doxygen
	sed "s=\$${VERSION}=$(VERSION)=" Doxyfile.in | \
		sed "s=\$${INCLUDES}=$(INCLUDESTRING)=" > Doxyfile
	doxygen

liboxli: FORCE
	cd src/oxli && \
	$(MAKE)

install-liboxli: liboxli
	cd src/oxli && $(MAKE) install PREFIX=$(PREFIX)
	mkdir -p $(PREFIX)/include/khmer
	cp -r include/khmer/_cpy_*.hh $(PREFIX)/include/khmer/

# Runs a test of liboxli
libtest: FORCE
	rm -rf install_target
	mkdir -p install_target
	cd src/oxli && \
	 $(MAKE) clean && \
	 $(MAKE) all && \
	 $(MAKE) install PREFIX=../install_target
	test -d install_target/include
	test -f install_target/include/oxli/oxli.hh
	test -d install_target/lib
	test -f install_target/lib/liboxli.a
	$(CXX) -std=c++11 -o install_target/test-prog-static \
		-I install_target/include src/oxli/test-compile.cc \
		install_target/lib/liboxli.a
	$(CXX) -std=c++11 -o install_target/test-prog-dynamic \
		-I install_target/include -L install_target/lib \
		src/oxli/test-compile.cc -loxli
	rm -rf install_target

## test        : run the khmer test suite
test: FORCE
	./setup.py develop
	py.test -m ${TESTATTR}

sloccount.sc: $(CPPSOURCES) $(PYSOURCES) $(wildcard tests/*.py) Makefile
	sloccount --duplicates --wide --details include src khmer scripts tests \
		setup.py Makefile > sloccount.sc

## sloccount   : count lines of code
sloccount:
	sloccount src include khmer scripts tests setup.py Makefile

coverity-build:
	if [ -x "${cov_analysis_dir}/bin/cov-build" ]; \
	then \
		export PATH=${PATH}:${cov_analysis_dir}/bin; \
		cov-build --dir cov-int --c-coverage gcov \
			--disable-gcov-arg-injection make coverage-debug; \
		cov-capture --dir cov-int --c-coverage gcov python -m pytest \
			-m $(TESTATTR) ; \
		cov-import-scm --dir cov-int --scm git 2>/dev/null; \
	else echo 'bin/cov-build does not exist in $$cov_analysis_dir: '\
		'${cov_analysis_dir}. Skipping coverity scan.'; \
	fi

coverity-upload: cov-int
	if [ -n "${COVERITY_TOKEN}" ]; \
	then \
		tar czf khmer-cov.tgz cov-int; \
		curl --form token=${COVERITY_TOKEN} --form \
			email=mcrusoe@msu.edu --form file=@khmer-cov.tgz \
			--form version=$(VERSION) \
			https://scan.coverity.com/builds?project=ged-lab%2Fkhmer ; \
	else echo 'Missing coverity credentials in $$COVERITY_TOKEN,'\
		'skipping scan'; \
	fi

coverity-clean-configuration:
	rm -f ${cov_analysis_dir}/config/coverity_config.xml

coverity-configure:
	if [[ -x ${cov_analysis_dir}/bin/cov-configure ]]; \
	then \
		export PATH=${PATH}:${cov_analysis_dir}/bin; \
		for compiler in \
			/usr/bin/gcc-4.8 /usr/bin/x86_64-linux-gnu-gcc; do \
			cov-configure --comptype gcc \
					--compiler $${compiler}; \
		done; \
	else echo 'bin/cov-configure does not exist in $$cov_analysis_dir: '\
		'${cov_analysis_dir}. Skipping coverity configuration.'; \
	fi

# may need to `sudo apt-get install bear`
compile_commands.json: clean
	export PATH=$(shell echo $$PATH | sed 's=/usr/lib/ccache:==g') ; \
		bear ./setup.py build_ext

convert-release-notes:
	for file in doc/release-notes/*.md; do \
		pandoc --from=markdown --to=rst $${file} > $${file%%.md}.rst; \
		done

list-author-emails:
	@echo 'name,E-Mail Address'
	@echo 'Daniel Standage,daniel.standage@gmail.com'
	@git log --format='%aN,%aE' | sort -u | grep -v -F -f author-skips.txt
	@echo 'C. Titus Brown,ctbrown@ucdavis.edu'

list-citation:
	git log --format='%aN,%aE' | sort -u | grep -v -F -f author-skips.txt > authors.csv
	python sort-authors-list.py

## cpp-demos   : run programs demonstrating access to the (unstable) C++ API
cpp-demos: sharedobj
	cd examples/c++-api/ && make all run

## py-demos    : run programs demonstrating access to the Python API
py-demos: sharedobj
	python examples/python-api/exact-counting.py
	python examples/python-api/bloom.py
	python examples/python-api/consume.py examples/c++-api/reads.fastq

COMMIT ?= $(shell git rev-parse HEAD)
docker-container:
	cd docker && docker build --build-arg=branch=$(COMMIT) .

FORCE:

# Use this to print the value of a Makefile variable
# Example `make print-VERSION`
# From https://www.cmcrossroads.com/article/printing-value-makefile-variable
print-%  : ; @echo $* = $($*)<|MERGE_RESOLUTION|>--- conflicted
+++ resolved
@@ -64,13 +64,8 @@
 	    | grep '^ /' | grep -v cc1plus | awk '{print "-I" $$1 " "}')
 
 PYINCLUDE=$(shell python -c "import sysconfig; \
-<<<<<<< HEAD
-		  flags = ['-I' + sysconfig.get_path('include'), \
-	    '-I' + sysconfig.get_path('platinclude')]; print(' '.join(flags))")
-=======
             flags = ['-I' + sysconfig.get_path('include'), \
             '-I' + sysconfig.get_path('platinclude')]; print(' '.join(flags))")
->>>>>>> 9323ca4e
 
 CPPCHECK_SOURCES=$(filter-out lib/test%, $(wildcard lib/*.cc khmer/_khmer.cc) )
 CPPCHECK=cppcheck --enable=all \
