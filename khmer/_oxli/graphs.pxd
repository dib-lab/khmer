from libcpp cimport bool
from libcpp.string cimport string
from libcpp.vector cimport vector
from libcpp.set cimport set
from libcpp.memory cimport unique_ptr, shared_ptr, weak_ptr
from libc.stdint cimport uint8_t, uint32_t, uint64_t, uintptr_t

from khmer._oxli.oxli_types cimport *
from khmer._oxli.hashing cimport Kmer, CpKmer, KmerSet, CpKmerFactory, CpKmerIterator
from khmer._oxli.parsing cimport CpReadParser, CpSequence, FastxParserPtr
from khmer._oxli.legacy_partitioning cimport (CpSubsetPartition, cp_pre_partition_info,
                                   SubsetPartition)
from khmer._oxli.utils cimport oxli_raise_py_error


cdef extern from "Python.h":
    ctypedef struct PyObject
    object PyMemoryView_FromBuffer(Py_buffer *view)


cdef extern from "oxli/storage.hh":
    cdef cppclass CpStorage "oxli::Storage":
        CpStorage()

        vector[uint64_t] get_tablesizes()
        const size_t n_tables()
        void save(string, WordLength)
        void load(string, WordLength&)
        const uint64_t n_occupied()
        const uint64_t n_unique_kmers()
        BoundedCounterType test_and_set_bits(HashIntoType)
        bool add(HashIntoType khash)
        const BoundedCounterType get_count(HashIntoType)
        uint8_t ** get_raw_tables()

        void set_use_bigcount(bool)
        bool get_use_bigcount()


cdef extern from "oxli/hashtable.hh" namespace "oxli" nogil:
    cdef cppclass CpHashtable "oxli::Hashtable" (CpKmerFactory):
        const WordLength ksize() const
        HashIntoType hash_dna(const char *) except +oxli_raise_py_error
        HashIntoType hash_dna_top_strand(const char *) except +oxli_raise_py_error
        HashIntoType hash_dna_bottom_strand(const char *) except +oxli_raise_py_error
        string unhash_dna(HashIntoType) except +oxli_raise_py_error
        void count(const char *)
        void count(HashIntoType)
        bool add(const char *)
        bool add(HashIntoType)
        const BoundedCounterType get_count(const char *) except +oxli_raise_py_error
        const BoundedCounterType get_count(HashIntoType) except +oxli_raise_py_error
        void save(string)
        void load(string) except +oxli_raise_py_error
        uint32_t consume_string(const string &)
        bool check_and_normalize_read(string &) const
        uint32_t check_and_process_read(string &, bool &)

        void consume_seqfile[SeqIO](const string &, uint32_t &, uint64_t &) except +oxli_raise_py_error
        void consume_seqfile[SeqIO](shared_ptr[CpReadParser[SeqIO]]&,
                                    uint32_t &, uint64_t &) except +oxli_raise_py_error

        void consume_seqfile_with_mask[SeqIO](const string &, CpHashtable *,
                                              uint32_t, uint32_t &, uint64_t &) except +oxli_raise_py_error
        void consume_seqfile_with_mask[SeqIO](shared_ptr[CpReadParser[SeqIO]]&, CpHashtable *,
                                              uint32_t, uint32_t &, uint64_t &) except +oxli_raise_py_error

        void consume_seqfile_banding[SeqIO](const string &, uint32_t, uint32_t, uint32_t &, uint64_t &) except +oxli_raise_py_error
        void consume_seqfile_banding[SeqIO](shared_ptr[CpReadParser[SeqIO]]&,
                                    uint32_t, uint32_t, uint32_t &, uint64_t &) except +oxli_raise_py_error

        void consume_seqfile_banding_with_mask[SeqIO](const string &, uint32_t, uint32_t,
                                                      CpHashtable *, uint32_t, uint32_t &,
                                                      uint64_t &) except +oxli_raise_py_error
        void consume_seqfile_banding_with_mask[SeqIO](shared_ptr[CpReadParser[SeqIO]]&,
                                                      uint32_t, uint32_t,
                                                      CpHashtable *, uint32_t,
                                                      uint32_t &, uint64_t &) except +oxli_raise_py_error

        void set_use_bigcount(bool) except +ValueError
        bool get_use_bigcount()
        bool median_at_least(const string &, uint32_t cutoff)
        void get_median_count(const string &, BoundedCounterType &,
                              float &, float &) except +oxli_raise_py_error
        const uint64_t n_unique_kmers() const
        const uint64_t n_occupied() const
        vector[uint64_t] get_tablesizes() const
        const uintptr_t n_tables() const
        void get_kmers(const string &, vector[string] &)
        void get_kmer_hashes(const string &, vector[HashIntoType] &) const
        void get_kmer_hashes_as_hashset(const string &,
                                        set[HashIntoType]) const
        void get_kmer_counts(const string &,
                             vector[BoundedCounterType] &) const
        uint8_t ** get_raw_tables()
        BoundedCounterType get_min_count(const string &)
        BoundedCounterType get_max_count(const string &)
        uint64_t * abundance_distribution[SeqIO](string, CpHashtable *) except +oxli_raise_py_error
        uint64_t * abundance_distribution[SeqIO](shared_ptr[CpReadParser[SeqIO]]&,
                                          CpHashtable *) except +oxli_raise_py_error
        uint64_t trim_on_abundance(string, BoundedCounterType) const
        uint64_t trim_below_abundance(string, BoundedCounterType) const
        vector[uint32_t] find_spectral_error_positions(string,
                                                       BoundedCounterType)

    cdef cppclass CpMurmurHashtable "oxli::MurmurHashtable" (CpHashtable):
        CpMurmurHashtable(WordLength, CpStorage *)

    cdef cppclass CpCyclicHashtable "oxli::CyclicHashtable" (CpHashtable):
        CpCyclicHashtable(WordLength, CpStorage *)

    cdef cppclass CpCounttable "oxli::Counttable" (CpMurmurHashtable):
        CpCounttable(WordLength, vector[uint64_t])

<<<<<<< HEAD
    cdef cppclass CpCounttableMMap "oxli::CounttableMMap" (CpMurmurHashtable):
        CpCounttableMMap(WordLength, vector[uint64_t],string)
        CpCounttableMMap(WordLength, vector[uint64_t])
	
=======
    cdef cppclass CpCyclicCounttable "oxli::CyclicCounttable" (CpCyclicHashtable):
        CpCyclicCounttable(WordLength, vector[uint64_t])

>>>>>>> bb29c774
    cdef cppclass CpSmallCounttable "oxli::SmallCounttable" (CpMurmurHashtable):
        CpSmallCounttable(WordLength, vector[uint64_t])

    cdef cppclass CpNodetable "oxli::Nodetable" (CpMurmurHashtable):
        CpNodetable(WordLength, vector[uint64_t])

    cdef cppclass CpQFCounttable "oxli::QFCounttable" (CpHashtable):
        CpQFCounttable(WordLength, uint64_t) except +oxli_raise_py_error


cdef extern from "oxli/hashgraph.hh" namespace "oxli" nogil:
    cdef cppclass CpHashgraph "oxli::Hashgraph" (CpHashtable):
        set[HashIntoType] all_tags
        set[HashIntoType] stop_tags
        set[HashIntoType] repart_small_tags
        shared_ptr[CpSubsetPartition] partition

        void _set_tag_density(unsigned int)
        unsigned int _get_tag_density() const
        void add_tag(HashIntoType)
        void add_stop_tag(HashIntoType)
        bool has_tag(HashIntoType)
        bool hash_stop_tag(HashIntoType)
        uintptr_t n_tags() const
        void divide_tags_into_subsets(unsigned int, set[HashIntoType] &)
        void add_kmer_to_tags(HashIntoType) nogil
        void clear_tags()

        void consume_seqfile_and_tag[SeqIO](const string &,
                                   unsigned int,
                                   unsigned long long)

        # Ugly workaround. For some reason, Cython doesn't like *just this*
        # templated overload -- it chooses whichever was defined last, breaking
        # resolution for either strings of FastxParserPtr. So, we rename it on
        # the Cython side and give it a real name substitution for code gen.
        void consume_seqfile_and_tag_readparser "consume_seqfile_and_tag" [SeqIO](shared_ptr[CpReadParser[SeqIO]],
                                   unsigned int,
                                   unsigned long long)

        void consume_sequence_and_tag(const string &,
                                      unsigned long long &)

        void consume_sequence_and_tag(const string &,
                                      unsigned long long &,
                                      set[HashIntoType] &)

        void consume_partitioned_fasta[SeqIO](const string &,
                                       unsigned int &,
                                       unsigned long long &) except +oxli_raise_py_error

        uintptr_t trim_on_stoptags(string)

        unsigned int traverse_from_kmer(CpKmer,
                                        uint32_t,
                                        KmerSet&,
                                        uint32_t) nogil
        void get_tags_for_sequence(string&, set[HashIntoType]&)
        void print_tagset(string)
        void save_tagset(string)
        void load_tagset(string) except +oxli_raise_py_error
        void load_tagset(string, bool) except +oxli_raise_py_error
        void print_stop_tags(string)
        void save_stop_tags(string)
        void load_stop_tags(string) except +oxli_raise_py_error
        void load_stop_tags(string, bool) except +oxli_raise_py_error
        void extract_unique_paths(string, uint32_t, float, vector[string])
        void calc_connected_graph_size(CpKmer, uint64_t&, KmerSet&,
                                       const uint64_t, bool)
        uint32_t kmer_degree(HashIntoType, HashIntoType)
        uint32_t kmer_degree(const char *)
        void find_high_degree_nodes(const char *, set[HashIntoType] &) const
        unsigned int traverse_linear_path(const CpKmer,
                                          set[HashIntoType] &,
                                          set[HashIntoType] &,
                                          CpHashtable &,
                                          set[HashIntoType] &) const
        void _validate_pmap()

    cdef cppclass CpCountgraph "oxli::Countgraph" (CpHashgraph):
        CpCountgraph(WordLength, vector[uint64_t])

    cdef cppclass CpCountgraphMMap "oxli::CountgraphMMap" (CpHashgraph):
        CpCountgraphMMap(WordLength, vector[uint64_t],string)
        CpCountgraphMMap(WordLength, vector[uint64_t])	

    cdef cppclass CpSmallCountgraph "oxli::SmallCountgraph" (CpHashgraph):
        CpSmallCountgraph(WordLength, vector[uint64_t])

    cdef cppclass CpNodegraph "oxli::Nodegraph" (CpHashgraph):
        CpNodegraph(WordLength, vector[uint64_t])

        void update_from(const CpNodegraph &) except +oxli_raise_py_error


cdef extern from "oxli/labelhash.hh" namespace "oxli":
    cdef cppclass CpLabelHash "oxli::LabelHash":
        CpLabelHash(CpHashgraph *)
        uintptr_t n_labels() const
        void consume_seqfile_and_tag_with_labels[SeqIO](const string &,
                                               uint32_t &,
                                               uint64_t &,
                                               CallbackFn,
                                               void *)
        void consume_seqfile_and_tag_with_labels[SeqIO](const string &,
                                               uint32_t &,
                                               uint64_t &)
        void consume_seqfile_and_tag_with_labels[SeqIO](
                               shared_ptr[CpReadParser[SeqIO]]&,
                               uint32_t &,
                               uint64_t &,
                               CallbackFn,
                               void *)
        void consume_seqfile_and_tag_with_labels[SeqIO](
                               shared_ptr[CpReadParser[SeqIO]]&,
                               uint32_t &,
                               uint64_t &)
        void get_tag_labels(const HashIntoType, LabelSet &)
        void get_tags_from_label(const Label,
                                  TagSet&)
        void link_tag_and_label(const HashIntoType, const Label)
        uint32_t sweep_label_neighborhood(const string &,
                                           LabelSet &,
                                           uint32_t,
                                           bool,
                                           bool)
        void save_labels_and_tags(string)
        void load_labels_and_tags(string)
        void label_across_high_degree_nodes(const char *,
                                             set[HashIntoType] &,
                                             const Label)


cdef class Hashtable:
    cdef shared_ptr[CpHashtable] _ht_this

    cpdef bytes sanitize_kmer(self, object kmer)
    cpdef bytes sanitize_seq_kmer(self, object kmer)
    cdef HashIntoType sanitize_hash_kmer(self, object kmer) except -1
    cdef bytes _valid_sequence(self, str sequence)
    cdef CpKmer _build_kmer(self, object kmer) except *
    cdef FastxParserPtr _get_parser(self, object parser_or_filename) except *
    cdef list _get_raw_tables(self, uint8_t **, vector[uint64_t])


cdef class QFCounttable(Hashtable):
    cdef shared_ptr[CpQFCounttable] _qf_this


cdef class SmallCounttable(Hashtable):
    cdef shared_ptr[CpSmallCounttable] _st_this


cdef class Counttable(Hashtable):
    cdef shared_ptr[CpCounttable] _ct_this

cdef class CounttableMMap(Hashtable):
    cdef shared_ptr[CpCounttableMMap] _ctM_this


cdef class CyclicCounttable(Hashtable):
    cdef shared_ptr[CpCyclicCounttable] _cct_this


cdef class Nodetable(Hashtable):
    cdef shared_ptr[CpNodetable] _nt_this


cdef class Hashgraph(Hashtable):
    cdef shared_ptr[CpHashgraph] _hg_this
    cdef SubsetPartition partitions
    # We keep an extra ref to the shared_ptr from partitions
    # to make sure dealloc ordering doesn't get clobbered
    cdef shared_ptr[CpSubsetPartition] partitions_ptr


cdef class Nodegraph(Hashgraph):
    cdef shared_ptr[CpNodegraph] _ng_this


cdef class Countgraph(Hashgraph):
    cdef shared_ptr[CpCountgraph] _cg_this

cdef class CountgraphMMap(Hashgraph):
    cdef shared_ptr[CpCountgraphMMap] _cgM_this



cdef class SmallCountgraph(Hashgraph):
    cdef shared_ptr[CpSmallCountgraph] _sg_this<|MERGE_RESOLUTION|>--- conflicted
+++ resolved
@@ -112,16 +112,9 @@
     cdef cppclass CpCounttable "oxli::Counttable" (CpMurmurHashtable):
         CpCounttable(WordLength, vector[uint64_t])
 
-<<<<<<< HEAD
-    cdef cppclass CpCounttableMMap "oxli::CounttableMMap" (CpMurmurHashtable):
-        CpCounttableMMap(WordLength, vector[uint64_t],string)
-        CpCounttableMMap(WordLength, vector[uint64_t])
-	
-=======
     cdef cppclass CpCyclicCounttable "oxli::CyclicCounttable" (CpCyclicHashtable):
         CpCyclicCounttable(WordLength, vector[uint64_t])
 
->>>>>>> bb29c774
     cdef cppclass CpSmallCounttable "oxli::SmallCounttable" (CpMurmurHashtable):
         CpSmallCounttable(WordLength, vector[uint64_t])
 
@@ -281,7 +274,6 @@
 cdef class CounttableMMap(Hashtable):
     cdef shared_ptr[CpCounttableMMap] _ctM_this
 
-
 cdef class CyclicCounttable(Hashtable):
     cdef shared_ptr[CpCyclicCounttable] _cct_this
 
