--- conflicted
+++ resolved
@@ -5,19 +5,12 @@
 from libcpp.memory cimport unique_ptr, shared_ptr, weak_ptr
 from libc.stdint cimport uint8_t, uint32_t, uint64_t, uintptr_t
 
-<<<<<<< HEAD
-from .oxli_types cimport *
-from .hashing cimport Kmer, CpKmer, KmerSet, CpKmerFactory, CpKmerIterator
-from .parsing cimport CpReadParser, CpSequence
-from .legacy_partitioning cimport (CpSubsetPartition, cp_pre_partition_info,
+from khmer._oxli.oxli_types cimport *
+from khmer._oxli.hashing cimport Kmer, CpKmer, KmerSet, CpKmerFactory, CpKmerIterator
+from khmer._oxli.parsing cimport CpReadParser, CpSequence
+from khmer._oxli.legacy_partitioning cimport (CpSubsetPartition, cp_pre_partition_info,
                                    SubsetPartition)
-from .utils cimport oxli_raise_py_error
-=======
-from khmer._oxli.oxli_types cimport *
-from khmer._oxli.hashing cimport CpKmer, KmerSet
-from khmer._oxli.parsing cimport CpReadParser, CpSequence
 from khmer._oxli.utils cimport oxli_raise_py_error
->>>>>>> 4f1f9a04
 
 
 cdef extern from "Python.h":
