from libcpp cimport bool
from libcpp.string cimport string
from libcpp.vector cimport vector
from libcpp.set cimport set
from libcpp.memory cimport unique_ptr, shared_ptr, weak_ptr
from libc.stdint cimport uint8_t, uint32_t, uint64_t, uintptr_t

from .oxli_types cimport *
from .hashing cimport Kmer, CpKmer, KmerSet, CpKmerFactory, CpKmerIterator
from .parsing cimport CpReadParser, CpSequence
from .legacy_partitioning cimport (CpSubsetPartition, cp_pre_partition_info,
                                   SubsetPartition)
from .utils cimport oxli_raise_py_error


<<<<<<< HEAD
cdef extern from "Python.h":
    ctypedef struct PyObject
    object PyMemoryView_FromBuffer(Py_buffer *view)
=======
# All we really need are the PyObject struct definitions
# for our extension objects.
cdef extern from "khmer/_cpy_khmer.hh":

    ctypedef struct CPyHashtable_Object "khmer::khmer_KHashtable_Object":
        CpHashtable * hashtable

    ctypedef struct CPyHashgraph_Object "khmer::khmer_KHashgraph_Object":
        CPyHashtable_Object khashtable
        CpHashgraph * hashgraph

    ctypedef struct CPyNodegraph_Object "khmer::khmer_KNodegraph_Object":
        CPyHashgraph_Object khashgraph
        CpNodegraph * nodegraph

    ctypedef struct CPyCountgraph_Object "khmer::khmer_KCountgraph_Object":
        CPyHashgraph_Object khashgraph
        CpCountgraph * countgraph

    ctypedef struct CPyGraphLabels_Object "khmer::khmer_KGraphLabels_Object":
        CPyHashgraph_Object khashgraph
        CpLabelHash * labelhash
>>>>>>> acdacef8


cdef extern from "oxli/storage.hh":
    cdef cppclass CpStorage "oxli::Storage":
        CpStorage()

        vector[uint64_t] get_tablesizes()
        const size_t n_tables()
        void save(string, WordLength)
        void load(string, WordLength&)
        const uint64_t n_occupied()
        const uint64_t n_unique_kmers()
        BoundedCounterType test_and_set_bits(HashIntoType)
        bool add(HashIntoType khash)
        const BoundedCounterType get_count(HashIntoType)
        uint8_t ** get_raw_tables()

        void set_use_bigcount(bool)
        bool get_use_bigcount()


cdef extern from "oxli/hashtable.hh" namespace "oxli":
    cdef cppclass CpHashtable "oxli::Hashtable" (CpKmerFactory):
        const WordLength ksize() const
        HashIntoType hash_dna(const char *) except +oxli_raise_py_error
        HashIntoType hash_dna_top_strand(const char *) except +oxli_raise_py_error
        HashIntoType hash_dna_bottom_strand(const char *) except +oxli_raise_py_error
        string unhash_dna(HashIntoType) except +oxli_raise_py_error
        void count(const char *)
        void count(HashIntoType)
        bool add(const char *)
        bool add(HashIntoType)
        const BoundedCounterType get_count(const char *) except +oxli_raise_py_error
        const BoundedCounterType get_count(HashIntoType) except +oxli_raise_py_error
        void save(string)
        void load(string) except +oxli_raise_py_error
        uint32_t consume_string(const string &)
        bool check_and_normalize_read(string &) const
        uint32_t check_and_process_read(string &, bool &)

        void consume_seqfile[SeqIO](const string &, uint32_t &, uint64_t &) except +oxli_raise_py_error
        void consume_seqfile[SeqIO](shared_ptr[CpReadParser[SeqIO]]&,
                                    uint32_t &, uint64_t &) except +oxli_raise_py_error

        void consume_seqfile_with_mask[SeqIO](const string &, CpHashtable *,
                                              uint32_t, uint32_t &, uint64_t &) except +oxli_raise_py_error
        void consume_seqfile_with_mask[SeqIO](shared_ptr[CpReadParser[SeqIO]]&, CpHashtable *,
                                              uint32_t, uint32_t &, uint64_t &) except +oxli_raise_py_error

        void consume_seqfile_banding[SeqIO](const string &, uint32_t, uint32_t, uint32_t &, uint64_t &) except +oxli_raise_py_error
        void consume_seqfile_banding[SeqIO](shared_ptr[CpReadParser[SeqIO]]&,
                                    uint32_t, uint32_t, uint32_t &, uint64_t &) except +oxli_raise_py_error

        void consume_seqfile_banding_with_mask[SeqIO](const string &, uint32_t, uint32_t,
                                                      CpHashtable *, uint32_t, uint32_t &,
                                                      uint64_t &) except +oxli_raise_py_error
        void consume_seqfile_banding_with_mask[SeqIO](shared_ptr[CpReadParser[SeqIO]]&,
                                                      uint32_t, uint32_t,
                                                      CpHashtable *, uint32_t,
                                                      uint32_t &, uint64_t &) except +oxli_raise_py_error

        void set_use_bigcount(bool) except +ValueError
        bool get_use_bigcount()
        bool median_at_least(const string &, uint32_t cutoff)
        void get_median_count(const string &, BoundedCounterType &,
                              float &, float &) except +oxli_raise_py_error
        const uint64_t n_unique_kmers() const
        const uint64_t n_occupied() const
        vector[uint64_t] get_tablesizes() const
        const uintptr_t n_tables() const
        void get_kmers(const string &, vector[string] &)
        void get_kmer_hashes(const string &, vector[HashIntoType] &) const
        void get_kmer_hashes_as_hashset(const string &,
                                        set[HashIntoType]) const
        void get_kmer_counts(const string &,
                             vector[BoundedCounterType] &) const
        uint8_t ** get_raw_tables()
        BoundedCounterType get_min_count(const string &)
        BoundedCounterType get_max_count(const string &)
        uint64_t * abundance_distribution[SeqIO](string, CpHashtable *) except +oxli_raise_py_error
        uint64_t * abundance_distribution[SeqIO](shared_ptr[CpReadParser[SeqIO]]&,
                                          CpHashtable *) except +oxli_raise_py_error
        uint64_t trim_on_abundance(string, BoundedCounterType) const
        uint64_t trim_below_abundance(string, BoundedCounterType) const
        vector[uint32_t] find_spectral_error_positions(string,
                                                       BoundedCounterType)

    cdef cppclass CpMurmurHashtable "oxli::MurmurHashtable" (CpHashtable):
        CpMurmurHashtable(WordLength, CpStorage *)

    cdef cppclass CpCounttable "oxli::Counttable" (CpMurmurHashtable):
        CpCounttable(WordLength, vector[uint64_t])

    cdef cppclass CpSmallCounttable "oxli::SmallCounttable" (CpMurmurHashtable):
        CpSmallCounttable(WordLength, vector[uint64_t])

    cdef cppclass CpNodetable "oxli::Nodetable" (CpMurmurHashtable):
        CpNodetable(WordLength, vector[uint64_t])

    cdef cppclass CpQFCounttable "oxli::QFCounttable" (CpHashtable):
        CpQFCounttable(WordLength, uint64_t) except +oxli_raise_py_error


cdef extern from "oxli/hashgraph.hh" namespace "oxli":
    cdef cppclass CpHashgraph "oxli::Hashgraph" (CpHashtable):
        set[HashIntoType] all_tags
        set[HashIntoType] stop_tags
        set[HashIntoType] repart_small_tags
        shared_ptr[CpSubsetPartition] partition

        void _set_tag_density(unsigned int)
        unsigned int _get_tag_density() const
        void add_tag(HashIntoType)
        void add_stop_tag(HashIntoType)
        bool has_tag(HashIntoType)
        bool hash_stop_tag(HashIntoType)
        uintptr_t n_tags() const
        void divide_tags_into_subsets(unsigned int, set[HashIntoType] &)
        void add_kmer_to_tags(HashIntoType) nogil
        void clear_tags()

        void consume_seqfile_and_tag[SeqIO](const string &,
                                   unsigned int,
                                   unsigned long long) 

        # Ugly workaround. For some reason, Cython doesn't like *just this*
        # templated overload -- it chooses whichever was defined last, breaking
        # resolution for either strings of FastxParserPtr. So, we rename it on
        # the Cython side and give it a real name substitution for code gen.
        void consume_seqfile_and_tag_readparser "consume_seqfile_and_tag" [SeqIO](shared_ptr[CpReadParser[SeqIO]],
                                   unsigned int,
                                   unsigned long long) 

        void consume_sequence_and_tag(const string &,
                                      unsigned long long &)

        void consume_sequence_and_tag(const string &,
                                      unsigned long long &,
                                      set[HashIntoType] &)

        void consume_partitioned_fasta[SeqIO](const string &,
                                       unsigned int &,
                                       unsigned long long &) except +oxli_raise_py_error

        uintptr_t trim_on_stoptags(string) nogil

        unsigned int traverse_from_kmer(CpKmer,
                                        uint32_t,
                                        KmerSet&,
                                        uint32_t) nogil
        void print_tagset(string)
        void save_tagset(string)
        void load_tagset(string) except +oxli_raise_py_error
        void load_tagset(string, bool) except +oxli_raise_py_error
        void print_stop_tags(string)
        void save_stop_tags(string)
        void load_stop_tags(string) except +oxli_raise_py_error
        void load_stop_tags(string, bool) except +oxli_raise_py_error
        void extract_unique_paths(string, uint32_t, float, vector[string])
        void calc_connected_graph_size(CpKmer, uint64_t&, KmerSet&,
                                       const uint64_t, bool) nogil
        uint32_t kmer_degree(HashIntoType, HashIntoType)
        uint32_t kmer_degree(const char *)
        void find_high_degree_nodes(const char *, set[HashIntoType] &) const
        unsigned int traverse_linear_path(const CpKmer,
                                          set[HashIntoType] &,
                                          set[HashIntoType] &,
                                          CpHashtable &,
                                          set[HashIntoType] &) const
        void _validate_pmap()

    cdef cppclass CpCountgraph "oxli::Countgraph" (CpHashgraph):
        CpCountgraph(WordLength, vector[uint64_t])

    cdef cppclass CpSmallCountgraph "oxli::SmallCountgraph" (CpHashgraph):
        CpSmallCountgraph(WordLength, vector[uint64_t])

    cdef cppclass CpNodegraph "oxli::Nodegraph" (CpHashgraph):
        CpNodegraph(WordLength, vector[uint64_t])

        void update_from(const CpNodegraph &) except +oxli_raise_py_error


cdef extern from "oxli/labelhash.hh" namespace "oxli":
    cdef cppclass CpLabelHash "oxli::LabelHash":
        CpLabelHash(CpHashgraph *)
        uintptr_t n_labels() const
        void consume_seqfile_and_tag_with_labels[SeqIO](const string &,
                                               uint32_t &,
                                               uint64_t &,
                                               CallbackFn,
                                               void *)
        void consume_seqfile_and_tag_with_labels[SeqIO](const string &,
                                               uint32_t &,
                                               uint64_t &)
        void consume_seqfile_and_tag_with_labels[SeqIO](
                               shared_ptr[CpReadParser[SeqIO]]&,
                               uint32_t &,
                               uint64_t &,
                               CallbackFn,
                               void *)
        void consume_seqfile_and_tag_with_labels[SeqIO](
                               shared_ptr[CpReadParser[SeqIO]]&,
                               uint32_t &,
                               uint64_t &)
        void get_tag_labels(const HashIntoType, LabelSet &)
        void get_tags_from_label(const Label,
                                  TagSet&)
        void link_tag_and_label(const HashIntoType, const Label)
        uint32_t sweep_label_neighborhood(const string &,
                                           LabelSet &,
                                           uint32_t,
                                           bool,
                                           bool)
        void save_labels_and_tags(string)
        void load_labels_and_tags(string)
        void label_across_high_degree_nodes(const char *,
                                             set[HashIntoType] &,
                                             const Label)


cdef class Hashtable:
    cdef shared_ptr[CpHashtable] _ht_this

    cpdef bytes sanitize_kmer(self, object kmer)
    cdef HashIntoType sanitize_hash_kmer(self, object kmer)
    cdef bytes _valid_sequence(self, str sequence)
    cdef CpKmer _build_kmer(self, object kmer) except *
    cdef list _get_raw_tables(self, uint8_t **, vector[uint64_t])


cdef class QFCounttable(Hashtable):
    cdef shared_ptr[CpQFCounttable] _qf_this


cdef class SmallCounttable(Hashtable):
    cdef shared_ptr[CpSmallCounttable] _st_this


cdef class Counttable(Hashtable):
    cdef shared_ptr[CpCounttable] _ct_this


cdef class Nodetable(Hashtable):
    cdef shared_ptr[CpNodetable] _nt_this


cdef class Hashgraph(Hashtable):
    cdef shared_ptr[CpHashgraph] _hg_this
    cdef SubsetPartition partitions
    # We keep an extra ref to the shared_ptr from partitions
    # to make sure dealloc ordering doesn't get clobbered
    cdef shared_ptr[CpSubsetPartition] partitions_ptr


cdef class Nodegraph(Hashgraph):
    cdef shared_ptr[CpNodegraph] _ng_this


cdef class Countgraph(Hashgraph):
    cdef shared_ptr[CpCountgraph] _cg_this


cdef class SmallCountgraph(Hashgraph):
    cdef shared_ptr[CpSmallCountgraph] _sg_this<|MERGE_RESOLUTION|>--- conflicted
+++ resolved
@@ -13,34 +13,9 @@
 from .utils cimport oxli_raise_py_error
 
 
-<<<<<<< HEAD
 cdef extern from "Python.h":
     ctypedef struct PyObject
     object PyMemoryView_FromBuffer(Py_buffer *view)
-=======
-# All we really need are the PyObject struct definitions
-# for our extension objects.
-cdef extern from "khmer/_cpy_khmer.hh":
-
-    ctypedef struct CPyHashtable_Object "khmer::khmer_KHashtable_Object":
-        CpHashtable * hashtable
-
-    ctypedef struct CPyHashgraph_Object "khmer::khmer_KHashgraph_Object":
-        CPyHashtable_Object khashtable
-        CpHashgraph * hashgraph
-
-    ctypedef struct CPyNodegraph_Object "khmer::khmer_KNodegraph_Object":
-        CPyHashgraph_Object khashgraph
-        CpNodegraph * nodegraph
-
-    ctypedef struct CPyCountgraph_Object "khmer::khmer_KCountgraph_Object":
-        CPyHashgraph_Object khashgraph
-        CpCountgraph * countgraph
-
-    ctypedef struct CPyGraphLabels_Object "khmer::khmer_KGraphLabels_Object":
-        CPyHashgraph_Object khashgraph
-        CpLabelHash * labelhash
->>>>>>> acdacef8
 
 
 cdef extern from "oxli/storage.hh":
