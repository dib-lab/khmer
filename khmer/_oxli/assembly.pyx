--- conflicted
+++ resolved
@@ -3,12 +3,7 @@
 
 from cython.operator cimport dereference as deref
 
-<<<<<<< HEAD
-from graphs cimport CpHashgraph, get_hashgraph_ptr
-from hashing cimport CpKmer
-=======
 from utils cimport _bstring
->>>>>>> 024abc37
 
 
 cdef class LinearAssembler:
@@ -70,9 +65,20 @@
         else:
             return self._assemble_right(Kmer(str(seed)))
 
-<<<<<<< HEAD
 cdef class CompactingAssembler(LinearAssembler):
-=======
+
+    def __cinit__(self, graph, stop_filter=None):
+        self._graph_ptr = get_hashgraph_ptr(graph)
+        if self._graph_ptr == NULL:
+            raise ValueError('Must take an object with Hashgraph *')
+        self.graph = graph
+        self.set_stop_filter(stop_filter=stop_filter)
+        
+        cdef CpCompactingAssembler* ptr = new CpCompactingAssembler(self._graph_ptr)
+        if type(self) is CompactingAssembler:
+            self._this = ptr
+            #self._this.reset(<CpLinearAssembler*> ptr)
+
 
 cdef class SimpleLabeledAssembler:
 
@@ -106,7 +112,6 @@
             return self._assemble(Kmer(str(seed)))
 
 cdef class JunctionCountAssembler:
->>>>>>> 024abc37
 
     def __cinit__(self, graph, stop_filter=None):
         self._graph_ptr = get_hashgraph_ptr(graph)
@@ -115,13 +120,6 @@
         self.graph = graph
         self.set_stop_filter(stop_filter=stop_filter)
         
-<<<<<<< HEAD
-        cdef CpCompactingAssembler* ptr = new CpCompactingAssembler(self._graph_ptr)
-        if type(self) is CompactingAssembler:
-            self._this = ptr
-            #self._this.reset(<CpLinearAssembler*> ptr)
-
-=======
         if type(self) is JunctionCountAssembler:
             self._this.reset(new CpJunctionCountAssembler(self._graph_ptr))
 
@@ -147,5 +145,4 @@
         if isinstance(seed, Kmer):
             return self._assemble(seed)
         else:
-            return self._assemble(Kmer(str(seed)))
->>>>>>> 024abc37
+            return self._assemble(Kmer(str(seed)))