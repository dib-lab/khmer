from math import log

from cython.operator cimport dereference as deref
from cpython.buffer cimport (PyBuffer_FillInfo, PyBUF_FULL_RO)
from libc.stdint cimport uint64_t
from libc.stdint cimport uintptr_t as size_t

from libcpp.memory cimport shared_ptr, make_shared
from libcpp.vector cimport vector
from libcpp.set cimport set
from libcpp.string cimport string

<<<<<<< HEAD
from .utils cimport _bstring, is_str, is_num
from .utils import get_n_primes_near_x
from .parsing cimport (CpFastxReader, CPyReadParser_Object, get_parser,
                      CpReadParser, FastxParserPtr)
from .hashset cimport HashSet
from .legacy_partitioning cimport (CpSubsetPartition, SubsetPartition,
                                   cp_pre_partition_info, PrePartitionInfo)
from .oxli_types cimport MAX_BIGCOUNT, HashIntoType
from .traversal cimport Traverser

from .._khmer import ReadParser
=======
from khmer._oxli.utils cimport _bstring
from khmer._oxli.utils import get_n_primes_near_x
from khmer._oxli.parsing cimport (CpFastxReader, CPyReadParser_Object, get_parser,
                      CpReadParser, FastxParserPtr)
from khmer._oxli.oxli_types cimport MAX_BIGCOUNT
from khmer._khmer import Countgraph as PyCountgraph
from khmer._khmer import Nodegraph as PyNodegraph
from khmer._khmer import GraphLabels as PyGraphLabels
from khmer._khmer import ReadParser
>>>>>>> 4f1f9a04


CYTHON_TABLES = (Hashtable, Nodetable, Counttable, SmallCounttable,
                 QFCounttable, Nodegraph, Countgraph, SmallCountgraph)


cdef class Hashtable:

    cpdef bytes sanitize_seq_kmer(self, object kmer):
        '''Legnth sanitize a string k-mer and return as bytes.'''
        if len(kmer) != self.ksize():
            raise ValueError("Expected k-mer length {}"
                             " but got {}.".format(self.ksize(), len(kmer)))
        return _bstring(kmer)

    cpdef bytes sanitize_kmer(self, object kmer):
        '''Type and length sanitize a k-mer and return as bytes, reverse
        hashing if necessary.'''
        cdef bytes handled
        if is_num(kmer):
            handled = deref(self._ht_this).unhash_dna(<HashIntoType>kmer)
        elif isinstance(kmer, Kmer):
            handled = _bstring(kmer.kmer)
        elif is_str(kmer):
            handled = self.sanitize_seq_kmer(kmer)
        else:
            self._kmer_type_error(kmer)
        return handled

    cdef HashIntoType sanitize_hash_kmer(self, object kmer) except -1:
        '''Sanitize a hashed k-mer, or hash if not already.'''
        cdef HashIntoType handled
        if is_num(kmer):
            handled = <HashIntoType>kmer
        elif isinstance(kmer, Kmer):
            handled = kmer.kmer_u
        else:
            handled = self.hash(kmer)
        return handled

    cdef bytes _valid_sequence(self, str sequence):
        """Validate sequence argument and convert it to bytes"""
        if len(sequence) < self.ksize():
            raise ValueError("sequence length ({}) must >= the hashtable "
                             "k-mer size ({})".format(len(sequence),
                                                      self.ksize()))
        return _bstring(sequence)

    cdef CpKmer _build_kmer(self, object kmer) except *:
        '''Build a liboxli Kmer (CpKmer) from a hash or string.'''
        if type(kmer) is Kmer:
            return deref((<Kmer>kmer)._this.get())

        cdef bytes temp = self.sanitize_kmer(kmer)
        return deref(self._ht_this).build_kmer(temp)

    def _kmer_type_error(self, object kmer):
        raise TypeError("Object of type {0} can not be interpretted as "
                        " a k-mer".format(type(kmer)))

    def count(self, object kmer):
        """Increment the count of this k-mer.

        Synonym for 'add'.
        """
        self.add(kmer)

    def add(self, object kmer):
        """Increment the count of this k-mer

        `kmer` can be either a string or an integer representing the hashed
        value of the kmer.
        """
        if is_str(kmer):
            return deref(self._ht_this).add(self.sanitize_seq_kmer(kmer))
        elif is_num(kmer):
            return deref(self._ht_this).add(<HashIntoType>kmer)
        else:
            self._kmer_type_error(kmer)

    def hash(self, object kmer):
        """Compute the hash of this k-mer."""
        if is_num(kmer):
            return kmer

        data = self.sanitize_seq_kmer(kmer)
        return deref(self._ht_this).hash_dna(data)

    def reverse_hash(self, HashIntoType kmer_hash):
        """Turn a k-mer hash back into a DNA k-mer, if possible."""
        return deref(self._ht_this).unhash_dna(kmer_hash)

    def get(self, object kmer):
        """Retrieve the count for the given k-mer.

        `kmer` can be either a string or an integer representing the hashed
        value of the kmer.

        For Nodetables and Counttables, this function will fail if the
        supplied k-mer contains non-ACGT characters.
        """
        if is_str(kmer):
            _kmer = self.sanitize_seq_kmer(kmer)
            return deref(self._ht_this).get_count(_kmer)
        elif is_num(kmer):
            return deref(self._ht_this).get_count(<HashIntoType> kmer)
        else:
            self._kmer_type_error(kmer)
            

    def ksize(self):
        """k-mer size"""
        return deref(self._ht_this).ksize()

    def hashsizes(self):
        """Size of hash tables used."""
        return deref(self._ht_this).get_tablesizes()

    def get_kmers(self, str sequence):
        """Generate an ordered list of all k-mers in sequence."""
        cdef bytes data = self._valid_sequence(sequence)
        cdef vector[string] kmers
        deref(self._ht_this).get_kmers(data, kmers)
        return kmers

    def consume(self, str sequence):
        """Increment the counts of all of the k-mers in the sequence."""
        cdef bytes data = self._valid_sequence(sequence)
        return deref(self._ht_this).consume_string(data)

    def get_kmer_counts(self, str sequence):
        """Retrieve an ordered list of the counts of all k-mers in sequence."""
        cdef bytes data = self._valid_sequence(sequence)
        cdef vector[BoundedCounterType] counts
        deref(self._ht_this).get_kmer_counts(data, counts)
        return counts

    def get_min_count(self, str sequence):
        """Get the smallest count of all the k-mers in the string."""
        cdef bytes data = self._valid_sequence(sequence)
        return deref(self._ht_this).get_min_count(data)

    def get_max_count(self, str sequence):
        """Get the larget count of all the k-mers in the string."""
        cdef bytes data = self._valid_sequence(sequence)
        return deref(self._ht_this).get_max_count(data)

    def get_median_count(self, str sequence):
        """median, average, and stddev of the k-mer counts in sequence."""
        cdef bytes data = self._valid_sequence(sequence)
        cdef BoundedCounterType med = 0
        cdef float average = 0
        cdef float stddev = 0

        deref(self._ht_this).get_median_count(data, med, average, stddev)
        return (med, average, stddev)

    def median_at_least(self, str sequence, int median):
        '''Check if median k-mer count is at least the given value.'''
        cdef bytes data = self._valid_sequence(sequence)
        return <bool>deref(self._ht_this).median_at_least(data, median)

    def get_kmer_hashes(self, str sequence):
        """Retrieve hashes of all k-mers in sequence.

        Hashes are returned in the same order as k-mers appear in sequence.
        """
        cdef bytes data = self._valid_sequence(sequence)
        cdef vector[HashIntoType] hashes
        deref(self._ht_this).get_kmer_hashes(data, hashes)
        return hashes

    def trim_on_abundance(self, str sequence, int abundance):
        """Trim sequence at first k-mer below the given abundance."""
        cdef bytes data = self._valid_sequence(sequence)
        trimmed_at = deref(self._ht_this).trim_on_abundance(data, abundance)
        return sequence[:trimmed_at], trimmed_at

    def trim_below_abundance(self, str sequence, int abundance):
        """Trim sequence at first k-mer above the given abundance."""
        cdef bytes data = self._valid_sequence(sequence)
        cdef int trimmed_at = deref(self._ht_this).trim_below_abundance(data, abundance)
        return sequence[:trimmed_at], trimmed_at

    def find_spectral_error_positions(self, str sequence, int max_count):
        """Identify positions of low-abundance k-mers."""
        cdef bytes data = self._valid_sequence(sequence)
        posns = (deref(self._ht_this).find_spectral_error_positions(data,
                                                                   max_count))
        return posns

    def consume_seqfile_with_reads_parser(self, read_parser):
        """Count all k-mers from read_parser."""
        cdef unsigned long long n_consumed = 0
        cdef unsigned int total_reads = 0

        cdef CPyReadParser_Object* parser = <CPyReadParser_Object*>read_parser

        deref(self._ht_this).consume_seqfile[CpFastxReader](parser.parser,
                                                           total_reads,
                                                           n_consumed)
        return total_reads, n_consumed

    def consume_seqfile(self, file_name):
        """Count all k-mers from file_name."""
        cdef unsigned long long n_consumed = 0
        cdef unsigned int total_reads = 0

        cdef FastxParserPtr parser = get_parser[CpFastxReader](_bstring(file_name))
        deref(self._ht_this).consume_seqfile[CpFastxReader](parser,
                                                           total_reads,
                                                           n_consumed)
        return total_reads, n_consumed

    def consume_seqfile_with_mask(self, file_name, Hashtable mask, int threshold=0):
        cdef unsigned long long n_consumed = 0
        cdef unsigned int total_reads = 0
        cdef FastxParserPtr parser = get_parser[CpFastxReader](_bstring(file_name))
        cdef CpHashtable * cmask = mask._ht_this.get()
        deref(self._ht_this).consume_seqfile_with_mask[CpFastxReader](parser,
                                                                     cmask,
                                                                     threshold,
                                                                     total_reads,
                                                                     n_consumed)
        return total_reads, n_consumed

    def consume_seqfile_banding(self, file_name, num_bands, band):
        """Count all k-mers from file_name."""
        cdef unsigned long long n_consumed = 0
        cdef unsigned int total_reads = 0
        cdef FastxParserPtr parser = get_parser[CpFastxReader](_bstring(file_name))
        deref(self._ht_this).consume_seqfile_banding[CpFastxReader](parser,
                                                                   num_bands,
                                                                   band,
                                                                   total_reads,
                                                                   n_consumed)
        return total_reads, n_consumed

    def consume_seqfile_banding_with_mask(self, file_name, num_bands, band,
                                          Hashtable mask, int threshold=0):
        cdef unsigned long long n_consumed = 0
        cdef unsigned int total_reads = 0
        cdef FastxParserPtr parser = get_parser[CpFastxReader](_bstring(file_name))
        cdef CpHashtable * cmask = mask._ht_this.get()
        deref(self._ht_this).consume_seqfile_banding_with_mask[CpFastxReader](parser,
                                                                     num_bands,
                                                                     band,
                                                                     cmask,
                                                                     threshold,
                                                                     total_reads,
                                                                     n_consumed)
        return total_reads, n_consumed

    def abundance_distribution(self, file_name, Hashtable tracking):
        """Calculate the k-mer abundance distribution over reads in file_name."""
        cdef FastxParserPtr parser = get_parser[CpFastxReader](_bstring(file_name))
        cdef CpHashtable * cptracking = tracking._ht_this.get()
        cdef uint64_t * x = deref(self._ht_this).\
                abundance_distribution[CpFastxReader](parser, cptracking)
        abunds = []
        for i in range(MAX_BIGCOUNT):
            abunds.append(x[i])
        return abunds

    def abundance_distribution_with_reads_parser(self, object read_parser, Hashtable tracking):
        """Calculate the k-mer abundance distribution over reads."""

        cdef CpHashtable * cptracking = tracking._ht_this.get()
        cdef CPyReadParser_Object* parser
        parser = <CPyReadParser_Object*>read_parser
        cdef uint64_t * x = deref(self._ht_this).abundance_distribution[CpFastxReader](
                parser.parser, cptracking)
        abunds = []
        for i in range(MAX_BIGCOUNT):
            abunds.append(x[i])
        return abunds

    def save(self, file_name):
        """Save the graph to the specified file."""
        deref(self._ht_this).save(_bstring(file_name))

    @classmethod
    def load(cls, file_name):
        """Load the graph from the specified file."""
        cdef Hashtable table = cls(1, 1, 1)
        deref(table._ht_this).load(_bstring(file_name))
        return table

    def n_unique_kmers(self):
        """Estimate of the number of unique kmers stored."""
        return deref(self._ht_this).n_unique_kmers()

    def n_occupied(self):
        """Estimate of the number of occupied slots in the storage."""
        return deref(self._ht_this).n_occupied()

    def n_tables(self):
        """Number of tables used in the storage."""
        return deref(self._ht_this).n_tables()

    def set_use_bigcount(self, bigcount):
        deref(self._ht_this).set_use_bigcount(<bool>bigcount)

    def get_use_bigcount(self):
        return deref(self._ht_this).get_use_bigcount()

    def get_kmer_hashes_as_hashset(self, str sequence):
        cdef HashSet hashes = HashSet(self.ksize())
        deref(self._ht_this).get_kmer_hashes_as_hashset(_bstring(sequence),
                                                        hashes.hs)
        return hashes

    cdef list _get_raw_tables(self, uint8_t ** table_ptrs, vector[uint64_t] sizes):
        cdef Py_buffer buf_info
        cdef object view
        cdef list views = []
        for table_idx in range(0, len(sizes)):
            PyBuffer_FillInfo(&buf_info, None, table_ptrs[table_idx],
                              sizes[table_idx], 0, PyBUF_FULL_RO)
            view = PyMemoryView_FromBuffer(&buf_info)
            views.append(view)
        return views

    def get_raw_tables(self):
        cdef uint8_t ** table_ptrs = deref(self._ht_this).get_raw_tables()
        cdef vector[uint64_t] sizes = deref(self._ht_this).get_tablesizes()
        return self._get_raw_tables(table_ptrs, sizes)


cdef class QFCounttable(Hashtable):
    """Count kmers using a counting quotient filter.

    The counting quotient filter (CQF) is an extension of the quotient filter
    that supports counting in addition to simple membership testing. A CQF has
    better cache locality compared to (Small)Counttable which increases
    performance.

    Each new k-mer uses one slot, and the number of slots used per k-mer
    increases the more often the same k-mer is entered into the CQF. As a result
    the CQF can be "full" and will stop accepting calls to `add` and `count`.

    Parameters
    ----------
    k : integer
        k-mer size

    size : integer
        Set the number of slots used by the counting quotient filter. This
        determines the amount of memory used and how many k-mers can be entered
        into the datastructure. Each slot uses roughly 1.3 bytes.
    """

    def __cinit__(self, int k, uint64_t size):
        # size has to be a power of two
        power_of_two = ((size & (size - 1) == 0) and
                        (size != 0))
        if not power_of_two:
            raise ValueError("size has to be a power of two, not"
                             " {}.".format(size))
        if type(self) is QFCounttable:
            self._qf_this = make_shared[CpQFCounttable](k, <uint64_t>log(size, 2))
            self._ht_this = <shared_ptr[CpHashtable]>self._qf_this


    @classmethod
    def load(cls, file_name):
        """Load the graph from the specified file."""
        cdef QFCounttable table = cls(1, 1)
        deref(table._qf_this).load(_bstring(file_name))
        return table

cdef class Counttable(Hashtable):

    def __cinit__(self, int k, int starting_size, int n_tables):
        cdef vector[uint64_t] primes
        if type(self) is Counttable:
            primes = get_n_primes_near_x(n_tables, starting_size)
            self._ct_this = make_shared[CpCounttable](k, primes)
            self._ht_this = <shared_ptr[CpHashtable]>self._ct_this


cdef class SmallCounttable(Hashtable):

    def __cinit__(self, int k, int starting_size, int n_tables):
        cdef vector[uint64_t] primes
        if type(self) is SmallCounttable:
            primes = get_n_primes_near_x(n_tables, starting_size)
            self._st_this = make_shared[CpSmallCounttable](k, primes)
            self._ht_this = <shared_ptr[CpHashtable]>self._st_this

    def get_raw_tables(self):
        cdef uint8_t ** table_ptrs = deref(self._st_this).get_raw_tables()
        cdef vector[uint64_t] sizes = deref(self._st_this).get_tablesizes()
        for i in range(len(sizes)):
            sizes[i] = sizes[i] / 2 + 1
        return self._get_raw_tables(table_ptrs, sizes)


cdef class Nodetable(Hashtable):

    def __cinit__(self, int k, int starting_size, int n_tables):
        cdef vector[uint64_t] primes
        if type(self) is Nodetable:
            primes = get_n_primes_near_x(n_tables, starting_size)
            self._nt_this = make_shared[CpNodetable](k, primes)
            self._ht_this = <shared_ptr[CpHashtable]>self._nt_this


cdef class Hashgraph(Hashtable):

    def __cinit__(self, *args, **kwargs):
        self.partitions = None

    @property
    def partition(self):
        if self.partitions is None:
            self.partitions = SubsetPartition(self)
            self.partitions._this = deref(self._hg_this).partition
            self.partitions_ptr = self.partitions._this
        return self.partitions

    def neighbors(self, object kmer):
        '''Get a list of neighbor nodes for this k-mer.'''
        cdef Traverser traverser = Traverser(self)
        return [str(n) for n in traverser._neighbors(self._build_kmer(kmer))]

    def calc_connected_graph_size(self, object kmer, max_size=0,
                                  break_on_circumference=False):
        '''Find the number of nodes connected to this k-mer.'''
        cdef CpKmer _kmer = self._build_kmer(_bstring(kmer))
        cdef unsigned long long _size = 0
        cdef uint64_t _max_size = max_size
        cdef bool _break = break_on_circumference
        cdef KmerSet keeper
        cdef CpHashgraph * ptr = self._hg_this.get() # need tmp ref for nogil

        with nogil:
            deref(ptr).calc_connected_graph_size(_kmer, _size,
                                                 keeper, _max_size,
                                                 _break)
        return _size

    def kmer_degree(self, object kmer):
        '''Calculate the number of immediate neighbors this k-mer has
        the graph.'''
        cdef bytes _kmer = self.sanitize_kmer(kmer)
        return deref(self._hg_this).kmer_degree(_kmer)

    def count_kmers_within_radius(self, object kmer, int radius, int max_count=0):
        '''Calculate the number of neighbors with given radius in the graph.'''
        cdef unsigned int n
        cdef uint32_t _radius = radius
        cdef uint32_t _max_count = max_count
        cdef CpKmer _kmer = self._build_kmer(kmer)
        cdef KmerSet seen
        cdef CpHashgraph * ptr = self._hg_this.get()
        with nogil:
            n = deref(ptr).traverse_from_kmer(_kmer, _radius,
                                              seen, _max_count)
        return n

    def find_high_degree_nodes(self, str sequence):
        '''Examine the given sequence for degree > 2 nodes and add to
        list; used in graph contraction.'''
        cdef HashSet hdns = HashSet(self.ksize())
        _sequence = self._valid_sequence(sequence)
        deref(self._hg_this).find_high_degree_nodes(_sequence, 
                                                    hdns.hs)
        return hdns


    def traverse_linear_path(self, object kmer, HashSet hdns, 
                             Nodegraph stop_filter=None):
        '''Traverse the path through the graph starting with the given
        k-mer and avoiding high-degree nodes, finding (and returning)
        traversed k-mers and any encountered high-degree nodes.'''
        cdef set[HashIntoType] adj
        cdef set[HashIntoType] visited
        cdef CpKmer _kmer = self._build_kmer(kmer)
        cdef CpNodegraph * _stop_filter = stop_filter._ng_this.get()
        cdef int size = deref(self._hg_this).traverse_linear_path(_kmer,
                                                                 adj,
                                                                 visited,
                                                                 deref(_stop_filter),
                                                                 hdns.hs)
        return size, adj, visited

    def extract_unique_paths(self, str sequence, unsigned int min_length, float
                             min_unique_f):
        cdef vector[string] results
        deref(self._hg_this).extract_unique_paths(_bstring(sequence), min_length,
                                                  min_unique_f, results)
        return results

    def consume_and_tag(self, str sequence):
        '''Consume a sequence and tag it.'''
        cdef unsigned long long n_consumed = 0
        deref(self._hg_this).consume_sequence_and_tag(_bstring(sequence),
                                                     n_consumed)
        return n_consumed

    def get_tags_and_positions(self, str sequence):
        '''Retrieve tags and their positions in a sequence.'''
        cdef list result = []
        cdef int pos
        cdef WordLength K = deref(self._hg_this).ksize()
        cdef HashIntoType kmer
        for pos in range(0, len(sequence)-K+1):
            kmer = deref(self._hg_this).hash_dna(_bstring(sequence[pos:pos+K]))
            if deref(self._hg_this).has_tag(kmer):
                result.append((pos+1, kmer))
        return result

    def get_tags_for_sequence(self, str sequence):
        '''Get the tags present in a sequence.'''
        cdef string _sequence = self._valid_sequence(sequence)
        cdef HashSet hs = HashSet(self.ksize())
        deref(self._hg_this).get_tags_for_sequence(_sequence, hs.hs)
        return hs
            
    def find_all_tags_list(self, object kmer):
        '''Find all tags within range of the given k-mer, return as list'''
        cdef CpKmer _kmer = self._build_kmer(kmer)
        cdef HashSet result = HashSet(self.ksize())
        cdef set[HashIntoType] * tags = &(result.hs)
        cdef shared_ptr[CpHashgraph] this = self._hg_this

        with nogil:
            deref(deref(self._hg_this).partition).find_all_tags(_kmer, deref(tags), 
                                                                deref(this).all_tags)

        return result

    def consume_seqfile_and_tag(self, str filename):
        '''Consume all sequences in a FASTA/FASTQ file and tag the resulting
        graph.'''
        cdef unsigned long long n_consumed = 0
        cdef unsigned int total_reads = 0
        cdef string _filename = _bstring(filename)

        deref(self._hg_this).consume_seqfile_and_tag[CpFastxReader](_filename,
                                                                   total_reads,
                                                                   n_consumed)
        return total_reads, n_consumed
    
    def print_tagset(self, str filename):
        '''Print out all of the tags.'''
        deref(self._hg_this).print_tagset(_bstring(filename))
    
    def add_tag(self, object kmer):
        '''Add a k-mer to the tagset.'''
        cdef HashIntoType _kmer = self.sanitize_hash_kmer(kmer)
        deref(self._hg_this).add_tag(_kmer)
    
    def get_tagset(self):
        '''Get all tagged k-mers as DNA strings.'''
        cdef HashIntoType st
        cdef list all_tags = []
        for st in deref(self._hg_this).all_tags:
            all_tags.append(deref(self._hg_this).unhash_dna(st))
        return all_tags

    def tags(self):
        '''Get all tagged k-mers as DNA strings.'''
        cdef HashIntoType st
        for st in deref(self._hg_this).all_tags:
            yield deref(self._hg_this).unhash_dna(st)

    def load_tagset(self, str filename, clear_tags=True):
        '''Load tags from a file.'''
        deref(self._hg_this).load_tagset(_bstring(filename), clear_tags)
        
    def save_tagset(self, str filename):
        '''Save tags to a file.'''
        deref(self._hg_this).save_tagset(_bstring(filename))
    
    @property
    def n_tags(self):
        '''Return the count of all tags.'''
        return deref(self._hg_this).n_tags()
    
    def divide_tags_into_subsets(self, int subset_size=0):
        '''Divide tags equally up into subsets of given size.'''
        cdef set[HashIntoType] divvy
        deref(self._hg_this).divide_tags_into_subsets(subset_size, divvy)
        cdef HashSet hs = HashSet(self.ksize())
        hs.hs = divvy
        return hs
    
    @property
    def tag_density(self):
        '''Get the tagging density.'''
        return deref(self._hg_this)._get_tag_density()
    
    @tag_density.setter
    def tag_density(self, int density):
        '''Set the tagging density.'''
        deref(self._hg_this)._set_tag_density(density)

    def do_subset_partition(self, object start_kmer, object end_kmer,
                                  bool break_on_stoptags=False,
                                  bool stop_big_traversals=False):
        '''Partition the graph starting from a given subset of tags.'''

        cdef SubsetPartition subset = SubsetPartition(self)
        cdef CpSubsetPartition * subset_ptr = subset._this.get()
        cdef HashIntoType start = self.sanitize_hash_kmer(start_kmer)
        cdef HashIntoType end = self.sanitize_hash_kmer(end_kmer)
        cdef bool cbreak = break_on_stoptags
        cdef bool cstop = stop_big_traversals
        
        with nogil:
            deref(subset_ptr).do_partition(start, end, cbreak, cstop)

        return subset


    def find_all_tags(self, object kmer):
        '''Starting from the given k-mer, find all closely connected tags.'''
        cdef CpKmer _kmer = self._build_kmer(kmer)
        cdef PrePartitionInfo ppi = PrePartitionInfo.create(_kmer)

        with nogil:
            deref(deref(self._hg_this).partition).find_all_tags(_kmer,
                                                                deref(ppi._this).tagged_kmers,
                                                                deref(self._hg_this).all_tags)
            deref(self._hg_this).add_kmer_to_tags(_kmer.kmer_u)

        return ppi

    
    def assign_partition_id(self, PrePartitionInfo ppi):
        '''Assign a partition ID to a given tag.'''
        cdef cp_pre_partition_info * cppi = ppi._this.get()
        cdef PartitionID pi
        pi = deref(deref(self._hg_this).partition).assign_partition_id(deref(cppi).kmer,
                                                                       deref(cppi).tagged_kmers)
        return pi
    
    def output_partitions(self, str filename, str output, bool
                                output_unassigned=False):
        '''Write out sequences in given filename to another file, annotating '''
        '''with partition IDs.'''
        n_partitions = deref(deref(self._hg_this).partition).\
                            output_partitioned_file(_bstring(filename),
                                                    _bstring(output),
                                                    output_unassigned)
        return n_partitions
    
    def load_partitionmap(self, str filename):
        '''Load a partitionmap for the master subset.'''
        deref(deref(self._hg_this).partition).load_partitionmap(_bstring(filename))

    def save_partitionmap(self, str filename):
        '''Save a partitionmap for the master subset.'''
        deref(deref(self._hg_this).partition).save_partitionmap(_bstring(filename))
    
    def _validate_partitionmap(self):
        '''Run internal validation checks.'''
        deref(deref(self._hg_this).partition)._validate_pmap()
    
    def consume_seqfile_and_tag_with_reads_parser(self, object read_parser):
        '''Count all k-mers using the given reads parser'''
        cdef unsigned long long n_consumed = 0
        cdef unsigned int total_reads = 0
        cdef CPyReadParser_Object * parser_o = <CPyReadParser_Object*>read_parser
        cdef FastxParserPtr parser = parser_o.parser
        cdef CpHashgraph * ptr = self._hg_this.get()

        deref(ptr).consume_seqfile_and_tag_readparser[CpFastxReader](parser,
                                                            total_reads,
                                                            n_consumed)
        return total_reads, n_consumed
    
    def consume_partitioned_fasta(self, filename):
        '''Count all k-mers in a given file'''
        cdef unsigned long long n_consumed = 0
        cdef unsigned int total_reads = 0
        cdef string _filename = _bstring(filename)
        deref(self._hg_this).consume_partitioned_fasta[CpFastxReader](_filename,
                                                                     total_reads,
                                                                     n_consumed)
        return total_reads, n_consumed
    
    def merge_subset(self, SubsetPartition subset):
        '''Merge the given subset into this one.'''
        deref(deref(self._hg_this).partition).merge(subset._this.get())

    def merge_subset_from_disk(self, str filename):
        '''Merge the given subset (filename) into this one.'''
        deref(deref(self._hg_this).partition).merge_from_disk(_bstring(filename))
    
    def count_partitions(self):
        '''Count the number of partitions in the master partitionmap.'''
        return self.partition.count_partitions()
    
    def set_partition_id(self, object kmer, PartitionID pid):
        '''Set the partition ID for this tag.'''
        cdef string start = self.sanitize_kmer(kmer)
        deref(deref(self._hg_this).partition).set_partition_id(start, pid)

    def join_partitions(self, PartitionID p1, PartitionID p2):
        '''Join the partitions of these two tags.'''
        return deref(deref(self._hg_this).partition).join_partitions(p1, p2)

    def get_partition_id(self, object kmer):
        '''Get the partition ID of this tag.'''
        cdef string _kmer = self.sanitize_kmer(kmer)
        return deref(deref(self._hg_this).partition).get_partition_id(_kmer)
    
    def repartition_largest_partition(self, Countgraph counts not None,
                                            unsigned int distance,
                                            unsigned int threshold,
                                            unsigned int frequency,
                                            SubsetPartition subs=None):
        '''Repartition the largest partition (in the face of stop tags).'''

        cdef shared_ptr[CpSubsetPartition] subs_ptr
        if subs is None:
            subs_ptr = deref(self._hg_this).partition
        else:
            subs_ptr = subs._this

        cdef unsigned long next_largest
        next_largest = deref(subs_ptr).\
                repartition_largest_partition(distance,
                                              threshold,
                                              frequency,
                                              deref(counts._cg_this))
        return next_largest

    def load_stop_tags(self, object filename, clear_tags=False):
        '''Load the set of stop tags.'''
        deref(self._hg_this).load_stop_tags(_bstring(filename), clear_tags)
        
    def save_stop_tags(self, object filename):
        '''Save the set of stop tags.'''
        deref(self._hg_this).save_stop_tags(_bstring(filename))

    def print_stop_tags(self, filename):
        '''Print out the set of stop tags.'''
        deref(self._hg_this).print_stop_tags(_bstring(filename))
    
    def trim_on_stoptags(self, str sequence):
        '''Trim the reads on the given stop tags.'''
        cdef size_t trim_at
        cdef CpHashgraph * ptr = self._hg_this.get()
        cdef string cseq = _bstring(sequence)
        with nogil:
            trim_at = deref(ptr).trim_on_stoptags(cseq)
        return sequence[:trim_at], trim_at

    def add_stop_tag(self, object kmer):
        '''Add this k-mer as a stop tag.'''
        cdef HashIntoType _kmer = self.sanitize_hash_kmer(kmer)
        deref(self._hg_this).add_stop_tag(_kmer)
    
    def get_stop_tags(self):
        '''Return a DNA list of all of the stop tags.'''
        cdef HashIntoType st
        cdef list stop_tags = []
        for st in deref(self._hg_this).stop_tags:
            stop_tags.append(deref(self._hg_this).unhash_dna(st))
        return stop_tags

    def iter_stop_tags(self):
        '''Return a DNA list of all of the stop tags.'''
        cdef HashIntoType st
        for st in deref(self._hg_this).stop_tags:
            yield deref(self._hg_this).unhash_dna(st)


cdef class Countgraph(Hashgraph):

    def __cinit__(self, int k, int starting_size, int n_tables,
                  primes=[]):
        cdef vector[uint64_t] _primes
        if type(self) is Countgraph:
            if primes:
                _primes = primes
            else:
                _primes = get_n_primes_near_x(n_tables, starting_size)
            self._cg_this = make_shared[CpCountgraph](k, _primes)
            self._hg_this = <shared_ptr[CpHashgraph]>self._cg_this
            self._ht_this = <shared_ptr[CpHashtable]>self._hg_this

    def do_subset_partition_with_abundance(self, BoundedCounterType min_count,
                                                 BoundedCounterType max_count,
                                                 object start_kmer=0,
                                                 object end_kmer=0,
                                                 bool break_on_stop_tags=False,
                                                 bool stop_big_traversals=False):

        cdef HashIntoType _start_kmer = self.sanitize_hash_kmer(start_kmer)
        cdef HashIntoType _end_kmer = self.sanitize_hash_kmer(end_kmer)
        cdef bool _break_on_stop_tags = break_on_stop_tags
        cdef bool _stop_big_traversals = stop_big_traversals
        cdef SubsetPartition subset = SubsetPartition(self)
        cdef shared_ptr[CpSubsetPartition] subset_ptr = subset._this

        with nogil:
            deref(subset_ptr).do_partition_with_abundance(_start_kmer,
                                                          _end_kmer,
                                                          min_count,
                                                          max_count,
                                                          break_on_stop_tags,
                                                          stop_big_traversals)

        return subset


cdef class SmallCountgraph(Hashgraph):

    def __cinit__(self, int k, int starting_size, int n_tables,
                  primes=[]):
        cdef vector[uint64_t] _primes
        if type(self) is SmallCountgraph:
            if primes:
                _primes = primes
            else:
                _primes = get_n_primes_near_x(n_tables, starting_size)
            self._sg_this = make_shared[CpSmallCountgraph](k, _primes)
            self._hg_this = <shared_ptr[CpHashgraph]>self._sg_this
            self._ht_this = <shared_ptr[CpHashtable]>self._hg_this

    def get_raw_tables(self):
        cdef uint8_t ** table_ptrs = deref(self._sg_this).get_raw_tables()
        cdef vector[uint64_t] sizes = deref(self._sg_this).get_tablesizes()
        for i in range(len(sizes)):
            sizes[i] = sizes[i] // 2 + 1
        return self._get_raw_tables(table_ptrs, sizes)



cdef class Nodegraph(Hashgraph):

    def __cinit__(self, int k, int starting_size, int n_tables,
                  primes=[]):
        cdef vector[uint64_t] _primes
        if type(self) is Nodegraph:
            if primes:
                _primes = primes
            else:
                _primes = get_n_primes_near_x(n_tables, starting_size)
            self._ng_this = make_shared[CpNodegraph](k, _primes)
            self._hg_this = <shared_ptr[CpHashgraph]>self._ng_this
            self._ht_this = <shared_ptr[CpHashtable]>self._hg_this

    def update(self, Nodegraph other):
        deref(self._ng_this).update_from(deref(other._ng_this))<|MERGE_RESOLUTION|>--- conflicted
+++ resolved
@@ -10,30 +10,17 @@
 from libcpp.set cimport set
 from libcpp.string cimport string
 
-<<<<<<< HEAD
-from .utils cimport _bstring, is_str, is_num
-from .utils import get_n_primes_near_x
-from .parsing cimport (CpFastxReader, CPyReadParser_Object, get_parser,
-                      CpReadParser, FastxParserPtr)
-from .hashset cimport HashSet
-from .legacy_partitioning cimport (CpSubsetPartition, SubsetPartition,
-                                   cp_pre_partition_info, PrePartitionInfo)
-from .oxli_types cimport MAX_BIGCOUNT, HashIntoType
-from .traversal cimport Traverser
-
-from .._khmer import ReadParser
-=======
-from khmer._oxli.utils cimport _bstring
+from khmer._oxli.utils cimport _bstring, is_str, is_num
 from khmer._oxli.utils import get_n_primes_near_x
 from khmer._oxli.parsing cimport (CpFastxReader, CPyReadParser_Object, get_parser,
                       CpReadParser, FastxParserPtr)
-from khmer._oxli.oxli_types cimport MAX_BIGCOUNT
-from khmer._khmer import Countgraph as PyCountgraph
-from khmer._khmer import Nodegraph as PyNodegraph
-from khmer._khmer import GraphLabels as PyGraphLabels
+from khmer._oxli.hashset cimport HashSet
+from khmer._oxli.legacy_partitioning cimport (CpSubsetPartition, SubsetPartition,
+                                   cp_pre_partition_info, PrePartitionInfo)
+from khmer._oxli.oxli_types cimport MAX_BIGCOUNT, HashIntoType
+from khmer._oxli.traversal cimport Traverser
+
 from khmer._khmer import ReadParser
->>>>>>> 4f1f9a04
-
 
 CYTHON_TABLES = (Hashtable, Nodetable, Counttable, SmallCounttable,
                  QFCounttable, Nodegraph, Countgraph, SmallCountgraph)
