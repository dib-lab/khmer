from math import log
from struct import pack, unpack
from collections import namedtuple

from cython.operator cimport dereference as deref
from cpython.buffer cimport (PyBuffer_FillInfo, PyBUF_FULL_RO)
from libc.stdint cimport uint64_t
from libc.stdint cimport uintptr_t as size_t

from libcpp.memory cimport shared_ptr, make_shared
from libcpp.vector cimport vector
from libcpp.set cimport set
from libcpp.string cimport string

from khmer._oxli.utils cimport _bstring, is_str, is_num
<<<<<<< HEAD
from khmer._oxli.utils import get_n_primes_near_x, FILETYPES
from khmer._oxli.parsing cimport (CpFastxReader, CPyReadParser_Object, get_parser,
                      CpReadParser, FastxParserPtr, FastxParser)
=======
from khmer._oxli.utils import get_n_primes_near_x
from khmer._oxli.parsing cimport (CpFastxReader, CPyReadParser_Object,
                                  get_parser, CpReadParser, FastxParser,
                                  FastxParserPtr)
>>>>>>> d565f349
from khmer._oxli.hashset cimport HashSet
from khmer._oxli.legacy_partitioning cimport (CpSubsetPartition, SubsetPartition,
                                   cp_pre_partition_info, PrePartitionInfo)
from khmer._oxli.oxli_types cimport MAX_BIGCOUNT, HashIntoType
from khmer._oxli.sequence cimport Sequence
from khmer._oxli.traversal cimport Traverser

from khmer._khmer import ReadParser

<<<<<<< HEAD
=======
CYTHON_TABLES = (Hashtable, Nodetable, Counttable, CyclicCounttable,
                 SmallCounttable,
                 QFCounttable, Nodegraph, Countgraph, SmallCountgraph)
>>>>>>> d565f349

_buckets_per_byte = {
    # calculated by hand from settings in third-part/cqf/gqf.h
    'qfcounttable': 1 / 1.26,
    'countgraph': 1,
    'smallcountgraph': 2,
    'nodegraph': 8,
}

cdef class Hashtable:

    cpdef bytes sanitize_seq_kmer(self, object kmer):
        '''Length sanitize a string k-mer and return as bytes.'''
        if len(kmer) != self.ksize():
            raise ValueError("Expected k-mer length {}"
                             " but got {}.".format(self.ksize(), len(kmer)))
        return _bstring(kmer)

    cpdef bytes sanitize_kmer(self, object kmer):
        '''Type and length sanitize a k-mer and return as bytes, reverse
        hashing if necessary.'''
        cdef bytes handled
        if is_num(kmer):
            handled = deref(self._ht_this).unhash_dna(<HashIntoType>kmer)
        elif isinstance(kmer, Kmer):
            handled = _bstring(kmer.kmer)
        elif is_str(kmer):
            handled = self.sanitize_seq_kmer(kmer)
        else:
            self._kmer_type_error(kmer)
        return handled

    cdef HashIntoType sanitize_hash_kmer(self, object kmer) except -1:
        '''Sanitize a hashed k-mer, or hash if not already.'''
        cdef HashIntoType handled
        if is_num(kmer):
            handled = <HashIntoType>kmer
        elif isinstance(kmer, Kmer):
            handled = kmer.kmer_u
        else:
            handled = self.hash(kmer)
        return handled

    cdef bytes _valid_sequence(self, str sequence):
        """Validate sequence argument and convert it to bytes"""
        if len(sequence) < self.ksize():
            raise ValueError("sequence length ({}) must >= the hashtable "
                             "k-mer size ({})".format(len(sequence),
                                                      self.ksize()))
        return _bstring(sequence)

    cdef CpKmer _build_kmer(self, object kmer) except *:
        '''Build a liboxli Kmer (CpKmer) from a hash or string.'''
        if type(kmer) is Kmer:
            return deref((<Kmer>kmer)._this.get())

        cdef bytes temp = self.sanitize_kmer(kmer)
        return deref(self._ht_this).build_kmer(temp)

    def _kmer_type_error(self, object kmer):
        raise TypeError("Object of type {0} can not be interpretted as "
                        " a k-mer".format(type(kmer)))

    def count(self, object kmer):
        """Increment the count of this k-mer.

        Synonym for 'add'.
        """
        self.add(kmer)

    def add(self, object kmer):
        """Increment the count of this k-mer

        `kmer` can be either a string or an integer representing the hashed
        value of the kmer.
        """
        if is_str(kmer):
            return deref(self._ht_this).add(self.sanitize_seq_kmer(kmer))
        elif is_num(kmer):
            return deref(self._ht_this).add(<HashIntoType>kmer)
        else:
            self._kmer_type_error(kmer)

    def hash(self, object kmer):
        """Compute the hash of this k-mer."""
        if is_num(kmer):
            return kmer

        data = self.sanitize_seq_kmer(kmer)
        return deref(self._ht_this).hash_dna(data)

    def reverse_hash(self, HashIntoType kmer_hash):
        """Turn a k-mer hash back into a DNA k-mer, if possible."""
        return deref(self._ht_this).unhash_dna(kmer_hash)

    def get(self, object kmer):
        """Retrieve the count for the given k-mer.

        `kmer` can be either a string or an integer representing the hashed
        value of the kmer.

        For Nodetables and Counttables, this function will fail if the
        supplied k-mer contains non-ACGT characters.
        """
        if is_str(kmer):
            _kmer = self.sanitize_seq_kmer(kmer)
            return deref(self._ht_this).get_count(_kmer)
        elif is_num(kmer):
            return deref(self._ht_this).get_count(<HashIntoType> kmer)
        else:
            self._kmer_type_error(kmer)


    def ksize(self):
        """k-mer size"""
        return deref(self._ht_this).ksize()

    def hashsizes(self):
        """Size of hash tables used."""
        return deref(self._ht_this).get_tablesizes()

    def get_kmers(self, str sequence):
        """Generate an ordered list of all k-mers in sequence."""
        cdef bytes data = self._valid_sequence(sequence)
        cdef vector[string] kmers
        deref(self._ht_this).get_kmers(data, kmers)
        return kmers

    def consume(self, str sequence):
        """Increment the counts of all of the k-mers in the sequence."""
        cdef bytes data = self._valid_sequence(sequence)
        return deref(self._ht_this).consume_string(data)

    def get_kmer_counts(self, str sequence):
        """Retrieve an ordered list of the counts of all k-mers in sequence."""
        cdef bytes data = self._valid_sequence(sequence)
        cdef vector[BoundedCounterType] counts
        deref(self._ht_this).get_kmer_counts(data, counts)
        return counts

    def get_min_count(self, str sequence):
        """Get the smallest count of all the k-mers in the string."""
        cdef bytes data = self._valid_sequence(sequence)
        return deref(self._ht_this).get_min_count(data)

    def get_max_count(self, str sequence):
        """Get the larget count of all the k-mers in the string."""
        cdef bytes data = self._valid_sequence(sequence)
        return deref(self._ht_this).get_max_count(data)

    def get_median_count(self, str sequence):
        """median, average, and stddev of the k-mer counts in sequence."""
        cdef bytes data = self._valid_sequence(sequence)
        cdef BoundedCounterType med = 0
        cdef float average = 0
        cdef float stddev = 0

        deref(self._ht_this).get_median_count(data, med, average, stddev)
        return (med, average, stddev)

    def median_at_least(self, str sequence, int median):
        '''Check if median k-mer count is at least the given value.'''
        cdef bytes data = self._valid_sequence(sequence)
        return <bool>deref(self._ht_this).median_at_least(data, median)

    def get_kmer_hashes(self, str sequence):
        """Retrieve hashes of all k-mers in sequence.

        Hashes are returned in the same order as k-mers appear in sequence.
        """
        cdef bytes data = self._valid_sequence(sequence)
        cdef vector[HashIntoType] hashes
        deref(self._ht_this).get_kmer_hashes(data, hashes)
        return hashes

    def trim_on_abundance(self, str sequence, int abundance):
        """Trim sequence at first k-mer below the given abundance."""
        cdef bytes data = self._valid_sequence(sequence)
        trimmed_at = deref(self._ht_this).trim_on_abundance(data, abundance)
        return sequence[:trimmed_at], trimmed_at

    cdef int _trim_on_abundance(self, Sequence sequence, int abundance):
        trimmed_at = \
            deref(self._ht_this).trim_on_abundance(sequence._obj.cleaned_seq,
                                                   abundance)
        return trimmed_at

    def trim_below_abundance(self, str sequence, int abundance):
        """Trim sequence at first k-mer above the given abundance."""
        cdef bytes data = self._valid_sequence(sequence)
        cdef int trimmed_at = deref(self._ht_this).trim_below_abundance(data, abundance)
        return sequence[:trimmed_at], trimmed_at

    def find_spectral_error_positions(self, str sequence, int max_count):
        """Identify positions of low-abundance k-mers."""
        cdef bytes data = self._valid_sequence(sequence)
        posns = (deref(self._ht_this).find_spectral_error_positions(data,
                                                                   max_count))
        return posns

    cdef FastxParserPtr _get_parser(self, object parser_or_filename) except *:
        cdef FastxParserPtr _parser
<<<<<<< HEAD
        if type(parser_or_filename) is FastxParser:
            _parser = (<FastxParser>parser_or_filename)._this
        else:
            _parser = get_parser[CpFastxReader](_bstring(parser_or_filename))
        return _parser
=======
        if isinstance(parser_or_filename, FastxParser):
            _parser = (<FastxParser>parser_or_filename)._this
        elif isinstance(parser_or_filename, ReadParser):
            _parser = (<CPyReadParser_Object*>parser_or_filename).parser
        elif is_str(parser_or_filename):
            _parser = get_parser[CpFastxReader](_bstring(parser_or_filename))
        else:
            raise TypeError('argument does not appear to be a parser or a '
                            'filename: {}'.format(parser_or_filename))
        return _parser

>>>>>>> d565f349

    def consume_seqfile(self, object parser_or_filename):
        """Count all k-mers from file_name."""
        cdef unsigned long long n_consumed = 0
        cdef unsigned int total_reads = 0
        cdef FastxParserPtr _parser = self._get_parser(parser_or_filename)
<<<<<<< HEAD

        with nogil:
            deref(self._ht_this).consume_seqfile[CpFastxReader](_parser,
                                                                total_reads,
                                                                n_consumed)
        return total_reads, n_consumed

    def consume_seqfile_with_mask(self, object parser_or_filename, Hashtable mask, int threshold=0):
        cdef unsigned long long n_consumed = 0
        cdef unsigned int total_reads = 0
        cdef FastxParserPtr _parser = self._get_parser(parser_or_filename)
        cdef CpHashtable * _mask = mask._ht_this.get()

        with nogil:
            deref(self._ht_this).\
                consume_seqfile_with_mask[CpFastxReader](_parser,
                                                         _mask,
                                                         threshold,
                                                         total_reads,
                                                         n_consumed)
=======
        with nogil:
            deref(self._ht_this).consume_seqfile[CpFastxReader](\
                _parser, total_reads, n_consumed
            )
        return total_reads, n_consumed

    def consume_seqfile_with_mask(self, object parser_or_filename,
                                  Hashtable mask, int threshold=0):
        cdef unsigned long long n_consumed = 0
        cdef unsigned int total_reads = 0
        cdef FastxParserPtr _parser = self._get_parser(parser_or_filename)
        cdef CpHashtable * cmask = mask._ht_this.get()
        with nogil:
            deref(self._ht_this).consume_seqfile_with_mask[CpFastxReader](\
                _parser, cmask, threshold, total_reads, n_consumed
            )
>>>>>>> d565f349
        return total_reads, n_consumed

    def consume_seqfile_banding(self, object parser_or_filename, int num_bands,
                                int band):
        """Count all k-mers from file_name."""
        cdef unsigned long long n_consumed = 0
        cdef unsigned int total_reads = 0
        cdef FastxParserPtr _parser = self._get_parser(parser_or_filename)
<<<<<<< HEAD

        with nogil:
            deref(self._ht_this).\
                consume_seqfile_banding[CpFastxReader](_parser,
                                                       num_bands,
                                                       band,
                                                       total_reads,
                                                       n_consumed)

        return total_reads, n_consumed

    def consume_seqfile_banding_with_mask(self, object parser_or_filename, 
                                          int num_bands, int band, Hashtable mask, 
                                          int threshold=0):
        cdef unsigned long long n_consumed = 0
        cdef unsigned int total_reads = 0
        cdef FastxParserPtr _parser = self._get_parser(parser_or_filename)
        cdef CpHashtable * _mask = mask._ht_this.get()

        with nogil:
            deref(self._ht_this).\
                consume_seqfile_banding_with_mask[CpFastxReader](_parser,
                                                                 num_bands,
                                                                 band,
                                                                 _mask,
                                                                 threshold,
                                                                 total_reads,
                                                                 n_consumed)
        return total_reads, n_consumed

    def abundance_distribution(self, object parser_or_filename, 
                               Hashtable tracking):
        """Calculate the k-mer abundance distribution over reads in file_name."""
        cdef FastxParserPtr _parser = self._get_parser(parser_or_filename)
        cdef CpHashtable * _tracking = tracking._ht_this.get()
        cdef uint64_t * x

        with nogil:
            x = deref(self._ht_this).abundance_distribution[CpFastxReader](_parser, _tracking)
=======
        with nogil:
            deref(self._ht_this).consume_seqfile_banding[CpFastxReader](\
                _parser, num_bands, band, total_reads, n_consumed
            )
        return total_reads, n_consumed

    def consume_seqfile_banding_with_mask(self, object parser_or_filename,
                                          int num_bands, int band,
                                          Hashtable mask, int threshold=0):
        cdef unsigned long long n_consumed = 0
        cdef unsigned int total_reads = 0
        cdef FastxParserPtr _parser = self._get_parser(parser_or_filename)
        cdef CpHashtable * cmask = mask._ht_this.get()
        with nogil:
            deref(self._ht_this).\
                consume_seqfile_banding_with_mask[CpFastxReader](\
                    _parser, num_bands, band, cmask, threshold, total_reads,
                    n_consumed
                )
        return total_reads, n_consumed

    def abundance_distribution(self, object parser_or_filename,
                               Hashtable tracking):
        """Calculate the k-mer abundance distribution over input reads."""
        cdef FastxParserPtr _parser = self._get_parser(parser_or_filename)
        cdef CpHashtable * _tracking = tracking._ht_this.get()
        cdef uint64_t * x
        with nogil:
            x = deref(self._ht_this).abundance_distribution[CpFastxReader](\
                _parser, _tracking
            )
>>>>>>> d565f349

        abunds = []
        for i in range(MAX_BIGCOUNT):
            abunds.append(x[i])
        return abunds

    def save(self, file_name):
        """Save the graph to the specified file."""
        deref(self._ht_this).save(_bstring(file_name))

    @classmethod
    def load(cls, file_name):
        """Load the graph from the specified file."""
        cdef Hashtable table = cls(1, 1, 1)
        deref(table._ht_this).load(_bstring(file_name))
        return table

    def n_unique_kmers(self):
        """Estimate of the number of unique kmers stored."""
        return deref(self._ht_this).n_unique_kmers()

    def n_occupied(self):
        """Estimate of the number of occupied slots in the storage."""
        return deref(self._ht_this).n_occupied()

    def n_tables(self):
        """Number of tables used in the storage."""
        return deref(self._ht_this).n_tables()

    def set_use_bigcount(self, bigcount):
        deref(self._ht_this).set_use_bigcount(<bool>bigcount)

    def get_use_bigcount(self):
        return deref(self._ht_this).get_use_bigcount()

    def get_kmer_hashes_as_hashset(self, str sequence):
        cdef HashSet hashes = HashSet(self.ksize())
        deref(self._ht_this).get_kmer_hashes_as_hashset(_bstring(sequence),
                                                        hashes.hs)
        return hashes

    cdef list _get_raw_tables(self, uint8_t ** table_ptrs, vector[uint64_t] sizes):
        cdef Py_buffer buf_info
        cdef object view
        cdef list views = []
        for table_idx in range(0, len(sizes)):
            PyBuffer_FillInfo(&buf_info, None, table_ptrs[table_idx],
                              sizes[table_idx], 0, PyBUF_FULL_RO)
            view = PyMemoryView_FromBuffer(&buf_info)
            views.append(view)
        return views

    def get_raw_tables(self):
        cdef uint8_t ** table_ptrs = deref(self._ht_this).get_raw_tables()
        cdef vector[uint64_t] sizes = deref(self._ht_this).get_tablesizes()
        return self._get_raw_tables(table_ptrs, sizes)

    def reset(self):
        deref(self._ht_this).reset()


cdef class QFCounttable(Hashtable):
    """Count kmers using a counting quotient filter.

    The counting quotient filter (CQF) is an extension of the quotient filter
    that supports counting in addition to simple membership testing. A CQF has
    better cache locality compared to (Small)Counttable which increases
    performance.

    Each new k-mer uses one slot, and the number of slots used per k-mer
    increases the more often the same k-mer is entered into the CQF. As a result
    the CQF can be "full" and will stop accepting calls to `add` and `count`.

    Parameters
    ----------
    k : integer
        k-mer size

    size : integer
        Set the number of slots used by the counting quotient filter. This
        determines the amount of memory used and how many k-mers can be entered
        into the datastructure. Each slot uses roughly 1.3 bytes.
    """

    def __cinit__(self, int k, uint64_t size):
        # size has to be a power of two
        power_of_two = ((size & (size - 1) == 0) and
                        (size != 0))
        if not power_of_two:
            raise ValueError("size has to be a power of two, not"
                             " {}.".format(size))
        if type(self) is QFCounttable:
            self._qf_this = make_shared[CpQFCounttable](k, <uint64_t>log(size, 2))
            self._ht_this = <shared_ptr[CpHashtable]>self._qf_this


    @classmethod
    def load(cls, file_name):
        """Load the graph from the specified file."""
        cdef QFCounttable table = cls(1, 1)
        deref(table._qf_this).load(_bstring(file_name))
        return table

    def reset(self):
        raise NotImplementedError()

cdef class Counttable(Hashtable):

    def __cinit__(self, int k, uint64_t starting_size, int n_tables):
        cdef vector[uint64_t] primes
        if type(self) is Counttable:
            primes = get_n_primes_near_x(n_tables, starting_size)
            self._ct_this = make_shared[CpCounttable](k, primes)
            self._ht_this = <shared_ptr[CpHashtable]>self._ct_this

    @staticmethod
    def extract_info(filename):
        """Open the given countgraph file and return a tuple of information.

        Return: the k-mer size, the table size, the number of tables, the bigcount
        flag, the version of the table format, and the type of table flag.

        Keyword argument:
        filename -- the name of the countgraph file to inspect
        """
        CgInfo = namedtuple("CgInfo", ['ksize', 'n_tables', 'table_size',
                                       'use_bigcount', 'version', 'ht_type',
                                       'n_occupied'])
        ksize = None
        n_tables = None
        table_size = None
        signature = None
        version = None
        ht_type = None
        use_bigcount = None
        occupied = None

        uint_size = len(pack('I', 0))
        ulonglong_size = len(pack('Q', 0))

        try:
            with open(filename, 'rb') as countgraph:
                signature, = unpack('4s', countgraph.read(4))
                version, = unpack('B', countgraph.read(1))
                ht_type, = unpack('B', countgraph.read(1))
                if ht_type != FILETYPES['SMALLCOUNT']:
                    use_bigcount, = unpack('B', countgraph.read(1))
                else:
                    use_bigcount = None
                ksize, = unpack('I', countgraph.read(uint_size))
                n_tables, = unpack('B', countgraph.read(1))
                occupied, = unpack('Q', countgraph.read(ulonglong_size))
                table_size, = unpack('Q', countgraph.read(ulonglong_size))
            if signature != b'OXLI':
                raise ValueError("Count graph file '{}' is missing file type "
                                 "signature. ".format(filename) + str(signature))
        except:
            raise ValueError("Count graph file '{}' is corrupt ".format(filename))

        return CgInfo(ksize, n_tables, round(table_size, -2), use_bigcount,
                      version, ht_type, occupied)


cdef class CyclicCounttable(Hashtable):

    def __cinit__(self, int k, uint64_t starting_size, int n_tables):
        cdef vector[uint64_t] primes
        if type(self) is CyclicCounttable:
            primes = get_n_primes_near_x(n_tables, starting_size)
            self._cct_this = make_shared[CpCyclicCounttable](k, primes)
            self._ht_this = <shared_ptr[CpHashtable]>self._cct_this


cdef class SmallCounttable(Hashtable):

    def __cinit__(self, int k, uint64_t starting_size, int n_tables):
        cdef vector[uint64_t] primes
        if type(self) is SmallCounttable:
            primes = get_n_primes_near_x(n_tables, starting_size)
            self._st_this = make_shared[CpSmallCounttable](k, primes)
            self._ht_this = <shared_ptr[CpHashtable]>self._st_this

    def get_raw_tables(self):
        cdef uint8_t ** table_ptrs = deref(self._st_this).get_raw_tables()
        cdef vector[uint64_t] sizes = deref(self._st_this).get_tablesizes()
        for i in range(len(sizes)):
            sizes[i] = (sizes[i] // 2) + 1
        return self._get_raw_tables(table_ptrs, sizes)

    @staticmethod
    def extract_info(filename):
        return Counttable.extract_info(filename)


cdef class Nodetable(Hashtable):

    def __cinit__(self, int k, uint64_t starting_size, int n_tables):
        cdef vector[uint64_t] primes
        if type(self) is Nodetable:
            primes = get_n_primes_near_x(n_tables, starting_size)
            self._nt_this = make_shared[CpNodetable](k, primes)
            self._ht_this = <shared_ptr[CpHashtable]>self._nt_this

    @staticmethod
    def extract_info(filename):
        """Open the given nodegraph file and return a tuple of information.

        Returns: the k-mer size, the table size, the number of tables, the version
        of the table format, and the type of table flag.

        Keyword argument:
        filename -- the name of the nodegraph file to inspect
        """
        ksize = None
        n_tables = None
        table_size = None
        signature = None
        version = None
        ht_type = None
        occupied = None

        uint_size = len(pack('I', 0))
        uchar_size = len(pack('B', 0))
        ulonglong_size = len(pack('Q', 0))

        try:
            with open(filename, 'rb') as nodegraph:
                signature, = unpack('4s', nodegraph.read(4))
                version, = unpack('B', nodegraph.read(1))
                ht_type, = unpack('B', nodegraph.read(1))
                ksize, = unpack('I', nodegraph.read(uint_size))
                n_tables, = unpack('B', nodegraph.read(uchar_size))
                occupied, = unpack('Q', nodegraph.read(ulonglong_size))
                table_size, = unpack('Q', nodegraph.read(ulonglong_size))
            if signature != b"OXLI":
                raise ValueError("Node graph '{}' is missing file type "
                                 "signature".format(filename) + str(signature))
        except:
            raise ValueError("Node graph '{}' is corrupt ".format(filename))

        return ksize, round(table_size, -2), n_tables, version, ht_type, occupied




cdef class Hashgraph(Hashtable):

    def __cinit__(self, *args, **kwargs):
        self.partitions = None

    @property
    def partition(self):
        if self.partitions is None:
            self.partitions = SubsetPartition(self)
            self.partitions._this = deref(self._hg_this).partition
            self.partitions_ptr = self.partitions._this
        return self.partitions

    def neighbors(self, object kmer):
        '''Get a list of neighbor nodes for this k-mer.'''
        cdef Traverser traverser = Traverser(self)
        return list(traverser._neighbors(self._build_kmer(kmer)))

    def calc_connected_graph_size(self, object kmer, max_size=0,
                                  break_on_circumference=False):
        '''Find the number of nodes connected to this k-mer.'''
        cdef CpKmer _kmer = self._build_kmer(_bstring(kmer))
        cdef unsigned long long _size = 0
        cdef uint64_t _max_size = max_size
        cdef bool _break = break_on_circumference
        cdef KmerSet keeper
        cdef CpHashgraph * ptr = self._hg_this.get() # need tmp ref for nogil

        with nogil:
            deref(ptr).calc_connected_graph_size(_kmer, _size,
                                                 keeper, _max_size,
                                                 _break)
        return _size

    def kmer_degree(self, object kmer):
        '''Calculate the number of immediate neighbors this k-mer has
        the graph.'''
        cdef bytes _kmer = self.sanitize_kmer(kmer)
        return deref(self._hg_this).kmer_degree(_kmer)

    def count_kmers_within_radius(self, object kmer, int radius, int max_count=0):
        '''Calculate the number of neighbors with given radius in the graph.'''
        cdef unsigned int n
        cdef uint32_t _radius = radius
        cdef uint32_t _max_count = max_count
        cdef CpKmer _kmer = self._build_kmer(kmer)
        cdef KmerSet seen
        cdef CpHashgraph * ptr = self._hg_this.get()
        with nogil:
            n = deref(ptr).traverse_from_kmer(_kmer, _radius,
                                              seen, _max_count)
        return n

    def find_high_degree_nodes(self, str sequence):
        '''Examine the given sequence for degree > 2 nodes and add to
        list; used in graph contraction.'''
        cdef HashSet hdns = HashSet(self.ksize())
        _sequence = self._valid_sequence(sequence)
        deref(self._hg_this).find_high_degree_nodes(_sequence,
                                                    hdns.hs)
        return hdns


    def traverse_linear_path(self, object kmer, HashSet hdns,
                             Nodegraph stop_filter=None):
        '''Traverse the path through the graph starting with the given
        k-mer and avoiding high-degree nodes, finding (and returning)
        traversed k-mers and any encountered high-degree nodes.'''
        cdef HashSet adj = HashSet(self.ksize())
        cdef HashSet visited = HashSet(self.ksize())
        cdef CpKmer _kmer = self._build_kmer(kmer)
        cdef CpNodegraph * _stop_filter = stop_filter._ng_this.get()
        cdef int size = deref(self._hg_this).traverse_linear_path(_kmer,
                                                                 adj.hs,
                                                                 visited.hs,
                                                                 deref(_stop_filter),
                                                                 hdns.hs)
        return size, adj, visited

    def extract_unique_paths(self, str sequence, unsigned int min_length, float
                             min_unique_f):
        cdef vector[string] results
        deref(self._hg_this).extract_unique_paths(_bstring(sequence), min_length,
                                                  min_unique_f, results)
        return results

    def consume_and_tag(self, str sequence):
        '''Consume a sequence and tag it.'''
        cdef unsigned long long n_consumed = 0
        deref(self._hg_this).consume_sequence_and_tag(_bstring(sequence),
                                                     n_consumed)
        return n_consumed

    def get_tags_and_positions(self, str sequence):
        '''Retrieve tags and their positions in a sequence.'''
        cdef list result = []
        cdef int pos
        cdef WordLength K = deref(self._hg_this).ksize()
        cdef HashIntoType kmer
        for pos in range(0, len(sequence)-K+1):
            kmer = deref(self._hg_this).hash_dna(_bstring(sequence[pos:pos+K]))
            if deref(self._hg_this).has_tag(kmer):
                result.append((pos+1, kmer))
        return result

    def get_tags_for_sequence(self, str sequence):
        '''Get the tags present in a sequence.'''
        cdef string _sequence = self._valid_sequence(sequence)
        cdef HashSet hs = HashSet(self.ksize())
        deref(self._hg_this).get_tags_for_sequence(_sequence, hs.hs)
        return hs

    def find_all_tags_list(self, object kmer):
        '''Find all tags within range of the given k-mer, return as list'''
        cdef CpKmer _kmer = self._build_kmer(kmer)
        cdef HashSet result = HashSet(self.ksize())
        cdef set[HashIntoType] * tags = &(result.hs)
        cdef shared_ptr[CpHashgraph] this = self._hg_this

        with nogil:
            deref(deref(self._hg_this).partition).find_all_tags(_kmer, deref(tags),
                                                                deref(this).all_tags)

        return result

    def consume_seqfile_and_tag(self, object parser_or_filename):
        '''Consume all sequences in a FASTA/FASTQ file and tag the resulting
        graph.'''
        cdef unsigned long long n_consumed = 0
        cdef unsigned int total_reads = 0
        cdef FastxParserPtr _parser = self._get_parser(parser_or_filename)

        with nogil:
            deref(self._hg_this).\
                consume_seqfile_and_tag_readparser[CpFastxReader](_parser,
                                                                  total_reads,
                                                                  n_consumed)

        return total_reads, n_consumed

    def print_tagset(self, str filename):
        '''Print out all of the tags.'''
        deref(self._hg_this).print_tagset(_bstring(filename))

    def add_tag(self, object kmer):
        '''Add a k-mer to the tagset.'''
        cdef HashIntoType _kmer = self.sanitize_hash_kmer(kmer)
        deref(self._hg_this).add_tag(_kmer)

    def get_tagset(self):
        '''Get all tagged k-mers as DNA strings.'''
        cdef HashIntoType st
        cdef list all_tags = []
        for st in deref(self._hg_this).all_tags:
            all_tags.append(deref(self._hg_this).unhash_dna(st))
        return all_tags

    def tags(self):
        '''Get all tagged k-mers as DNA strings.'''
        cdef HashIntoType st
        for st in deref(self._hg_this).all_tags:
            yield deref(self._hg_this).unhash_dna(st)

    def load_tagset(self, str filename, clear_tags=True):
        '''Load tags from a file.'''
        deref(self._hg_this).load_tagset(_bstring(filename), clear_tags)

    def save_tagset(self, str filename):
        '''Save tags to a file.'''
        deref(self._hg_this).save_tagset(_bstring(filename))

    @property
    def n_tags(self):
        '''Return the count of all tags.'''
        return deref(self._hg_this).n_tags()

    def divide_tags_into_subsets(self, int subset_size=0):
        '''Divide tags equally up into subsets of given size.'''
        cdef set[HashIntoType] divvy
        deref(self._hg_this).divide_tags_into_subsets(subset_size, divvy)
        cdef HashSet hs = HashSet(self.ksize())
        hs.hs = divvy
        return hs

    @property
    def tag_density(self):
        '''Get the tagging density.'''
        return deref(self._hg_this)._get_tag_density()

    @tag_density.setter
    def tag_density(self, int density):
        '''Set the tagging density.'''
        deref(self._hg_this)._set_tag_density(density)

    def do_subset_partition(self, object start_kmer, object end_kmer,
                                  bool break_on_stoptags=False,
                                  bool stop_big_traversals=False):
        '''Partition the graph starting from a given subset of tags.'''

        cdef SubsetPartition subset = SubsetPartition(self)
        cdef CpSubsetPartition * subset_ptr = subset._this.get()
        cdef HashIntoType start = self.sanitize_hash_kmer(start_kmer)
        cdef HashIntoType end = self.sanitize_hash_kmer(end_kmer)
        cdef bool cbreak = break_on_stoptags
        cdef bool cstop = stop_big_traversals

        with nogil:
            deref(subset_ptr).do_partition(start, end, cbreak, cstop)

        return subset


    def find_all_tags(self, object kmer):
        '''Starting from the given k-mer, find all closely connected tags.'''
        cdef CpKmer _kmer = self._build_kmer(kmer)
        cdef PrePartitionInfo ppi = PrePartitionInfo.create(_kmer)

        with nogil:
            deref(deref(self._hg_this).partition).find_all_tags(_kmer,
                                                                deref(ppi._this).tagged_kmers,
                                                                deref(self._hg_this).all_tags)
            deref(self._hg_this).add_kmer_to_tags(_kmer.kmer_u)

        return ppi


    def assign_partition_id(self, PrePartitionInfo ppi):
        '''Assign a partition ID to a given tag.'''
        cdef cp_pre_partition_info * cppi = ppi._this.get()
        cdef PartitionID pi
        pi = deref(deref(self._hg_this).partition).assign_partition_id(deref(cppi).kmer,
                                                                       deref(cppi).tagged_kmers)
        return pi

    def output_partitions(self, str filename, str output, bool
                                output_unassigned=False):
        '''Write out sequences in given filename to another file, annotating '''
        '''with partition IDs.'''
        n_partitions = deref(deref(self._hg_this).partition).\
                            output_partitioned_file(_bstring(filename),
                                                    _bstring(output),
                                                    output_unassigned)
        return n_partitions

    def load_partitionmap(self, str filename):
        '''Load a partitionmap for the master subset.'''
        deref(deref(self._hg_this).partition).load_partitionmap(_bstring(filename))

    def save_partitionmap(self, str filename):
        '''Save a partitionmap for the master subset.'''
        deref(deref(self._hg_this).partition).save_partitionmap(_bstring(filename))

    def _validate_partitionmap(self):
        '''Run internal validation checks.'''
        deref(deref(self._hg_this).partition)._validate_pmap()
<<<<<<< HEAD
    
=======

>>>>>>> d565f349
    def consume_partitioned_fasta(self, filename):
        '''Count all k-mers in a given file'''
        cdef unsigned long long n_consumed = 0
        cdef unsigned int total_reads = 0
        cdef string _filename = _bstring(filename)
        deref(self._hg_this).consume_partitioned_fasta[CpFastxReader](_filename,
                                                                     total_reads,
                                                                     n_consumed)
        return total_reads, n_consumed

    def merge_subset(self, SubsetPartition subset):
        '''Merge the given subset into this one.'''
        deref(deref(self._hg_this).partition).merge(subset._this.get())

    def merge_subset_from_disk(self, str filename):
        '''Merge the given subset (filename) into this one.'''
        deref(deref(self._hg_this).partition).merge_from_disk(_bstring(filename))

    def count_partitions(self):
        '''Count the number of partitions in the master partitionmap.'''
        return self.partition.count_partitions()

    def set_partition_id(self, object kmer, PartitionID pid):
        '''Set the partition ID for this tag.'''
        cdef string start = self.sanitize_kmer(kmer)
        deref(deref(self._hg_this).partition).set_partition_id(start, pid)

    def join_partitions(self, PartitionID p1, PartitionID p2):
        '''Join the partitions of these two tags.'''
        return deref(deref(self._hg_this).partition).join_partitions(p1, p2)

    def get_partition_id(self, object kmer):
        '''Get the partition ID of this tag.'''
        cdef string _kmer = self.sanitize_kmer(kmer)
        return deref(deref(self._hg_this).partition).get_partition_id(_kmer)

    def repartition_largest_partition(self, Countgraph counts not None,
                                            unsigned int distance,
                                            unsigned int threshold,
                                            unsigned int frequency,
                                            SubsetPartition subs=None):
        '''Repartition the largest partition (in the face of stop tags).'''

        cdef shared_ptr[CpSubsetPartition] subs_ptr
        if subs is None:
            subs_ptr = deref(self._hg_this).partition
        else:
            subs_ptr = subs._this

        cdef unsigned long next_largest
        next_largest = deref(subs_ptr).\
                repartition_largest_partition(distance,
                                              threshold,
                                              frequency,
                                              deref(counts._cg_this))
        return next_largest

    def load_stop_tags(self, object filename, clear_tags=False):
        '''Load the set of stop tags.'''
        deref(self._hg_this).load_stop_tags(_bstring(filename), clear_tags)

    def save_stop_tags(self, object filename):
        '''Save the set of stop tags.'''
        deref(self._hg_this).save_stop_tags(_bstring(filename))

    def print_stop_tags(self, filename):
        '''Print out the set of stop tags.'''
        deref(self._hg_this).print_stop_tags(_bstring(filename))

    def trim_on_stoptags(self, str sequence):
        '''Trim the reads on the given stop tags.'''
        cdef size_t trim_at
        cdef CpHashgraph * ptr = self._hg_this.get()
        cdef string cseq = _bstring(sequence)
        with nogil:
            trim_at = deref(ptr).trim_on_stoptags(cseq)
        return sequence[:trim_at], trim_at

    def add_stop_tag(self, object kmer):
        '''Add this k-mer as a stop tag.'''
        cdef HashIntoType _kmer = self.sanitize_hash_kmer(kmer)
        deref(self._hg_this).add_stop_tag(_kmer)

    def get_stop_tags(self):
        '''Return a DNA list of all of the stop tags.'''
        cdef HashIntoType st
        cdef list stop_tags = []
        for st in deref(self._hg_this).stop_tags:
            stop_tags.append(deref(self._hg_this).unhash_dna(st))
        return stop_tags

    def iter_stop_tags(self):
        '''Return a DNA list of all of the stop tags.'''
        cdef HashIntoType st
        for st in deref(self._hg_this).stop_tags:
            yield deref(self._hg_this).unhash_dna(st)


cdef class Countgraph(Hashgraph):

    def __cinit__(self, int k, uint64_t starting_size, int n_tables,
                  primes=[]):
        cdef vector[uint64_t] _primes
        if type(self) is Countgraph:
            if primes:
                _primes = primes
            else:
                _primes = get_n_primes_near_x(n_tables, starting_size)
            self._cg_this = make_shared[CpCountgraph](k, _primes)
            self._hg_this = <shared_ptr[CpHashgraph]>self._cg_this
            self._ht_this = <shared_ptr[CpHashtable]>self._hg_this

    def do_subset_partition_with_abundance(self, BoundedCounterType min_count,
                                                 BoundedCounterType max_count,
                                                 object start_kmer=0,
                                                 object end_kmer=0,
                                                 bool break_on_stop_tags=False,
                                                 bool stop_big_traversals=False):

        cdef HashIntoType _start_kmer = self.sanitize_hash_kmer(start_kmer)
        cdef HashIntoType _end_kmer = self.sanitize_hash_kmer(end_kmer)
        cdef bool _break_on_stop_tags = break_on_stop_tags
        cdef bool _stop_big_traversals = stop_big_traversals
        cdef SubsetPartition subset = SubsetPartition(self)
        cdef shared_ptr[CpSubsetPartition] subset_ptr = subset._this

        with nogil:
            deref(subset_ptr).do_partition_with_abundance(_start_kmer,
                                                          _end_kmer,
                                                          min_count,
                                                          max_count,
                                                          break_on_stop_tags,
                                                          stop_big_traversals)

        return subset

    @staticmethod
    def extract_info(filename):
        return Counttable.extract_info(filename)




cdef class SmallCountgraph(Hashgraph):

    def __cinit__(self, int k, uint64_t starting_size, int n_tables,
                  primes=[]):
        cdef vector[uint64_t] _primes
        if type(self) is SmallCountgraph:
            if primes:
                _primes = primes
            else:
                _primes = get_n_primes_near_x(n_tables, starting_size)
            self._sg_this = make_shared[CpSmallCountgraph](k, _primes)
            self._hg_this = <shared_ptr[CpHashgraph]>self._sg_this
            self._ht_this = <shared_ptr[CpHashtable]>self._hg_this

    def get_raw_tables(self):
        cdef uint8_t ** table_ptrs = deref(self._sg_this).get_raw_tables()
        cdef vector[uint64_t] sizes = deref(self._sg_this).get_tablesizes()
        for i in range(len(sizes)):
            sizes[i] = sizes[i] // 2 + 1
        return self._get_raw_tables(table_ptrs, sizes)

    @staticmethod
    def extract_info(filename):
        return Counttable.extract_info(filename)


cdef class Nodegraph(Hashgraph):

    def __cinit__(self, int k, uint64_t starting_size, int n_tables,
                  primes=[]):
        cdef vector[uint64_t] _primes
        if type(self) is Nodegraph:
            if primes:
                _primes = primes
            else:
                _primes = get_n_primes_near_x(n_tables, starting_size)
            self._ng_this = make_shared[CpNodegraph](k, _primes)
            self._hg_this = <shared_ptr[CpHashgraph]>self._ng_this
            self._ht_this = <shared_ptr[CpHashtable]>self._hg_this

    def update(self, Nodegraph other):
        deref(self._ng_this).update_from(deref(other._ng_this))

    @staticmethod
    def extract_info(filename):
        return Nodetable.extract_info(filename)<|MERGE_RESOLUTION|>--- conflicted
+++ resolved
@@ -13,16 +13,10 @@
 from libcpp.string cimport string
 
 from khmer._oxli.utils cimport _bstring, is_str, is_num
-<<<<<<< HEAD
 from khmer._oxli.utils import get_n_primes_near_x, FILETYPES
 from khmer._oxli.parsing cimport (CpFastxReader, CPyReadParser_Object, get_parser,
                       CpReadParser, FastxParserPtr, FastxParser)
-=======
-from khmer._oxli.utils import get_n_primes_near_x
-from khmer._oxli.parsing cimport (CpFastxReader, CPyReadParser_Object,
-                                  get_parser, CpReadParser, FastxParser,
-                                  FastxParserPtr)
->>>>>>> d565f349
+
 from khmer._oxli.hashset cimport HashSet
 from khmer._oxli.legacy_partitioning cimport (CpSubsetPartition, SubsetPartition,
                                    cp_pre_partition_info, PrePartitionInfo)
@@ -32,12 +26,10 @@
 
 from khmer._khmer import ReadParser
 
-<<<<<<< HEAD
-=======
+
 CYTHON_TABLES = (Hashtable, Nodetable, Counttable, CyclicCounttable,
                  SmallCounttable,
                  QFCounttable, Nodegraph, Countgraph, SmallCountgraph)
->>>>>>> d565f349
 
 _buckets_per_byte = {
     # calculated by hand from settings in third-part/cqf/gqf.h
@@ -240,13 +232,6 @@
 
     cdef FastxParserPtr _get_parser(self, object parser_or_filename) except *:
         cdef FastxParserPtr _parser
-<<<<<<< HEAD
-        if type(parser_or_filename) is FastxParser:
-            _parser = (<FastxParser>parser_or_filename)._this
-        else:
-            _parser = get_parser[CpFastxReader](_bstring(parser_or_filename))
-        return _parser
-=======
         if isinstance(parser_or_filename, FastxParser):
             _parser = (<FastxParser>parser_or_filename)._this
         elif isinstance(parser_or_filename, ReadParser):
@@ -258,35 +243,13 @@
                             'filename: {}'.format(parser_or_filename))
         return _parser
 
->>>>>>> d565f349
 
     def consume_seqfile(self, object parser_or_filename):
         """Count all k-mers from file_name."""
         cdef unsigned long long n_consumed = 0
         cdef unsigned int total_reads = 0
         cdef FastxParserPtr _parser = self._get_parser(parser_or_filename)
-<<<<<<< HEAD
-
-        with nogil:
-            deref(self._ht_this).consume_seqfile[CpFastxReader](_parser,
-                                                                total_reads,
-                                                                n_consumed)
-        return total_reads, n_consumed
-
-    def consume_seqfile_with_mask(self, object parser_or_filename, Hashtable mask, int threshold=0):
-        cdef unsigned long long n_consumed = 0
-        cdef unsigned int total_reads = 0
-        cdef FastxParserPtr _parser = self._get_parser(parser_or_filename)
-        cdef CpHashtable * _mask = mask._ht_this.get()
-
-        with nogil:
-            deref(self._ht_this).\
-                consume_seqfile_with_mask[CpFastxReader](_parser,
-                                                         _mask,
-                                                         threshold,
-                                                         total_reads,
-                                                         n_consumed)
-=======
+
         with nogil:
             deref(self._ht_this).consume_seqfile[CpFastxReader](\
                 _parser, total_reads, n_consumed
@@ -303,7 +266,6 @@
             deref(self._ht_this).consume_seqfile_with_mask[CpFastxReader](\
                 _parser, cmask, threshold, total_reads, n_consumed
             )
->>>>>>> d565f349
         return total_reads, n_consumed
 
     def consume_seqfile_banding(self, object parser_or_filename, int num_bands,
@@ -312,47 +274,7 @@
         cdef unsigned long long n_consumed = 0
         cdef unsigned int total_reads = 0
         cdef FastxParserPtr _parser = self._get_parser(parser_or_filename)
-<<<<<<< HEAD
-
-        with nogil:
-            deref(self._ht_this).\
-                consume_seqfile_banding[CpFastxReader](_parser,
-                                                       num_bands,
-                                                       band,
-                                                       total_reads,
-                                                       n_consumed)
-
-        return total_reads, n_consumed
-
-    def consume_seqfile_banding_with_mask(self, object parser_or_filename, 
-                                          int num_bands, int band, Hashtable mask, 
-                                          int threshold=0):
-        cdef unsigned long long n_consumed = 0
-        cdef unsigned int total_reads = 0
-        cdef FastxParserPtr _parser = self._get_parser(parser_or_filename)
-        cdef CpHashtable * _mask = mask._ht_this.get()
-
-        with nogil:
-            deref(self._ht_this).\
-                consume_seqfile_banding_with_mask[CpFastxReader](_parser,
-                                                                 num_bands,
-                                                                 band,
-                                                                 _mask,
-                                                                 threshold,
-                                                                 total_reads,
-                                                                 n_consumed)
-        return total_reads, n_consumed
-
-    def abundance_distribution(self, object parser_or_filename, 
-                               Hashtable tracking):
-        """Calculate the k-mer abundance distribution over reads in file_name."""
-        cdef FastxParserPtr _parser = self._get_parser(parser_or_filename)
-        cdef CpHashtable * _tracking = tracking._ht_this.get()
-        cdef uint64_t * x
-
-        with nogil:
-            x = deref(self._ht_this).abundance_distribution[CpFastxReader](_parser, _tracking)
-=======
+
         with nogil:
             deref(self._ht_this).consume_seqfile_banding[CpFastxReader](\
                 _parser, num_bands, band, total_reads, n_consumed
@@ -384,7 +306,6 @@
             x = deref(self._ht_this).abundance_distribution[CpFastxReader](\
                 _parser, _tracking
             )
->>>>>>> d565f349
 
         abunds = []
         for i in range(MAX_BIGCOUNT):
@@ -885,11 +806,7 @@
     def _validate_partitionmap(self):
         '''Run internal validation checks.'''
         deref(deref(self._hg_this).partition)._validate_pmap()
-<<<<<<< HEAD
-    
-=======
-
->>>>>>> d565f349
+
     def consume_partitioned_fasta(self, filename):
         '''Count all k-mers in a given file'''
         cdef unsigned long long n_consumed = 0
