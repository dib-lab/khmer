# cython: c_string_type=unicode, c_string_encoding=utf8
from math import log

from cython.operator cimport dereference as deref
from libc.stdint cimport uint64_t

from libcpp.memory cimport unique_ptr
from libcpp.vector cimport vector

from .utils cimport _bstring
from .utils import get_n_primes_near_x
from graphs cimport CpQFCounttable
from parsing cimport CpFastxReader, CPyReadParser_Object
from oxli_types cimport MAX_BIGCOUNT
from .._khmer import Countgraph as PyCountgraph
from .._khmer import Nodegraph as PyNodegraph
from .._khmer import GraphLabels as PyGraphLabels
from .._khmer import Nodetable as PyNodetable
from .._khmer import ReadParser


cdef CpHashgraph * get_hashgraph_ptr(object graph):
    if not (isinstance(graph, PyCountgraph) or isinstance(graph, PyNodegraph)):
        return NULL

    cdef CPyHashgraph_Object* ptr = <CPyHashgraph_Object*> graph
    return deref(ptr).hashgraph


cdef CpLabelHash * get_labelhash_ptr(object labels):
    if not isinstance(labels, PyGraphLabels):
        return NULL

    cdef CPyGraphLabels_Object * ptr = <CPyGraphLabels_Object*> labels
    return deref(ptr).labelhash


cdef class Hashtable:
    def count(self, kmer):
        """Increment the count of this k-mer.

        Synonym for 'add'.
        """
        self.add(kmer)

    def add(self, kmer):
        """Increment the count of this k-mer

        `kmer` can be either a string or an integer representing the hashed
        value of the kmer.
        """
        if isinstance(kmer, basestring):
            temp = kmer.encode('utf-8')
            return deref(self.c_table).add(<char*>temp)
        # assume kmer is an integer representing the hash value
        else:
            return deref(self.c_table).add(<uint64_t>kmer)

    def hash(self, kmer):
        """Compute the hash of this k-mer."""
        if len(kmer) != self.ksize():
            raise ValueError("Expected k-mer length {}"
                             " but got {}.".format(self.ksize(), len(kmer)))
        data = _bstring(kmer)
        return deref(self.c_table).hash_dna(data)

    def reverse_hash(self, kmer_hash):
        """Turn a k-mer hash back into a DNA k-mer, if possible."""
        return deref(self.c_table).unhash_dna(kmer_hash)

    def get(self, kmer):
        """Retrieve the count for the given k-mer.

        `kmer` can be either a string or an integer representing the hashed
        value of the kmer.

        For Nodetables and Counttables, this function will fail if the
        supplied k-mer contains non-ACGT characters.
        """
        if isinstance(kmer, basestring):
            temp = kmer.encode('utf-8')
            return deref(self.c_table).get_count(<char*>temp)
        # assume kmer is an integer representing the hash value
        else:
            return deref(self.c_table).get_count(<uint64_t>kmer)

    def ksize(self):
        """k-mer size"""
        return deref(self.c_table).ksize()

    def hashsizes(self):
        """Size of hash tables used."""
        return deref(self.c_table).get_tablesizes()

    cdef _valid_sequence(self, sequence):
        """Validate sequence argument and convert it to bytes"""
        if len(sequence) < self.ksize():
            raise ValueError("sequence length ({}) must >= the hashtable "
                             "k-mer size ({})".format(len(sequence),
                                                      self.ksize()))
        return _bstring(sequence)

    def get_kmers(self, sequence):
        """Generate an ordered list of all k-mers in sequence."""
        data = self._valid_sequence(sequence)
        cdef vector[string] kmers
        deref(self.c_table).get_kmers(data, kmers)
        return kmers

    def consume(self, sequence):
        """Increment the counts of all of the k-mers in the sequence."""
        data = self._valid_sequence(sequence)
        return deref(self.c_table).consume_string(data)

    def get_kmer_counts(self, sequence):
        """Retrieve an ordered list of the counts of all k-mers in sequence."""
        data = self._valid_sequence(sequence)
        cdef vector[BoundedCounterType] counts
        deref(self.c_table).get_kmer_counts(data, counts)
        return counts

    def get_min_count(self, sequence):
        """Get the smallest count of all the k-mers in the string."""
        data = self._valid_sequence(sequence)
        return deref(self.c_table).get_min_count(data)

    def get_max_count(self, sequence):
        """Get the larget count of all the k-mers in the string."""
        data = self._valid_sequence(sequence)
        return deref(self.c_table).get_max_count(data)

    def get_median_count(self, sequence):
        """median, average, and stddev of the k-mer counts in sequence."""
        data = self._valid_sequence(sequence)
        cdef BoundedCounterType med = 0
        cdef float average = 0
        cdef float stddev = 0

        deref(self.c_table).get_median_count(data, med, average, stddev)
        return (med, average, stddev)

    def get_kmer_hashes(self, sequence):
        """Retrieve hashes of all k-mers in sequence.

        Hashes are returned in the same order as k-mers appear in sequence.
        """
        data = self._valid_sequence(sequence)
        cdef vector[HashIntoType] hashes
        deref(self.c_table).get_kmer_hashes(data, hashes)
        return hashes

    def trim_on_abundance(self, sequence, abundance):
        """Trim sequence at first k-mer below the given abundance."""
        data = self._valid_sequence(sequence)
        trimmed_at = deref(self.c_table).trim_on_abundance(data, abundance)
        return sequence[:trimmed_at], trimmed_at

    def trim_below_abundance(self, sequence, abundance):
        """Trim sequence at first k-mer above the given abundance."""
        data = self._valid_sequence(sequence)
        trimmed_at = deref(self.c_table).trim_below_abundance(data, abundance)
        return sequence[:trimmed_at], trimmed_at

    def find_spectral_error_positions(self, sequence, max_count):
        """Identify positions of low-abundance k-mers."""
        data = self._valid_sequence(sequence)
        posns = (deref(self.c_table).find_spectral_error_positions(data,
                                                                   max_count))
        return posns

    def consume_seqfile_with_reads_parser(self, read_parser):
        """Count all k-mers from read_parser."""
        cdef unsigned long long n_consumed = 0
        cdef unsigned int total_reads = 0

        cdef CPyReadParser_Object* parser = <CPyReadParser_Object*>read_parser

        deref(self.c_table).consume_seqfile[CpFastxReader](parser.parser,
                                                           total_reads,
                                                           n_consumed)
        return total_reads, n_consumed

    def consume_seqfile(self, file_name):
        """Count all k-mers from file_name."""
        cdef unsigned long long n_consumed = 0
        cdef unsigned int total_reads = 0

        read_parser = ReadParser(file_name)
        cdef CPyReadParser_Object* parser = <CPyReadParser_Object*>read_parser
        deref(self.c_table).consume_seqfile[CpFastxReader](parser.parser,
                                                           total_reads,
                                                           n_consumed)
        return total_reads, n_consumed

    def consume_seqfile_banding(self, file_name, num_bands, band):
        """Count all k-mers from file_name."""
        cdef unsigned long long n_consumed = 0
        cdef unsigned int total_reads = 0

        read_parser = ReadParser(file_name)
        cdef CPyReadParser_Object* parser = <CPyReadParser_Object*>read_parser
        deref(self.c_table).consume_seqfile_banding[CpFastxReader](parser.parser,
                                                                   num_bands,
                                                                   band,
                                                                   total_reads,
                                                                   n_consumed)
        return total_reads, n_consumed

    def abundance_distribution(self, file_name, tracking):
        """Calculate the k-mer abundance distribution over reads in file_name."""
        cdef CPyReadParser_Object* parser
        if isinstance(file_name, str):
            read_parser = ReadParser(file_name)
            parser = <CPyReadParser_Object*>read_parser

        else:
            raise ValueError('Expected file_name to be string, '
                             'got {} instead.'.format(type(file_name)))

        cdef CPyHashtable_Object* hashtable
        if isinstance(tracking, (PyNodetable, PyNodegraph)):
            hashtable = <CPyHashtable_Object*>tracking
        else:
            raise ValueError('Expected `tracking` to be a Nodetable or '
                             'Nodegraph, got {} instead.'.format(type(tracking)))

        cdef uint64_t * x = deref(self.c_table).abundance_distribution[CpFastxReader](
                parser.parser, hashtable.hashtable)
        abunds = []
        for i in range(MAX_BIGCOUNT):
            abunds.append(x[i])
        return abunds

    def abundance_distribution_with_reads_parser(self, read_parser, tracking):
        """Calculate the k-mer abundance distribution over reads."""
        cdef CPyHashtable_Object* hashtable
        if isinstance(tracking, (PyNodetable, PyNodegraph)):
            hashtable = <CPyHashtable_Object*>tracking
        else:
            raise ValueError('Expected `tracking` to be a Nodetable or '
                             'Nodegraph, got {} instead.'.format(type(tracking)))

        cdef CPyReadParser_Object* parser
        parser = <CPyReadParser_Object*>read_parser
        cdef uint64_t * x = deref(self.c_table).abundance_distribution[CpFastxReader](
                parser.parser, hashtable.hashtable)
        abunds = []
        for i in range(MAX_BIGCOUNT):
            abunds.append(x[i])
        return abunds

    def save(self, file_name):
        """Save the graph to the specified file."""
        deref(self.c_table).save(_bstring(file_name))

    def load(self, file_name):
        """Load the graph from the specified file."""
        deref(self.c_table).load(_bstring(file_name))

    def n_unique_kmers(self):
        """Estimate of the number of unique kmers stored."""
        return deref(self.c_table).n_unique_kmers()

    def n_occupied(self):
        """Estimate of the number of occupied slots in the storage."""
        return deref(self.c_table).n_occupied()

    def n_tables(self):
        """Number of tables used in the storage."""
        return deref(self.c_table).n_tables()


cdef class QFCounttable(Hashtable):
    def __cinit__(self, int k, int starting_size):
        # starting size has to be a power of two
        power_of_two = ((starting_size & (starting_size - 1) == 0) and
                        (starting_size != 0))
        if not power_of_two:
            raise ValueError("starting_size has to be a power of two.")
        if type(self) is QFCounttable:
            self.c_table.reset(<CpHashtable*>new CpQFCounttable(k, int(log(starting_size, 2))))


cdef class BigCountHashtable(Hashtable):
    def set_use_bigcount(self, bigcount):
        deref(self.c_table).set_use_bigcount(bigcount)

    def get_use_bigcount(self):
        return deref(self.c_table).get_use_bigcount()


<<<<<<< HEAD
cdef class Counttable(BigCountHashtable):
    def __cinit__(self, int k, int starting_size, int n_tables):
        if type(self) is Counttable:
            primes = get_n_primes_near_x(n_tables, starting_size)
            self.c_table.reset(<CpHashtable*>new CpCounttable(k, primes))
=======
cdef class _Counttable(Hashtable):
    def __cinit__(self, int k, vector[uint64_t] primes):
        self.c_table.reset(<CpHashtable*>new CpCounttable(k, primes))

    def set_use_bigcount(self, bigcount):
        deref(self.c_table).set_use_bigcount(bigcount)

    def get_use_bigcount(self):
        return deref(self.c_table).get_use_bigcount()


xxx = """
cdef class Counttable(Hashtable):
    def __cinit__(self, int k, int starting_size, int n_tables):
        primes = get_n_primes_near_x(n_tables, starting_size)
        self.c_table.reset(<CpHashtable*>new CpCounttable(k, primes))

    def set_use_bigcount(self, bigcount):
        deref(self.c_table).set_use_bigcount(bigcount)

    def get_use_bigcount(self):
        return deref(self.c_table).get_use_bigcount()
"""
>>>>>>> ed351002
<|MERGE_RESOLUTION|>--- conflicted
+++ resolved
@@ -7,15 +7,13 @@
 from libcpp.memory cimport unique_ptr
 from libcpp.vector cimport vector
 
-from .utils cimport _bstring
-from .utils import get_n_primes_near_x
-from graphs cimport CpQFCounttable
+from utils cimport _bstring
+from utils import get_n_primes_near_x
 from parsing cimport CpFastxReader, CPyReadParser_Object
 from oxli_types cimport MAX_BIGCOUNT
 from .._khmer import Countgraph as PyCountgraph
 from .._khmer import Nodegraph as PyNodegraph
 from .._khmer import GraphLabels as PyGraphLabels
-from .._khmer import Nodetable as PyNodetable
 from .._khmer import ReadParser
 
 
@@ -217,15 +215,19 @@
             raise ValueError('Expected file_name to be string, '
                              'got {} instead.'.format(type(file_name)))
 
-        cdef CPyHashtable_Object* hashtable
-        if isinstance(tracking, (PyNodetable, PyNodegraph)):
-            hashtable = <CPyHashtable_Object*>tracking
+        cdef CPyHashtable_Object* cpyhashtable
+        cdef CpHashtable * hashtable
+        if isinstance(tracking, PyNodegraph):
+            cpyhashtable = <CPyHashtable_Object*>tracking
+            hashtable = cpyhashtable.hashtable
+        elif isinstance(tracking, Nodetable):
+            hashtable = (<Nodetable>tracking).c_table.get()
         else:
             raise ValueError('Expected `tracking` to be a Nodetable or '
                              'Nodegraph, got {} instead.'.format(type(tracking)))
 
         cdef uint64_t * x = deref(self.c_table).abundance_distribution[CpFastxReader](
-                parser.parser, hashtable.hashtable)
+                parser.parser, hashtable)
         abunds = []
         for i in range(MAX_BIGCOUNT):
             abunds.append(x[i])
@@ -233,9 +235,13 @@
 
     def abundance_distribution_with_reads_parser(self, read_parser, tracking):
         """Calculate the k-mer abundance distribution over reads."""
-        cdef CPyHashtable_Object* hashtable
-        if isinstance(tracking, (PyNodetable, PyNodegraph)):
-            hashtable = <CPyHashtable_Object*>tracking
+        cdef CPyHashtable_Object* cpyhashtable
+        cdef CpHashtable * hashtable
+        if isinstance(tracking, PyNodegraph):
+            cpyhashtable = <CPyHashtable_Object*>tracking
+            hashtable = cpyhashtable.hashtable
+        elif isinstance(tracking, Nodetable):
+            hashtable = (<Nodetable>tracking).c_table.get()
         else:
             raise ValueError('Expected `tracking` to be a Nodetable or '
                              'Nodegraph, got {} instead.'.format(type(tracking)))
@@ -243,7 +249,7 @@
         cdef CPyReadParser_Object* parser
         parser = <CPyReadParser_Object*>read_parser
         cdef uint64_t * x = deref(self.c_table).abundance_distribution[CpFastxReader](
-                parser.parser, hashtable.hashtable)
+                parser.parser, hashtable)
         abunds = []
         for i in range(MAX_BIGCOUNT):
             abunds.append(x[i])
@@ -268,6 +274,12 @@
     def n_tables(self):
         """Number of tables used in the storage."""
         return deref(self.c_table).n_tables()
+
+    def set_use_bigcount(self, bigcount):
+        deref(self.c_table).set_use_bigcount(bigcount)
+
+    def get_use_bigcount(self):
+        return deref(self.c_table).get_use_bigcount()
 
 
 cdef class QFCounttable(Hashtable):
@@ -281,42 +293,23 @@
             self.c_table.reset(<CpHashtable*>new CpQFCounttable(k, int(log(starting_size, 2))))
 
 
-cdef class BigCountHashtable(Hashtable):
-    def set_use_bigcount(self, bigcount):
-        deref(self.c_table).set_use_bigcount(bigcount)
-
-    def get_use_bigcount(self):
-        return deref(self.c_table).get_use_bigcount()
-
-
-<<<<<<< HEAD
-cdef class Counttable(BigCountHashtable):
+cdef class Counttable(Hashtable):
     def __cinit__(self, int k, int starting_size, int n_tables):
         if type(self) is Counttable:
             primes = get_n_primes_near_x(n_tables, starting_size)
             self.c_table.reset(<CpHashtable*>new CpCounttable(k, primes))
-=======
-cdef class _Counttable(Hashtable):
-    def __cinit__(self, int k, vector[uint64_t] primes):
-        self.c_table.reset(<CpHashtable*>new CpCounttable(k, primes))
-
-    def set_use_bigcount(self, bigcount):
-        deref(self.c_table).set_use_bigcount(bigcount)
-
-    def get_use_bigcount(self):
-        return deref(self.c_table).get_use_bigcount()
-
-
-xxx = """
-cdef class Counttable(Hashtable):
+
+
+cdef class SmallCounttable(Hashtable):
     def __cinit__(self, int k, int starting_size, int n_tables):
-        primes = get_n_primes_near_x(n_tables, starting_size)
-        self.c_table.reset(<CpHashtable*>new CpCounttable(k, primes))
-
-    def set_use_bigcount(self, bigcount):
-        deref(self.c_table).set_use_bigcount(bigcount)
-
-    def get_use_bigcount(self):
-        return deref(self.c_table).get_use_bigcount()
-"""
->>>>>>> ed351002
+        if type(self) is SmallCounttable:
+            primes = get_n_primes_near_x(n_tables, starting_size)
+            self.c_table.reset(<CpHashtable*>new CpSmallCounttable(k, primes))
+
+
+cdef class Nodetable(Hashtable):
+    def __cinit__(self, int k, int starting_size, int n_tables):
+        if type(self) is Nodetable:
+            primes = get_n_primes_near_x(n_tables, starting_size)
+            self.c_table.reset(<CpHashtable*>new CpCounttable(k, primes))
+
