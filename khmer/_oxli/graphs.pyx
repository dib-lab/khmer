from math import log
from struct import pack, unpack
from collections import namedtuple

from cython.operator cimport dereference as deref
from cpython.buffer cimport (PyBuffer_FillInfo, PyBUF_FULL_RO)
from libc.stdint cimport uint64_t
from libc.stdint cimport uintptr_t as size_t

from libcpp.memory cimport shared_ptr, make_shared
from libcpp.vector cimport vector
from libcpp.set cimport set
from libcpp.string cimport string

from khmer._oxli.utils cimport _bstring, is_str, is_num
<<<<<<< HEAD
from khmer._oxli.utils import get_n_primes_near_x, FILETYPES
from khmer._oxli.parsing cimport (CpFastxReader, CPyReadParser_Object, get_parser,
                      CpReadParser, FastxParserPtr, FastxParser)
=======
from khmer._oxli.utils import get_n_primes_near_x
from khmer._oxli.parsing cimport (CpFastxReader, CPyReadParser_Object,
                                  get_parser, CpReadParser, FastxParser,
                                  FastxParserPtr)
>>>>>>> 01e826b4
from khmer._oxli.hashset cimport HashSet
from khmer._oxli.legacy_partitioning cimport (CpSubsetPartition, SubsetPartition,
                                   cp_pre_partition_info, PrePartitionInfo)
from khmer._oxli.oxli_types cimport MAX_BIGCOUNT, HashIntoType
from khmer._oxli.sequence cimport Sequence
from khmer._oxli.traversal cimport Traverser

from khmer._khmer import ReadParser


_buckets_per_byte = {
    # calculated by hand from settings in third-part/cqf/gqf.h
    'qfcounttable': 1 / 1.26,
    'countgraph': 1,
    'smallcountgraph': 2,
    'nodegraph': 8,
}

cdef class Hashtable:

    cpdef bytes sanitize_seq_kmer(self, object kmer):
        '''Legnth sanitize a string k-mer and return as bytes.'''
        if len(kmer) != self.ksize():
            raise ValueError("Expected k-mer length {}"
                             " but got {}.".format(self.ksize(), len(kmer)))
        return _bstring(kmer)

    cpdef bytes sanitize_kmer(self, object kmer):
        '''Type and length sanitize a k-mer and return as bytes, reverse
        hashing if necessary.'''
        cdef bytes handled
        if is_num(kmer):
            handled = deref(self._ht_this).unhash_dna(<HashIntoType>kmer)
        elif isinstance(kmer, Kmer):
            handled = _bstring(kmer.kmer)
        elif is_str(kmer):
            handled = self.sanitize_seq_kmer(kmer)
        else:
            self._kmer_type_error(kmer)
        return handled

    cdef HashIntoType sanitize_hash_kmer(self, object kmer) except -1:
        '''Sanitize a hashed k-mer, or hash if not already.'''
        cdef HashIntoType handled
        if is_num(kmer):
            handled = <HashIntoType>kmer
        elif isinstance(kmer, Kmer):
            handled = kmer.kmer_u
        else:
            handled = self.hash(kmer)
        return handled

    cdef bytes _valid_sequence(self, str sequence):
        """Validate sequence argument and convert it to bytes"""
        if len(sequence) < self.ksize():
            raise ValueError("sequence length ({}) must >= the hashtable "
                             "k-mer size ({})".format(len(sequence),
                                                      self.ksize()))
        return _bstring(sequence)

    cdef CpKmer _build_kmer(self, object kmer) except *:
        '''Build a liboxli Kmer (CpKmer) from a hash or string.'''
        if type(kmer) is Kmer:
            return deref((<Kmer>kmer)._this.get())

        cdef bytes temp = self.sanitize_kmer(kmer)
        return deref(self._ht_this).build_kmer(temp)

    def _kmer_type_error(self, object kmer):
        raise TypeError("Object of type {0} can not be interpretted as "
                        " a k-mer".format(type(kmer)))

    def count(self, object kmer):
        """Increment the count of this k-mer.

        Synonym for 'add'.
        """
        self.add(kmer)

    def add(self, object kmer):
        """Increment the count of this k-mer

        `kmer` can be either a string or an integer representing the hashed
        value of the kmer.
        """
        if is_str(kmer):
            return deref(self._ht_this).add(self.sanitize_seq_kmer(kmer))
        elif is_num(kmer):
            return deref(self._ht_this).add(<HashIntoType>kmer)
        else:
            self._kmer_type_error(kmer)

    def hash(self, object kmer):
        """Compute the hash of this k-mer."""
        if is_num(kmer):
            return kmer

        data = self.sanitize_seq_kmer(kmer)
        return deref(self._ht_this).hash_dna(data)

    def reverse_hash(self, HashIntoType kmer_hash):
        """Turn a k-mer hash back into a DNA k-mer, if possible."""
        return deref(self._ht_this).unhash_dna(kmer_hash)

    def get(self, object kmer):
        """Retrieve the count for the given k-mer.

        `kmer` can be either a string or an integer representing the hashed
        value of the kmer.

        For Nodetables and Counttables, this function will fail if the
        supplied k-mer contains non-ACGT characters.
        """
        if is_str(kmer):
            _kmer = self.sanitize_seq_kmer(kmer)
            return deref(self._ht_this).get_count(_kmer)
        elif is_num(kmer):
            return deref(self._ht_this).get_count(<HashIntoType> kmer)
        else:
            self._kmer_type_error(kmer)


    def ksize(self):
        """k-mer size"""
        return deref(self._ht_this).ksize()

    def hashsizes(self):
        """Size of hash tables used."""
        return deref(self._ht_this).get_tablesizes()

    def get_kmers(self, str sequence):
        """Generate an ordered list of all k-mers in sequence."""
        cdef bytes data = self._valid_sequence(sequence)
        cdef vector[string] kmers
        deref(self._ht_this).get_kmers(data, kmers)
        return kmers

    def consume(self, str sequence):
        """Increment the counts of all of the k-mers in the sequence."""
        cdef bytes data = self._valid_sequence(sequence)
        return deref(self._ht_this).consume_string(data)

    def get_kmer_counts(self, str sequence):
        """Retrieve an ordered list of the counts of all k-mers in sequence."""
        cdef bytes data = self._valid_sequence(sequence)
        cdef vector[BoundedCounterType] counts
        deref(self._ht_this).get_kmer_counts(data, counts)
        return counts

    def get_min_count(self, str sequence):
        """Get the smallest count of all the k-mers in the string."""
        cdef bytes data = self._valid_sequence(sequence)
        return deref(self._ht_this).get_min_count(data)

    def get_max_count(self, str sequence):
        """Get the larget count of all the k-mers in the string."""
        cdef bytes data = self._valid_sequence(sequence)
        return deref(self._ht_this).get_max_count(data)

    def get_median_count(self, str sequence):
        """median, average, and stddev of the k-mer counts in sequence."""
        cdef bytes data = self._valid_sequence(sequence)
        cdef BoundedCounterType med = 0
        cdef float average = 0
        cdef float stddev = 0

        deref(self._ht_this).get_median_count(data, med, average, stddev)
        return (med, average, stddev)

    def median_at_least(self, str sequence, int median):
        '''Check if median k-mer count is at least the given value.'''
        cdef bytes data = self._valid_sequence(sequence)
        return <bool>deref(self._ht_this).median_at_least(data, median)

    def get_kmer_hashes(self, str sequence):
        """Retrieve hashes of all k-mers in sequence.

        Hashes are returned in the same order as k-mers appear in sequence.
        """
        cdef bytes data = self._valid_sequence(sequence)
        cdef vector[HashIntoType] hashes
        deref(self._ht_this).get_kmer_hashes(data, hashes)
        return hashes

    def trim_on_abundance(self, str sequence, int abundance):
        """Trim sequence at first k-mer below the given abundance."""
        cdef bytes data = self._valid_sequence(sequence)
        trimmed_at = deref(self._ht_this).trim_on_abundance(data, abundance)
        return sequence[:trimmed_at], trimmed_at

    cdef int _trim_on_abundance(self, Sequence sequence, int abundance):
        trimmed_at = \
            deref(self._ht_this).trim_on_abundance(sequence._obj.cleaned_seq,
                                                   abundance)
        return trimmed_at

    def trim_below_abundance(self, str sequence, int abundance):
        """Trim sequence at first k-mer above the given abundance."""
        cdef bytes data = self._valid_sequence(sequence)
        cdef int trimmed_at = deref(self._ht_this).trim_below_abundance(data, abundance)
        return sequence[:trimmed_at], trimmed_at

    def find_spectral_error_positions(self, str sequence, int max_count):
        """Identify positions of low-abundance k-mers."""
        cdef bytes data = self._valid_sequence(sequence)
        posns = (deref(self._ht_this).find_spectral_error_positions(data,
                                                                   max_count))
        return posns

    cdef FastxParserPtr _get_parser(self, object parser_or_filename) except *:
        cdef FastxParserPtr _parser
<<<<<<< HEAD
        if type(parser_or_filename) is FastxParser:
            _parser = (<FastxParser>parser_or_filename)._this
        else:
            _parser = get_parser[CpFastxReader](_bstring(parser_or_filename))
        return _parser
=======
        if isinstance(parser_or_filename, FastxParser):
            _parser = (<FastxParser>parser_or_filename)._this
        elif isinstance(parser_or_filename, ReadParser):
            _parser = (<CPyReadParser_Object*>parser_or_filename).parser
        elif is_str(parser_or_filename):
            _parser = get_parser[CpFastxReader](_bstring(parser_or_filename))
        else:
            raise TypeError('argument does not appear to be a parser or a '
                            'filename: {}'.format(parser_or_filename))
        return _parser

>>>>>>> 01e826b4

    def consume_seqfile(self, object parser_or_filename):
        """Count all k-mers from file_name."""
        cdef unsigned long long n_consumed = 0
        cdef unsigned int total_reads = 0
        cdef FastxParserPtr _parser = self._get_parser(parser_or_filename)
<<<<<<< HEAD

        with nogil:
            deref(self._ht_this).consume_seqfile[CpFastxReader](_parser,
                                                                total_reads,
                                                                n_consumed)
        return total_reads, n_consumed

    def consume_seqfile_with_mask(self, object parser_or_filename, Hashtable mask, int threshold=0):
        cdef unsigned long long n_consumed = 0
        cdef unsigned int total_reads = 0
        cdef FastxParserPtr _parser = self._get_parser(parser_or_filename)
        cdef CpHashtable * _mask = mask._ht_this.get()

        with nogil:
            deref(self._ht_this).\
                consume_seqfile_with_mask[CpFastxReader](_parser,
                                                         _mask,
                                                         threshold,
                                                         total_reads,
                                                         n_consumed)
=======
        with nogil:
            deref(self._ht_this).consume_seqfile[CpFastxReader](\
                _parser, total_reads, n_consumed
            )
        return total_reads, n_consumed

    def consume_seqfile_with_mask(self, object parser_or_filename,
                                  Hashtable mask, int threshold=0):
        cdef unsigned long long n_consumed = 0
        cdef unsigned int total_reads = 0
        cdef FastxParserPtr _parser = self._get_parser(parser_or_filename)
        cdef CpHashtable * cmask = mask._ht_this.get()
        with nogil:
            deref(self._ht_this).consume_seqfile_with_mask[CpFastxReader](\
                _parser, cmask, threshold, total_reads, n_consumed
            )
>>>>>>> 01e826b4
        return total_reads, n_consumed

    def consume_seqfile_banding(self, object parser_or_filename, int num_bands,
                                int band):
        """Count all k-mers from file_name."""
        cdef unsigned long long n_consumed = 0
        cdef unsigned int total_reads = 0
        cdef FastxParserPtr _parser = self._get_parser(parser_or_filename)
<<<<<<< HEAD

        with nogil:
            deref(self._ht_this).\
                consume_seqfile_banding[CpFastxReader](_parser,
                                                       num_bands,
                                                       band,
                                                       total_reads,
                                                       n_consumed)

        return total_reads, n_consumed

    def consume_seqfile_banding_with_mask(self, object parser_or_filename, 
                                          int num_bands, int band, Hashtable mask, 
                                          int threshold=0):
        cdef unsigned long long n_consumed = 0
        cdef unsigned int total_reads = 0
        cdef FastxParserPtr _parser = self._get_parser(parser_or_filename)
        cdef CpHashtable * _mask = mask._ht_this.get()

        with nogil:
            deref(self._ht_this).\
                consume_seqfile_banding_with_mask[CpFastxReader](_parser,
                                                                 num_bands,
                                                                 band,
                                                                 _mask,
                                                                 threshold,
                                                                 total_reads,
                                                                 n_consumed)
        return total_reads, n_consumed

    def abundance_distribution(self, object parser_or_filename, 
                               Hashtable tracking):
        """Calculate the k-mer abundance distribution over reads in file_name."""
        cdef FastxParserPtr _parser = self._get_parser(parser_or_filename)
        cdef CpHashtable * _tracking = tracking._ht_this.get()
        cdef uint64_t * x

        with nogil:
            x = deref(self._ht_this).abundance_distribution[CpFastxReader](_parser, _tracking)
=======
        with nogil:
            deref(self._ht_this).consume_seqfile_banding[CpFastxReader](\
                _parser, num_bands, band, total_reads, n_consumed
            )
        return total_reads, n_consumed

    def consume_seqfile_banding_with_mask(self, object parser_or_filename,
                                          int num_bands, int band,
                                          Hashtable mask, int threshold=0):
        cdef unsigned long long n_consumed = 0
        cdef unsigned int total_reads = 0
        cdef FastxParserPtr _parser = self._get_parser(parser_or_filename)
        cdef CpHashtable * cmask = mask._ht_this.get()
        with nogil:
            deref(self._ht_this).\
                consume_seqfile_banding_with_mask[CpFastxReader](\
                    _parser, num_bands, band, cmask, threshold, total_reads,
                    n_consumed
                )
        return total_reads, n_consumed

    def abundance_distribution(self, object parser_or_filename,
                               Hashtable tracking):
        """Calculate the k-mer abundance distribution over input reads."""
        cdef FastxParserPtr _parser = self._get_parser(parser_or_filename)
        cdef CpHashtable * _tracking = tracking._ht_this.get()
        cdef uint64_t * x
        with nogil:
            x = deref(self._ht_this).abundance_distribution[CpFastxReader](\
                _parser, _tracking
            )
>>>>>>> 01e826b4

        abunds = []
        for i in range(MAX_BIGCOUNT):
            abunds.append(x[i])
        return abunds

    def save(self, file_name):
        """Save the graph to the specified file."""
        deref(self._ht_this).save(_bstring(file_name))

    @classmethod
    def load(cls, file_name):
        """Load the graph from the specified file."""
        cdef Hashtable table = cls(1, 1, 1)
        deref(table._ht_this).load(_bstring(file_name))
        return table

    def n_unique_kmers(self):
        """Estimate of the number of unique kmers stored."""
        return deref(self._ht_this).n_unique_kmers()

    def n_occupied(self):
        """Estimate of the number of occupied slots in the storage."""
        return deref(self._ht_this).n_occupied()

    def n_tables(self):
        """Number of tables used in the storage."""
        return deref(self._ht_this).n_tables()

    def set_use_bigcount(self, bigcount):
        deref(self._ht_this).set_use_bigcount(<bool>bigcount)

    def get_use_bigcount(self):
        return deref(self._ht_this).get_use_bigcount()

    def get_kmer_hashes_as_hashset(self, str sequence):
        cdef HashSet hashes = HashSet(self.ksize())
        deref(self._ht_this).get_kmer_hashes_as_hashset(_bstring(sequence),
                                                        hashes.hs)
        return hashes

    cdef list _get_raw_tables(self, uint8_t ** table_ptrs, vector[uint64_t] sizes):
        cdef Py_buffer buf_info
        cdef object view
        cdef list views = []
        for table_idx in range(0, len(sizes)):
            PyBuffer_FillInfo(&buf_info, None, table_ptrs[table_idx],
                              sizes[table_idx], 0, PyBUF_FULL_RO)
            view = PyMemoryView_FromBuffer(&buf_info)
            views.append(view)
        return views

    def get_raw_tables(self):
        cdef uint8_t ** table_ptrs = deref(self._ht_this).get_raw_tables()
        cdef vector[uint64_t] sizes = deref(self._ht_this).get_tablesizes()
        return self._get_raw_tables(table_ptrs, sizes)


cdef class QFCounttable(Hashtable):
    """Count kmers using a counting quotient filter.

    The counting quotient filter (CQF) is an extension of the quotient filter
    that supports counting in addition to simple membership testing. A CQF has
    better cache locality compared to (Small)Counttable which increases
    performance.

    Each new k-mer uses one slot, and the number of slots used per k-mer
    increases the more often the same k-mer is entered into the CQF. As a result
    the CQF can be "full" and will stop accepting calls to `add` and `count`.

    Parameters
    ----------
    k : integer
        k-mer size

    size : integer
        Set the number of slots used by the counting quotient filter. This
        determines the amount of memory used and how many k-mers can be entered
        into the datastructure. Each slot uses roughly 1.3 bytes.
    """

    def __cinit__(self, int k, uint64_t size):
        # size has to be a power of two
        power_of_two = ((size & (size - 1) == 0) and
                        (size != 0))
        if not power_of_two:
            raise ValueError("size has to be a power of two, not"
                             " {}.".format(size))
        if type(self) is QFCounttable:
            self._qf_this = make_shared[CpQFCounttable](k, <uint64_t>log(size, 2))
            self._ht_this = <shared_ptr[CpHashtable]>self._qf_this


    @classmethod
    def load(cls, file_name):
        """Load the graph from the specified file."""
        cdef QFCounttable table = cls(1, 1)
        deref(table._qf_this).load(_bstring(file_name))
        return table

cdef class Counttable(Hashtable):

    def __cinit__(self, int k, uint64_t starting_size, int n_tables):
        cdef vector[uint64_t] primes
        if type(self) is Counttable:
            primes = get_n_primes_near_x(n_tables, starting_size)
            self._ct_this = make_shared[CpCounttable](k, primes)
            self._ht_this = <shared_ptr[CpHashtable]>self._ct_this

    @staticmethod
    def extract_info(filename):
        """Open the given countgraph file and return a tuple of information.

        Return: the k-mer size, the table size, the number of tables, the bigcount
        flag, the version of the table format, and the type of table flag.

        Keyword argument:
        filename -- the name of the countgraph file to inspect
        """
        CgInfo = namedtuple("CgInfo", ['ksize', 'n_tables', 'table_size',
                                       'use_bigcount', 'version', 'ht_type',
                                       'n_occupied'])
        ksize = None
        n_tables = None
        table_size = None
        signature = None
        version = None
        ht_type = None
        use_bigcount = None
        occupied = None

        uint_size = len(pack('I', 0))
        ulonglong_size = len(pack('Q', 0))

        try:
            with open(filename, 'rb') as countgraph:
                signature, = unpack('4s', countgraph.read(4))
                version, = unpack('B', countgraph.read(1))
                ht_type, = unpack('B', countgraph.read(1))
                if ht_type != FILETYPES['SMALLCOUNT']:
                    use_bigcount, = unpack('B', countgraph.read(1))
                else:
                    use_bigcount = None
                ksize, = unpack('I', countgraph.read(uint_size))
                n_tables, = unpack('B', countgraph.read(1))
                occupied, = unpack('Q', countgraph.read(ulonglong_size))
                table_size, = unpack('Q', countgraph.read(ulonglong_size))
            if signature != b'OXLI':
                raise ValueError("Count graph file '{}' is missing file type "
                                 "signature. ".format(filename) + str(signature))
        except:
            raise ValueError("Count graph file '{}' is corrupt ".format(filename))

        return CgInfo(ksize, n_tables, round(table_size, -2), use_bigcount,
                      version, ht_type, occupied)


cdef class SmallCounttable(Hashtable):

    def __cinit__(self, int k, uint64_t starting_size, int n_tables):
        cdef vector[uint64_t] primes
        if type(self) is SmallCounttable:
            primes = get_n_primes_near_x(n_tables, starting_size)
            self._st_this = make_shared[CpSmallCounttable](k, primes)
            self._ht_this = <shared_ptr[CpHashtable]>self._st_this

    def get_raw_tables(self):
        cdef uint8_t ** table_ptrs = deref(self._st_this).get_raw_tables()
        cdef vector[uint64_t] sizes = deref(self._st_this).get_tablesizes()
        for i in range(len(sizes)):
            sizes[i] = (sizes[i] // 2) + 1
        return self._get_raw_tables(table_ptrs, sizes)

    @staticmethod
    def extract_info(filename):
        return Counttable.extract_info(filename)


cdef class Nodetable(Hashtable):

    def __cinit__(self, int k, uint64_t starting_size, int n_tables):
        cdef vector[uint64_t] primes
        if type(self) is Nodetable:
            primes = get_n_primes_near_x(n_tables, starting_size)
            self._nt_this = make_shared[CpNodetable](k, primes)
            self._ht_this = <shared_ptr[CpHashtable]>self._nt_this

    @staticmethod
    def extract_info(filename):
        """Open the given nodegraph file and return a tuple of information.

        Returns: the k-mer size, the table size, the number of tables, the version
        of the table format, and the type of table flag.

        Keyword argument:
        filename -- the name of the nodegraph file to inspect
        """
        ksize = None
        n_tables = None
        table_size = None
        signature = None
        version = None
        ht_type = None
        occupied = None

        uint_size = len(pack('I', 0))
        uchar_size = len(pack('B', 0))
        ulonglong_size = len(pack('Q', 0))

        try:
            with open(filename, 'rb') as nodegraph:
                signature, = unpack('4s', nodegraph.read(4))
                version, = unpack('B', nodegraph.read(1))
                ht_type, = unpack('B', nodegraph.read(1))
                ksize, = unpack('I', nodegraph.read(uint_size))
                n_tables, = unpack('B', nodegraph.read(uchar_size))
                occupied, = unpack('Q', nodegraph.read(ulonglong_size))
                table_size, = unpack('Q', nodegraph.read(ulonglong_size))
            if signature != b"OXLI":
                raise ValueError("Node graph '{}' is missing file type "
                                 "signature".format(filename) + str(signature))
        except:
            raise ValueError("Node graph '{}' is corrupt ".format(filename))

        return ksize, round(table_size, -2), n_tables, version, ht_type, occupied




cdef class Hashgraph(Hashtable):

    def __cinit__(self, *args, **kwargs):
        self.partitions = None

    @property
    def partition(self):
        if self.partitions is None:
            self.partitions = SubsetPartition(self)
            self.partitions._this = deref(self._hg_this).partition
            self.partitions_ptr = self.partitions._this
        return self.partitions

    def neighbors(self, object kmer):
        '''Get a list of neighbor nodes for this k-mer.'''
        cdef Traverser traverser = Traverser(self)
        return [str(n) for n in traverser._neighbors(self._build_kmer(kmer))]

    def calc_connected_graph_size(self, object kmer, max_size=0,
                                  break_on_circumference=False):
        '''Find the number of nodes connected to this k-mer.'''
        cdef CpKmer _kmer = self._build_kmer(_bstring(kmer))
        cdef unsigned long long _size = 0
        cdef uint64_t _max_size = max_size
        cdef bool _break = break_on_circumference
        cdef KmerSet keeper
        cdef CpHashgraph * ptr = self._hg_this.get() # need tmp ref for nogil

        with nogil:
            deref(ptr).calc_connected_graph_size(_kmer, _size,
                                                 keeper, _max_size,
                                                 _break)
        return _size

    def kmer_degree(self, object kmer):
        '''Calculate the number of immediate neighbors this k-mer has
        the graph.'''
        cdef bytes _kmer = self.sanitize_kmer(kmer)
        return deref(self._hg_this).kmer_degree(_kmer)

    def count_kmers_within_radius(self, object kmer, int radius, int max_count=0):
        '''Calculate the number of neighbors with given radius in the graph.'''
        cdef unsigned int n
        cdef uint32_t _radius = radius
        cdef uint32_t _max_count = max_count
        cdef CpKmer _kmer = self._build_kmer(kmer)
        cdef KmerSet seen
        cdef CpHashgraph * ptr = self._hg_this.get()
        with nogil:
            n = deref(ptr).traverse_from_kmer(_kmer, _radius,
                                              seen, _max_count)
        return n

    def find_high_degree_nodes(self, str sequence):
        '''Examine the given sequence for degree > 2 nodes and add to
        list; used in graph contraction.'''
        cdef HashSet hdns = HashSet(self.ksize())
        _sequence = self._valid_sequence(sequence)
        deref(self._hg_this).find_high_degree_nodes(_sequence,
                                                    hdns.hs)
        return hdns


    def traverse_linear_path(self, object kmer, HashSet hdns,
                             Nodegraph stop_filter=None):
        '''Traverse the path through the graph starting with the given
        k-mer and avoiding high-degree nodes, finding (and returning)
        traversed k-mers and any encountered high-degree nodes.'''
        cdef set[HashIntoType] adj
        cdef set[HashIntoType] visited
        cdef CpKmer _kmer = self._build_kmer(kmer)
        cdef CpNodegraph * _stop_filter = stop_filter._ng_this.get()
        cdef int size = deref(self._hg_this).traverse_linear_path(_kmer,
                                                                 adj,
                                                                 visited,
                                                                 deref(_stop_filter),
                                                                 hdns.hs)
        return size, adj, visited

    def extract_unique_paths(self, str sequence, unsigned int min_length, float
                             min_unique_f):
        cdef vector[string] results
        deref(self._hg_this).extract_unique_paths(_bstring(sequence), min_length,
                                                  min_unique_f, results)
        return results

    def consume_and_tag(self, str sequence):
        '''Consume a sequence and tag it.'''
        cdef unsigned long long n_consumed = 0
        deref(self._hg_this).consume_sequence_and_tag(_bstring(sequence),
                                                     n_consumed)
        return n_consumed

    def get_tags_and_positions(self, str sequence):
        '''Retrieve tags and their positions in a sequence.'''
        cdef list result = []
        cdef int pos
        cdef WordLength K = deref(self._hg_this).ksize()
        cdef HashIntoType kmer
        for pos in range(0, len(sequence)-K+1):
            kmer = deref(self._hg_this).hash_dna(_bstring(sequence[pos:pos+K]))
            if deref(self._hg_this).has_tag(kmer):
                result.append((pos+1, kmer))
        return result

    def get_tags_for_sequence(self, str sequence):
        '''Get the tags present in a sequence.'''
        cdef string _sequence = self._valid_sequence(sequence)
        cdef HashSet hs = HashSet(self.ksize())
        deref(self._hg_this).get_tags_for_sequence(_sequence, hs.hs)
        return hs

    def find_all_tags_list(self, object kmer):
        '''Find all tags within range of the given k-mer, return as list'''
        cdef CpKmer _kmer = self._build_kmer(kmer)
        cdef HashSet result = HashSet(self.ksize())
        cdef set[HashIntoType] * tags = &(result.hs)
        cdef shared_ptr[CpHashgraph] this = self._hg_this

        with nogil:
            deref(deref(self._hg_this).partition).find_all_tags(_kmer, deref(tags),
                                                                deref(this).all_tags)

        return result

    def consume_seqfile_and_tag(self, object parser_or_filename):
        '''Consume all sequences in a FASTA/FASTQ file and tag the resulting
        graph.'''
        cdef unsigned long long n_consumed = 0
        cdef unsigned int total_reads = 0
        cdef FastxParserPtr _parser = self._get_parser(parser_or_filename)

        with nogil:
            deref(self._hg_this).\
                consume_seqfile_and_tag_readparser[CpFastxReader](_parser,
                                                                  total_reads,
                                                                  n_consumed)

        return total_reads, n_consumed

    def print_tagset(self, str filename):
        '''Print out all of the tags.'''
        deref(self._hg_this).print_tagset(_bstring(filename))

    def add_tag(self, object kmer):
        '''Add a k-mer to the tagset.'''
        cdef HashIntoType _kmer = self.sanitize_hash_kmer(kmer)
        deref(self._hg_this).add_tag(_kmer)

    def get_tagset(self):
        '''Get all tagged k-mers as DNA strings.'''
        cdef HashIntoType st
        cdef list all_tags = []
        for st in deref(self._hg_this).all_tags:
            all_tags.append(deref(self._hg_this).unhash_dna(st))
        return all_tags

    def tags(self):
        '''Get all tagged k-mers as DNA strings.'''
        cdef HashIntoType st
        for st in deref(self._hg_this).all_tags:
            yield deref(self._hg_this).unhash_dna(st)

    def load_tagset(self, str filename, clear_tags=True):
        '''Load tags from a file.'''
        deref(self._hg_this).load_tagset(_bstring(filename), clear_tags)

    def save_tagset(self, str filename):
        '''Save tags to a file.'''
        deref(self._hg_this).save_tagset(_bstring(filename))

    @property
    def n_tags(self):
        '''Return the count of all tags.'''
        return deref(self._hg_this).n_tags()

    def divide_tags_into_subsets(self, int subset_size=0):
        '''Divide tags equally up into subsets of given size.'''
        cdef set[HashIntoType] divvy
        deref(self._hg_this).divide_tags_into_subsets(subset_size, divvy)
        cdef HashSet hs = HashSet(self.ksize())
        hs.hs = divvy
        return hs

    @property
    def tag_density(self):
        '''Get the tagging density.'''
        return deref(self._hg_this)._get_tag_density()

    @tag_density.setter
    def tag_density(self, int density):
        '''Set the tagging density.'''
        deref(self._hg_this)._set_tag_density(density)

    def do_subset_partition(self, object start_kmer, object end_kmer,
                                  bool break_on_stoptags=False,
                                  bool stop_big_traversals=False):
        '''Partition the graph starting from a given subset of tags.'''

        cdef SubsetPartition subset = SubsetPartition(self)
        cdef CpSubsetPartition * subset_ptr = subset._this.get()
        cdef HashIntoType start = self.sanitize_hash_kmer(start_kmer)
        cdef HashIntoType end = self.sanitize_hash_kmer(end_kmer)
        cdef bool cbreak = break_on_stoptags
        cdef bool cstop = stop_big_traversals

        with nogil:
            deref(subset_ptr).do_partition(start, end, cbreak, cstop)

        return subset


    def find_all_tags(self, object kmer):
        '''Starting from the given k-mer, find all closely connected tags.'''
        cdef CpKmer _kmer = self._build_kmer(kmer)
        cdef PrePartitionInfo ppi = PrePartitionInfo.create(_kmer)

        with nogil:
            deref(deref(self._hg_this).partition).find_all_tags(_kmer,
                                                                deref(ppi._this).tagged_kmers,
                                                                deref(self._hg_this).all_tags)
            deref(self._hg_this).add_kmer_to_tags(_kmer.kmer_u)

        return ppi


    def assign_partition_id(self, PrePartitionInfo ppi):
        '''Assign a partition ID to a given tag.'''
        cdef cp_pre_partition_info * cppi = ppi._this.get()
        cdef PartitionID pi
        pi = deref(deref(self._hg_this).partition).assign_partition_id(deref(cppi).kmer,
                                                                       deref(cppi).tagged_kmers)
        return pi

    def output_partitions(self, str filename, str output, bool
                                output_unassigned=False):
        '''Write out sequences in given filename to another file, annotating '''
        '''with partition IDs.'''
        n_partitions = deref(deref(self._hg_this).partition).\
                            output_partitioned_file(_bstring(filename),
                                                    _bstring(output),
                                                    output_unassigned)
        return n_partitions

    def load_partitionmap(self, str filename):
        '''Load a partitionmap for the master subset.'''
        deref(deref(self._hg_this).partition).load_partitionmap(_bstring(filename))

    def save_partitionmap(self, str filename):
        '''Save a partitionmap for the master subset.'''
        deref(deref(self._hg_this).partition).save_partitionmap(_bstring(filename))

    def _validate_partitionmap(self):
        '''Run internal validation checks.'''
        deref(deref(self._hg_this).partition)._validate_pmap()
<<<<<<< HEAD
    
=======

>>>>>>> 01e826b4
    def consume_partitioned_fasta(self, filename):
        '''Count all k-mers in a given file'''
        cdef unsigned long long n_consumed = 0
        cdef unsigned int total_reads = 0
        cdef string _filename = _bstring(filename)
        deref(self._hg_this).consume_partitioned_fasta[CpFastxReader](_filename,
                                                                     total_reads,
                                                                     n_consumed)
        return total_reads, n_consumed

    def merge_subset(self, SubsetPartition subset):
        '''Merge the given subset into this one.'''
        deref(deref(self._hg_this).partition).merge(subset._this.get())

    def merge_subset_from_disk(self, str filename):
        '''Merge the given subset (filename) into this one.'''
        deref(deref(self._hg_this).partition).merge_from_disk(_bstring(filename))

    def count_partitions(self):
        '''Count the number of partitions in the master partitionmap.'''
        return self.partition.count_partitions()

    def set_partition_id(self, object kmer, PartitionID pid):
        '''Set the partition ID for this tag.'''
        cdef string start = self.sanitize_kmer(kmer)
        deref(deref(self._hg_this).partition).set_partition_id(start, pid)

    def join_partitions(self, PartitionID p1, PartitionID p2):
        '''Join the partitions of these two tags.'''
        return deref(deref(self._hg_this).partition).join_partitions(p1, p2)

    def get_partition_id(self, object kmer):
        '''Get the partition ID of this tag.'''
        cdef string _kmer = self.sanitize_kmer(kmer)
        return deref(deref(self._hg_this).partition).get_partition_id(_kmer)

    def repartition_largest_partition(self, Countgraph counts not None,
                                            unsigned int distance,
                                            unsigned int threshold,
                                            unsigned int frequency,
                                            SubsetPartition subs=None):
        '''Repartition the largest partition (in the face of stop tags).'''

        cdef shared_ptr[CpSubsetPartition] subs_ptr
        if subs is None:
            subs_ptr = deref(self._hg_this).partition
        else:
            subs_ptr = subs._this

        cdef unsigned long next_largest
        next_largest = deref(subs_ptr).\
                repartition_largest_partition(distance,
                                              threshold,
                                              frequency,
                                              deref(counts._cg_this))
        return next_largest

    def load_stop_tags(self, object filename, clear_tags=False):
        '''Load the set of stop tags.'''
        deref(self._hg_this).load_stop_tags(_bstring(filename), clear_tags)

    def save_stop_tags(self, object filename):
        '''Save the set of stop tags.'''
        deref(self._hg_this).save_stop_tags(_bstring(filename))

    def print_stop_tags(self, filename):
        '''Print out the set of stop tags.'''
        deref(self._hg_this).print_stop_tags(_bstring(filename))

    def trim_on_stoptags(self, str sequence):
        '''Trim the reads on the given stop tags.'''
        cdef size_t trim_at
        cdef CpHashgraph * ptr = self._hg_this.get()
        cdef string cseq = _bstring(sequence)
        with nogil:
            trim_at = deref(ptr).trim_on_stoptags(cseq)
        return sequence[:trim_at], trim_at

    def add_stop_tag(self, object kmer):
        '''Add this k-mer as a stop tag.'''
        cdef HashIntoType _kmer = self.sanitize_hash_kmer(kmer)
        deref(self._hg_this).add_stop_tag(_kmer)

    def get_stop_tags(self):
        '''Return a DNA list of all of the stop tags.'''
        cdef HashIntoType st
        cdef list stop_tags = []
        for st in deref(self._hg_this).stop_tags:
            stop_tags.append(deref(self._hg_this).unhash_dna(st))
        return stop_tags

    def iter_stop_tags(self):
        '''Return a DNA list of all of the stop tags.'''
        cdef HashIntoType st
        for st in deref(self._hg_this).stop_tags:
            yield deref(self._hg_this).unhash_dna(st)


cdef class Countgraph(Hashgraph):

    def __cinit__(self, int k, uint64_t starting_size, int n_tables,
                  primes=[]):
        cdef vector[uint64_t] _primes
        if type(self) is Countgraph:
            if primes:
                _primes = primes
            else:
                _primes = get_n_primes_near_x(n_tables, starting_size)
            self._cg_this = make_shared[CpCountgraph](k, _primes)
            self._hg_this = <shared_ptr[CpHashgraph]>self._cg_this
            self._ht_this = <shared_ptr[CpHashtable]>self._hg_this

    def do_subset_partition_with_abundance(self, BoundedCounterType min_count,
                                                 BoundedCounterType max_count,
                                                 object start_kmer=0,
                                                 object end_kmer=0,
                                                 bool break_on_stop_tags=False,
                                                 bool stop_big_traversals=False):

        cdef HashIntoType _start_kmer = self.sanitize_hash_kmer(start_kmer)
        cdef HashIntoType _end_kmer = self.sanitize_hash_kmer(end_kmer)
        cdef bool _break_on_stop_tags = break_on_stop_tags
        cdef bool _stop_big_traversals = stop_big_traversals
        cdef SubsetPartition subset = SubsetPartition(self)
        cdef shared_ptr[CpSubsetPartition] subset_ptr = subset._this

        with nogil:
            deref(subset_ptr).do_partition_with_abundance(_start_kmer,
                                                          _end_kmer,
                                                          min_count,
                                                          max_count,
                                                          break_on_stop_tags,
                                                          stop_big_traversals)

        return subset

    @staticmethod
    def extract_info(filename):
        return Counttable.extract_info(filename)




cdef class SmallCountgraph(Hashgraph):

    def __cinit__(self, int k, uint64_t starting_size, int n_tables,
                  primes=[]):
        cdef vector[uint64_t] _primes
        if type(self) is SmallCountgraph:
            if primes:
                _primes = primes
            else:
                _primes = get_n_primes_near_x(n_tables, starting_size)
            self._sg_this = make_shared[CpSmallCountgraph](k, _primes)
            self._hg_this = <shared_ptr[CpHashgraph]>self._sg_this
            self._ht_this = <shared_ptr[CpHashtable]>self._hg_this

    def get_raw_tables(self):
        cdef uint8_t ** table_ptrs = deref(self._sg_this).get_raw_tables()
        cdef vector[uint64_t] sizes = deref(self._sg_this).get_tablesizes()
        for i in range(len(sizes)):
            sizes[i] = sizes[i] // 2 + 1
        return self._get_raw_tables(table_ptrs, sizes)

    @staticmethod
    def extract_info(filename):
        return Counttable.extract_info(filename)


cdef class Nodegraph(Hashgraph):

    def __cinit__(self, int k, uint64_t starting_size, int n_tables,
                  primes=[]):
        cdef vector[uint64_t] _primes
        if type(self) is Nodegraph:
            if primes:
                _primes = primes
            else:
                _primes = get_n_primes_near_x(n_tables, starting_size)
            self._ng_this = make_shared[CpNodegraph](k, _primes)
            self._hg_this = <shared_ptr[CpHashgraph]>self._ng_this
            self._ht_this = <shared_ptr[CpHashtable]>self._hg_this

    def update(self, Nodegraph other):
        deref(self._ng_this).update_from(deref(other._ng_this))

    @staticmethod
    def extract_info(filename):
        return Nodetable.extract_info(filename)<|MERGE_RESOLUTION|>--- conflicted
+++ resolved
@@ -13,16 +13,10 @@
 from libcpp.string cimport string
 
 from khmer._oxli.utils cimport _bstring, is_str, is_num
-<<<<<<< HEAD
 from khmer._oxli.utils import get_n_primes_near_x, FILETYPES
-from khmer._oxli.parsing cimport (CpFastxReader, CPyReadParser_Object, get_parser,
-                      CpReadParser, FastxParserPtr, FastxParser)
-=======
-from khmer._oxli.utils import get_n_primes_near_x
 from khmer._oxli.parsing cimport (CpFastxReader, CPyReadParser_Object,
                                   get_parser, CpReadParser, FastxParser,
                                   FastxParserPtr)
->>>>>>> 01e826b4
 from khmer._oxli.hashset cimport HashSet
 from khmer._oxli.legacy_partitioning cimport (CpSubsetPartition, SubsetPartition,
                                    cp_pre_partition_info, PrePartitionInfo)
@@ -234,13 +228,6 @@
 
     cdef FastxParserPtr _get_parser(self, object parser_or_filename) except *:
         cdef FastxParserPtr _parser
-<<<<<<< HEAD
-        if type(parser_or_filename) is FastxParser:
-            _parser = (<FastxParser>parser_or_filename)._this
-        else:
-            _parser = get_parser[CpFastxReader](_bstring(parser_or_filename))
-        return _parser
-=======
         if isinstance(parser_or_filename, FastxParser):
             _parser = (<FastxParser>parser_or_filename)._this
         elif isinstance(parser_or_filename, ReadParser):
@@ -252,35 +239,12 @@
                             'filename: {}'.format(parser_or_filename))
         return _parser
 
->>>>>>> 01e826b4
 
     def consume_seqfile(self, object parser_or_filename):
         """Count all k-mers from file_name."""
         cdef unsigned long long n_consumed = 0
         cdef unsigned int total_reads = 0
         cdef FastxParserPtr _parser = self._get_parser(parser_or_filename)
-<<<<<<< HEAD
-
-        with nogil:
-            deref(self._ht_this).consume_seqfile[CpFastxReader](_parser,
-                                                                total_reads,
-                                                                n_consumed)
-        return total_reads, n_consumed
-
-    def consume_seqfile_with_mask(self, object parser_or_filename, Hashtable mask, int threshold=0):
-        cdef unsigned long long n_consumed = 0
-        cdef unsigned int total_reads = 0
-        cdef FastxParserPtr _parser = self._get_parser(parser_or_filename)
-        cdef CpHashtable * _mask = mask._ht_this.get()
-
-        with nogil:
-            deref(self._ht_this).\
-                consume_seqfile_with_mask[CpFastxReader](_parser,
-                                                         _mask,
-                                                         threshold,
-                                                         total_reads,
-                                                         n_consumed)
-=======
         with nogil:
             deref(self._ht_this).consume_seqfile[CpFastxReader](\
                 _parser, total_reads, n_consumed
@@ -297,7 +261,6 @@
             deref(self._ht_this).consume_seqfile_with_mask[CpFastxReader](\
                 _parser, cmask, threshold, total_reads, n_consumed
             )
->>>>>>> 01e826b4
         return total_reads, n_consumed
 
     def consume_seqfile_banding(self, object parser_or_filename, int num_bands,
@@ -306,47 +269,6 @@
         cdef unsigned long long n_consumed = 0
         cdef unsigned int total_reads = 0
         cdef FastxParserPtr _parser = self._get_parser(parser_or_filename)
-<<<<<<< HEAD
-
-        with nogil:
-            deref(self._ht_this).\
-                consume_seqfile_banding[CpFastxReader](_parser,
-                                                       num_bands,
-                                                       band,
-                                                       total_reads,
-                                                       n_consumed)
-
-        return total_reads, n_consumed
-
-    def consume_seqfile_banding_with_mask(self, object parser_or_filename, 
-                                          int num_bands, int band, Hashtable mask, 
-                                          int threshold=0):
-        cdef unsigned long long n_consumed = 0
-        cdef unsigned int total_reads = 0
-        cdef FastxParserPtr _parser = self._get_parser(parser_or_filename)
-        cdef CpHashtable * _mask = mask._ht_this.get()
-
-        with nogil:
-            deref(self._ht_this).\
-                consume_seqfile_banding_with_mask[CpFastxReader](_parser,
-                                                                 num_bands,
-                                                                 band,
-                                                                 _mask,
-                                                                 threshold,
-                                                                 total_reads,
-                                                                 n_consumed)
-        return total_reads, n_consumed
-
-    def abundance_distribution(self, object parser_or_filename, 
-                               Hashtable tracking):
-        """Calculate the k-mer abundance distribution over reads in file_name."""
-        cdef FastxParserPtr _parser = self._get_parser(parser_or_filename)
-        cdef CpHashtable * _tracking = tracking._ht_this.get()
-        cdef uint64_t * x
-
-        with nogil:
-            x = deref(self._ht_this).abundance_distribution[CpFastxReader](_parser, _tracking)
-=======
         with nogil:
             deref(self._ht_this).consume_seqfile_banding[CpFastxReader](\
                 _parser, num_bands, band, total_reads, n_consumed
@@ -378,7 +300,6 @@
             x = deref(self._ht_this).abundance_distribution[CpFastxReader](\
                 _parser, _tracking
             )
->>>>>>> 01e826b4
 
         abunds = []
         for i in range(MAX_BIGCOUNT):
@@ -863,11 +784,7 @@
     def _validate_partitionmap(self):
         '''Run internal validation checks.'''
         deref(deref(self._hg_this).partition)._validate_pmap()
-<<<<<<< HEAD
-    
-=======
-
->>>>>>> 01e826b4
+
     def consume_partitioned_fasta(self, filename):
         '''Count all k-mers in a given file'''
         cdef unsigned long long n_consumed = 0
