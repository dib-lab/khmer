# cython: c_string_type=unicode, c_string_encoding=utf8
from math import log

from cython.operator cimport dereference as deref
from cpython.buffer cimport (PyBuffer_FillInfo, PyBUF_FULL_RO)
from libc.stdint cimport uint64_t
from libc.stdint cimport uintptr_t as size_t

from libcpp.memory cimport shared_ptr, make_shared
from libcpp.vector cimport vector
from libcpp.set cimport set
from libcpp.string cimport string

from .utils cimport _bstring
from .utils import get_n_primes_near_x
from .parsing cimport (CpFastxReader, CPyReadParser_Object, get_parser,
                      CpReadParser, FastxParserPtr)
from .hashset cimport HashSet
from .legacy_partitioning cimport (CpSubsetPartition, SubsetPartition,
                                   cp_pre_partition_info, PrePartitionInfo)
from .oxli_types cimport MAX_BIGCOUNT, HashIntoType
from .traversal cimport Traverser

from .._khmer import ReadParser


CYTHON_TABLES = (Hashtable, Nodetable, Counttable, SmallCounttable,
                 QFCounttable, Nodegraph, Countgraph, SmallCountgraph)


cdef class Hashtable:

<<<<<<< HEAD
    cpdef bytes sanitize_kmer(self, object kmer):
        cdef bytes handled
        if isinstance(kmer, basestring):
            if len(kmer) != self.ksize():
                raise ValueError("Expected k-mer length {}"
                                 " but got {}.".format(self.ksize(), len(kmer)))
            handled = _bstring(kmer)
        elif isinstance(kmer, bytes):
            if len(kmer) != self.ksize():
                raise ValueError("Expected k-mer length {}"
                                 " but got {}.".format(self.ksize(), len(kmer)))
            handled = kmer
        elif isinstance(kmer, Kmer):
            handled = _bstring(kmer.kmer)
=======
cdef CpHashtable * hashtable_arg_shim(object table,
                                      allowed=(PyNodegraph, PyCountgraph,
                                               Nodetable, Counttable,
                                               SmallCounttable, QFCounttable)):
    cdef CPyHashtable_Object* cpyhashtable
    cdef CpHashtable * hashtable

    if isinstance(table, allowed):
        if isinstance(table, CYTHON_TABLES):
            hashtable = (<Hashtable>table).c_table.get()
>>>>>>> acdacef8
        else:
            handled = deref(self._ht_this).unhash_dna(kmer)
        return handled

    cdef HashIntoType sanitize_hash_kmer(self, object kmer):
        cdef HashIntoType handled
        if isinstance(kmer, basestring):
            if len(kmer) != self.ksize():
                raise ValueError("Expected k-mer length {}"
                                 " but got {}.".format(self.ksize(), len(kmer)))
            handled = deref(self._ht_this).hash_dna(_bstring(kmer))
        elif isinstance(kmer, bytes):
            if len(kmer) != self.ksize():
                raise ValueError("Expected k-mer length {}"
                                 " but got {}.".format(self.ksize(), len(kmer)))
            handled = deref(self._ht_this).hash_dna(kmer)
        elif isinstance(kmer, Kmer):
            handled = kmer.kmer_u
        else:
            handled = <HashIntoType>kmer
        return handled

    def count(self, object kmer):
        """Increment the count of this k-mer.

        Synonym for 'add'.
        """
        self.add(kmer)

    def add(self, object kmer):
        """Increment the count of this k-mer

        `kmer` can be either a string or an integer representing the hashed
        value of the kmer.
        """
        if isinstance(kmer, basestring):
            temp = self.sanitize_kmer(kmer)
            return deref(self._ht_this).add(<char*>temp)
        # assume kmer is an integer representing the hash value
        else:
            return deref(self._ht_this).add(<uint64_t>kmer)

    def hash(self, str kmer):
        """Compute the hash of this k-mer."""
        data = self.sanitize_kmer(kmer)
        return deref(self._ht_this).hash_dna(data)

    def reverse_hash(self, HashIntoType kmer_hash):
        """Turn a k-mer hash back into a DNA k-mer, if possible."""
        return deref(self._ht_this).unhash_dna(kmer_hash)

    def get(self, object kmer):
        """Retrieve the count for the given k-mer.

        `kmer` can be either a string or an integer representing the hashed
        value of the kmer.

        For Nodetables and Counttables, this function will fail if the
        supplied k-mer contains non-ACGT characters.
        """
        if isinstance(kmer, basestring):
            temp = self.sanitize_kmer(kmer)
            return deref(self._ht_this).get_count(<char*>temp)
        # assume kmer is an integer representing the hash value
        else:
            return deref(self._ht_this).get_count(<uint64_t>kmer)

    def ksize(self):
        """k-mer size"""
        return deref(self._ht_this).ksize()

    def hashsizes(self):
        """Size of hash tables used."""
        return deref(self._ht_this).get_tablesizes()

    cdef bytes _valid_sequence(self, str sequence):
        """Validate sequence argument and convert it to bytes"""
        if len(sequence) < self.ksize():
            raise ValueError("sequence length ({}) must >= the hashtable "
                             "k-mer size ({})".format(len(sequence),
                                                      self.ksize()))
        return _bstring(sequence)

    cdef CpKmer _build_kmer(self, object kmer) except *:
        cdef bytes temp = self.sanitize_kmer(kmer)
        return deref(self._ht_this).build_kmer(temp)

    def get_kmers(self, str sequence):
        """Generate an ordered list of all k-mers in sequence."""
        cdef bytes data = self._valid_sequence(sequence)
        cdef vector[string] kmers
        deref(self._ht_this).get_kmers(data, kmers)
        return kmers

    def consume(self, str sequence):
        """Increment the counts of all of the k-mers in the sequence."""
        cdef bytes data = self._valid_sequence(sequence)
        return deref(self._ht_this).consume_string(data)

    def get_kmer_counts(self, str sequence):
        """Retrieve an ordered list of the counts of all k-mers in sequence."""
        cdef bytes data = self._valid_sequence(sequence)
        cdef vector[BoundedCounterType] counts
        deref(self._ht_this).get_kmer_counts(data, counts)
        return counts

    def get_min_count(self, str sequence):
        """Get the smallest count of all the k-mers in the string."""
        cdef bytes data = self._valid_sequence(sequence)
        return deref(self._ht_this).get_min_count(data)

    def get_max_count(self, str sequence):
        """Get the larget count of all the k-mers in the string."""
        cdef bytes data = self._valid_sequence(sequence)
        return deref(self._ht_this).get_max_count(data)

    def get_median_count(self, str sequence):
        """median, average, and stddev of the k-mer counts in sequence."""
        cdef bytes data = self._valid_sequence(sequence)
        cdef BoundedCounterType med = 0
        cdef float average = 0
        cdef float stddev = 0

        deref(self._ht_this).get_median_count(data, med, average, stddev)
        return (med, average, stddev)

    def median_at_least(self, str sequence, int median):
        '''Check if median k-mer count is at least the given value.'''
        cdef bytes data = self._valid_sequence(sequence)
        return <bool>deref(self._ht_this).median_at_least(data, median)

    def get_kmer_hashes(self, str sequence):
        """Retrieve hashes of all k-mers in sequence.

        Hashes are returned in the same order as k-mers appear in sequence.
        """
        cdef bytes data = self._valid_sequence(sequence)
        cdef vector[HashIntoType] hashes
        deref(self._ht_this).get_kmer_hashes(data, hashes)
        return hashes

    def trim_on_abundance(self, str sequence, int abundance):
        """Trim sequence at first k-mer below the given abundance."""
        cdef bytes data = self._valid_sequence(sequence)
        trimmed_at = deref(self._ht_this).trim_on_abundance(data, abundance)
        return sequence[:trimmed_at], trimmed_at

    def trim_below_abundance(self, str sequence, int abundance):
        """Trim sequence at first k-mer above the given abundance."""
        cdef bytes data = self._valid_sequence(sequence)
        cdef int trimmed_at = deref(self._ht_this).trim_below_abundance(data, abundance)
        return sequence[:trimmed_at], trimmed_at

    def find_spectral_error_positions(self, str sequence, int max_count):
        """Identify positions of low-abundance k-mers."""
        cdef bytes data = self._valid_sequence(sequence)
        posns = (deref(self._ht_this).find_spectral_error_positions(data,
                                                                   max_count))
        return posns

    def consume_seqfile_with_reads_parser(self, read_parser):
        """Count all k-mers from read_parser."""
        cdef unsigned long long n_consumed = 0
        cdef unsigned int total_reads = 0

        cdef CPyReadParser_Object* parser = <CPyReadParser_Object*>read_parser

        deref(self._ht_this).consume_seqfile[CpFastxReader](parser.parser,
                                                           total_reads,
                                                           n_consumed)
        return total_reads, n_consumed

    def consume_seqfile(self, file_name):
        """Count all k-mers from file_name."""
        cdef unsigned long long n_consumed = 0
        cdef unsigned int total_reads = 0

        cdef FastxParserPtr parser = get_parser[CpFastxReader](_bstring(file_name))
        deref(self._ht_this).consume_seqfile[CpFastxReader](parser,
                                                           total_reads,
                                                           n_consumed)
        return total_reads, n_consumed

    def consume_seqfile_with_mask(self, file_name, Hashtable mask, int threshold=0):
        cdef unsigned long long n_consumed = 0
        cdef unsigned int total_reads = 0
        cdef FastxParserPtr parser = get_parser[CpFastxReader](_bstring(file_name))
        cdef CpHashtable * cmask = mask._ht_this.get()
        deref(self._ht_this).consume_seqfile_with_mask[CpFastxReader](parser,
                                                                     cmask,
                                                                     threshold,
                                                                     total_reads,
                                                                     n_consumed)
        return total_reads, n_consumed

    def consume_seqfile_banding(self, file_name, num_bands, band):
        """Count all k-mers from file_name."""
        cdef unsigned long long n_consumed = 0
        cdef unsigned int total_reads = 0
        cdef FastxParserPtr parser = get_parser[CpFastxReader](_bstring(file_name))
        deref(self._ht_this).consume_seqfile_banding[CpFastxReader](parser,
                                                                   num_bands,
                                                                   band,
                                                                   total_reads,
                                                                   n_consumed)
        return total_reads, n_consumed

    def consume_seqfile_banding_with_mask(self, file_name, num_bands, band,
                                          Hashtable mask, int threshold=0):
        cdef unsigned long long n_consumed = 0
        cdef unsigned int total_reads = 0
        cdef FastxParserPtr parser = get_parser[CpFastxReader](_bstring(file_name))
        cdef CpHashtable * cmask = mask._ht_this.get()
        deref(self._ht_this).consume_seqfile_banding_with_mask[CpFastxReader](parser,
                                                                     num_bands,
                                                                     band,
                                                                     cmask,
                                                                     threshold,
                                                                     total_reads,
                                                                     n_consumed)
        return total_reads, n_consumed

    def abundance_distribution(self, file_name, Hashtable tracking):
        """Calculate the k-mer abundance distribution over reads in file_name."""
        cdef FastxParserPtr parser = get_parser[CpFastxReader](_bstring(file_name))
        cdef CpHashtable * cptracking = tracking._ht_this.get()
        cdef uint64_t * x = deref(self._ht_this).\
                abundance_distribution[CpFastxReader](parser, cptracking)
        abunds = []
        for i in range(MAX_BIGCOUNT):
            abunds.append(x[i])
        return abunds

    def abundance_distribution_with_reads_parser(self, object read_parser, Hashtable tracking):
        """Calculate the k-mer abundance distribution over reads."""
<<<<<<< HEAD

        cdef CpHashtable * cptracking = tracking._ht_this.get()
 
=======
        cdef CpHashtable * cptracking = hashtable_arg_shim(tracking,
                                                      allowed=(PyNodegraph, Nodetable))

>>>>>>> acdacef8
        cdef CPyReadParser_Object* parser
        parser = <CPyReadParser_Object*>read_parser
        cdef uint64_t * x = deref(self._ht_this).abundance_distribution[CpFastxReader](
                parser.parser, cptracking)
        abunds = []
        for i in range(MAX_BIGCOUNT):
            abunds.append(x[i])
        return abunds

    def save(self, file_name):
        """Save the graph to the specified file."""
        deref(self._ht_this).save(_bstring(file_name))

    @classmethod
    def load(cls, file_name):
        """Load the graph from the specified file."""
        cdef Hashtable table = cls(1, 1, 1)
        deref(table._ht_this).load(_bstring(file_name))
        return table

    def n_unique_kmers(self):
        """Estimate of the number of unique kmers stored."""
        return deref(self._ht_this).n_unique_kmers()

    def n_occupied(self):
        """Estimate of the number of occupied slots in the storage."""
        return deref(self._ht_this).n_occupied()

    def n_tables(self):
        """Number of tables used in the storage."""
        return deref(self._ht_this).n_tables()

    def set_use_bigcount(self, bigcount):
        deref(self._ht_this).set_use_bigcount(<bool>bigcount)

    def get_use_bigcount(self):
        return deref(self._ht_this).get_use_bigcount()

    def get_kmer_hashes_as_hashset(self, str sequence):
        cdef HashSet hashes = HashSet(self.ksize())
        deref(self._ht_this).get_kmer_hashes_as_hashset(_bstring(sequence),
                                                        hashes.hs)
        return hashes

    cdef list _get_raw_tables(self, uint8_t ** table_ptrs, vector[uint64_t] sizes):
        cdef Py_buffer buf_info
        cdef object view
        cdef list views = []
        for table_idx in range(0, len(sizes)):
            PyBuffer_FillInfo(&buf_info, None, table_ptrs[table_idx],
                              sizes[table_idx], 0, PyBUF_FULL_RO)
            view = PyMemoryView_FromBuffer(&buf_info)
            views.append(view)
        return views

    def get_raw_tables(self):
        cdef uint8_t ** table_ptrs = deref(self._ht_this).get_raw_tables()
        cdef vector[uint64_t] sizes = deref(self._ht_this).get_tablesizes()
        return self._get_raw_tables(table_ptrs, sizes)


cdef class QFCounttable(Hashtable):
    """Count kmers using a counting quotient filter.

    The counting quotient filter (CQF) is an extension of the quotient filter
    that supports counting in addition to simple membership testing. A CQF has
    better cache locality compared to (Small)Counttable which increases
    performance.

    Each new k-mer uses one slot, and the number of slots used per k-mer
    increases the more often the same k-mer is entered into the CQF. As a result
    the CQF can be "full" and will stop accepting calls to `add` and `count`.

    Parameters
    ----------
    k : integer
        k-mer size

    size : integer
        Set the number of slots used by the counting quotient filter. This
        determines the amount of memory used and how many k-mers can be entered
        into the datastructure. Each slot uses roughly 1.3 bytes.
    """
    def __cinit__(self, int k, uint64_t size):
        # size has to be a power of two
        power_of_two = ((size & (size - 1) == 0) and
                        (size != 0))
        if not power_of_two:
            raise ValueError("size has to be a power of two, not"
                             " {}.".format(size))
        if type(self) is QFCounttable:
<<<<<<< HEAD
            self._qf_this = make_shared[CpQFCounttable](k, <uint64_t>log(starting_size, 2))
            self._ht_this = <shared_ptr[CpHashtable]>self._qf_this
=======
            self.c_table.reset(<CpHashtable*>new CpQFCounttable(k, int(log(size, 2))))
>>>>>>> acdacef8

    @classmethod
    def load(cls, file_name):
        """Load the graph from the specified file."""
        cdef QFCounttable table = cls(1, 1)
        deref(table._qf_this).load(_bstring(file_name))
        return table

cdef class Counttable(Hashtable):

    def __cinit__(self, int k, int starting_size, int n_tables):
        cdef vector[uint64_t] primes
        if type(self) is Counttable:
            primes = get_n_primes_near_x(n_tables, starting_size)
            self._ct_this = make_shared[CpCounttable](k, primes)
            self._ht_this = <shared_ptr[CpHashtable]>self._ct_this


cdef class SmallCounttable(Hashtable):

    def __cinit__(self, int k, int starting_size, int n_tables):
        cdef vector[uint64_t] primes
        if type(self) is SmallCounttable:
            primes = get_n_primes_near_x(n_tables, starting_size)
            self._st_this = make_shared[CpSmallCounttable](k, primes)
            self._ht_this = <shared_ptr[CpHashtable]>self._st_this

    def get_raw_tables(self):
        cdef uint8_t ** table_ptrs = deref(self._st_this).get_raw_tables()
        cdef vector[uint64_t] sizes = deref(self._st_this).get_tablesizes()
        for i in range(len(sizes)):
            sizes[i] = sizes[i] / 2 + 1
        return self._get_raw_tables(table_ptrs, sizes)


cdef class Nodetable(Hashtable):

    def __cinit__(self, int k, int starting_size, int n_tables):
        cdef vector[uint64_t] primes
        if type(self) is Nodetable:
            primes = get_n_primes_near_x(n_tables, starting_size)
<<<<<<< HEAD
            self._nt_this = make_shared[CpNodetable](k, primes)
            self._ht_this = <shared_ptr[CpHashtable]>self._nt_this


cdef class Hashgraph(Hashtable):

    def __cinit__(self, *args, **kwargs):
        self.partitions = None

    @property
    def partition(self):
        if self.partitions is None:
            self.partitions = SubsetPartition(self)
            self.partitions._this = deref(self._hg_this).partition
            self.partitions_ptr = self.partitions._this
        return self.partitions

    def neighbors(self, object kmer):
        '''Get a list of neighbor nodes for this k-mer.'''
        cdef Traverser traverser = Traverser(self)
        return [str(n) for n in traverser._neighbors(self._build_kmer(kmer))]

    def calc_connected_graph_size(self, str kmer, max_size=0,
                                  break_on_circumference=False):
        '''Find the number of nodes connected to this k-mer.'''
        cdef CpKmer start = deref(self._hg_this).build_kmer(_bstring(kmer))
        cdef uint64_t _size = 0
        cdef uint64_t _max_size = max_size
        cdef bool _break = break_on_circumference
        cdef KmerSet keeper
        cdef CpHashgraph * ptr = self._hg_this.get() # need tmp ref for nogil

        with nogil:
            deref(ptr).calc_connected_graph_size(start, _size,
                                                 keeper, _max_size,
                                                 _break)
        return _size

    def kmer_degree(self, object kmer):
        '''Calculate the number of immediate neighbors this k-mer has
        the graph.'''
        cdef bytes _kmer = self.sanitize_kmer(kmer)
        return deref(self._hg_this).kmer_degree(_kmer)

    def count_kmers_within_radius(self, str kmer, int radius, int max_count=0):
        '''Calculate the number of neighbors with given radius in the graph.'''
        cdef unsigned int n
        cdef uint32_t _radius = radius
        cdef uint32_t _max_count = max_count
        cdef CpKmer start = deref(self._hg_this).build_kmer(_bstring(kmer))
        cdef KmerSet seen
        cdef CpHashgraph * ptr = self._hg_this.get()
        with nogil:
            n = deref(ptr).traverse_from_kmer(start, _radius,
                                              seen, _max_count)
        return n

    def find_high_degree_nodes(self, str sequence):
        '''Examine the given sequence for degree > 2 nodes and add to
        list; used in graph contraction.'''
        cdef HashSet hdns = HashSet(self.ksize())
        data = self._valid_sequence(sequence)
        deref(self._hg_this).find_high_degree_nodes(data, 
                                                   hdns.hs)
        return hdns


    def traverse_linear_path(self, str kmer, HashSet hdns, 
                             Nodegraph stop_filter=None):
        '''Traverse the path through the graph starting with the given
        k-mer and avoiding high-degree nodes, finding (and returning)
        traversed k-mers and any encountered high-degree nodes.'''
        cdef set[HashIntoType] adj
        cdef set[HashIntoType] visited
        cdef CpKmer cpkmer = CpKmer(_bstring(kmer), self.ksize())
        cdef CpNodegraph * _stop_filter = stop_filter._ng_this.get()
        cdef int size = deref(self._hg_this).traverse_linear_path(cpkmer,
                                                                 adj,
                                                                 visited,
                                                                 deref(_stop_filter),
                                                                 hdns.hs)
        return size, adj, visited

    def extract_unique_paths(self, str sequence, unsigned int min_length, float
                             min_unique_f):
        cdef vector[string] results
        deref(self._hg_this).extract_unique_paths(_bstring(sequence), min_length,
                                                  min_unique_f, results)
        return results

    def consume_and_tag(self, str sequence):
        '''Consume a sequence and tag it.'''
        cdef unsigned long long n_consumed = 0
        deref(self._hg_this).consume_sequence_and_tag(_bstring(sequence),
                                                     n_consumed)
        return n_consumed

    def get_tags_and_positions(self, str sequence):
        '''Retrieve tags and their positions in a sequence.'''
        cdef list result = []
        cdef int pos
        cdef WordLength K = deref(self._hg_this).ksize()
        cdef HashIntoType kmer
        for pos in range(0, len(sequence)-K+1):
            kmer = deref(self._hg_this).hash_dna(_bstring(sequence[pos:pos+K]))
            if deref(self._hg_this).has_tag(kmer):
                result.append((pos+1, kmer))
        return result
            
    def find_all_tags_list(self, object kmer):
        '''Find all tags within range of the given k-mer, return as list'''
        cdef CpKmer start = self._build_kmer(kmer)
        cdef HashSet result = HashSet(self.ksize())
        cdef set[HashIntoType] * tags = &(result.hs)
        cdef shared_ptr[CpHashgraph] this = self._hg_this

        with nogil:
            deref(deref(self._hg_this).partition).find_all_tags(start, deref(tags), 
                                                                deref(this).all_tags)

        return result

    def consume_seqfile_and_tag(self, str filename):
        '''Consume all sequences in a FASTA/FASTQ file and tag the resulting
        graph.'''
        cdef unsigned long long n_consumed = 0
        cdef unsigned int total_reads = 0
        cdef string _filename = _bstring(filename)

        deref(self._hg_this).consume_seqfile_and_tag[CpFastxReader](_filename,
                                                                   total_reads,
                                                                   n_consumed)
        return total_reads, n_consumed
    
    def print_tagset(self, str filename):
        '''Print out all of the tags.'''
        deref(self._hg_this).print_tagset(_bstring(filename))
    
    def add_tag(self, object kmer):
        '''Add a k-mer to the tagset.'''
        if isinstance(kmer, basestring):
            deref(self._hg_this).add_tag(deref(self._hg_this).hash_dna(_bstring(kmer)))
        else:
            return deref(self._hg_this).add_tag(<uint64_t>kmer)
    
    def get_tagset(self):
        '''Get all tagged k-mers as DNA strings.'''
        cdef HashIntoType st
        cdef list all_tags = []
        for st in deref(self._hg_this).all_tags:
            all_tags.append(deref(self._hg_this).unhash_dna(st))
        return all_tags

    def iter_tagset(self):
        '''Get all tagged k-mers as DNA strings.'''
        cdef HashIntoType st
        for st in deref(self._hg_this).all_tags:
            yield deref(self._hg_this).unhash_dna(st)

    def load_tagset(self, str filename, clear_tags=True):
        '''Load tags from a file.'''
        deref(self._hg_this).load_tagset(_bstring(filename), clear_tags)
        
    def save_tagset(self, str filename):
        '''Save tags to a file.'''
        deref(self._hg_this).save_tagset(_bstring(filename))
    
    @property
    def n_tags(self):
        '''Return the count of all tags.'''
        return deref(self._hg_this).n_tags()
    
    def divide_tags_into_subsets(self, int subset_size=0):
        '''Divide tags equally up into subsets of given size.'''
        cdef set[HashIntoType] divvy
        deref(self._hg_this).divide_tags_into_subsets(subset_size, divvy)
        cdef HashSet hs = HashSet(self.ksize())
        hs.hs = divvy
        return hs
    
    @property
    def tag_density(self):
        '''Get the tagging density.'''
        return deref(self._hg_this)._get_tag_density()
    
    @tag_density.setter
    def tag_density(self, int density):
        '''Set the tagging density.'''
        deref(self._hg_this)._set_tag_density(density)

    def do_subset_partition(self, object start_kmer, object end_kmer,
                                  bool break_on_stoptags=False,
                                  bool stop_big_traversals=False):
        '''Partition the graph starting from a given subset of tags.'''

        cdef SubsetPartition subset = SubsetPartition(self)
        cdef CpSubsetPartition * subset_ptr = subset._this.get()
        cdef HashIntoType start = self.sanitize_hash_kmer(start_kmer)
        cdef HashIntoType end = self.sanitize_hash_kmer(end_kmer)
        cdef bool cbreak = break_on_stoptags
        cdef bool cstop = stop_big_traversals
        
        with nogil:
            deref(subset_ptr).do_partition(start, end, cbreak, cstop)

        return subset


    def find_all_tags(self, object kmer):
        '''Starting from the given k-mer, find all closely connected tags.'''
        cdef CpKmer start = self._build_kmer(kmer)
        cdef PrePartitionInfo ppi = PrePartitionInfo.create(start)

        with nogil:
            deref(deref(self._hg_this).partition).find_all_tags(start,
                                                                deref(ppi._this).tagged_kmers,
                                                                deref(self._hg_this).all_tags)
            deref(self._hg_this).add_kmer_to_tags(start.kmer_u)

        return ppi

    
    def assign_partition_id(self, PrePartitionInfo ppi):
        '''Assign a partition ID to a given tag.'''
        cdef cp_pre_partition_info * cppi = ppi._this.get()
        cdef PartitionID pi
        pi = deref(deref(self._hg_this).partition).assign_partition_id(deref(cppi).kmer,
                                                                       deref(cppi).tagged_kmers)
        return pi
    
    def output_partitions(self, str filename, str output, bool
                                output_unassigned=False):
        '''Write out sequences in given filename to another file, annotating '''
        '''with partition IDs.'''
        n_partitions = deref(deref(self._hg_this).partition).\
                            output_partitioned_file(_bstring(filename),
                                                    _bstring(output),
                                                    output_unassigned)
        return n_partitions
    
    def load_partitionmap(self, str filename):
        '''Load a partitionmap for the master subset.'''
        deref(deref(self._hg_this).partition).load_partitionmap(_bstring(filename))

    def save_partitionmap(self, str filename):
        '''Save a partitionmap for the master subset.'''
        deref(deref(self._hg_this).partition).save_partitionmap(_bstring(filename))
    
    def _validate_partitionmap(self):
        '''Run internal validation checks.'''
        deref(deref(self._hg_this).partition)._validate_pmap()
    
    def consume_seqfile_and_tag_with_reads_parser(self, object read_parser):
        '''Count all k-mers using the given reads parser'''
        cdef unsigned long long n_consumed = 0
        cdef unsigned int total_reads = 0
        cdef CPyReadParser_Object * parser_o = <CPyReadParser_Object*>read_parser
        cdef FastxParserPtr parser = parser_o.parser
        cdef CpHashgraph * ptr = self._hg_this.get()

        deref(ptr).consume_seqfile_and_tag_readparser[CpFastxReader](parser,
                                                            total_reads,
                                                            n_consumed)
        return total_reads, n_consumed
    
    def consume_partitioned_fasta(self, filename):
        '''Count all k-mers in a given file'''
        cdef unsigned long long n_consumed = 0
        cdef unsigned int total_reads = 0
        cdef string _filename = _bstring(filename)
        deref(self._hg_this).consume_partitioned_fasta[CpFastxReader](_filename,
                                                                     total_reads,
                                                                     n_consumed)
        return total_reads, n_consumed
    
    def merge_subset(self, SubsetPartition subset):
        '''Merge the given subset into this one.'''
        deref(deref(self._hg_this).partition).merge(subset._this.get())

    def merge_subset_from_disk(self, str filename):
        '''Merge the given subset (filename) into this one.'''
        deref(deref(self._hg_this).partition).merge_from_disk(_bstring(filename))
    
    def count_partitions(self):
        '''Count the number of partitions in the master partitionmap.'''
        return self.partition.count_partitions()
    
    def set_partition_id(self, object kmer, PartitionID pid):
        '''Set the partition ID for this tag.'''
        cdef string start = self.sanitize_kmer(kmer)
        deref(deref(self._hg_this).partition).set_partition_id(start, pid)

    def join_partitions(self, PartitionID p1, PartitionID p2):
        '''Join the partitions of these two tags.'''
        return deref(deref(self._hg_this).partition).join_partitions(p1, p2)

    def get_partition_id(self, object kmer):
        '''Get the partition ID of this tag.'''
        cdef string start = self.sanitize_kmer(kmer)
        return deref(deref(self._hg_this).partition).get_partition_id(start)
    
    def repartition_largest_partition(self, Countgraph counts not None,
                                            unsigned int distance,
                                            unsigned int threshold,
                                            unsigned int frequency,
                                            SubsetPartition subs=None):
        '''Repartition the largest partition (in the face of stop tags).'''

        cdef shared_ptr[CpSubsetPartition] subs_ptr
        if subs is None:
            subs_ptr = deref(self._hg_this).partition
        else:
            subs_ptr = subs._this

        cdef unsigned long next_largest
        next_largest = deref(subs_ptr).\
                repartition_largest_partition(distance,
                                              threshold,
                                              frequency,
                                              deref(counts._cg_this))
        return next_largest

    def load_stop_tags(self, object filename, clear_tags=False):
        '''Load the set of stop tags.'''
        deref(self._hg_this).load_stop_tags(_bstring(filename), clear_tags)
        
    def save_stop_tags(self, object filename):
        '''Save the set of stop tags.'''
        deref(self._hg_this).save_stop_tags(_bstring(filename))

    def print_stop_tags(self, filename):
        '''Print out the set of stop tags.'''
        deref(self._hg_this).print_stop_tags(_bstring(filename))
    
    def trim_on_stoptags(self, str sequence):
        '''Trim the reads on the given stop tags.'''
        cdef size_t trim_at
        cdef CpHashgraph * ptr = self._hg_this.get()
        cdef string cseq = _bstring(sequence)
        with nogil:
            trim_at = deref(ptr).trim_on_stoptags(cseq)
        return sequence[:trim_at], trim_at

    def add_stop_tag(self, object kmer):
        '''Add this k-mer as a stop tag.'''
        if isinstance(kmer, basestring):
            deref(self._hg_this).add_stop_tag(deref(self._hg_this).hash_dna(_bstring(kmer)))
        else:
            return deref(self._hg_this).add_stop_tag(<uint64_t>kmer)
    
    def get_stop_tags(self):
        '''Return a DNA list of all of the stop tags.'''
        cdef HashIntoType st
        cdef list stop_tags = []
        for st in deref(self._hg_this).stop_tags:
            stop_tags.append(deref(self._hg_this).unhash_dna(st))
        return stop_tags

    def iter_stop_tags(self):
        '''Return a DNA list of all of the stop tags.'''
        cdef HashIntoType st
        for st in deref(self._hg_this).stop_tags:
            yield deref(self._hg_this).unhash_dna(st)


cdef class Countgraph(Hashgraph):

    def __cinit__(self, int k, int starting_size, int n_tables,
                  primes=[]):
        cdef vector[uint64_t] _primes
        if type(self) is Countgraph:
            if primes:
                _primes = primes
            else:
                _primes = get_n_primes_near_x(n_tables, starting_size)
            self._cg_this = make_shared[CpCountgraph](k, _primes)
            self._hg_this = <shared_ptr[CpHashgraph]>self._cg_this
            self._ht_this = <shared_ptr[CpHashtable]>self._hg_this

    def do_subset_partition_with_abundance(self, BoundedCounterType min_count,
                                                 BoundedCounterType max_count,
                                                 object start_kmer=0,
                                                 object end_kmer=0,
                                                 bool break_on_stop_tags=False,
                                                 bool stop_big_traversals=False):

        cdef HashIntoType _start_kmer = self.sanitize_hash_kmer(start_kmer)
        cdef HashIntoType _end_kmer = self.sanitize_hash_kmer(end_kmer)
        cdef bool _break_on_stop_tags = break_on_stop_tags
        cdef bool _stop_big_traversals = stop_big_traversals
        cdef SubsetPartition subset = SubsetPartition(self)
        cdef shared_ptr[CpSubsetPartition] subset_ptr = subset._this

        with nogil:
            deref(subset_ptr).do_partition_with_abundance(_start_kmer,
                                                          _end_kmer,
                                                          min_count,
                                                          max_count,
                                                          break_on_stop_tags,
                                                          stop_big_traversals)

        return subset


cdef class SmallCountgraph(Hashgraph):

    def __cinit__(self, int k, int starting_size, int n_tables,
                  primes=[]):
        cdef vector[uint64_t] _primes
        if type(self) is SmallCountgraph:
            if primes:
                _primes = primes
            else:
                _primes = get_n_primes_near_x(n_tables, starting_size)
            self._sg_this = make_shared[CpSmallCountgraph](k, _primes)
            self._hg_this = <shared_ptr[CpHashgraph]>self._sg_this
            self._ht_this = <shared_ptr[CpHashtable]>self._hg_this

    def get_raw_tables(self):
        cdef uint8_t ** table_ptrs = deref(self._sg_this).get_raw_tables()
        cdef vector[uint64_t] sizes = deref(self._sg_this).get_tablesizes()
        for i in range(len(sizes)):
            sizes[i] = sizes[i] // 2 + 1
        return self._get_raw_tables(table_ptrs, sizes)



cdef class Nodegraph(Hashgraph):

    def __cinit__(self, int k, int starting_size, int n_tables,
                  primes=[]):
        cdef vector[uint64_t] _primes
        if type(self) is Nodegraph:
            if primes:
                _primes = primes
            else:
                _primes = get_n_primes_near_x(n_tables, starting_size)
            self._ng_this = make_shared[CpNodegraph](k, _primes)
            self._hg_this = <shared_ptr[CpHashgraph]>self._ng_this
            self._ht_this = <shared_ptr[CpHashtable]>self._hg_this

    def update(self, Nodegraph other):
        deref(self._ng_this).update_from(deref(other._ng_this))
=======
            self.c_table.reset(<CpHashtable*>new CpNodetable(k, primes))
>>>>>>> acdacef8
<|MERGE_RESOLUTION|>--- conflicted
+++ resolved
@@ -30,7 +30,6 @@
 
 cdef class Hashtable:
 
-<<<<<<< HEAD
     cpdef bytes sanitize_kmer(self, object kmer):
         cdef bytes handled
         if isinstance(kmer, basestring):
@@ -45,18 +44,6 @@
             handled = kmer
         elif isinstance(kmer, Kmer):
             handled = _bstring(kmer.kmer)
-=======
-cdef CpHashtable * hashtable_arg_shim(object table,
-                                      allowed=(PyNodegraph, PyCountgraph,
-                                               Nodetable, Counttable,
-                                               SmallCounttable, QFCounttable)):
-    cdef CPyHashtable_Object* cpyhashtable
-    cdef CpHashtable * hashtable
-
-    if isinstance(table, allowed):
-        if isinstance(table, CYTHON_TABLES):
-            hashtable = (<Hashtable>table).c_table.get()
->>>>>>> acdacef8
         else:
             handled = deref(self._ht_this).unhash_dna(kmer)
         return handled
@@ -292,15 +279,8 @@
 
     def abundance_distribution_with_reads_parser(self, object read_parser, Hashtable tracking):
         """Calculate the k-mer abundance distribution over reads."""
-<<<<<<< HEAD
 
         cdef CpHashtable * cptracking = tracking._ht_this.get()
- 
-=======
-        cdef CpHashtable * cptracking = hashtable_arg_shim(tracking,
-                                                      allowed=(PyNodegraph, Nodetable))
-
->>>>>>> acdacef8
         cdef CPyReadParser_Object* parser
         parser = <CPyReadParser_Object*>read_parser
         cdef uint64_t * x = deref(self._ht_this).abundance_distribution[CpFastxReader](
@@ -384,6 +364,7 @@
         determines the amount of memory used and how many k-mers can be entered
         into the datastructure. Each slot uses roughly 1.3 bytes.
     """
+
     def __cinit__(self, int k, uint64_t size):
         # size has to be a power of two
         power_of_two = ((size & (size - 1) == 0) and
@@ -392,12 +373,9 @@
             raise ValueError("size has to be a power of two, not"
                              " {}.".format(size))
         if type(self) is QFCounttable:
-<<<<<<< HEAD
-            self._qf_this = make_shared[CpQFCounttable](k, <uint64_t>log(starting_size, 2))
+            self._qf_this = make_shared[CpQFCounttable](k, <uint64_t>log(size, 2))
             self._ht_this = <shared_ptr[CpHashtable]>self._qf_this
-=======
-            self.c_table.reset(<CpHashtable*>new CpQFCounttable(k, int(log(size, 2))))
->>>>>>> acdacef8
+
 
     @classmethod
     def load(cls, file_name):
@@ -439,7 +417,6 @@
         cdef vector[uint64_t] primes
         if type(self) is Nodetable:
             primes = get_n_primes_near_x(n_tables, starting_size)
-<<<<<<< HEAD
             self._nt_this = make_shared[CpNodetable](k, primes)
             self._ht_this = <shared_ptr[CpHashtable]>self._nt_this
 
@@ -580,10 +557,8 @@
     
     def add_tag(self, object kmer):
         '''Add a k-mer to the tagset.'''
-        if isinstance(kmer, basestring):
-            deref(self._hg_this).add_tag(deref(self._hg_this).hash_dna(_bstring(kmer)))
-        else:
-            return deref(self._hg_this).add_tag(<uint64_t>kmer)
+        cdef HashIntoType _kmer = self.sanitize_hash_kmer(kmer)
+        deref(self._hg_this).add_tag(_kmer)
     
     def get_tagset(self):
         '''Get all tagged k-mers as DNA strings.'''
@@ -785,10 +760,8 @@
 
     def add_stop_tag(self, object kmer):
         '''Add this k-mer as a stop tag.'''
-        if isinstance(kmer, basestring):
-            deref(self._hg_this).add_stop_tag(deref(self._hg_this).hash_dna(_bstring(kmer)))
-        else:
-            return deref(self._hg_this).add_stop_tag(<uint64_t>kmer)
+        cdef HashIntoType _kmer = self.sanitize_hash_kmer(kmer)
+        deref(self._hg_this).add_stop_tag(_kmer)
     
     def get_stop_tags(self):
         '''Return a DNA list of all of the stop tags.'''
@@ -882,7 +855,4 @@
             self._ht_this = <shared_ptr[CpHashtable]>self._hg_this
 
     def update(self, Nodegraph other):
-        deref(self._ng_this).update_from(deref(other._ng_this))
-=======
-            self.c_table.reset(<CpHashtable*>new CpNodetable(k, primes))
->>>>>>> acdacef8
+        deref(self._ng_this).update_from(deref(other._ng_this))