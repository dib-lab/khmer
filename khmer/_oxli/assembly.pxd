--- conflicted
+++ resolved
@@ -41,12 +41,7 @@
 
 
 cdef class LinearAssembler:
-<<<<<<< HEAD
-    #cdef unique_ptr[CpLinearAssembler] _this
-    cdef CpLinearAssembler * _this
-=======
     cdef shared_ptr[CpLinearAssembler] _this
->>>>>>> 26faf0de
 
     cdef public Hashgraph graph
     cdef shared_ptr[CpHashgraph] _graph_ptr
