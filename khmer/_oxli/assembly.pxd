--- conflicted
+++ resolved
@@ -1,11 +1,7 @@
 from libcpp.memory cimport unique_ptr
 from libcpp.string import string
 
-<<<<<<< HEAD
-from _oxli cimport CpLinearAssembler, CpCompactingAssembler, CpHashgraph, CpKmer
-=======
-from wrapper cimport CpLinearAssembler, CpHashgraph, CpKmer
->>>>>>> 3a248c6c
+from wrapper cimport CpLinearAssembler, CpCompactingAssembler, CpHashgraph, CpKmer
 from hashing cimport Kmer
 
 
