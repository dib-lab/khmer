/*
This file is part of khmer, https://github.com/dib-lab/khmer/, and is
Copyright (C) 2010-2015, Michigan State University.
Copyright (C) 2015-2016, The Regents of the University of California.

Redistribution and use in source and binary forms, with or without
modification, are permitted provided that the following conditions are
met:

    * Redistributions of source code must retain the above copyright
      notice, this list of conditions and the following disclaimer.

    * Redistributions in binary form must reproduce the above
      copyright notice, this list of conditions and the following
      disclaimer in the documentation and/or other materials provided
      with the distribution.

    * Neither the name of the Michigan State University nor the names
      of its contributors may be used to endorse or promote products
      derived from this software without specific prior written
      permission.

THIS SOFTWARE IS PROVIDED BY THE COPYRIGHT HOLDERS AND CONTRIBUTORS
"AS IS" AND ANY EXPRESS OR IMPLIED WARRANTIES, INCLUDING, BUT NOT
LIMITED TO, THE IMPLIED WARRANTIES OF MERCHANTABILITY AND FITNESS FOR
A PARTICULAR PURPOSE ARE DISCLAIMED. IN NO EVENT SHALL THE COPYRIGHT
HOLDER OR CONTRIBUTORS BE LIABLE FOR ANY DIRECT, INDIRECT, INCIDENTAL,
SPECIAL, EXEMPLARY, OR CONSEQUENTIAL DAMAGES (INCLUDING, BUT NOT
LIMITED TO, PROCUREMENT OF SUBSTITUTE GOODS OR SERVICES; LOSS OF USE,
DATA, OR PROFITS; OR BUSINESS INTERRUPTION) HOWEVER CAUSED AND ON ANY
THEORY OF LIABILITY, WHETHER IN CONTRACT, STRICT LIABILITY, OR TORT
(INCLUDING NEGLIGENCE OR OTHERWISE) ARISING IN ANY WAY OUT OF THE USE
OF THIS SOFTWARE, EVEN IF ADVISED OF THE POSSIBILITY OF SUCH DAMAGE.
LICENSE (END)

Contact: khmer-project@idyll.org
*/

//
// A module for Python that exports khmer C++ library functions.
//

// Must be first.
#include <Python.h>
#include <string>

#include "_khmer.hh"
#include "_cpy_utils.hh"


<<<<<<< HEAD
//
// Function necessary for Python loading:
//
=======
using namespace khmer;
using namespace read_parsers;

//
// Python 2/3 compatibility: PyInt and PyLong
//

#if (PY_MAJOR_VERSION >= 3)
#define PyInt_Check(arg) PyLong_Check(arg)
#define PyInt_AsLong(arg) PyLong_AsLong(arg)
#define PyInt_FromLong(arg) PyLong_FromLong(arg)
#define Py_TPFLAGS_HAVE_ITER 0
#endif

//
// Python 2/3 compatibility: PyBytes and PyString
// https://docs.python.org/2/howto/cporting.html#str-unicode-unification
//

#include "bytesobject.h"

//
// Python 2/3 compatibility: Module initialization
// http://python3porting.com/cextensions.html#module-initialization
//

#if PY_MAJOR_VERSION >= 3
#define MOD_ERROR_VAL NULL
#define MOD_SUCCESS_VAL(val) val
#define MOD_INIT(name) PyMODINIT_FUNC PyInit_##name(void)
#define MOD_DEF(ob, name, doc, methods) \
          static struct PyModuleDef moduledef = { \
            PyModuleDef_HEAD_INIT, name, doc, -1, methods, }; \
          ob = PyModule_Create(&moduledef);
#else
#define MOD_ERROR_VAL
#define MOD_SUCCESS_VAL(val)
#define MOD_INIT(name) void init##name(void)
#define MOD_DEF(ob, name, doc, methods) \
          ob = Py_InitModule3(name, methods, doc);
#endif

using namespace khmer;

//
// Function necessary for Python loading:
//

extern "C" {
    MOD_INIT(_khmer);
}

/***********************************************************************/

// Convert a hash to a python long object.
static bool convert_HashIntoType_to_PyObject(const HashIntoType &hashval,
        PyObject **value)
{
    *value = PyLong_FromUnsignedLongLong(hashval);
    return true;
}


// Convert a python long to a hash
static bool convert_PyLong_to_HashIntoType(PyObject * value,
        HashIntoType &hashval)
{
    if (PyLong_Check(value)) {
        //(PyLongObject *)
        hashval = PyLong_AsUnsignedLongLong(value);
        return true;
    } else if (PyInt_Check(value)) {
        hashval = PyInt_AsLong(value);
        return true;
    } else {
        PyErr_SetString(PyExc_ValueError, "could not convert to hash");
        return false;
    }
}


// Take a Python object and (try to) convert it to a HashIntoType.
// Note: will set error condition and return false if cannot do.

static bool convert_PyObject_to_HashIntoType(PyObject * value,
        HashIntoType& hashval,
        WordLength ksize)
{
    if (PyInt_Check(value) || PyLong_Check(value)) {
        return convert_PyLong_to_HashIntoType(value, hashval);
    } else if (PyUnicode_Check(value))  {
        std::string s = PyBytes_AsString(PyUnicode_AsEncodedString(
                                             value, "utf-8", "strict"));
        if (strlen(s.c_str()) != ksize) {
            PyErr_SetString(PyExc_ValueError,
                            "k-mer length must equal the k-mer size");
            return false;
        }
        hashval = _hash(s, ksize);
        return true;

    } else if (PyBytes_Check(value)) {
        std::string s = PyBytes_AsString(value);
        if (strlen(s.c_str()) != ksize) {
            PyErr_SetString(PyExc_ValueError,
                            "k-mer length must equal the k-mer size");
            return false;
        }
        hashval = _hash(s, ksize);
        return true;
    } else {
        PyErr_SetString(PyExc_ValueError,
                        "k-mers must be either a hash or a string");
        return false;
    }
}

// Take a Python object and (try to) convert it to a HashIntoType.
// Note: will set error condition and return false if cannot do.
// Further note: the main difference between this and
// ht_convert_PyObject_to_Kmer is that this will not pass HashIntoType
// numbers through the Kmer class, which means reverse complements
// will not be calculated.  There is a test in test_nodegraph.py
// that checks this.

static bool ht_convert_PyObject_to_HashIntoType(PyObject * value,
        HashIntoType& hashval,
        const Hashtable * ht)
{
    if (PyInt_Check(value) || PyLong_Check(value)) {
        return convert_PyLong_to_HashIntoType(value, hashval);
    } else if (PyUnicode_Check(value))  {
        PyObject* val_as_str = PyUnicode_AsEncodedString(value,
                               "utf-8", "strict");
        std::string s = PyBytes_AsString(val_as_str);
        if (strlen(s.c_str()) != ht->ksize()) {
            Py_DECREF(val_as_str);
            PyErr_SetString(PyExc_ValueError,
                            "k-mer length must equal the k-mer size");
            return false;
        }
        hashval = ht->hash_dna(s.c_str());
        Py_DECREF(val_as_str);
        return true;

    } else if (PyBytes_Check(value)) {
        std::string s = PyBytes_AsString(value);
        if (strlen(s.c_str()) != ht->ksize()) {
            PyErr_SetString(PyExc_ValueError,
                            "k-mer length must equal the k-mer size");
            return false;
        }
        hashval = ht->hash_dna(s.c_str());
        return true;
    } else {
        PyErr_SetString(PyExc_ValueError,
                        "k-mers must be either a hash or a string");
        return false;
    }
}

// Take a Python object and (try to) convert it to a khmer::Kmer.
// Note: will set error condition and return false if cannot do.

static bool ht_convert_PyObject_to_Kmer(PyObject * value,
                                        Kmer& kmer, const Hashtable * ht)
{
    if (PyInt_Check(value) || PyLong_Check(value)) {
        HashIntoType h;
        if (!convert_PyLong_to_HashIntoType(value, h)) {
            return false;
        }
        kmer.set_from_unique_hash(h, ht->ksize());
        return true;
    } else if (PyUnicode_Check(value))  {
        std::string s = PyBytes_AsString(PyUnicode_AsEncodedString(
                                             value, "utf-8", "strict"));
        if (strlen(s.c_str()) != ht->ksize()) {
            PyErr_SetString(PyExc_ValueError,
                            "k-mer length must equal the k-mer size");
            return false;
        }
        kmer = Kmer(s, ht->ksize());
        return true;

    } else if (PyBytes_Check(value)) {
        std::string s = PyBytes_AsString(value);
        if (strlen(s.c_str()) != ht->ksize()) {
            PyErr_SetString(PyExc_ValueError,
                            "k-mer length must equal the k-mer size");
            return false;
        }
        kmer = Kmer(s, ht->ksize());
        return true;
    } else {
        PyErr_SetString(PyExc_ValueError,
                        "k-mers must be either a hash or a string");
        return false;
    }
}


static bool convert_Pytablesizes_to_vector(PyListObject * sizes_list_o,
        std::vector<uint64_t>& sizes)
{
    Py_ssize_t sizes_list_o_length = PyList_GET_SIZE(sizes_list_o);
    if (sizes_list_o_length < 1) {
        PyErr_SetString(PyExc_ValueError,
                        "tablesizes needs to be one or more numbers");
        return false;
    }
    for (Py_ssize_t i = 0; i < sizes_list_o_length; i++) {
        PyObject * size_o = PyList_GET_ITEM(sizes_list_o, i);
        if (PyLong_Check(size_o)) {
            sizes.push_back(PyLong_AsUnsignedLongLong(size_o));
        } else if (PyInt_Check(size_o)) {
            sizes.push_back(PyInt_AsLong(size_o));
        } else if (PyFloat_Check(size_o)) {
            sizes.push_back(PyFloat_AS_DOUBLE(size_o));
        } else {
            PyErr_SetString(PyExc_TypeError,
                            "2nd argument must be a list of ints, longs, or floats");
            return false;
        }
    }
    return true;
}


/***********************************************************************/

//
// Read object -- name, sequence, and FASTQ stuff
//

namespace khmer
{

namespace python
{

typedef struct {
    PyObject_HEAD
    //! Pointer to the low-level genomic read object.
    read_parsers:: Read *   read;
} khmer_Read_Object;


static
PyObject*
khmer_Read_new(PyTypeObject * type, PyObject * args, PyObject * kwds)
{
    khmer_Read_Object * self;
    self = (khmer_Read_Object *)type->tp_alloc(type, 0);
    if (self != NULL) {
        try {
            self->read = new Read;
        } catch (std::bad_alloc &exc) {
            Py_DECREF(self);
            return PyErr_NoMemory();
        }
    }
    return (PyObject *)self;
}

static
int
khmer_Read_init(khmer_Read_Object *self, PyObject *args, PyObject *kwds)
{
    const char * name{};
    const char * description{};
    const char * sequence{};
    const char * quality{};
    char *kwlist[5] = {
        const_cast<char *>("name"), const_cast<char *>("sequence"),
        const_cast<char *>("quality"), const_cast<char *>("description"), NULL
    };

    if (!PyArg_ParseTupleAndKeywords(args, kwds, "ss|zz", kwlist,
                                     &name, &sequence, &quality, &description)) {
        return -1;
    }

    if (name != NULL) {
        self->read->name = name;
    }
    if (sequence != NULL) {
        self->read->sequence = sequence;
        self->read->set_clean_seq();
    }
    if (quality != NULL) {
        self->read->quality = quality;
    }
    if (description != NULL) {
        self->read->description = description;
    }
    return 0;
}

static
void
khmer_Read_dealloc(khmer_Read_Object * obj)
{
    delete obj->read;
    obj->read = NULL;
    Py_TYPE(obj)->tp_free((PyObject*)obj);
}


static Py_ssize_t
khmer_Read_len(khmer_Read_Object* obj)
{
    return obj->read->sequence.size();
}

static PySequenceMethods khmer_Read_sequence_methods = {
    (lenfunc)khmer_Read_len,                  /* sq_length */
};


static
PyObject *
Read_get_name(khmer_Read_Object * obj, void * closure )
{
    if (obj->read->name.size() > 0) {
        return PyUnicode_FromString(obj->read->name.c_str());
    } else {
        PyErr_SetString(PyExc_AttributeError,
                        "'Read' object has no attribute 'name'.");
        return NULL;
    }
}


static
PyObject *
Read_get_sequence(khmer_Read_Object * obj, void * closure)
{
    if (obj->read->sequence.size() > 0) {
        return PyUnicode_FromString(obj->read->sequence.c_str());
    } else {
        PyErr_SetString(PyExc_AttributeError,
                        "'Read' object has no attribute 'sequence'.");
        return NULL;
    }
}


static
PyObject *
Read_get_quality(khmer_Read_Object * obj, void * closure)
{
    if (obj->read->quality.size() > 0) {
        return PyUnicode_FromString(obj->read->quality.c_str());
    } else {
        PyErr_SetString(PyExc_AttributeError,
                        "'Read' object has no attribute 'quality'.");
        return NULL;
    }
}


static
PyObject *
Read_get_description(khmer_Read_Object * obj, void * closure)
{
    if (obj->read->description.size() > 0) {
        return PyUnicode_FromString(obj->read->description.c_str());
    } else {
        PyErr_SetString(PyExc_AttributeError,
                        "'Read' object has no attribute 'description'.");
        return NULL;
    }
}


static
PyObject *
Read_get_cleaned_seq(khmer_Read_Object * obj, void * closure)
{
    if (obj->read->cleaned_seq.size() > 0) {
        return PyUnicode_FromString(obj->read->cleaned_seq.c_str());
    } else if (obj->read->sequence.size() > 0) {
        obj->read->set_clean_seq();
        return PyUnicode_FromString(obj->read->cleaned_seq.c_str());
    } else {
        PyErr_SetString(PyExc_AttributeError,
                        "'Read' object has no attribute 'cleaned_seq'.");
        return NULL;
    }
}


// TODO? Implement setters.


static PyGetSetDef khmer_Read_accessors [ ] = {
    {
        (char *)"name",
        (getter)Read_get_name, (setter)NULL,
        (char *)"Read identifier.", NULL
    },
    {
        (char *)"sequence",
        (getter)Read_get_sequence, (setter)NULL,
        (char *)"Genomic sequence.", NULL
    },
    {
        (char *)"quality",
        (getter)Read_get_quality, (setter)NULL,
        (char *)"Quality scores.", NULL
    },
    {
        (char *)"description",
        (getter)Read_get_description, (setter)NULL,
        (char *)"Description.", NULL
    },
    {
        (char *)"cleaned_seq",
        (getter)Read_get_cleaned_seq, (setter)NULL,
        (char *)"Cleaned sequence.", NULL
    },

    { NULL, NULL, NULL, NULL, NULL } // sentinel
};


static PyTypeObject khmer_Read_Type = {
    PyVarObject_HEAD_INIT(NULL, 0)        /* init & ob_size */
    "khmer.Read",                         /* tp_name */
    sizeof(khmer_Read_Object),            /* tp_basicsize */
    0,                                    /* tp_itemsize */
    (destructor)khmer_Read_dealloc,       /* tp_dealloc */
    0,                                    /* tp_print */
    0,                                    /* tp_getattr */
    0,                                    /* tp_setattr */
    0,                                    /* tp_compare */
    0,                                    /* tp_repr */
    0,                                    /* tp_as_number */
    &khmer_Read_sequence_methods,         /* tp_as_sequence */
    0,                                    /* tp_as_mapping */
    0,                                    /* tp_hash */
    0,                                    /* tp_call */
    0,                                    /* tp_str */
    0,                                    /* tp_getattro */
    0,                                    /* tp_setattro */
    0,                                    /* tp_as_buffer */
    Py_TPFLAGS_DEFAULT,                   /* tp_flags */
    "A FASTQ record plus some metadata.", /* tp_doc */
    0,                                    /* tp_traverse */
    0,                                    /* tp_clear */
    0,                                    /* tp_richcompare */
    0,                                    /* tp_weaklistoffset */
    0,                                    /* tp_iter */
    0,                                    /* tp_iternext */
    0,                                    /* tp_methods */
    0,                                    /* tp_members */
    (PyGetSetDef *)khmer_Read_accessors,  /* tp_getset */
    0,                                    /* tp_base */
    0,                                    /* tp_dict */
    0,                                    /* tp_descr_get */
    0,                                    /* tp_descr_set */
    0,                                    /* tp_dictoffset */
    (initproc)khmer_Read_init,            /* tp_init */
    0,                                    /* tp_alloc */
    khmer_Read_new,                       /* tp_new */
};


/***********************************************************************/

//
// ReadParser object -- parse reads directly from streams
// ReadPairIterator -- return pairs of Read objects
//


typedef struct {
    PyObject_HEAD
    FastxParserPtr parser;
} khmer_ReadParser_Object;


typedef struct {
    PyObject_HEAD
    //! Pointer to Python parser object for reference counting purposes.
    PyObject * parent;
    //! Persistent value of pair mode across invocations.
    int pair_mode;
} khmer_ReadPairIterator_Object;


static
void
_ReadParser_dealloc(khmer_ReadParser_Object * obj)
{
    Py_TYPE(obj)->tp_free((PyObject*)obj);
}


static
void
khmer_ReadPairIterator_dealloc(khmer_ReadPairIterator_Object * obj)
{
    Py_DECREF(obj->parent);
    obj->parent = NULL;
    Py_TYPE(obj)->tp_free((PyObject*)obj);
}


static PyObject *
_ReadParser_new( PyTypeObject * subtype, PyObject * args, PyObject * kwds )
{
    const char *      ifile_name_CSTR;

    if (!PyArg_ParseTuple(args, "s", &ifile_name_CSTR )) {
        return NULL;
    }
    std:: string    ifile_name( ifile_name_CSTR );

    PyObject * self     = subtype->tp_alloc( subtype, 1 );
    if (self == NULL) {
        return NULL;
    }
    khmer_ReadParser_Object * myself  = (khmer_ReadParser_Object *)self;

    // Wrap the low-level parser object.
    try {
        myself->parser = get_parser<FastxReader>(ifile_name);
    } catch (khmer_file_exception &exc) {
        PyErr_SetString( PyExc_OSError, exc.what() );
        return NULL;
    }
    return self;
}


static
PyObject *
_ReadParser_iternext( PyObject * self )
{
    khmer_ReadParser_Object * myself  = (khmer_ReadParser_Object *)self;
    FastxParserPtr& parser = myself->parser;
    std::string exc_string;

    bool        stop_iteration  = false;
    const char *value_exception = NULL;
    const char *file_exception  = NULL;
    Read       *the_read_PTR    = NULL;
    try {
        the_read_PTR = new Read( );
    } catch (std::bad_alloc &exc) {
        return PyErr_NoMemory();
    }

    Py_BEGIN_ALLOW_THREADS
    stop_iteration = parser->is_complete( );
    if (!stop_iteration) {
        try {
            *the_read_PTR = parser->get_next_read();
        } catch (NoMoreReadsAvailable &exc) {
            stop_iteration = true;
        } catch (khmer_file_exception &exc) {
            exc_string = exc.what();
            file_exception = exc_string.c_str();
        } catch (khmer_value_exception &exc) {
            exc_string = exc.what();
            value_exception = exc_string.c_str();
        }
    }
    Py_END_ALLOW_THREADS

    // Note: Can simply return NULL instead of setting the StopIteration
    //       exception.
    if (stop_iteration) {
        delete the_read_PTR;
        return NULL;
    }

    if (file_exception != NULL) {
        delete the_read_PTR;
        PyErr_SetString(PyExc_OSError, file_exception);
        return NULL;
    }
    if (value_exception != NULL) {
        delete the_read_PTR;
        PyErr_SetString(PyExc_ValueError, value_exception);
        return NULL;
    }

    PyObject * the_read_OBJECT = khmer_Read_Type.tp_alloc( &khmer_Read_Type, 1 );
    ((khmer_Read_Object *)the_read_OBJECT)->read = the_read_PTR;
    return the_read_OBJECT;
}


static
PyObject *
_ReadPairIterator_iternext(khmer_ReadPairIterator_Object * myself)
{
    khmer_ReadParser_Object * parent = (khmer_ReadParser_Object*)myself->parent;
    FastxParserPtr& parser = parent->parser;
    uint8_t     pair_mode = myself->pair_mode;

    ReadPair    the_read_pair;
    bool        stop_iteration  = false;
    const char *value_exception = NULL;
    const char *file_exception  = NULL;
    std::string exc_string;

    Py_BEGIN_ALLOW_THREADS
    stop_iteration = parser->is_complete( );
    if (!stop_iteration) {
        try {
            the_read_pair = parser->get_next_read_pair(pair_mode);
        } catch (NoMoreReadsAvailable &exc) {
            stop_iteration = true;
        } catch (khmer_file_exception &exc) {
            exc_string = exc.what();
            file_exception = exc_string.c_str();
        } catch (khmer_value_exception &exc) {
            exc_string = exc.what();
            value_exception = exc_string.c_str();
        }
    }
    Py_END_ALLOW_THREADS

    // Note: Can return NULL instead of setting the StopIteration exception.
    if (stop_iteration) {
        return NULL;
    }
    if (file_exception != NULL) {
        PyErr_SetString(PyExc_OSError, file_exception);
        return NULL;
    }
    if (value_exception != NULL) {
        PyErr_SetString(PyExc_ValueError, value_exception);
        return NULL;
    }

    // Copy elements of 'ReadPair' object into Python tuple.
    // TODO? Replace dummy reads with 'None' object.
    PyObject * read_1_OBJECT = khmer_Read_Type.tp_alloc( &khmer_Read_Type, 1 );
    try {
        ((khmer_Read_Object *)read_1_OBJECT)->read = new Read( the_read_pair.first );
    } catch (std::bad_alloc &e) {
        return PyErr_NoMemory();
    }
    PyObject * read_2_OBJECT = khmer_Read_Type.tp_alloc( &khmer_Read_Type, 1 );
    try {
        ((khmer_Read_Object *)read_2_OBJECT)->read = new Read( the_read_pair.second );
    } catch (std::bad_alloc &e) {
        delete ((khmer_Read_Object *)read_1_OBJECT)->read;
        return PyErr_NoMemory();
    }
    PyObject * tup = PyTuple_Pack( 2, read_1_OBJECT, read_2_OBJECT );
    Py_XDECREF(read_1_OBJECT);
    Py_XDECREF(read_2_OBJECT);
    return tup;
}

static PyTypeObject khmer_ReadPairIterator_Type = {
    PyVarObject_HEAD_INIT(NULL, 0)              /* init & ob_size */
    "_khmer.ReadPairIterator",                   /* tp_name */
    sizeof(khmer_ReadPairIterator_Object),      /* tp_basicsize */
    0,                                          /* tp_itemsize */
    (destructor)khmer_ReadPairIterator_dealloc, /* tp_dealloc */
    0,                                          /* tp_print */
    0,                                          /* tp_getattr */
    0,                                          /* tp_setattr */
    0,                                          /* tp_compare */
    0,                                          /* tp_repr */
    0,                                          /* tp_as_number */
    0,                                          /* tp_as_sequence */
    0,                                          /* tp_as_mapping */
    0,                                          /* tp_hash */
    0,                                          /* tp_call */
    0,                                          /* tp_str */
    0,                                          /* tp_getattro */
    0,                                          /* tp_setattro */
    0,                                          /* tp_as_buffer */
    Py_TPFLAGS_DEFAULT,                         /* tp_flags */
    "Iterates over 'ReadParser' objects and returns read pairs.", /* tp_doc */
    0,                                          /* tp_traverse */
    0,                                          /* tp_clear */
    0,                                          /* tp_richcompare */
    0,                                          /* tp_weaklistoffset */
    PyObject_SelfIter,                          /* tp_iter */
    (iternextfunc)_ReadPairIterator_iternext,   /* tp_iternext */
};



static
PyObject *
ReadParser_iter_reads(PyObject * self, PyObject * args )
{
    return PyObject_SelfIter( self );
}

static
PyObject *
ReadParser_get_num_reads(khmer_ReadParser_Object * me)
{
    return PyLong_FromLong(me->parser->get_num_reads());
}

static
PyObject *
ReadParser_iter_read_pairs(PyObject * self, PyObject * args )
{
    int pair_mode = ReadParser<FastxReader>::PAIR_MODE_ERROR_ON_UNPAIRED;

    if (!PyArg_ParseTuple( args, "|i", &pair_mode )) {
        return NULL;
    }

    // Capture existing read parser.
    PyObject * obj = khmer_ReadPairIterator_Type.tp_alloc(
                         &khmer_ReadPairIterator_Type, 1
                     );
    if (obj == NULL) {
        return NULL;
    }
    khmer_ReadPairIterator_Object * rpi   = (khmer_ReadPairIterator_Object *)obj;
    rpi->parent             = self;
    rpi->pair_mode          = pair_mode;

    // Increment reference count on existing ReadParser object so that it
    // will not go away until all ReadPairIterator instances have gone away.
    Py_INCREF( self );

    return obj;
}


static PyMethodDef _ReadParser_methods [ ] = {
    {
        "iter_reads",       (PyCFunction)ReadParser_iter_reads,
        METH_NOARGS,        "Iterates over reads."
    },
    {
        "iter_read_pairs",  (PyCFunction)ReadParser_iter_read_pairs,
        METH_VARARGS,       "Iterates over paired reads as pairs."
    },
    { NULL, NULL, 0, NULL } // sentinel
};

static PyGetSetDef khmer_ReadParser_accessors[] = {
    {
        (char *)"num_reads",
        (getter)ReadParser_get_num_reads, NULL,
        (char *)"count of reads processed thus far.",
        NULL
    },
    {NULL, NULL, NULL, NULL, NULL} /* Sentinel */
};

static PyTypeObject khmer_ReadParser_Type
CPYCHECKER_TYPE_OBJECT_FOR_TYPEDEF("khmer_ReadParser_Object")
= {
    PyVarObject_HEAD_INIT(NULL, 0)             /* init & ob_size */
    "_khmer.ReadParser",                        /* tp_name */
    sizeof(khmer_ReadParser_Object),           /* tp_basicsize */
    0,                                         /* tp_itemsize */
    (destructor)_ReadParser_dealloc,           /* tp_dealloc */
    0,                                         /* tp_print */
    0,                                         /* tp_getattr */
    0,                                         /* tp_setattr */
    0,                                         /* tp_compare */
    0,                                         /* tp_repr */
    0,                                         /* tp_as_number */
    0,                                         /* tp_as_sequence */
    0,                                         /* tp_as_mapping */
    0,                                         /* tp_hash */
    0,                                         /* tp_call */
    0,                                         /* tp_str */
    0,                                         /* tp_getattro */
    0,                                         /* tp_setattro */
    0,                                         /* tp_as_buffer */
    Py_TPFLAGS_DEFAULT,                        /* tp_flags */
    "Parses streams from various file formats, " \
    "such as FASTA and FASTQ.",                /* tp_doc */
    0,                                         /* tp_traverse */
    0,                                         /* tp_clear */
    0,                                         /* tp_richcompare */
    0,                                         /* tp_weaklistoffset */
    PyObject_SelfIter,                         /* tp_iter */
    (iternextfunc)_ReadParser_iternext,        /* tp_iternext */
    _ReadParser_methods,                       /* tp_methods */
    0,                                         /* tp_members */
    khmer_ReadParser_accessors,                /* tp_getset */
    0,                                         /* tp_base */
    0,                                         /* tp_dict */
    0,                                         /* tp_descr_get */
    0,                                         /* tp_descr_set */
    0,                                         /* tp_dictoffset */
    0,                                         /* tp_init */
    0,                                         /* tp_alloc */
    _ReadParser_new,                           /* tp_new */
};

void _init_ReadParser_Type_constants()
{
    PyObject * cls_attrs_DICT = PyDict_New( );
    if (cls_attrs_DICT == NULL) {
        return;
    }

    // Place pair mode constants into class dictionary.
    int result;
    PyObject *value = PyLong_FromLong(ReadParser<FastxReader>::PAIR_MODE_IGNORE_UNPAIRED);
    if (value == NULL) {
        Py_DECREF(cls_attrs_DICT);
        return;
    }
    result = PyDict_SetItemString(cls_attrs_DICT,
                                  "PAIR_MODE_IGNORE_UNPAIRED", value );
    Py_XDECREF(value);
    if (!result) {
        Py_DECREF(cls_attrs_DICT);
        return;
    }

    value = PyLong_FromLong(ReadParser<FastxReader>::PAIR_MODE_ERROR_ON_UNPAIRED);
    if (value == NULL) {
        Py_DECREF(cls_attrs_DICT);
        return;
    }
    result = PyDict_SetItemString(cls_attrs_DICT,
                                  "PAIR_MODE_ERROR_ON_UNPAIRED", value);
    Py_XDECREF(value);
    if (!result) {
        Py_DECREF(cls_attrs_DICT);
        return;
    }

    khmer_ReadParser_Type.tp_dict     = cls_attrs_DICT;
}

} // namespace python

} // namespace khmer


static FastxParserPtr& _PyObject_to_khmer_ReadParser(PyObject * py_object)
{
    // TODO: Add type-checking.

    return ((python:: khmer_ReadParser_Object *)py_object)->parser;
}

typedef struct {
    PyObject_HEAD
    pre_partition_info *   PrePartitionInfo;
} khmer_PrePartitionInfo_Object;

static
void
khmer_PrePartitionInfo_dealloc(khmer_PrePartitionInfo_Object * obj)
{
    delete obj->PrePartitionInfo;
    obj->PrePartitionInfo = NULL;
    Py_TYPE(obj)->tp_free((PyObject*)obj);
}

static PyTypeObject khmer_PrePartitionInfo_Type = {
    PyVarObject_HEAD_INIT(NULL, 0)        /* init & ob_size */
    "_khmer.PrePartitionInfo",            /* tp_name */
    sizeof(khmer_PrePartitionInfo_Object),/* tp_basicsize */
    0,                                    /* tp_itemsize */
    (destructor)khmer_PrePartitionInfo_dealloc,       /* tp_dealloc */
    0,                                    /* tp_print */
    0,                                    /* tp_getattr */
    0,                                    /* tp_setattr */
    0,                                    /* tp_compare */
    0,                                    /* tp_repr */
    0,                                    /* tp_as_number */
    0,                                    /* tp_as_sequence */
    0,                                    /* tp_as_mapping */
    0,                                    /* tp_hash */
    0,                                    /* tp_call */
    0,                                    /* tp_str */
    0,                                    /* tp_getattro */
    0,                                    /* tp_setattro */
    0,                                    /* tp_as_buffer */
    Py_TPFLAGS_DEFAULT,                   /* tp_flags */
    "Stores a k-kmer and a set of tagged seen k-mers.", /* tp_doc */
};


/***********************************************************************/
/***********************************************************************/

typedef struct {
    PyObject_HEAD
    SeenSet * hashes;
    WordLength ksize;
} khmer_HashSet_Object;

static khmer_HashSet_Object * create_HashSet_Object(SeenSet * h, WordLength k);

static
void
khmer_HashSet_dealloc(khmer_HashSet_Object * obj)
{
    delete obj->hashes;
    obj->hashes = NULL;
    obj->ksize = 0;
    Py_TYPE(obj)->tp_free((PyObject*)obj);
}

static PyObject* khmer_HashSet_new(PyTypeObject * type, PyObject * args,
                                   PyObject * kwds)
{
    khmer_HashSet_Object * self;

    self = (khmer_HashSet_Object *)type->tp_alloc(type, 0);

    if (self != NULL) {
        PyObject * list_o = NULL;
        WordLength k;
        if (!PyArg_ParseTuple(args, "b|O!", &k, &PyList_Type, &list_o)) {
            Py_DECREF(self);
            return NULL;
        }

        try {
            self->hashes = new SeenSet;
            self->ksize = k;
        } catch (std::bad_alloc &e) {
            Py_DECREF(self);
            return PyErr_NoMemory();
        }

        if (list_o) {
            Py_ssize_t size = PyList_Size(list_o);
            for (Py_ssize_t i = 0; i < size; i++) {
                PyObject * item = PyList_GET_ITEM(list_o, i);
                HashIntoType h;

                if (!convert_PyObject_to_HashIntoType(item, h, self->ksize)) {
                    return NULL;
                }
                self->hashes->insert(h);
            }
        }
    }
    return (PyObject *) self;
}

/***********************************************************************/

typedef struct {
    PyObject_HEAD
    khmer_HashSet_Object * parent;
    SeenSet::iterator * it;
} _HashSet_iterobj;

static
void
_HashSet_iter_dealloc(_HashSet_iterobj * obj)
{
    delete obj->it;
    obj->it = NULL;
    Py_DECREF(obj->parent);
    Py_TYPE(obj)->tp_free((PyObject*)obj);
}

static PyObject * _HashSet_iter(PyObject * self)
{
    Py_INCREF(self);
    return self;
}

static PyObject * _HashSet_iternext(PyObject * self)
{
    _HashSet_iterobj * iter_obj = (_HashSet_iterobj *) self;
    SeenSet * hashes = iter_obj->parent->hashes;
    if (*iter_obj->it != hashes->end()) {
        PyObject * ret = nullptr;
        convert_HashIntoType_to_PyObject((**iter_obj->it), &ret);
        (*(iter_obj->it))++;
        return ret;
    }

    PyErr_SetString(PyExc_StopIteration, "end of HashSet");
    return NULL;
}

static PyTypeObject _HashSet_iter_Type = {
    PyVarObject_HEAD_INIT(NULL, 0)        /* init & ob_size */
    "_khmer.HashSet_iter",                /* tp_name */
    sizeof(_HashSet_iterobj),             /* tp_basicsize */
    0,                                    /* tp_itemsize */
    (destructor)_HashSet_iter_dealloc,    /* tp_dealloc */
    0,                                    /* tp_print */
    0,                                    /* tp_getattr */
    0,                                    /* tp_setattr */
    0,                                    /* tp_compare */
    0,                                    /* tp_repr */
    0,                                    /* tp_as_number */
    0,                                    /* tp_as_sequence */
    0,                                    /* tp_as_mapping */
    0,                                    /* tp_hash */
    0,                                    /* tp_call */
    0,                                    /* tp_str */
    0,                                    /* tp_getattro */
    0,                                    /* tp_setattro */
    0,                                    /* tp_as_buffer */
    Py_TPFLAGS_DEFAULT | Py_TPFLAGS_HAVE_ITER, /* tp_flags */
    "iterator object for HashSet objects.", /* tp_doc */
    0,                                    /* tp_traverse */
    0,                                    /* tp_clear */
    0,                                    /* tp_richcompare */
    0,                                    /* tp_weaklistoffset */
    _HashSet_iter,                        /* tp_iter */
    _HashSet_iternext,                    /* tp_iternext */
    0,                                    /* tp_methods */
    0,                                    /* tp_members */
    0,                                    /* tp_getset */
    0,                                    /* tp_base */
    0,                                    /* tp_dict */
    0,                                    /* tp_descr_get */
    0,                                    /* tp_descr_set */
    0,                                    /* tp_dictoffset */
    0,                                    /* tp_init */
    0,                                    /* tp_alloc */
    0,                                    /* tp_new */
};

static PyObject * khmer_HashSet_iter(PyObject * self)
{
    khmer_HashSet_Object * me = (khmer_HashSet_Object *) self;
    _HashSet_iterobj * iter_obj = (_HashSet_iterobj *)
                                  _HashSet_iter_Type.tp_alloc(&_HashSet_iter_Type, 0);
    if (iter_obj != NULL) {
        Py_INCREF(me);
        iter_obj->parent = me;

        iter_obj->it = new SeenSet::iterator;
        *iter_obj->it = me->hashes->begin();
    }
    return (PyObject *) iter_obj;
}

static int khmer_HashSet_len(khmer_HashSet_Object * o)
{
    return (Py_ssize_t) o->hashes->size();
}

static PyObject * khmer_HashSet_concat(khmer_HashSet_Object * o,
                                       khmer_HashSet_Object * o2)
{
    if (o->ksize != o2->ksize) {
        PyErr_SetString(PyExc_ValueError,
                        "cannot add HashSets with different ksizes");
        return NULL;
    }
    khmer_HashSet_Object * no = create_HashSet_Object(new SeenSet,
                                o->ksize);
    no->hashes->insert(o->hashes->begin(), o->hashes->end());
    no->hashes->insert(o2->hashes->begin(), o2->hashes->end());

    return (PyObject *) no;
}

static PyObject * khmer_HashSet_concat_inplace(khmer_HashSet_Object * o,
        khmer_HashSet_Object * o2)
{
    if (o->ksize != o2->ksize) {
        PyErr_SetString(PyExc_ValueError,
                        "cannot add HashSets with different ksizes");
        return NULL;
    }
    o->hashes->insert(o2->hashes->begin(), o2->hashes->end());

    Py_INCREF(o);
    return (PyObject *) o;
}

static int khmer_HashSet_contains(khmer_HashSet_Object * o, PyObject * val)
{
    HashIntoType v;

    if (convert_PyObject_to_HashIntoType(val, v, 0)) {
        if (set_contains(*o->hashes, v)) {
            return 1;
        }
    }
    return 0;
}

static PyObject *
hashset_add(khmer_HashSet_Object * me, PyObject * args)
{
    PyObject * hash_obj;
    HashIntoType h;
    if (!PyArg_ParseTuple(args, "O", &hash_obj)) {
        return NULL;
    }

    if (!convert_PyObject_to_HashIntoType(hash_obj, h, 0)) {
        return NULL;
    }
    me->hashes->insert(h);

    Py_INCREF(Py_None);
    return Py_None;
}

static PyObject *
hashset_remove(khmer_HashSet_Object * me, PyObject * args)
{
    PyObject * hash_obj;
    HashIntoType h;
    if (!PyArg_ParseTuple(args, "O", &hash_obj)) {
        return NULL;
    }

    if (!convert_PyObject_to_HashIntoType(hash_obj, h, 0)) {
        return NULL;
    }
    SeenSet::iterator it = me->hashes->find(h);
    if (it == me->hashes->end()) {
        PyErr_SetString(PyExc_ValueError, "h not in list");
        return NULL;
    }
    me->hashes->erase(it);

    Py_INCREF(Py_None);
    return Py_None;
}

static PyObject *
hashset_update(khmer_HashSet_Object * me, PyObject * args)
{
    PyObject * obj;
    if (!PyArg_ParseTuple(args, "O", &obj)) {
        return NULL;
    }

    PyObject * iterator = PyObject_GetIter(obj);
    if (iterator == NULL) {
        return NULL;
    }
    PyObject * item = PyIter_Next(iterator);
    while(item) {
        HashIntoType h;

        if (!convert_PyObject_to_HashIntoType(item, h, 0)) {
            PyErr_SetString(PyExc_ValueError, "unknown item type for update");
            Py_DECREF(item);
            return NULL;
        }
        me->hashes->insert(h);

        Py_DECREF(item);
        item = PyIter_Next(iterator);
    }
    Py_DECREF(iterator);
    if (PyErr_Occurred()) {
        return NULL;
    }

    Py_INCREF(Py_None);
    return Py_None;
}

static PyMethodDef khmer_HashSet_methods[] = {
    {
        "add",
        (PyCFunction)hashset_add, METH_VARARGS,
        "Add element to the HashSet."
    },
    {
        "remove",
        (PyCFunction)hashset_remove, METH_VARARGS,
        "Remove an element from the HashSet."
    },
    {
        "update",
        (PyCFunction)hashset_update, METH_VARARGS,
        "Add a list of elements to the HashSet."
    },
    {NULL, NULL, 0, NULL}           /* sentinel */
};

static PySequenceMethods khmer_HashSet_seqmethods[] = {
    (lenfunc)khmer_HashSet_len, /* sq_length */
    (binaryfunc)khmer_HashSet_concat,      /* sq_concat */
    0,                          /* sq_repeat */
    0,                          /* sq_item */
    0,                          /* sq_slice */
    0,                          /* sq_ass_item */
    0,                          /* sq_ass_slice */
    (objobjproc)khmer_HashSet_contains, /* sq_contains */
    (binaryfunc)khmer_HashSet_concat_inplace,      /* sq_inplace_concat */
    0                           /* sq_inplace_repeat */
};

static PyTypeObject khmer_HashSet_Type = {
    PyVarObject_HEAD_INIT(NULL, 0)        /* init & ob_size */
    "_khmer.HashSet",                     /* tp_name */
    sizeof(khmer_HashSet_Object),         /* tp_basicsize */
    0,                                    /* tp_itemsize */
    (destructor)khmer_HashSet_dealloc,    /* tp_dealloc */
    0,                                    /* tp_print */
    0,                                    /* tp_getattr */
    0,                                    /* tp_setattr */
    0,                                    /* tp_compare */
    0,                                    /* tp_repr */
    0,                                    /* tp_as_number */
    khmer_HashSet_seqmethods,             /* tp_as_sequence */
    0,                                    /* tp_as_mapping */
    0,                                    /* tp_hash */
    0,                                    /* tp_call */
    0,                                    /* tp_str */
    0,                                    /* tp_getattro */
    0,                                    /* tp_setattro */
    0,                                    /* tp_as_buffer */
    Py_TPFLAGS_DEFAULT | Py_TPFLAGS_HAVE_ITER, /* tp_flags */
    "Stores a set of hashed k-mers.",     /* tp_doc */
    0,                                    /* tp_traverse */
    0,                                    /* tp_clear */
    0,                                    /* tp_richcompare */
    0,                                    /* tp_weaklistoffset */
    khmer_HashSet_iter,                   /* tp_iter */
    0,                                    /* tp_iternext */
    khmer_HashSet_methods,                /* tp_methods */
    0,                                    /* tp_members */
    0,                                    /* tp_getset */
    0,                                    /* tp_base */
    0,                                    /* tp_dict */
    0,                                    /* tp_descr_get */
    0,                                    /* tp_descr_set */
    0,                                    /* tp_dictoffset */
    0,                                    /* tp_init */
    0,                                    /* tp_alloc */
    khmer_HashSet_new,                    /* tp_new */
};

static khmer_HashSet_Object * create_HashSet_Object(SeenSet * h, WordLength k)
{
    khmer_HashSet_Object * self;

    self = (khmer_HashSet_Object *)
           khmer_HashSet_Type.tp_alloc(&khmer_HashSet_Type, 0);
    if (self != NULL) {
        self->hashes = h;
        self->ksize = k;
    }
    return self;
}

/***********************************************************************/

typedef struct {
    PyObject_HEAD
    Hashtable * hashtable;
} khmer_KHashtable_Object;

typedef struct {
    khmer_KHashtable_Object khashtable;
    Hashgraph * hashgraph;
} khmer_KHashgraph_Object;

typedef struct {
    PyObject_HEAD
    SubsetPartition * subset;
} khmer_KSubsetPartition_Object;

static void khmer_subset_dealloc(khmer_KSubsetPartition_Object * obj);

static PyTypeObject khmer_KSubsetPartition_Type = {
    PyVarObject_HEAD_INIT(NULL, 0)         /* init & ob_size */
    "_khmer.KSubsetPartition",              /* tp_name */
    sizeof(khmer_KSubsetPartition_Object), /* tp_basicsize */
    0,                                     /* tp_itemsize */
    (destructor)khmer_subset_dealloc,      /*tp_dealloc*/
    0,                                     /*tp_print*/
    0,                                     /*tp_getattr*/
    0,                                     /*tp_setattr*/
    0,                                     /*tp_compare*/
    0,                                     /*tp_repr*/
    0,                                     /*tp_as_number*/
    0,                                     /*tp_as_sequence*/
    0,                                     /*tp_as_mapping*/
    0,                                     /*tp_hash */
    0,                                     /*tp_call*/
    0,                                     /*tp_str*/
    0,                                     /*tp_getattro*/
    0,                                     /*tp_setattro*/
    0,                                     /*tp_as_buffer*/
    Py_TPFLAGS_DEFAULT,                    /*tp_flags*/
    "subset object",                       /* tp_doc */
};

typedef struct {
    khmer_KHashgraph_Object khashgraph;
    Nodegraph * nodegraph;
} khmer_KNodegraph_Object;

static void khmer_nodegraph_dealloc(khmer_KNodegraph_Object * obj);
static PyObject* khmer_nodegraph_new(PyTypeObject * type, PyObject * args,
                                     PyObject * kwds);

static PyTypeObject khmer_KNodegraph_Type
CPYCHECKER_TYPE_OBJECT_FOR_TYPEDEF("khmer_KNodegraph_Object")
= {
    PyVarObject_HEAD_INIT(NULL, 0) /* init & ob_size */
    "_khmer.Nodegraph",             /* tp_name */
    sizeof(khmer_KNodegraph_Object), /* tp_basicsize */
    0,                             /* tp_itemsize */
    (destructor)khmer_nodegraph_dealloc, /*tp_dealloc*/
    0,              /*tp_print*/
    0,              /*tp_getattr*/
    0,              /*tp_setattr*/
    0,              /*tp_compare*/
    0,              /*tp_repr*/
    0,              /*tp_as_number*/
    0,              /*tp_as_sequence*/
    0,              /*tp_as_mapping*/
    0,              /*tp_hash */
    0,              /*tp_call*/
    0,              /*tp_str*/
    0,              /*tp_getattro*/
    0,              /*tp_setattro*/
    0,              /*tp_as_buffer*/
    Py_TPFLAGS_DEFAULT | Py_TPFLAGS_BASETYPE,       /*tp_flags*/
    "nodegraph object",           /* tp_doc */
    0,                       /* tp_traverse */
    0,                       /* tp_clear */
    0,                       /* tp_richcompare */
    0,                       /* tp_weaklistoffset */
    0,                       /* tp_iter */
    0,                       /* tp_iternext */
    0,  /* tp_methods */
    0,                       /* tp_members */
    0,                       /* tp_getset */
    0,                       /* tp_base */
    0,                       /* tp_dict */
    0,                       /* tp_descr_get */
    0,                       /* tp_descr_set */
    0,                       /* tp_dictoffset */
    0,                       /* tp_init */
    0,                       /* tp_alloc */
    khmer_nodegraph_new,                  /* tp_new */
};


static
PyObject *
hashtable_ksize(khmer_KHashtable_Object * me, PyObject * args)
{
    Hashtable * hashtable = me->hashtable;

    if (!PyArg_ParseTuple(args, "")) {
        return NULL;
    }

    unsigned int k = hashtable->ksize();

    return PyLong_FromLong(k);
}

static
PyObject *
hashtable_hash(khmer_KHashtable_Object * me, PyObject * args)
{
    Hashtable * hashtable = me->hashtable;

    char * kmer;
    if (!PyArg_ParseTuple(args, "s", &kmer)) {
        return NULL;
    }

    try {
        PyObject * hash = nullptr;
        const HashIntoType h(hashtable->hash_dna(kmer));
        convert_HashIntoType_to_PyObject(h, &hash);
        return hash;
    } catch (khmer_exception &e) {
        PyErr_SetString(PyExc_RuntimeError, e.what());
        return NULL;
    }
}

static
PyObject *
hashtable_reverse_hash(khmer_KHashtable_Object * me, PyObject * args)
{
    Hashtable * hashtable = me->hashtable;

    PyObject * val_o;
    HashIntoType val;
    if (!PyArg_ParseTuple(args, "O", &val_o)) {
        return NULL;
    }

    if (!ht_convert_PyObject_to_HashIntoType(val_o, val, hashtable)) {
        return NULL;
    }

    return PyUnicode_FromString(hashtable->unhash_dna(val).c_str());
}

static
PyObject *
hashtable_n_occupied(khmer_KHashtable_Object * me, PyObject * args)
{
    Hashtable * hashtable = me->hashtable;

    if (!PyArg_ParseTuple(args, "")) {
        return NULL;
    }

    uint64_t n = hashtable->n_occupied();

    return PyLong_FromUnsignedLongLong(n);
}

static
PyObject *
hashtable_n_unique_kmers(khmer_KHashtable_Object * me, PyObject * args)
{
    Hashtable * hashtable = me->hashtable;

    uint64_t n = hashtable->n_unique_kmers();

    return PyLong_FromUnsignedLongLong(n);
}

static
PyObject *
hashtable_count(khmer_KHashtable_Object * me, PyObject * args)
{
    Hashtable * hashtable = me->hashtable;

    PyObject * v;
    if (!PyArg_ParseTuple(args, "O", &v)) {
        return NULL;
    }

    HashIntoType hashval;

    if (!ht_convert_PyObject_to_HashIntoType(v, hashval, hashtable)) {
        return NULL;
    }

    hashtable->count(hashval);

    return PyLong_FromLong(1);
}

static
PyObject *
hashtable_consume_fasta(khmer_KHashtable_Object * me, PyObject * args)
{
    Hashtable * hashtable  = me->hashtable;

    const char * filename;

    if (!PyArg_ParseTuple(args, "s", &filename)) {
        return NULL;
    }

    // call the C++ function, and trap signals => Python
    unsigned long long  n_consumed    = 0;
    unsigned int          total_reads   = 0;
    try {
        hashtable->consume_fasta<FastxReader>(filename, total_reads, n_consumed);
    } catch (khmer_file_exception &exc) {
        PyErr_SetString(PyExc_OSError, exc.what());
        return NULL;
    } catch (khmer_value_exception &exc) {
        PyErr_SetString(PyExc_ValueError, exc.what());
        return NULL;
    }

    return Py_BuildValue("IK", total_reads, n_consumed);
}

static
PyObject *
hashtable_consume_fasta_with_reads_parser(khmer_KHashtable_Object * me,
        PyObject * args)
{
    Hashtable * hashtable = me->hashtable;

    PyObject * rparser_obj = NULL;

    if (!PyArg_ParseTuple(args, "O", &rparser_obj)) {
        return NULL;
    }

    FastxParserPtr& rparser = _PyObject_to_khmer_ReadParser( rparser_obj );

    // call the C++ function, and trap signals => Python
    unsigned long long  n_consumed      = 0;
    unsigned int        total_reads     = 0;
    const char         *value_exception = NULL;
    const char         *file_exception  = NULL;
    std::string exc_string;

    Py_BEGIN_ALLOW_THREADS
    try {
        hashtable->consume_fasta<FastxReader>(rparser, total_reads, n_consumed);
    } catch (khmer_file_exception &exc) {
        exc_string = exc.what();
        file_exception = exc_string.c_str();
    } catch (khmer_value_exception &exc) {
        exc_string = exc.what();
        value_exception = exc_string.c_str();
    }
    Py_END_ALLOW_THREADS

    if (file_exception != NULL) {
        PyErr_SetString(PyExc_OSError, file_exception);
        return NULL;
    }
    if (value_exception != NULL) {
        PyErr_SetString(PyExc_ValueError, value_exception);
        return NULL;
    }

    return Py_BuildValue("IK", total_reads, n_consumed);
}

static
PyObject *
hashtable_consume(khmer_KHashtable_Object * me, PyObject * args)
{
    Hashtable * hashtable = me->hashtable;

    const char * long_str;

    if (!PyArg_ParseTuple(args, "s", &long_str)) {
        return NULL;
    }

    if (strlen(long_str) < hashtable->ksize()) {
        PyErr_SetString(PyExc_ValueError,
                        "string length must >= the hashtable k-mer size");
        return NULL;
    }

    unsigned int n_consumed;
    n_consumed = hashtable->consume_string(long_str);

    return PyLong_FromLong(n_consumed);
}

static
PyObject *
hashtable_get(khmer_KHashtable_Object * me, PyObject * args)
{
    Hashtable * hashtable = me->hashtable;

    PyObject * arg;

    if (!PyArg_ParseTuple(args, "O", &arg)) {
        return NULL;
    }

    HashIntoType hashval;

    if (!ht_convert_PyObject_to_HashIntoType(arg, hashval, hashtable)) {
        return NULL;
    }

    unsigned int count = hashtable->get_count(hashval);
    return PyLong_FromLong(count);
}

static
PyObject *
hashtable_set_use_bigcount(khmer_KHashtable_Object * me, PyObject * args)
{
    Hashtable * hashtable = me->hashtable;

    PyObject * x;
    if (!PyArg_ParseTuple(args, "O", &x)) {
        return NULL;
    }
    int setme = PyObject_IsTrue(x);
    if (setme < 0) {
        return NULL;
    }
    hashtable->set_use_bigcount((bool)setme);

    Py_RETURN_NONE;
}

static
PyObject *
hashtable_get_use_bigcount(khmer_KHashtable_Object * me, PyObject * args)
{
    Hashtable * hashtable = me->hashtable;

    if (!PyArg_ParseTuple(args, "")) {
        return NULL;
    }

    bool val = hashtable->get_use_bigcount();

    return PyBool_FromLong((int)val);
}

static
PyObject *
hashtable_get_min_count(khmer_KHashtable_Object * me, PyObject * args)
{
    Hashtable * hashtable = me->hashtable;

    const char * long_str;

    if (!PyArg_ParseTuple(args, "s", &long_str)) {
        return NULL;
    }

    if (strlen(long_str) < hashtable->ksize()) {
        PyErr_SetString(PyExc_ValueError,
                        "string length must >= the hashtable k-mer size");
        return NULL;
    }

    BoundedCounterType c = hashtable->get_min_count(long_str);
    unsigned int N = c;

    return PyLong_FromLong(N);
}

static
PyObject *
hashtable_get_max_count(khmer_KHashtable_Object * me, PyObject * args)
{
    Hashtable * hashtable = me->hashtable;

    const char * long_str;

    if (!PyArg_ParseTuple(args, "s", &long_str)) {
        return NULL;
    }

    if (strlen(long_str) < hashtable->ksize()) {
        PyErr_SetString(PyExc_ValueError,
                        "string length must >= the hashtable k-mer size");
        return NULL;
    }

    BoundedCounterType c = hashtable->get_max_count(long_str);
    unsigned int N = c;

    return PyLong_FromLong(N);
}

static
PyObject *
hashtable_abundance_distribution_with_reads_parser(khmer_KHashtable_Object * me,
        PyObject * args)
{
    Hashtable * hashtable = me->hashtable;

    khmer :: python :: khmer_ReadParser_Object * rparser_obj = NULL;
    khmer_KNodegraph_Object *tracking_obj = NULL;

    if (!PyArg_ParseTuple(args, "O!O!", &python::khmer_ReadParser_Type,
                          &rparser_obj, &khmer_KNodegraph_Type, &tracking_obj)) {
        return NULL;
    }

    FastxParserPtr& rparser = rparser_obj->parser;
    Nodegraph           *nodegraph        = tracking_obj->nodegraph;
    uint64_t           *dist            = NULL;
    const char         *value_exception = NULL;
    const char         *file_exception  = NULL;
    std::string exc_string;

    Py_BEGIN_ALLOW_THREADS
    try {
        dist = hashtable->abundance_distribution<FastxReader>(rparser, nodegraph);
    } catch (khmer_file_exception &exc) {
        exc_string = exc.what();
        file_exception = exc_string.c_str();
    } catch (khmer_value_exception &exc) {
        exc_string = exc.what();
        value_exception = exc_string.c_str();
    }
    Py_END_ALLOW_THREADS

    if (file_exception != NULL) {
        PyErr_SetString(PyExc_OSError, file_exception);
        return NULL;
    }
    if (value_exception != NULL) {
        PyErr_SetString(PyExc_ValueError, value_exception);
        return NULL;
    }

    PyObject * x = PyList_New(MAX_BIGCOUNT + 1);
    if (x == NULL) {
        delete[] dist;
        return NULL;
    }
    for (int i = 0; i < MAX_BIGCOUNT + 1; i++) {
        PyList_SET_ITEM(x, i, PyLong_FromUnsignedLongLong(dist[i]));
    }

    delete[] dist;
    return x;
}

static
PyObject *
hashtable_trim_on_abundance(khmer_KHashtable_Object * me, PyObject * args)
{
    Hashtable * hashtable = me->hashtable;

    const char * seq = NULL;
    unsigned int min_count_i = 0;

    if (!PyArg_ParseTuple(args, "sI", &seq, &min_count_i)) {
        return NULL;
    }

    unsigned long trim_at;
    Py_BEGIN_ALLOW_THREADS

    BoundedCounterType min_count = min_count_i;

    trim_at = hashtable->trim_on_abundance(seq, min_count);

    Py_END_ALLOW_THREADS;

    PyObject * trim_seq = PyUnicode_FromStringAndSize(seq, trim_at);
    if (trim_seq == NULL) {
        return NULL;
    }
    PyObject * ret = Py_BuildValue("Ok", trim_seq, trim_at);
    Py_DECREF(trim_seq);

    return ret;
}

static
PyObject *
hashtable_trim_below_abundance(khmer_KHashtable_Object * me, PyObject * args)
{
    Hashtable * hashtable = me->hashtable;

    const char * seq = NULL;
    BoundedCounterType max_count_i = 0;

    if (!PyArg_ParseTuple(args, "sH", &seq, &max_count_i)) {
        return NULL;
    }

    unsigned long trim_at;
    Py_BEGIN_ALLOW_THREADS

    BoundedCounterType max_count = max_count_i;

    trim_at = hashtable->trim_below_abundance(seq, max_count);

    Py_END_ALLOW_THREADS;

    PyObject * trim_seq = PyUnicode_FromStringAndSize(seq, trim_at);
    if (trim_seq == NULL) {
        return NULL;
    }
    PyObject * ret = Py_BuildValue("Ok", trim_seq, trim_at);
    Py_DECREF(trim_seq);

    return ret;
}

static
PyObject *
hashtable_find_spectral_error_positions(khmer_KHashtable_Object * me,
                                        PyObject * args)
{
    Hashtable * hashtable = me->hashtable;

    const char * seq = NULL;
    BoundedCounterType max_count = 0; // unsigned short int

    if (!PyArg_ParseTuple(args, "sH", &seq, &max_count)) {
        return NULL;
    }

    std::vector<unsigned int> posns;

    try {
        posns = hashtable->find_spectral_error_positions(seq, max_count);
    } catch (khmer_exception &e) {
        PyErr_SetString(PyExc_ValueError, e.what());
        return NULL;
    }

    Py_ssize_t posns_size = posns.size();

    PyObject * x = PyList_New(posns_size);
    if (x == NULL) {
        return NULL;
    }
    for (Py_ssize_t i = 0; i < posns_size; i++) {
        PyList_SET_ITEM(x, i, PyLong_FromLong(posns[i]));
    }

    return x;
}

static
PyObject *
hashtable_abundance_distribution(khmer_KHashtable_Object * me, PyObject * args)
{
    Hashtable * hashtable = me->hashtable;

    const char * filename = NULL;
    khmer_KNodegraph_Object * tracking_obj = NULL;
    if (!PyArg_ParseTuple(args, "sO!", &filename, &khmer_KNodegraph_Type,
                          &tracking_obj)) {
        return NULL;
    }

    Nodegraph           *nodegraph        = tracking_obj->nodegraph;
    uint64_t           *dist            = NULL;
    const char         *value_exception = NULL;
    const char         *file_exception  = NULL;
    std::string exc_string;

    Py_BEGIN_ALLOW_THREADS
    try {
        dist = hashtable->abundance_distribution<FastxReader>(filename, nodegraph);
    } catch (khmer_file_exception &exc) {
        exc_string = exc.what();
        file_exception = exc_string.c_str();
    } catch (khmer_value_exception &exc) {
        exc_string = exc.what();
        value_exception = exc_string.c_str();
    }
    Py_END_ALLOW_THREADS

    if (file_exception != NULL) {
        PyErr_SetString(PyExc_OSError, file_exception);
        if (dist != NULL) {
            delete []dist;
        }
        return NULL;
    }
    if (value_exception != NULL) {
        PyErr_SetString(PyExc_ValueError, value_exception);
        if (dist != NULL) {
            delete []dist;
        }
        return NULL;
    }

    PyObject * x = PyList_New(MAX_BIGCOUNT + 1);
    if (x == NULL) {
        if (dist != NULL) {
            delete []dist;
        }
        return NULL;
    }
    for (int i = 0; i < MAX_BIGCOUNT + 1; i++) {
        PyList_SET_ITEM(x, i, PyLong_FromUnsignedLongLong(dist[i]));
    }

    if (dist != NULL) {
        delete []dist;
    }

    return x;
}

static
PyObject *
hashtable_load(khmer_KHashtable_Object * me, PyObject * args)
{
    Hashtable * hashtable = me->hashtable;

    const char * filename = NULL;

    if (!PyArg_ParseTuple(args, "s", &filename)) {
        return NULL;
    }

    try {
        hashtable->load(filename);
    } catch (khmer_file_exception &e) {
        PyErr_SetString(PyExc_OSError, e.what());
        return NULL;
    }

    Py_RETURN_NONE;
}

static
PyObject *
hashtable_save(khmer_KHashtable_Object * me, PyObject * args)
{
    Hashtable * hashtable = me->hashtable;

    const char * filename = NULL;

    if (!PyArg_ParseTuple(args, "s", &filename)) {
        return NULL;
    }

    try {
        hashtable->save(filename);
    } catch (khmer_file_exception &e) {
        PyErr_SetString(PyExc_OSError, e.what());
        return NULL;
    }

    Py_RETURN_NONE;
}

static
PyObject *
hashtable_get_hashsizes(khmer_KHashtable_Object * me, PyObject * args)
{
    Hashtable * hashtable = me->hashtable;


    if (!PyArg_ParseTuple(args, "")) {
        return NULL;
    }

    std::vector<uint64_t> ts = hashtable->get_tablesizes();

    PyObject * x = PyList_New(ts.size());
    for (size_t i = 0; i < ts.size(); i++) {
        PyList_SET_ITEM(x, i, PyLong_FromUnsignedLongLong(ts[i]));
    }

    return x;
}

static
PyObject *
hashtable_get_median_count(khmer_KHashtable_Object * me, PyObject * args)
{
    Hashtable * hashtable = me->hashtable;

    const char * long_str;

    if (!PyArg_ParseTuple(args, "s", &long_str)) {
        return NULL;
    }

    if (strlen(long_str) < hashtable->ksize()) {
        PyErr_SetString(PyExc_ValueError,
                        "string length must >= the hashtable k-mer size");
        return NULL;
    }

    BoundedCounterType med = 0;
    float average = 0, stddev = 0;

    hashtable->get_median_count(long_str, med, average, stddev);

    return Py_BuildValue("iff", med, average, stddev);
}

static
PyObject *
hashtable_median_at_least(khmer_KHashtable_Object * me, PyObject * args)
{
    Hashtable * hashtable = me->hashtable;

    const char * long_str;
    unsigned int cutoff;

    if (!PyArg_ParseTuple(args, "sI", &long_str, &cutoff)) {
        return NULL;
    }

    if (strlen(long_str) < hashtable->ksize()) {
        PyErr_SetString(PyExc_ValueError,
                        "string length must >= the hashtable k-mer size");
        return NULL;
    }

    if (hashtable->median_at_least(long_str, cutoff)) {
        Py_RETURN_TRUE;
    }
    Py_RETURN_FALSE;

}

static
PyObject *
hashtable_get_kmers(khmer_KHashtable_Object * me, PyObject * args)
{
    Hashtable * hashtable = me->hashtable;
    const char * sequence;

    if (!PyArg_ParseTuple(args, "s", &sequence)) {
        return NULL;
    }

    std::vector<std::string> kmers;

    hashtable->get_kmers(sequence, kmers);

    PyObject * x = PyList_New(kmers.size());
    for (unsigned int i = 0; i < kmers.size(); i++) {
        PyObject * obj = PyUnicode_FromString(kmers[i].c_str());
        PyList_SET_ITEM(x, i, obj);
    }

    return x;
}

static
PyObject *
hashtable_get_kmer_counts(khmer_KHashtable_Object * me, PyObject * args)
{
    Hashtable * hashtable = me->hashtable;
    const char * sequence;

    if (!PyArg_ParseTuple(args, "s", &sequence)) {
        return NULL;
    }

    std::vector<BoundedCounterType> counts;
    hashtable->get_kmer_counts(sequence, counts);

    PyObject * x = PyList_New(counts.size());
    for (unsigned int i = 0; i <counts.size(); i++) {
        PyObject * obj = PyInt_FromLong(counts[i]);
        PyList_SET_ITEM(x, i, obj);
    }

    return x;
}


static
PyObject *
hashtable_get_kmer_hashes(khmer_KHashtable_Object * me, PyObject * args)
{
    Hashtable * hashtable = me->hashtable;
    const char * sequence;

    if (!PyArg_ParseTuple(args, "s", &sequence)) {
        return NULL;
    }

    std::vector<HashIntoType> hashes;
    hashtable->get_kmer_hashes(sequence, hashes);

    PyObject * x = PyList_New(hashes.size());
    for (unsigned int i = 0; i < hashes.size(); i++) {
        PyObject * obj = nullptr;
        convert_HashIntoType_to_PyObject(hashes[i], &obj);
        PyList_SET_ITEM(x, i, obj);
    }

    return x;
}


static
PyObject *
hashtable_get_kmer_hashes_as_hashset(khmer_KHashtable_Object * me,
                                     PyObject * args)
{
    Hashtable * hashtable = me->hashtable;
    const char * sequence;

    if (!PyArg_ParseTuple(args, "s", &sequence)) {
        return NULL;
    }

    SeenSet * hashes = new SeenSet;
    hashtable->get_kmer_hashes_as_hashset(sequence, *hashes);

    PyObject * x = (PyObject *) create_HashSet_Object(hashes,
                   hashtable->ksize());

    return x;
}


static PyMethodDef khmer_hashtable_methods[] = {
    //
    // Basic methods
    //

    {
        "ksize",
        (PyCFunction)hashtable_ksize, METH_VARARGS,
        "Returns the k-mer size of this graph."
    },
    {
        "hash",
        (PyCFunction)hashtable_hash, METH_VARARGS,
        "Returns the hash of this k-mer."
    },
    {
        "reverse_hash",
        (PyCFunction)hashtable_reverse_hash, METH_VARARGS,
        "Turns a k-mer hash back into a DNA k-mer, if possible."
    },
    { "hashsizes", (PyCFunction)hashtable_get_hashsizes, METH_VARARGS, "" },
    {
        "n_unique_kmers",
        (PyCFunction)hashtable_n_unique_kmers, METH_VARARGS,
        "Count the number of unique kmers in this graph."
    },
    {
        "n_occupied", (PyCFunction)hashtable_n_occupied, METH_VARARGS,
        "Count the number of occupied bins."
    },
    {
        "count",
        (PyCFunction)hashtable_count, METH_VARARGS,
        "Increment the count of this k-mer."
    },
    {
        "add",
        (PyCFunction)hashtable_count, METH_VARARGS,
        "Increment the count of this k-mer. (Synonym for 'count'.)"
    },
    {
        "consume",
        (PyCFunction)hashtable_consume, METH_VARARGS,
        "Increment the counts of all of the k-mers in the string."
    },
    {
        "consume_fasta",
        (PyCFunction)hashtable_consume_fasta, METH_VARARGS,
        "Incrment the counts of all the k-mers in the sequences in the "
        "given file"
    },
    {
        "consume_fasta_with_reads_parser",
        (PyCFunction)hashtable_consume_fasta_with_reads_parser, METH_VARARGS,
        "Count all k-mers retrieved with this reads parser object."
    },
    {
        "get",
        (PyCFunction)hashtable_get, METH_VARARGS,
        "Retrieve the count for the given k-mer."
    },
    {
        "load",
        (PyCFunction)hashtable_load, METH_VARARGS,
        "Load the graph from the specified file."
    },
    {
        "save",
        (PyCFunction)hashtable_save, METH_VARARGS,
        "Save the graph to the specified file."
    },
    {
        "get_median_count",
        (PyCFunction)hashtable_get_median_count, METH_VARARGS,
        "Get the median, average, and stddev of the k-mer counts "
        " in the string"
    },
    {
        "get_kmers",
        (PyCFunction)hashtable_get_kmers, METH_VARARGS,
        "Generate an ordered list of all substrings of length k in the string."
    },
    {
        "get_kmer_hashes",
        (PyCFunction)hashtable_get_kmer_hashes, METH_VARARGS,
        "Retrieve an ordered list of all hashes of all k-mers in the string."
    },
    {
        "get_kmer_hashes_as_hashset",
        (PyCFunction)hashtable_get_kmer_hashes_as_hashset, METH_VARARGS,
        "Retrieve a HashSet containing all the k-mers in the string."
    },
    {
        "get_kmer_counts",
        (PyCFunction)hashtable_get_kmer_counts, METH_VARARGS,
        "Retrieve an ordered list of the counts of all k-mers in the string."
    },

    {
        "set_use_bigcount",
        (PyCFunction)hashtable_set_use_bigcount, METH_VARARGS,
        "Count past maximum binsize of hashtable (set to T/F)"
    },
    {
        "get_use_bigcount",
        (PyCFunction)hashtable_get_use_bigcount, METH_VARARGS,
        "Get value of bigcount flag (T/F)"
    },
    {
        "get_min_count",
        (PyCFunction)hashtable_get_min_count, METH_VARARGS,
        "Get the smallest count of all the k-mers in the string"
    },
    {
        "get_max_count",
        (PyCFunction)hashtable_get_max_count, METH_VARARGS,
        "Get the largest count of all the k-mers in the string"
    },
    {
        "trim_on_abundance",
        (PyCFunction)hashtable_trim_on_abundance, METH_VARARGS,
        "Trim string at first k-mer below the given abundance"
    },
    {
        "trim_below_abundance",
        (PyCFunction)hashtable_trim_below_abundance, METH_VARARGS,
        "Trim string at first k-mer above the given abundance"
    },
    {
        "find_spectral_error_positions",
        (PyCFunction)hashtable_find_spectral_error_positions, METH_VARARGS,
        "Identify positions of low-abundance k-mers"
    },
    {
        "abundance_distribution",
        (PyCFunction)hashtable_abundance_distribution, METH_VARARGS,
        "Calculate the k-mer abundance distribution of the given file"
    },
    {
        "abundance_distribution_with_reads_parser",
        (PyCFunction)hashtable_abundance_distribution_with_reads_parser,
        METH_VARARGS,
        "Calculate the k-mer abundance distribution for a reads parser handle"
    },
    {
        "get_median_count",
        (PyCFunction)hashtable_get_median_count, METH_VARARGS,
        "Get the median, average, and stddev of the k-mer counts in the string"
    },
    {
        "median_at_least",
        (PyCFunction)hashtable_median_at_least, METH_VARARGS,
        "Return true if the median is at least the given cutoff"
    },
    {NULL, NULL, 0, NULL}           /* sentinel */
};

static PyTypeObject khmer_KHashtable_Type
CPYCHECKER_TYPE_OBJECT_FOR_TYPEDEF("khmer_KHashtable_Object")
= {
    PyVarObject_HEAD_INIT(NULL, 0)       /* init & ob_size */
    "_khmer.KHashtable   ",              /*tp_name*/
    sizeof(khmer_KHashtable_Object)   ,  /*tp_basicsize*/
    0,                                   /*tp_itemsize*/
    0,                                   /*tp_dealloc*/
    0,                                   /*tp_print*/
    0,                                   /*tp_getattr*/
    0,                                   /*tp_setattr*/
    0,                                   /*tp_compare*/
    0,                                   /*tp_repr*/
    0,                                   /*tp_as_number*/
    0,                                   /*tp_as_sequence*/
    0,                                   /*tp_as_mapping*/
    0,                                   /*tp_hash */
    0,                                   /*tp_call*/
    0,                                   /*tp_str*/
    0,                                   /*tp_getattro*/
    0,                                   /*tp_setattro*/
    0,                                   /*tp_as_buffer*/
    Py_TPFLAGS_DEFAULT,                  /*tp_flags*/
    "base hashtable object",             /* tp_doc */
    0,                                   /* tp_traverse */
    0,                                   /* tp_clear */
    0,                                   /* tp_richcompare */
    0,                                   /* tp_weaklistoffset */
    0,                                   /* tp_iter */
    0,                                   /* tp_iternext */
    khmer_hashtable_methods,             /* tp_methods */
    0,                                   /* tp_members */
    0,                                   /* tp_getset */
    0,                                   /* tp_base */
    0,                                   /* tp_dict */
    0,                                   /* tp_descr_get */
    0,                                   /* tp_descr_set */
    0,                                   /* tp_dictoffset */
    0,                                   /* tp_init */
    0,                                   /* tp_alloc */
    0,                                   /* tp_new */
};

#include "_cpy_nodetable.hh"
#include "_cpy_counttable.hh"
#include "_cpy_smallcounttable.hh"
#include "_cpy_hashgraph.hh"
#include "_cpy_smallcountgraph.hh"

//
// KCountgraph object
//

typedef struct {
    khmer_KHashgraph_Object khashgraph;
    Countgraph * countgraph;
} khmer_KCountgraph_Object;

typedef struct {
    PyObject_HEAD
    ReadAligner * aligner;
} khmer_ReadAligner_Object;

static void khmer_countgraph_dealloc(khmer_KCountgraph_Object * obj);

static
PyObject *
count_get_raw_tables(khmer_KCountgraph_Object * self, PyObject * args)
{
    Countgraph * countgraph = self->countgraph;

    khmer::Byte ** table_ptrs = countgraph->get_raw_tables();
    std::vector<uint64_t> sizes = countgraph->get_tablesizes();

    PyObject * raw_tables = PyList_New(sizes.size());
    for (unsigned int i=0; i<sizes.size(); ++i) {
        Py_buffer buffer;
        int res = PyBuffer_FillInfo(&buffer, NULL, table_ptrs[i], sizes[i], 0,
                                    PyBUF_FULL_RO);
        if (res == -1) {
            return NULL;
        }
        PyObject * buf = PyMemoryView_FromBuffer(&buffer);
        if(!PyMemoryView_Check(buf)) {
            return NULL;
        }
        PyList_SET_ITEM(raw_tables, i, buf);
    }

    return raw_tables;
}

static
PyObject *
count_do_subset_partition_with_abundance(khmer_KCountgraph_Object * me,
        PyObject * args)
{
    Countgraph * countgraph = me->countgraph;

    HashIntoType start_kmer = 0, end_kmer = 0;
    PyObject * break_on_stop_tags_o = NULL;
    PyObject * stop_big_traversals_o = NULL;
    BoundedCounterType min_count, max_count;

    if (!PyArg_ParseTuple(args, "HH|KKOO",
                          &min_count, &max_count,
                          &start_kmer, &end_kmer,
                          &break_on_stop_tags_o,
                          &stop_big_traversals_o)) {
        return NULL;
    }

    bool break_on_stop_tags = false;
    if (break_on_stop_tags_o && PyObject_IsTrue(break_on_stop_tags_o)) {
        break_on_stop_tags = true;
    }
    bool stop_big_traversals = false;
    if (stop_big_traversals_o && PyObject_IsTrue(stop_big_traversals_o)) {
        stop_big_traversals = true;
    }

    SubsetPartition * subset_p = NULL;
    try {
        Py_BEGIN_ALLOW_THREADS
        subset_p = new SubsetPartition(countgraph);
        subset_p->do_partition_with_abundance(start_kmer, end_kmer,
                                              min_count, max_count,
                                              break_on_stop_tags,
                                              stop_big_traversals);
        Py_END_ALLOW_THREADS
    } catch (std::bad_alloc &e) {
        return PyErr_NoMemory();
    }

    khmer_KSubsetPartition_Object * subset_obj = (khmer_KSubsetPartition_Object *)\
            PyObject_New(khmer_KSubsetPartition_Object, &khmer_KSubsetPartition_Type);

    if (subset_obj == NULL) {
        delete subset_p;
        return NULL;
    }

    subset_obj->subset = subset_p;

    return (PyObject *) subset_obj;
}

static PyMethodDef khmer_countgraph_methods[] = {
    {
        "get_raw_tables",
        (PyCFunction)count_get_raw_tables, METH_VARARGS,
        "Get a list of the raw storage tables as memoryview objects."
    },
    { "do_subset_partition_with_abundance", (PyCFunction)count_do_subset_partition_with_abundance, METH_VARARGS, "" },
    {NULL, NULL, 0, NULL}           /* sentinel */
};

static PyObject* khmer_countgraph_new(PyTypeObject * type, PyObject * args,
                                      PyObject * kwds);

static PyTypeObject khmer_KCountgraph_Type
CPYCHECKER_TYPE_OBJECT_FOR_TYPEDEF("khmer_KCountgraph_Object")
= {
    PyVarObject_HEAD_INIT(NULL, 0)       /* init & ob_size */
    "_khmer.Countgraph",                 /*tp_name*/
    sizeof(khmer_KCountgraph_Object),  /*tp_basicsize*/
    0,                                   /*tp_itemsize*/
    (destructor)khmer_countgraph_dealloc,  /*tp_dealloc*/
    0,                                   /*tp_print*/
    0,                                   /*tp_getattr*/
    0,                                   /*tp_setattr*/
    0,                                   /*tp_compare*/
    0,                                   /*tp_repr*/
    0,                                   /*tp_as_number*/
    0,                                   /*tp_as_sequence*/
    0,                                   /*tp_as_mapping*/
    0,                                   /*tp_hash */
    0,                                   /*tp_call*/
    0,                                   /*tp_str*/
    0,                                   /*tp_getattro*/
    0,                                   /*tp_setattro*/
    0,                                   /*tp_as_buffer*/
    Py_TPFLAGS_DEFAULT | Py_TPFLAGS_BASETYPE,                  /*tp_flags*/
    "countgraph hash object",              /* tp_doc */
    0,                                   /* tp_traverse */
    0,                                   /* tp_clear */
    0,                                   /* tp_richcompare */
    0,                                   /* tp_weaklistoffset */
    0,                                   /* tp_iter */
    0,                                   /* tp_iternext */
    khmer_countgraph_methods,              /* tp_methods */
    0,                                   /* tp_members */
    0,                                   /* tp_getset */
    0,                                   /* tp_base */
    0,                                   /* tp_dict */
    0,                                   /* tp_descr_get */
    0,                                   /* tp_descr_set */
    0,                                   /* tp_dictoffset */
    0,                                   /* tp_init */
    0,                                   /* tp_alloc */
    khmer_countgraph_new,                /* tp_new */
};

//
// khmer_countgraph_new
//

static PyObject* khmer_countgraph_new(PyTypeObject * type, PyObject * args,
                                      PyObject * kwds)
{
    khmer_KCountgraph_Object * self;

    self = (khmer_KCountgraph_Object *)type->tp_alloc(type, 0);

    if (self != NULL) {
        WordLength k = 0;
        PyListObject * sizes_list_o = NULL;

        if (!PyArg_ParseTuple(args, "bO!", &k, &PyList_Type, &sizes_list_o)) {
            Py_DECREF(self);
            return NULL;
        }

        std::vector<uint64_t> sizes;
        if (!convert_Pytablesizes_to_vector(sizes_list_o, sizes)) {
            Py_DECREF(self);
            return NULL;
        }

        try {
            self->countgraph = new Countgraph(k, sizes);
        } catch (std::bad_alloc &e) {
            Py_DECREF(self);
            return PyErr_NoMemory();
        }
        self->khashgraph.khashtable.hashtable =
            dynamic_cast<Hashtable*>(self->countgraph);
        self->khashgraph.hashgraph = dynamic_cast<Hashgraph*>(self->countgraph);
    }

    return (PyObject *) self;
}

static
PyObject *
nodegraph_update(khmer_KNodegraph_Object * me, PyObject * args)
{
    Nodegraph * nodegraph = me->nodegraph;
    Nodegraph * other;
    khmer_KNodegraph_Object * other_o;

    if (!PyArg_ParseTuple(args, "O!", &khmer_KNodegraph_Type, &other_o)) {
        return NULL;
    }

    other = other_o->nodegraph;

    try {
        nodegraph->update_from(*other);
    } catch (khmer_exception &e) {
        PyErr_SetString(PyExc_ValueError, e.what());
        return NULL;
    }

    Py_RETURN_NONE;
}

static
PyObject *
nodegraph_get_raw_tables(khmer_KNodegraph_Object * self, PyObject * args)
{
    Nodegraph * countgraph = self->nodegraph;

    khmer::Byte ** table_ptrs = countgraph->get_raw_tables();
    std::vector<uint64_t> sizes = countgraph->get_tablesizes();

    PyObject * raw_tables = PyList_New(sizes.size());
    for (unsigned int i=0; i<sizes.size(); ++i) {
        Py_buffer buffer;
        int res = PyBuffer_FillInfo(&buffer, NULL, table_ptrs[i], sizes[i], 0,
                                    PyBUF_FULL_RO);
        if (res == -1) {
            return NULL;
        }
        PyObject * buf = PyMemoryView_FromBuffer(&buffer);
        if(!PyMemoryView_Check(buf)) {
            return NULL;
        }
        PyList_SET_ITEM(raw_tables, i, buf);
    }

    return raw_tables;
}

static PyMethodDef khmer_nodegraph_methods[] = {
    {
        "update",
        (PyCFunction) nodegraph_update, METH_VARARGS,
        "a set update: update this nodegraph with all the entries from the other"
    },
    {
        "get_raw_tables",
        (PyCFunction) nodegraph_get_raw_tables, METH_VARARGS,
        "Get a list of the raw tables as memoryview objects"
    },
    {NULL, NULL, 0, NULL}           /* sentinel */
};

// __new__ for nodegraph; necessary for proper subclassing
// This will essentially do what the old factory function did. Unlike many __new__
// methods, we take our arguments here, because there's no "uninitialized" nodegraph
// object; we have to have k and the table sizes before creating the new objects
static PyObject* khmer_nodegraph_new(PyTypeObject * type, PyObject * args,
                                     PyObject * kwds)
{
    khmer_KNodegraph_Object * self;
    self = (khmer_KNodegraph_Object *)type->tp_alloc(type, 0);

    if (self != NULL) {
        WordLength k = 0;
        PyListObject* sizes_list_o = NULL;

        if (!PyArg_ParseTuple(args, "bO!", &k, &PyList_Type, &sizes_list_o)) {
            Py_DECREF(self);
            return NULL;
        }

        std::vector<uint64_t> sizes;
        if (!convert_Pytablesizes_to_vector(sizes_list_o, sizes)) {
            Py_DECREF(self);
            return NULL;
        }

        try {
            self->nodegraph = new Nodegraph(k, sizes);
        } catch (std::bad_alloc &e) {
            Py_DECREF(self);
            return PyErr_NoMemory();
        }
        self->khashgraph.khashtable.hashtable =
            dynamic_cast<Hashtable*>(self->nodegraph);
        self->khashgraph.hashgraph = dynamic_cast<Hashgraph*>(self->nodegraph);
    }
    return (PyObject *) self;
}

////////////////////////////////////////////////////////////////////////////

static
PyObject *
subset_count_partitions(khmer_KSubsetPartition_Object * me, PyObject * args)
{
    SubsetPartition * subset_p = me->subset;

    if (!PyArg_ParseTuple(args, "")) {
        return NULL;
    }

    size_t n_partitions = 0, n_unassigned = 0;
    subset_p->count_partitions(n_partitions, n_unassigned);

    return Py_BuildValue("nn", (Py_ssize_t) n_partitions,
                         (Py_ssize_t) n_unassigned);
}

static
PyObject *
subset_report_on_partitions(khmer_KSubsetPartition_Object * me, PyObject * args)
{
    SubsetPartition * subset_p = me->subset;

    if (!PyArg_ParseTuple(args, "")) {
        return NULL;
    }

    subset_p->report_on_partitions();

    Py_RETURN_NONE;
}

static
PyObject *
subset_partition_size_distribution(khmer_KSubsetPartition_Object * me,
                                   PyObject * args)
{
    SubsetPartition * subset_p = me->subset;

    if (!PyArg_ParseTuple(args, "")) {
        return NULL;
    }

    PartitionCountDistribution d;

    unsigned int n_unassigned = 0;
    subset_p->partition_size_distribution(d, n_unassigned);

    PyObject * x = PyList_New(d.size());
    if (x == NULL) {
        return NULL;
    }
    PartitionCountDistribution::iterator di;

    unsigned int i;
    for (i = 0, di = d.begin(); di != d.end(); ++di, i++) {
        PyObject * tup = Py_BuildValue("KK", di->first, di->second);
        if (tup != NULL) {
            PyList_SET_ITEM(x, i, tup);
        }
        Py_XDECREF(tup);
    }
    if (!(i == d.size())) {
        throw khmer_exception();
    }

    PyObject * ret = Py_BuildValue("OI", x, n_unassigned);
    Py_DECREF(x);
    return ret;
}

static
PyObject *
subset_partition_sizes(khmer_KSubsetPartition_Object * me, PyObject * args)
{
    SubsetPartition * subset_p = me->subset;

    unsigned int min_size = 0;

    if (!PyArg_ParseTuple(args, "|I", &min_size)) {
        return NULL;
    }

    PartitionCountMap cm;
    unsigned int n_unassigned = 0;
    subset_p->partition_sizes(cm, n_unassigned);

    unsigned int i = 0;
    PartitionCountMap::const_iterator mi;
    for (mi = cm.begin(); mi != cm.end(); ++mi) {
        if (mi->second >= min_size) {
            i++;
        }
    }

    PyObject * x = PyList_New(i);
    if (x == NULL) {
        return NULL;
    }

    // this should probably be a dict. @CTB
    for (i = 0, mi = cm.begin(); mi != cm.end(); ++mi) {
        if (mi->second >= min_size) {
            PyObject * tup = Py_BuildValue("II", mi->first, mi->second);
            if (tup != NULL) {
                PyList_SET_ITEM(x, i, tup);
            }
            i++;
        }
    }

    PyObject * ret = Py_BuildValue("OI", x, n_unassigned);
    Py_DECREF(x);

    return ret;
}

static
PyObject *
subset_partition_average_coverages(khmer_KSubsetPartition_Object * me,
                                   PyObject * args)
{
    SubsetPartition * subset_p = me->subset;

    khmer_KCountgraph_Object * countgraph_o;

    if (!PyArg_ParseTuple(args, "O!", &khmer_KCountgraph_Type, &countgraph_o)) {
        return NULL;
    }

    PartitionCountMap cm;
    subset_p->partition_average_coverages(cm, countgraph_o -> countgraph);

    unsigned int i;
    PartitionCountMap::iterator mi;

    PyObject * x = PyList_New(cm.size());
    if (x == NULL) {
        return NULL;
    }

    // this should probably be a dict. @CTB
    for (i = 0, mi = cm.begin(); mi != cm.end(); ++mi, i++) {
        PyObject * tup = Py_BuildValue("II", mi->first, mi->second);
        if (tup != NULL) {
            PyList_SET_ITEM(x, i, tup);
        }
    }

    return x;
}

static PyMethodDef khmer_subset_methods[] = {
    {
        "count_partitions",
        (PyCFunction)subset_count_partitions,
        METH_VARARGS,
        ""
    },
    {
        "report_on_partitions",
        (PyCFunction)subset_report_on_partitions,
        METH_VARARGS,
        ""
    },
    {
        "partition_size_distribution",
        (PyCFunction)subset_partition_size_distribution,
        METH_VARARGS,
        ""
    },
    {
        "partition_sizes",
        (PyCFunction)subset_partition_sizes,
        METH_VARARGS,
        ""
    },
    {
        "partition_average_coverages",
        (PyCFunction)subset_partition_average_coverages,
        METH_VARARGS,
        ""
    },
    {NULL, NULL, 0, NULL}           /* sentinel */
};

typedef struct {
    PyObject_HEAD
    LabelHash * labelhash;
} khmer_KGraphLabels_Object;

static PyObject * khmer_graphlabels_new(PyTypeObject * type, PyObject *args,
                                        PyObject *kwds);

static void khmer_graphlabels_dealloc(khmer_KGraphLabels_Object * obj)
{
    delete obj->labelhash;
    obj->labelhash = NULL;

    Py_TYPE(obj)->tp_free((PyObject*)obj);
}

static PyObject * khmer_graphlabels_new(PyTypeObject *type, PyObject *args,
                                        PyObject *kwds)
{
    khmer_KGraphLabels_Object *self;
    self = (khmer_KGraphLabels_Object*)type->tp_alloc(type, 0);

    if (self != NULL) {
        PyObject * hashgraph_o;
        khmer::Hashgraph * hashgraph = NULL; // @CTB

        if (!PyArg_ParseTuple(args, "O", &hashgraph_o)) {
            Py_DECREF(self);
            return NULL;
        }

        if (PyObject_TypeCheck(hashgraph_o, &khmer_KNodegraph_Type)) {
            khmer_KNodegraph_Object * kho = (khmer_KNodegraph_Object *) hashgraph_o;
            hashgraph = kho->nodegraph;
        } else if (PyObject_TypeCheck(hashgraph_o, &khmer_KCountgraph_Type)) {
            khmer_KCountgraph_Object * cho = (khmer_KCountgraph_Object *) hashgraph_o;
            hashgraph = cho->countgraph;
        } else {
            PyErr_SetString(PyExc_ValueError,
                            "graph object must be a NodeGraph or CountGraph");
            Py_DECREF(self);
            return NULL;
        }

        try {
            self->labelhash = new LabelHash(hashgraph);
        } catch (std::bad_alloc &e) {
            Py_DECREF(self);
            return PyErr_NoMemory();
        }
    }

    return (PyObject *) self;
}

static
PyObject *
labelhash_get_all_labels(khmer_KGraphLabels_Object * me, PyObject * args)
{
    LabelHash * hb = me->labelhash;

    PyObject * d = PyList_New(hb->all_labels.size());
    if (d == NULL) {
        return NULL;
    }
    LabelSet::iterator it;

    unsigned long long i = 0;
    for (it = hb->all_labels.begin(); it != hb->all_labels.end(); ++it) {
        PyObject * val = Py_BuildValue("K", *it);
        if (val != NULL) {
            PyList_SetItem(d, i, val);
        }
        i++;
    }

    return d;
}

static
PyObject *
labelhash_consume_fasta_and_tag_with_labels(khmer_KGraphLabels_Object * me,
        PyObject * args)
{
    LabelHash * hb = me->labelhash;

    const char * filename;

    if (!PyArg_ParseTuple(args, "s", &filename)) {
        return NULL;
    }

    const char         *value_exception = NULL;
    const char         *file_exception  = NULL;
    unsigned long long  n_consumed      = 0;
    unsigned int        total_reads     = 0;
    std::string exc_string;

    //Py_BEGIN_ALLOW_THREADS
    try {
        hb->consume_fasta_and_tag_with_labels<FastxReader>(filename, total_reads,
                                                           n_consumed);
    } catch (khmer_file_exception &exc) {
        exc_string = exc.what();
        file_exception = exc_string.c_str();
    } catch (khmer_value_exception &exc) {
        exc_string = exc.what();
        value_exception = exc_string.c_str();
    }
    //Py_END_ALLOW_THREADS

    if (file_exception != NULL) {
        PyErr_SetString(PyExc_OSError, file_exception);
        return NULL;
    }
    if (value_exception != NULL) {
        PyErr_SetString(PyExc_ValueError, value_exception);
        return NULL;
    }

    return Py_BuildValue("IK", total_reads, n_consumed);
}

static
PyObject *
labelhash_consume_partitioned_fasta_and_tag_with_labels(
    khmer_KGraphLabels_Object * me, PyObject * args)
{
    LabelHash * labelhash = me->labelhash;

    const char * filename;

    if (!PyArg_ParseTuple(args, "s", &filename)) {
        return NULL;
    }

    // call the C++ function, and trap signals => Python

    unsigned long long  n_consumed  = 0;
    unsigned int        total_reads = 0;

    try {
        labelhash->consume_partitioned_fasta_and_tag_with_labels<FastxReader>(filename,
                total_reads, n_consumed);
    } catch (khmer_file_exception &exc) {
        PyErr_SetString(PyExc_OSError, exc.what());
        return NULL;
    } catch (khmer_value_exception &exc) {
        PyErr_SetString(PyExc_ValueError, exc.what());
        return NULL;
    }

    return Py_BuildValue("IK", total_reads, n_consumed);
}

static
PyObject *
labelhash_consume_sequence_and_tag_with_labels(khmer_KGraphLabels_Object * me,
        PyObject * args)
{
    LabelHash * hb = me->labelhash;
    const char * seq = NULL;
    unsigned long long c = 0;
    if (!PyArg_ParseTuple(args, "sK", &seq, &c)) {
        return NULL;
    }
    unsigned long long n_consumed = 0;

    hb->consume_sequence_and_tag_with_labels(seq, n_consumed, c);
    return Py_BuildValue("K", n_consumed);
}

static
PyObject *
labelhash_sweep_label_neighborhood(khmer_KGraphLabels_Object * me,
                                   PyObject * args)
{
    LabelHash * hb = me->labelhash;

    const char * seq = NULL;
    int r = 0;
    PyObject * break_on_stop_tags_o = NULL;
    PyObject * stop_big_traversals_o = NULL;

    if (!PyArg_ParseTuple(args, "s|iOO", &seq, &r,
                          &break_on_stop_tags_o,
                          &stop_big_traversals_o)) {
        return NULL;
    }

    unsigned int range = (2 * hb->graph->_get_tag_density()) + 1;
    if (r >= 0) {
        range = r;
    }

    bool break_on_stop_tags = false;
    if (break_on_stop_tags_o && PyObject_IsTrue(break_on_stop_tags_o)) {
        break_on_stop_tags = true;
    }
    bool stop_big_traversals = false;
    if (stop_big_traversals_o && PyObject_IsTrue(stop_big_traversals_o)) {
        stop_big_traversals = true;
    }

    if (strlen(seq) < hb->graph->ksize()) {
        PyErr_SetString(PyExc_ValueError,
                        "string length must >= the hashtable k-mer size");
        return NULL;
    }

    //std::pair<TagLabelPair::iterator, TagLabelPair::iterator> ret;
    LabelSet found_labels;

    //unsigned int num_traversed = 0;
    //Py_BEGIN_ALLOW_THREADS
    hb->sweep_label_neighborhood(seq, found_labels, range, break_on_stop_tags,
                                 stop_big_traversals);
    //Py_END_ALLOW_THREADS

    //printf("...%u kmers traversed\n", num_traversed);

    PyObject * x =  PyList_New(found_labels.size());
    LabelSet::const_iterator si;
    unsigned long long i = 0;
    for (si = found_labels.begin(); si != found_labels.end(); ++si) {
        PyList_SET_ITEM(x, i, Py_BuildValue("K", *si));
        i++;
    }

    return x;
}

// Similar to find_all_tags, but returns tags in a way actually usable by python
// need a tags_in_sequence iterator or function in c++ land for reuse in all
// these functions

static
PyObject *
labelhash_sweep_tag_neighborhood(khmer_KGraphLabels_Object * me,
                                 PyObject * args)
{
    LabelHash * labelhash = me->labelhash;

    const char * seq = NULL;
    int r = 0;
    PyObject * break_on_stop_tags_o = NULL;
    PyObject * stop_big_traversals_o = NULL;

    if (!PyArg_ParseTuple(args, "s|iOO", &seq, &r,
                          &break_on_stop_tags_o,
                          &stop_big_traversals_o)) {
        return NULL;
    }

    unsigned int range = (2 * labelhash->graph->_get_tag_density()) + 1;
    if (r >= 0) {
        range = r;
    }

    bool break_on_stop_tags = false;
    if (break_on_stop_tags_o && PyObject_IsTrue(break_on_stop_tags_o)) {
        break_on_stop_tags = true;
    }
    bool stop_big_traversals = false;
    if (stop_big_traversals_o && PyObject_IsTrue(stop_big_traversals_o)) {
        stop_big_traversals = true;
    }

    if (strlen(seq) < labelhash->graph->ksize()) {
        PyErr_SetString(PyExc_ValueError,
                        "string length must >= the hashtable k-mer size");
        return NULL;
    }

    SeenSet * tagged_kmers = new SeenSet;

    //Py_BEGIN_ALLOW_THREADS

    labelhash->graph->partition->sweep_for_tags(seq, *tagged_kmers,
            labelhash->graph->all_tags,
            range, break_on_stop_tags,
            stop_big_traversals);

    //Py_END_ALLOW_THREADS

    PyObject * x = (PyObject *) create_HashSet_Object(tagged_kmers,
                   labelhash->graph->ksize());
    return x;
}

static
PyObject *
labelhash_get_tag_labels(khmer_KGraphLabels_Object * me, PyObject * args)
{
    LabelHash * labelhash = me->labelhash;

    PyObject * tag_o;
    HashIntoType tag;

    if (!PyArg_ParseTuple(args, "O", &tag_o)) {
        return NULL;
    }
    if (!ht_convert_PyObject_to_HashIntoType(tag_o, tag,
            labelhash->graph)) {
        return NULL;
    }

    LabelSet labels;
    labelhash->get_tag_labels(tag, labels);

    PyObject * x =  PyList_New(labels.size());
    LabelSet::const_iterator si;
    unsigned long long i = 0;
    for (si = labels.begin(); si != labels.end(); ++si) {
        PyList_SET_ITEM(x, i, Py_BuildValue("K", *si));
        i++;
    }

    return x;
}

static
PyObject *
labelhash_n_labels(khmer_KGraphLabels_Object * me, PyObject * args)
{
    LabelHash * labelhash = me->labelhash;

    if (!PyArg_ParseTuple(args, "")) {
        return NULL;
    }

    return PyLong_FromSize_t(labelhash->n_labels());
}

static
PyObject *
labelhash_label_across_high_degree_nodes(khmer_KGraphLabels_Object * me,
        PyObject * args)
{
    LabelHash * labelhash = me->labelhash;

    const char * long_str;
    khmer_HashSet_Object * hdn_o = NULL;
    Label label;

    if (!PyArg_ParseTuple(args, "sO!K", &long_str,
                          &khmer_HashSet_Type, &hdn_o, &label)) {
        return NULL;
    }

    if (strlen(long_str) < labelhash->graph->ksize()) {
        Py_INCREF(Py_None);
        return Py_None;
    }

    labelhash->label_across_high_degree_nodes(long_str, *hdn_o->hashes, label);

    Py_INCREF(Py_None);
    return Py_None;
}

static
PyObject *
labelhash_assemble_labeled_path(khmer_KGraphLabels_Object * me,
                                PyObject * args)
{
    LabelHash* labelhash = me->labelhash;

    PyObject * val_o;
    khmer_KNodegraph_Object * nodegraph_o = NULL;
    Nodegraph * stop_bf = NULL;

    if (!PyArg_ParseTuple(args, "O|O!", &val_o,
                          &khmer_KNodegraph_Type, &nodegraph_o)) {
        return NULL;
    }

    Kmer start_kmer;
    if (!ht_convert_PyObject_to_Kmer(val_o, start_kmer, labelhash->graph)) {
        return NULL;
    }

    if (nodegraph_o) {
        stop_bf = nodegraph_o->nodegraph;
    }

    SimpleLabeledAssembler assembler(labelhash);
    std::vector<std::string> contigs = assembler.assemble(start_kmer, stop_bf);

    PyObject * ret = PyList_New(contigs.size());
    for (unsigned int i = 0; i < contigs.size(); i++) {
        PyList_SET_ITEM(ret, i, PyUnicode_FromString(contigs[i].c_str()));
    }

    return ret;
}

static
PyObject *
labelhash_save_labels_and_tags(khmer_KGraphLabels_Object * me, PyObject * args)
{
    const char * filename = NULL;
    LabelHash * labelhash = me->labelhash;

    if (!PyArg_ParseTuple(args, "s", &filename)) {
        return NULL;
    }

    try {
        labelhash->save_labels_and_tags(filename);
    } catch (khmer_file_exception &e) {
        PyErr_SetString(PyExc_OSError, e.what());
        return NULL;
    }

    Py_RETURN_NONE;
}

static
PyObject *
labelhash_load_labels_and_tags(khmer_KGraphLabels_Object * me, PyObject * args)
{
    const char * filename = NULL;
    LabelHash * labelhash = me->labelhash;

    if (!PyArg_ParseTuple(args, "s", &filename)) {
        return NULL;
    }

    try {
        labelhash->load_labels_and_tags(filename);
    } catch (khmer_file_exception &e) {
        PyErr_SetString(PyExc_OSError, e.what());
        return NULL;
    }

    Py_RETURN_NONE;
}

static PyMethodDef khmer_graphlabels_methods[] = {
    { "consume_fasta_and_tag_with_labels", (PyCFunction)labelhash_consume_fasta_and_tag_with_labels, METH_VARARGS, "" },
    { "sweep_label_neighborhood", (PyCFunction)labelhash_sweep_label_neighborhood, METH_VARARGS, "" },
    {"consume_partitioned_fasta_and_tag_with_labels", (PyCFunction)labelhash_consume_partitioned_fasta_and_tag_with_labels, METH_VARARGS, "" },
    {"sweep_tag_neighborhood", (PyCFunction)labelhash_sweep_tag_neighborhood, METH_VARARGS, "" },
    {"get_tag_labels", (PyCFunction)labelhash_get_tag_labels, METH_VARARGS, ""},
    {"consume_sequence_and_tag_with_labels", (PyCFunction)labelhash_consume_sequence_and_tag_with_labels, METH_VARARGS, "" },
    {"n_labels", (PyCFunction)labelhash_n_labels, METH_VARARGS, ""},
    {"get_all_labels", (PyCFunction)labelhash_get_all_labels, METH_VARARGS, "" },
    {
        "label_across_high_degree_nodes",
        (PyCFunction)labelhash_label_across_high_degree_nodes, METH_VARARGS,
        "Connect graph across high degree nodes using labels.",
    },
    {
        "assemble_labeled_path",
        (PyCFunction)labelhash_assemble_labeled_path, METH_VARARGS,
        "Assemble all paths, using labels to negotiate tricky bits."
    },
    { "save_labels_and_tags", (PyCFunction)labelhash_save_labels_and_tags, METH_VARARGS, "" },
    { "load_labels_and_tags", (PyCFunction)labelhash_load_labels_and_tags, METH_VARARGS, "" },    {NULL, NULL, 0, NULL}           /* sentinel */
};

static PyTypeObject khmer_KGraphLabels_Type = {
    PyVarObject_HEAD_INIT(NULL, 0)  /* init & ob_size */
    "_khmer.LabelHash",            /* tp_name */
    sizeof(khmer_KGraphLabels_Object), /* tp_basicsize */
    0,                       /* tp_itemsize */
    (destructor)khmer_graphlabels_dealloc, /* tp_dealloc */
    0,                       /* tp_print */
    0,                       /* tp_getattr */
    0,                       /* tp_setattr */
    0,                       /* tp_compare */
    0,                       /* tp_repr */
    0,                       /* tp_as_number */
    0,                       /* tp_as_sequence */
    0,                       /* tp_as_mapping */
    0,                       /* tp_hash */
    0,                       /* tp_call */
    0,                       /* tp_str */
    0,                       /* tp_getattro */
    0,                       /* tp_setattro */
    0,                       /* tp_as_buffer */
    Py_TPFLAGS_DEFAULT | Py_TPFLAGS_BASETYPE,   /* tp_flags */
    0,                       /* tp_doc */
    0,                       /* tp_traverse */
    0,                       /* tp_clear */
    0,                       /* tp_richcompare */
    0,                       /* tp_weaklistoffset */
    0,                       /* tp_iter */
    0,                       /* tp_iternext */
    khmer_graphlabels_methods, /* tp_methods */
    0,                       /* tp_members */
    0,                       /* tp_getset */
    0,                       /* tp_base */
    0,                       /* tp_dict */
    0,                       /* tp_descr_get */
    0,                       /* tp_descr_set */
    0,                       /* tp_dictoffset */
    0,                       /* tp_init */
    0,                       /* tp_alloc */
    khmer_graphlabels_new,      /* tp_new */
};

static
PyObject *
hashgraph_repartition_largest_partition(khmer_KHashgraph_Object * me,
                                        PyObject * args)
{
    Hashgraph * hashgraph = me->hashgraph;
    khmer_KCountgraph_Object * countgraph_o = NULL;
    PyObject * subset_o = NULL;
    SubsetPartition * subset_p;
    unsigned int distance, threshold, frequency;

    if (!PyArg_ParseTuple(args, "OO!III",
                          &subset_o,
                          &khmer_KCountgraph_Type, &countgraph_o,
                          &distance, &threshold, &frequency)) {
        return NULL;
    }

    if (PyObject_TypeCheck(subset_o, &khmer_KSubsetPartition_Type)) {
        subset_p = ((khmer_KSubsetPartition_Object *) subset_o)->subset;
    } else {
        subset_p = hashgraph->partition;
    }

    Countgraph * countgraph = countgraph_o->countgraph;

    unsigned long next_largest;
    try {
        next_largest = subset_p->repartition_largest_partition(distance,
                       threshold, frequency, *countgraph);
    } catch (khmer_exception &e) {
        PyErr_SetString(PyExc_RuntimeError, e.what());
        return NULL;
    }

    return PyLong_FromLong(next_largest);
}

static PyObject * readaligner_align(khmer_ReadAligner_Object * me,
                                    PyObject * args)
{
    const char * read;

    if (!PyArg_ParseTuple(args, "s", &read)) {
        return NULL;
    }

    /*if (strlen(read) < (unsigned int)aligner->ksize()) {
        PyErr_SetString(PyExc_ValueError,
                        "string length must >= the hashtable k-mer size");
        return NULL;
    }*/

    Alignment * aln = me->aligner->Align(read);

    const char* alignment = aln->graph_alignment.c_str();
    const char* readAlignment = aln->read_alignment.c_str();
    PyObject * ret = Py_BuildValue("dssO", aln->score, alignment,
                                   readAlignment, (aln->truncated)? Py_True : Py_False);
    delete aln;

    return ret;
}

static PyObject * readaligner_align_forward(khmer_ReadAligner_Object * me,
        PyObject * args)
{
    ReadAligner * aligner = me->aligner;

    const char * read;

    if (!PyArg_ParseTuple(args, "s", &read)) {
        return NULL;
    }

    /*if (strlen(read) < (unsigned int)aligner->ksize()) {
        PyErr_SetString(PyExc_ValueError,
                        "string length must >= the hashtable k-mer size");
        return NULL;
    }*/

    Alignment * aln;
    aln = aligner->AlignForward(read);

    const char* alignment = aln->graph_alignment.c_str();
    const char* readAlignment = aln->read_alignment.c_str();
    PyObject * x = PyList_New(aln->covs.size());
    for (size_t i = 0; i < aln->covs.size(); i++ ) {
        PyList_SET_ITEM(x, i, PyLong_FromLong(aln->covs[i]));
    }

    PyObject * ret = Py_BuildValue("dssOO", aln->score, alignment,
                                   readAlignment,
                                   (aln->truncated)? Py_True : Py_False,
                                   x);
    delete aln;
    Py_DECREF(x);

    return ret;
}

static PyObject* khmer_ReadAligner_get_scoring_matrix(
    khmer_ReadAligner_Object * me, PyObject * args)
{

    if (!PyArg_ParseTuple(args, "")) {
        return NULL;
    }
    ScoringMatrix matrix = me->aligner->getScoringMatrix();

    return Py_BuildValue( "dddd", matrix.trusted_match, matrix.trusted_mismatch,
                          matrix.untrusted_match, matrix.untrusted_mismatch);
}

static PyObject* khmer_ReadAligner_get_transition_probabilities(
    khmer_ReadAligner_Object * me, PyObject * args)
{

    if (!PyArg_ParseTuple(args, "")) {
        return NULL;
    }
    ScoringMatrix matrix = me->aligner->getScoringMatrix();

    return Py_BuildValue( "(dddddd)(dddd)(dddd)(dddddd)(dddd)(dddd)",
                          matrix.tsc[0], matrix.tsc[1], matrix.tsc[2],
                          matrix.tsc[3], matrix.tsc[4], matrix.tsc[5],
                          matrix.tsc[6], matrix.tsc[7], matrix.tsc[8],
                          matrix.tsc[9], matrix.tsc[10], matrix.tsc[11],
                          matrix.tsc[12], matrix.tsc[13], matrix.tsc[14],
                          matrix.tsc[15], matrix.tsc[16], matrix.tsc[17],
                          matrix.tsc[18], matrix.tsc[19], matrix.tsc[20],
                          matrix.tsc[21], matrix.tsc[22], matrix.tsc[23],
                          matrix.tsc[24], matrix.tsc[25], matrix.tsc[26],
                          matrix.tsc[27]);
}

static PyMethodDef khmer_ReadAligner_methods[] = {
    {"align", (PyCFunction)readaligner_align, METH_VARARGS, ""},
    {"align_forward", (PyCFunction)readaligner_align_forward, METH_VARARGS, ""},
    {
        "get_scoring_matrix", (PyCFunction)khmer_ReadAligner_get_scoring_matrix,
        METH_VARARGS,
        "Get the scoring matrix in use.\n\n\
Returns a tuple of floats: (trusted_match, trusted_mismatch, untrusted_match, \
untrusted_mismatch)"
    },
    {
        "get_transition_probabilities",
        (PyCFunction)khmer_ReadAligner_get_transition_probabilities,
        METH_VARARGS,
        "Get the transition probabilties in use.\n\n\
HMM state notation abbreviations:\n\
    M_t - trusted match; M_u - untrusted match\n\
    Ir_t - trusted read insert; Ir_u - untrusted read insert\n\
    Ig_t - trusted graph insert; Ig_u - untrusted graph insert\n\
\
Returns a sparse matrix as a tuple of six tuples.\n\
The inner tuples contain 6, 4, 4, 6, 4, and 4 floats respectively.\n\
Transition are notated as 'StartState-NextState':\n\
(\n\
  ( M_t-M_t,  M_t-Ir_t,  M_t-Ig_t,  M_t-M_u,  M_t-Ir_u,  M_t-Ig_u),\n\
  (Ir_t-M_t, Ir_t-Ir_t,            Ir_t-M_u, Ir_t-Ir_u           ),\n\
  (Ig_t-M_t,          , Ig_t-Ig_t, Ig_t-M_u,            Ig_t-Ig_u),\n\
  ( M_u-M_t,  M_u-Ir_t,  M_u-Ig_t,  M_u-M_u,  M_u-Ir_u,  M_u-Ig_u),\n\
  (Ir_u-M_t, Ir_u-Ir_t,            Ir_u-M_u, Ir_u-Ir_u           ),\n\
  (Ig_u-M_t,          , Ig_u-Ig_t, Ig_u-M_u,            Ig_u-Ig_u)\n\
)"
    },
    {NULL} /* Sentinel */
};

//
// khmer_readaligner_dealloc -- clean up readaligner object
// GRAPHALIGN addition
//
static void khmer_readaligner_dealloc(khmer_ReadAligner_Object* obj)
{
    delete obj->aligner;
    obj->aligner = NULL;
    Py_TYPE(obj)->tp_free((PyObject*)obj);
}

//
// new_readaligner
//
static PyObject* khmer_ReadAligner_new(PyTypeObject *type, PyObject * args,
                                       PyObject *kwds)
{
    khmer_ReadAligner_Object * self;

    self = (khmer_ReadAligner_Object *)type->tp_alloc(type, 0);

    if (self != NULL) {
        khmer_KCountgraph_Object * ch = NULL;
        unsigned short int trusted_cov_cutoff = 2;
        double bits_theta = 1;
        double scoring_matrix[] = { 0, 0, 0, 0 };
        double * transitions = new double[28];

        if(!PyArg_ParseTuple(
                    args,
                    "O!Hd|(dddd)((dddddd)(dddd)(dddd)(dddddd)(dddd)(dddd))",
                    &khmer_KCountgraph_Type, &ch, &trusted_cov_cutoff,
                    &bits_theta, &scoring_matrix[0], &scoring_matrix[1],
                    &scoring_matrix[2], &scoring_matrix[3], &transitions[0],
                    &transitions[1], &transitions[2], &transitions[3],
                    &transitions[4], &transitions[5], &transitions[6],
                    &transitions[7], &transitions[8], &transitions[9],
                    &transitions[10], &transitions[11], &transitions[12],
                    &transitions[13], &transitions[14], &transitions[15],
                    &transitions[16], &transitions[17], &transitions[18],
                    &transitions[19], &transitions[20], &transitions[21],
                    &transitions[22], &transitions[23], &transitions[24],
                    &transitions[25], &transitions[26], &transitions[27])) {
            Py_DECREF(self);
            return NULL;
        }

        self->aligner = new ReadAligner(ch->countgraph, trusted_cov_cutoff,
                                        bits_theta, scoring_matrix,
                                        transitions);
    }

    return (PyObject *) self;
}

static PyTypeObject khmer_ReadAlignerType = {
    PyVarObject_HEAD_INIT(NULL, 0) /* init & ob_size */
    "_khmer.ReadAligner",		    /*tp_name*/
    sizeof(khmer_ReadAligner_Object),	    /*tp_basicsize*/
    0,					    /*tp_itemsize*/
    (destructor)khmer_readaligner_dealloc,  /*tp_dealloc*/
    0,                          /*tp_print*/
    0,                          /*tp_getattr*/
    0,                          /*tp_setattr*/
    0,                          /*tp_compare*/
    0,                          /*tp_repr*/
    0,                          /*tp_as_number*/
    0,                          /*tp_as_sequence*/
    0,                          /*tp_as_mapping*/
    0,                          /*tp_hash */
    0,                          /*tp_call*/
    0,                          /*tp_str*/
    0,                          /*tp_getattro*/
    0,                          /*tp_setattro*/
    0,                          /*tp_as_buffer*/
    Py_TPFLAGS_DEFAULT | Py_TPFLAGS_BASETYPE,         /*tp_flags*/
    "ReadAligner object",           /* tp_doc */
    0,                         /* tp_traverse */
    0,                         /* tp_clear */
    0,                         /* tp_richcompare */
    0,                         /* tp_weaklistoffset */
    0,                         /* tp_iter */
    0,                         /* tp_iternext */
    khmer_ReadAligner_methods, /* tp_methods */
    0,                         /* tp_members */
    0,                         /* tp_getset */
    0,                         /* tp_base */
    0,                         /* tp_dict */
    0,                         /* tp_descr_get */
    0,                         /* tp_descr_set */
    0,                         /* tp_dictoffset */
    0,			               /* tp_init */
    0,                         /* tp_alloc */
    khmer_ReadAligner_new,     /* tp_new */
};

//
// khmer_countgraph_dealloc -- clean up a countgraph hash object.
//

static void khmer_countgraph_dealloc(khmer_KCountgraph_Object * obj)
{
    delete obj->countgraph;
    obj->countgraph = NULL;
    Py_TYPE(obj)->tp_free((PyObject*)obj);
}

//
// khmer_nodegraph_dealloc -- clean up a nodegraph object.
//
static void khmer_nodegraph_dealloc(khmer_KNodegraph_Object * obj)
{
    delete obj->nodegraph;
    obj->nodegraph = NULL;

    Py_TYPE(obj)->tp_free((PyObject*)obj);
}


//
// khmer_subset_dealloc -- clean up a subset object.
//

static void khmer_subset_dealloc(khmer_KSubsetPartition_Object * obj)
{
    delete obj->subset;
    obj->subset = NULL;
    Py_TYPE(obj)->tp_free((PyObject*)obj);
}


/***********************************************************************/

//
// KHLLCounter object
//

typedef struct {
    PyObject_HEAD
    HLLCounter * hllcounter;
} khmer_KHLLCounter_Object;

static PyObject* khmer_hllcounter_new(PyTypeObject * type, PyObject * args,
                                      PyObject * kwds)
{
    khmer_KHLLCounter_Object * self;
    self = (khmer_KHLLCounter_Object *)type->tp_alloc(type, 0);

    if (self != NULL) {
        double error_rate = 0.01;
        WordLength ksize = 20;

        if (!PyArg_ParseTuple(args, "|db", &error_rate, &ksize)) {
            Py_DECREF(self);
            return NULL;
        }

        try {
            self->hllcounter = new HLLCounter(error_rate, ksize);
        } catch (InvalidValue &e) {
            Py_DECREF(self);
            PyErr_SetString(PyExc_ValueError, e.what());
            return NULL;
        }
    }

    return (PyObject *) self;
}

//
// khmer_hllcounter_dealloc -- clean up a hllcounter object.
//

static void khmer_hllcounter_dealloc(khmer_KHLLCounter_Object * obj)
{
    delete obj->hllcounter;
    obj->hllcounter = NULL;

    Py_TYPE(obj)->tp_free((PyObject*)obj);
}

static
PyObject *
hllcounter_add(khmer_KHLLCounter_Object * me, PyObject * args)
{
    const char * kmer_str;

    if (!PyArg_ParseTuple(args, "s", &kmer_str)) {
        return NULL;
    }

    try {
        me->hllcounter->add(kmer_str);
    } catch (khmer_exception &e) {
        PyErr_SetString(PyExc_ValueError, e.what());
        return NULL;
    }

    Py_RETURN_NONE;
}

static
PyObject *
hllcounter_estimate_cardinality(khmer_KHLLCounter_Object * me, PyObject * args)
{
    if (!PyArg_ParseTuple( args, "" )) {
        return NULL;
    }

    return PyLong_FromLong(me->hllcounter->estimate_cardinality());
}

static
PyObject *
hllcounter_consume_string(khmer_KHLLCounter_Object * me, PyObject * args)
{
    const char * kmer_str;
    unsigned long long n_consumed;

    if (!PyArg_ParseTuple(args, "s", &kmer_str)) {
        return NULL;
    }

    try {
        n_consumed = me->hllcounter->consume_string(kmer_str);
    } catch (khmer_exception &e) {
        PyErr_SetString(PyExc_ValueError, e.what());
        return NULL;
    }

    return PyLong_FromLong(n_consumed);
}

static PyObject * hllcounter_consume_fasta(khmer_KHLLCounter_Object * me,
        PyObject * args, PyObject * kwds)
{
    const char * filename;
    PyObject * stream_records_o = NULL;

    static const char* const_kwlist[] = {"filename", "stream_records", NULL};
    static char** kwlist = const_cast<char**>(const_kwlist);

    bool stream_records = false;

    if (!PyArg_ParseTupleAndKeywords(args, kwds, "s|O", kwlist,
                                     &filename, &stream_records_o)) {
        return NULL;
    }

    if (stream_records_o != NULL && PyObject_IsTrue(stream_records_o)) {
        stream_records = true;
    }

    // call the C++ function, and trap signals => Python
    unsigned long long  n_consumed    = 0;
    unsigned int        total_reads   = 0;
    try {
        me->hllcounter->consume_fasta<FastxReader>(filename, stream_records, total_reads,
                                      n_consumed);
    } catch (khmer_file_exception &exc) {
        PyErr_SetString(PyExc_OSError, exc.what());
        return NULL;
    } catch (khmer_value_exception &exc) {
        PyErr_SetString(PyExc_ValueError, exc.what());
        return NULL;
    }

    return Py_BuildValue("IK", total_reads, n_consumed);
}

static PyObject * hllcounter_merge(khmer_KHLLCounter_Object * me,
                                   PyObject * args);

static
PyObject *
hllcounter_get_erate(khmer_KHLLCounter_Object * me)
{
    return PyFloat_FromDouble(me->hllcounter->get_erate());
}

static
PyObject *
hllcounter_get_ksize(khmer_KHLLCounter_Object * me)
{
    return PyLong_FromLong(me->hllcounter->get_ksize());
}

static
int
hllcounter_set_ksize(khmer_KHLLCounter_Object * me, PyObject *value,
                     void *closure)
{
    if (value == NULL) {
        PyErr_SetString(PyExc_TypeError, "Cannot delete attribute");
        return -1;
    }

    long ksize = 0;
    if (PyLong_Check(value)) {
        ksize = PyLong_AsLong(value);
    } else if (PyInt_Check(value)) {
        ksize = PyInt_AsLong(value);
    } else {
        PyErr_SetString(PyExc_TypeError,
                        "Please use an integer value for k-mer size");
        return -1;
    }

    if (ksize <= 0) {
        PyErr_SetString(PyExc_ValueError, "Please set k-mer size to a value "
                        "greater than zero");
        return -1;
    }

    try {
        me->hllcounter->set_ksize(ksize);
    } catch (ReadOnlyAttribute &e) {
        PyErr_SetString(PyExc_AttributeError, e.what());
        return -1;
    }

    return 0;
}

static
int
hllcounter_set_erate(khmer_KHLLCounter_Object * me, PyObject *value,
                     void *closure)
{
    if (value == NULL) {
        PyErr_SetString(PyExc_TypeError, "Cannot delete attribute");
        return -1;
    }

    if (!PyFloat_Check(value)) {
        PyErr_SetString(PyExc_TypeError,
                        "Please use a float value for k-mer size");
        return -1;
    }

    double erate = PyFloat_AsDouble(value);
    try {
        me->hllcounter->set_erate(erate);
    } catch (InvalidValue &e) {
        PyErr_SetString(PyExc_ValueError, e.what());
        return -1;
    } catch (ReadOnlyAttribute &e) {
        PyErr_SetString(PyExc_AttributeError, e.what());
        return -1;
    }

    return 0;
}

static
PyObject *
hllcounter_getalpha(khmer_KHLLCounter_Object * me)
{
    return PyFloat_FromDouble(me->hllcounter->get_alpha());
}

static
PyObject *
hllcounter_getcounters(khmer_KHLLCounter_Object * me)
{
    std::vector<int> counters = me->hllcounter->get_M();

    PyObject * x = PyList_New(counters.size());
    for (size_t i = 0; i < counters.size(); i++) {
        PyList_SET_ITEM(x, i, PyLong_FromLong(counters[i]));
    }

    return x;
}

static PyMethodDef khmer_hllcounter_methods[] = {
    {
        "add", (PyCFunction)hllcounter_add,
        METH_VARARGS,
        "Add a k-mer to the counter."
    },
    {
        "estimate_cardinality", (PyCFunction)hllcounter_estimate_cardinality,
        METH_VARARGS,
        "Return the current estimation."
    },
    {
        "consume_string", (PyCFunction)hllcounter_consume_string,
        METH_VARARGS,
        "Break a sequence into k-mers and add each k-mer to the counter."
    },
    {
        "consume_fasta", (PyCFunction)hllcounter_consume_fasta,
        METH_VARARGS | METH_KEYWORDS,
        "Read sequences from file, break into k-mers, "
        "and add each k-mer to the counter. If optional keyword 'stream_out' "
        "is True, also prints each sequence to stdout."
    },
    {
        "merge", (PyCFunction)hllcounter_merge,
        METH_VARARGS,
        "Merge other counter into this one."
    },
    {NULL} /* Sentinel */
};

static PyGetSetDef khmer_hllcounter_getseters[] = {
    {
        (char *)"alpha",
        (getter)hllcounter_getalpha, NULL,
        (char *)"alpha constant for this HLL counter.",
        NULL
    },
    {
        (char *)"error_rate",
        (getter)hllcounter_get_erate, (setter)hllcounter_set_erate,
        (char *)"Error rate for this HLL counter. "
        "Can be changed prior to first counting, but becomes read-only after "
        "that (raising AttributeError)",
        NULL
    },
    {
        (char *)"ksize",
        (getter)hllcounter_get_ksize, (setter)hllcounter_set_ksize,
        (char *)"k-mer size for this HLL counter."
        "Can be changed prior to first counting, but becomes read-only after "
        "that (raising AttributeError)",
        NULL
    },
    {
        (char *)"counters",
        (getter)hllcounter_getcounters, NULL,
        (char *)"Read-only internal counters.",
        NULL
    },
    {NULL} /* Sentinel */
};

static PyTypeObject khmer_KHLLCounter_Type = {
    PyVarObject_HEAD_INIT(NULL, 0)
    "_khmer.KHLLCounter",                       /* tp_name */
    sizeof(khmer_KHLLCounter_Object),          /* tp_basicsize */
    0,                                         /* tp_itemsize */
    (destructor)khmer_hllcounter_dealloc,      /* tp_dealloc */
    0,                                         /* tp_print */
    0,                                         /* tp_getattr */
    0,                                         /* tp_setattr */
    0,                                         /* tp_compare */
    0,                                         /* tp_repr */
    0,                                         /* tp_as_number */
    0,                                         /* tp_as_sequence */
    0,                                         /* tp_as_mapping */
    0,                                         /* tp_hash */
    0,                                         /* tp_call */
    0,                                         /* tp_str */
    0,                                         /* tp_getattro */
    0,                                         /* tp_setattro */
    0,                                         /* tp_as_buffer */
    Py_TPFLAGS_DEFAULT | Py_TPFLAGS_BASETYPE,  /* tp_flags */
    "HyperLogLog counter",                     /* tp_doc */
    0,                                         /* tp_traverse */
    0,                                         /* tp_clear */
    0,                                         /* tp_richcompare */
    0,                                         /* tp_weaklistoffset */
    0,                                         /* tp_iter */
    0,                                         /* tp_iternext */
    khmer_hllcounter_methods,                  /* tp_methods */
    0,                                         /* tp_members */
    khmer_hllcounter_getseters,                /* tp_getset */
    0,                                         /* tp_base */
    0,                                         /* tp_dict */
    0,                                         /* tp_descr_get */
    0,                                         /* tp_descr_set */
    0,                                         /* tp_dictoffset */
    0,                                         /* tp_init */
    0,                                         /* tp_alloc */
    khmer_hllcounter_new,                      /* tp_new */
};

static PyObject * hllcounter_merge(khmer_KHLLCounter_Object * me,
                                   PyObject * args)
{
    khmer_KHLLCounter_Object * other;

    if (!PyArg_ParseTuple(args, "O!", &khmer_KHLLCounter_Type, &other)) {
        return NULL;
    }

    try {
        me->hllcounter->merge(*(other->hllcounter));
    } catch (khmer_exception &e) {
        PyErr_SetString(PyExc_ValueError, e.what());
        return NULL;
    }

    Py_RETURN_NONE;
}

/********************************
 * Assembler classes
 ********************************/


typedef struct {
    PyObject_HEAD
    LinearAssembler * assembler;
} khmer_KLinearAssembler_Object;

static void khmer_linearassembler_dealloc(khmer_KLinearAssembler_Object * obj)
{
    delete obj->assembler;
    obj->assembler = NULL;

    Py_TYPE(obj)->tp_free((PyObject*)obj);
}

static PyObject * khmer_linearassembler_new(PyTypeObject *type, PyObject *args,
        PyObject *kwds)
{
    khmer_KLinearAssembler_Object *self;
    self = (khmer_KLinearAssembler_Object*)type->tp_alloc(type, 0);

    if (self != NULL) {
        PyObject * hashgraph_o;
        Hashgraph * hashgraph = NULL;

        if (!PyArg_ParseTuple(args, "O", &hashgraph_o)) {
            Py_DECREF(self);
            return NULL;
        }

        if (PyObject_TypeCheck(hashgraph_o, &khmer_KNodegraph_Type)) {
            khmer_KNodegraph_Object * kho = (khmer_KNodegraph_Object *) hashgraph_o;
            hashgraph = kho->nodegraph;
        } else if (PyObject_TypeCheck(hashgraph_o, &khmer_KCountgraph_Type)) {
            khmer_KCountgraph_Object * cho = (khmer_KCountgraph_Object *) hashgraph_o;
            hashgraph = cho->countgraph;
        } else {
            PyErr_SetString(PyExc_ValueError,
                            "graph object must be a NodeGraph or CountGraph");
            Py_DECREF(self);
            return NULL;
        }

        try {
            self->assembler = new LinearAssembler(hashgraph);
        } catch (std::bad_alloc &e) {
            Py_DECREF(self);
            return PyErr_NoMemory();
        }

    }

    return (PyObject *) self;
}


static
PyObject *
linearassembler_assemble(khmer_KLinearAssembler_Object * me,
                         PyObject * args, PyObject *kwargs)
{
    LinearAssembler * assembler= me->assembler;

    PyObject * val_o;
    khmer_KNodegraph_Object * nodegraph_o = NULL;
    Nodegraph * stop_bf = NULL;
    const char * dir_str = NULL;
    char dir = NULL;

    const char *kwnames[] = {"seed_kmer", "stop_filter", "direction", NULL};

    if (!PyArg_ParseTupleAndKeywords(args, kwargs, "O|O!s",
                                     const_cast<char **>(kwnames),
                                     &val_o, &khmer_KNodegraph_Type,
                                     &nodegraph_o, &dir_str)) {
        return NULL;
    }
    if (dir_str != NULL) {
        dir = dir_str[0];
    } else {
        dir = 'B';
    }

    Kmer start_kmer;
    if (!ht_convert_PyObject_to_Kmer(val_o, start_kmer, assembler->graph)) {
        return NULL;
    }

    if (nodegraph_o) {
        stop_bf = nodegraph_o->nodegraph;
    }

    std::string contig;
    if (dir == 'B') {
        contig = assembler->assemble(start_kmer, stop_bf);
    } else if (dir == 'L') {
        contig = assembler->assemble_left(start_kmer, stop_bf);
    } else if (dir == 'R') {
        contig = assembler->assemble_right(start_kmer, stop_bf);
    } else {
        PyErr_SetString(PyExc_ValueError, "Direction must be B (both), L (left),"
                        " or R (right).");
        return NULL;
    }

    PyObject * ret = Py_BuildValue("s", contig.c_str());
    return ret;
}


static PyMethodDef khmer_linearassembler_methods[] = {
    {
        "assemble",
        (PyCFunction)linearassembler_assemble, METH_VARARGS | METH_KEYWORDS,
        "Assemble a path linearly until a branch is reached."
    },
    {NULL, NULL, 0, NULL}           /* sentinel */
};

static PyTypeObject khmer_KLinearAssembler_Type = {
    PyVarObject_HEAD_INIT(NULL, 0)  /* init & ob_size */
    "_khmer.LinearAssembler",            /* tp_name */
    sizeof(khmer_KLinearAssembler_Object), /* tp_basicsize */
    0,                       /* tp_itemsize */
    (destructor)khmer_linearassembler_dealloc, /* tp_dealloc */
    0,                       /* tp_print */
    0,                       /* tp_getattr */
    0,                       /* tp_setattr */
    0,                       /* tp_compare */
    0,                       /* tp_repr */
    0,                       /* tp_as_number */
    0,                       /* tp_as_sequence */
    0,                       /* tp_as_mapping */
    0,                       /* tp_hash */
    0,                       /* tp_call */
    0,                       /* tp_str */
    0,                       /* tp_getattro */
    0,                       /* tp_setattro */
    0,                       /* tp_as_buffer */
    Py_TPFLAGS_DEFAULT | Py_TPFLAGS_BASETYPE,   /* tp_flags */
    0,                       /* tp_doc */
    0,                       /* tp_traverse */
    0,                       /* tp_clear */
    0,                       /* tp_richcompare */
    0,                       /* tp_weaklistoffset */
    0,                       /* tp_iter */
    0,                       /* tp_iternext */
    khmer_linearassembler_methods, /* tp_methods */
    0,                       /* tp_members */
    0,                       /* tp_getset */
    0,                       /* tp_base */
    0,                       /* tp_dict */
    0,                       /* tp_descr_get */
    0,                       /* tp_descr_set */
    0,                       /* tp_dictoffset */
    0,                       /* tp_init */
    0,                       /* tp_alloc */
    khmer_linearassembler_new,      /* tp_new */
};



typedef struct {
    PyObject_HEAD
    SimpleLabeledAssembler * assembler;
} khmer_KSimpleLabeledAssembler_Object;


static void khmer_simplelabeledassembler_dealloc(khmer_KLinearAssembler_Object *
        obj)
{
    delete obj->assembler;
    obj->assembler = NULL;

    Py_TYPE(obj)->tp_free((PyObject*)obj);
}

static PyObject * khmer_simplelabeledassembler_new(PyTypeObject *type,
        PyObject *args,
        PyObject *kwds)
{
    khmer_KSimpleLabeledAssembler_Object *self;
    self = (khmer_KSimpleLabeledAssembler_Object*)type->tp_alloc(type, 0);

    if (self != NULL) {
        PyObject * labelhash_o;
        LabelHash * labelhash = NULL;

        if (!PyArg_ParseTuple(args, "O", &labelhash_o)) {
            Py_DECREF(self);
            return NULL;
        }

        if (PyObject_TypeCheck(labelhash_o, &khmer_KGraphLabels_Type)) {
            khmer_KGraphLabels_Object * klo = (khmer_KGraphLabels_Object *) labelhash_o;
            labelhash = klo->labelhash;
        } else {
            PyErr_SetString(PyExc_ValueError,
                            "SimpleLabeledAssembler needs a GraphLabels object.");
            Py_DECREF(self);
            return NULL;
        }

        try {
            self->assembler = new SimpleLabeledAssembler(labelhash);
        } catch (std::bad_alloc &e) {
            Py_DECREF(self);
            return PyErr_NoMemory();
        }

    }

    return (PyObject *) self;
}


static
PyObject *
simplelabeledassembler_assemble(khmer_KSimpleLabeledAssembler_Object * me,
                                PyObject * args, PyObject *kwargs)
{
    SimpleLabeledAssembler * assembler = me->assembler;

    PyObject * val_o;
    khmer_KNodegraph_Object * nodegraph_o = NULL;
    Nodegraph * stop_bf = NULL;

    const char *kwnames[] = {"seed_kmer", "stop_filter", NULL};

    if (!PyArg_ParseTupleAndKeywords(args, kwargs, "O|O!",
                                     const_cast<char **>(kwnames),
                                     &val_o, &khmer_KNodegraph_Type,
                                     &nodegraph_o)) {
        return NULL;
    }


    Kmer start_kmer;
    if (!ht_convert_PyObject_to_Kmer(val_o, start_kmer, assembler->graph)) {
        return NULL;
    }

    if (nodegraph_o) {
        stop_bf = nodegraph_o->nodegraph;
    }

    std::vector<std::string> contigs = assembler->assemble(start_kmer, stop_bf);

    PyObject * ret = PyList_New(contigs.size());
    for (unsigned int i = 0; i < contigs.size(); i++) {
        PyList_SET_ITEM(ret, i, PyUnicode_FromString(contigs[i].c_str()));
    }

    return ret;
}


static PyMethodDef khmer_simplelabeledassembler_methods[] = {
    {
        "assemble",
        (PyCFunction)simplelabeledassembler_assemble, METH_VARARGS | METH_KEYWORDS,
        "Assemble paths, using labels to jump branches."
    },
    {NULL, NULL, 0, NULL}           /* sentinel */
};

static PyTypeObject khmer_KSimpleLabeledAssembler_Type = {
    PyVarObject_HEAD_INIT(NULL, 0)  /* init & ob_size */
    "_khmer.SimpleLabeledAssembler",            /* tp_name */
    sizeof(khmer_KSimpleLabeledAssembler_Object), /* tp_basicsize */
    0,                       /* tp_itemsize */
    (destructor)khmer_simplelabeledassembler_dealloc, /* tp_dealloc */
    0,                       /* tp_print */
    0,                       /* tp_getattr */
    0,                       /* tp_setattr */
    0,                       /* tp_compare */
    0,                       /* tp_repr */
    0,                       /* tp_as_number */
    0,                       /* tp_as_sequence */
    0,                       /* tp_as_mapping */
    0,                       /* tp_hash */
    0,                       /* tp_call */
    0,                       /* tp_str */
    0,                       /* tp_getattro */
    0,                       /* tp_setattro */
    0,                       /* tp_as_buffer */
    Py_TPFLAGS_DEFAULT | Py_TPFLAGS_BASETYPE,   /* tp_flags */
    0,                       /* tp_doc */
    0,                       /* tp_traverse */
    0,                       /* tp_clear */
    0,                       /* tp_richcompare */
    0,                       /* tp_weaklistoffset */
    0,                       /* tp_iter */
    0,                       /* tp_iternext */
    khmer_simplelabeledassembler_methods, /* tp_methods */
    0,                       /* tp_members */
    0,                       /* tp_getset */
    0,                       /* tp_base */
    0,                       /* tp_dict */
    0,                       /* tp_descr_get */
    0,                       /* tp_descr_set */
    0,                       /* tp_dictoffset */
    0,                       /* tp_init */
    0,                       /* tp_alloc */
    khmer_simplelabeledassembler_new,      /* tp_new */
};



/********************************
 * JunctionCountAssembler
 ********************************/


typedef struct {
    PyObject_HEAD
    JunctionCountAssembler * assembler;
} khmer_KJunctionCountAssembler_Object;

static void khmer_junctioncountassembler_dealloc(
    khmer_KJunctionCountAssembler_Object * obj)
{
    delete obj->assembler;
    obj->assembler = NULL;

    Py_TYPE(obj)->tp_free((PyObject*)obj);
}

static PyObject * khmer_junctioncountassembler_new(PyTypeObject *type,
        PyObject *args,
        PyObject *kwds)
{
    khmer_KJunctionCountAssembler_Object *self;
    self = (khmer_KJunctionCountAssembler_Object*)type->tp_alloc(type, 0);

    if (self != NULL) {
        PyObject * hashgraph_o;
        Hashgraph * hashgraph = NULL;

        if (!PyArg_ParseTuple(args, "O", &hashgraph_o)) {
            Py_DECREF(self);
            return NULL;
        }

        if (PyObject_TypeCheck(hashgraph_o, &khmer_KNodegraph_Type)) {
            khmer_KNodegraph_Object * kho = (khmer_KNodegraph_Object *) hashgraph_o;
            hashgraph = kho->nodegraph;
        } else if (PyObject_TypeCheck(hashgraph_o, &khmer_KCountgraph_Type)) {
            khmer_KCountgraph_Object * cho = (khmer_KCountgraph_Object *) hashgraph_o;
            hashgraph = cho->countgraph;
        } else {
            PyErr_SetString(PyExc_ValueError,
                            "graph object must be a NodeGraph or CountGraph");
            Py_DECREF(self);
            return NULL;
        }

        try {
            self->assembler = new JunctionCountAssembler(hashgraph);
        } catch (std::bad_alloc &e) {
            Py_DECREF(self);
            return PyErr_NoMemory();
        }

    }

    return (PyObject *) self;
}


static
PyObject *
junctioncountassembler_assemble(khmer_KJunctionCountAssembler_Object * me,
                                PyObject * args, PyObject *kwargs)
{
    JunctionCountAssembler * assembler = me->assembler;

    PyObject * val_o;
    khmer_KNodegraph_Object * nodegraph_o = NULL;
    Nodegraph * stop_bf = NULL;

    const char *kwnames[] = {"seed_kmer", "stop_filter", NULL};

    if (!PyArg_ParseTupleAndKeywords(args, kwargs, "O|O!",
                                     const_cast<char **>(kwnames),
                                     &val_o, &khmer_KNodegraph_Type,
                                     &nodegraph_o)) {
        return NULL;
    }

    Kmer start_kmer;
    if (!ht_convert_PyObject_to_Kmer(val_o, start_kmer, assembler->graph)) {
        return NULL;
    }

    if (nodegraph_o) {
        stop_bf = nodegraph_o->nodegraph;
    }

    std::vector<std::string> contigs = assembler->assemble(start_kmer, stop_bf);

    PyObject * ret = PyList_New(contigs.size());
    for (unsigned int i = 0; i < contigs.size(); i++) {
        PyList_SET_ITEM(ret, i, PyUnicode_FromString(contigs[i].c_str()));
    }

    return ret;
}


static
PyObject *
junctioncountassembler_consume(khmer_KJunctionCountAssembler_Object * me,
                               PyObject * args)
{
    JunctionCountAssembler * assembler = me->assembler;
    const char * long_str;

    if (!PyArg_ParseTuple(args, "s", &long_str)) {
        return NULL;
    }

    if (strlen(long_str) < assembler->_ksize) {
        PyErr_SetString(PyExc_ValueError,
                        "string length must >= the hashgraph k-mer size");
        return NULL;
    }

    uint16_t n_junctions = assembler->consume(long_str);
>>>>>>> 1e3076e7

extern "C" {
    MOD_INIT(_khmer);
}

namespace khmer {

PyObject * forward_hash(PyObject * self, PyObject * args)
{
    const char * kmer;
    WordLength ksize;

    if (!PyArg_ParseTuple(args, "sb", &kmer, &ksize)) {
        return NULL;
    }

    if (ksize > KSIZE_MAX) {
        PyErr_Format(PyExc_ValueError, "k-mer size must be <= %u", KSIZE_MAX);
        return NULL;
    }

    try {
        PyObject * hash = nullptr;
        const HashIntoType h(_hash(kmer, ksize));
        convert_HashIntoType_to_PyObject(h, &hash);
        return hash;
    } catch (khmer_exception &e) {
        PyErr_SetString(PyExc_RuntimeError, e.what());
        return NULL;
    }

}

PyObject * forward_hash_no_rc(PyObject * self, PyObject * args)
{
    const char * kmer;
    WordLength ksize;

    if (!PyArg_ParseTuple(args, "sb", &kmer, &ksize)) {
        return NULL;
    }

    if (ksize > KSIZE_MAX) {
        PyErr_Format(PyExc_ValueError, "k-mer size must be <= %u", KSIZE_MAX);
        return NULL;
    }

    if (strlen(kmer) != ksize) {
        PyErr_SetString(PyExc_ValueError,
                        "k-mer length must equal the k-size");
        return NULL;
    }

    PyObject * hash = nullptr;
    const HashIntoType h(_hash_forward(kmer, ksize));
    convert_HashIntoType_to_PyObject(h, &hash);
    return hash;
}

PyObject * reverse_hash(PyObject * self, PyObject * args)
{
    PyObject * val;
    HashIntoType hash;
    WordLength ksize;

    if (!PyArg_ParseTuple(args, "Ob", &val, &ksize)) {
        return NULL;
    }
    if (PyLong_Check(val) || PyInt_Check(val)) {
        if (!convert_PyLong_to_HashIntoType(val, hash)) {
            return NULL;
        }
    } else {
        PyErr_SetString(PyExc_TypeError,
                        "Hash value must be an integer.");
        return NULL;
    }

    if (ksize > KSIZE_MAX) {
        PyErr_Format(PyExc_ValueError, "k-mer size must be <= %u", KSIZE_MAX);
        return NULL;
    }

    return PyUnicode_FromString(_revhash(hash, ksize).c_str());
}

PyObject * murmur3_forward_hash(PyObject * self, PyObject * args)
{
    const char * kmer;

    if (!PyArg_ParseTuple(args, "s", &kmer)) {
        return NULL;
    }

    PyObject * hash = nullptr;
    const HashIntoType h(_hash_murmur(kmer));
    convert_HashIntoType_to_PyObject(h, &hash);
    return hash;
}

PyObject * murmur3_forward_hash_no_rc(PyObject * self, PyObject * args)
{
    const char * kmer;

    if (!PyArg_ParseTuple(args, "s", &kmer)) {
        return NULL;
    }

    PyObject * hash = nullptr;
    const HashIntoType h(_hash_murmur_forward(kmer));
    convert_HashIntoType_to_PyObject(h, &hash);
    return hash;
}

PyObject * reverse_complement(PyObject * self, PyObject * args)
{
    const char * sequence;
    if (!PyArg_ParseTuple(args, "s", &sequence)) {
        return NULL;
    }

    std::string s(sequence);
    try {
        s = _revcomp(s);
    } catch (khmer_exception &e) {
        PyErr_SetString(PyExc_RuntimeError, e.what());
        return NULL;
    }
    return PyUnicode_FromString(s.c_str());
}

//
// technique for resolving literal below found here:
// https://gcc.gnu.org/onlinedocs/gcc-4.9.1/cpp/Stringification.html
//

PyObject *
get_version_cpp( PyObject * self, PyObject * args )
{
#define xstr(s) str(s)
#define str(s) #s
    std::string dVersion = xstr(VERSION);
    return PyUnicode_FromString(dVersion.c_str());
}

PyMethodDef KhmerMethods[] = {
    {
        "forward_hash",     forward_hash,
        METH_VARARGS,       "",
    },
    {
        "forward_hash_no_rc",   forward_hash_no_rc,
        METH_VARARGS,       "",
    },
    {
        "reverse_hash",     reverse_hash,
        METH_VARARGS,       "",
    },
    {
        "hash_murmur3",
        murmur3_forward_hash,
        METH_VARARGS,
        "Calculate the hash value of a k-mer using MurmurHash3 "
        "(with reverse complement)",
    },
    {
        "hash_no_rc_murmur3",
        murmur3_forward_hash_no_rc,
        METH_VARARGS,
        "Calculate the hash value of a k-mer using MurmurHash3 "
        "(no reverse complement)",
    },
    {
        "reverse_complement",
        reverse_complement,
        METH_VARARGS,
        "Calculate the reverse-complement of the DNA sequence "
        "with alphabet ACGT",
    },
    {
        "get_version_cpp", get_version_cpp,
        METH_VARARGS, "return the VERSION c++ compiler option"
    },
    { NULL, NULL, 0, NULL } // sentinel
};

} // namespace khmer

//
// Module machinery.
//

MOD_INIT(_khmer)
{

    using namespace khmer;
    using namespace khmer::read_parsers;


    if (PyType_Ready(&khmer_KHashtable_Type) < 0) {
        return MOD_ERROR_VAL;
    }

    khmer_KCounttable_Type.tp_base = &khmer_KHashtable_Type;
    if (PyType_Ready(&khmer_KCounttable_Type) < 0) {
        return MOD_ERROR_VAL;
    }

    khmer_KSmallCounttable_Type.tp_base = &khmer_KHashtable_Type;
    if (PyType_Ready(&khmer_KSmallCounttable_Type) < 0) {
        return MOD_ERROR_VAL;
    }

    khmer_KNodetable_Type.tp_base = &khmer_KHashtable_Type;
    if (PyType_Ready(&khmer_KNodetable_Type) < 0) {
        return MOD_ERROR_VAL;
    }

    khmer_KHashgraph_Type.tp_base = &khmer_KHashtable_Type;
    khmer_KHashgraph_Type.tp_methods = khmer_hashgraph_methods;
    if (PyType_Ready(&khmer_KHashgraph_Type) < 0) {
        return MOD_ERROR_VAL;
    }

    khmer_KCountgraph_Type.tp_base = &khmer_KHashgraph_Type;
    if (PyType_Ready(&khmer_KCountgraph_Type) < 0) {
        return MOD_ERROR_VAL;
    }

    khmer_KSmallCountgraph_Type.tp_base = &khmer_KHashgraph_Type;
    if (PyType_Ready(&khmer_KSmallCountgraph_Type) < 0) {
        return MOD_ERROR_VAL;
    }

    if (PyType_Ready(&khmer_PrePartitionInfo_Type) < 0) {
        return MOD_ERROR_VAL;
    }

    khmer_KSubsetPartition_Type.tp_methods = khmer_subset_methods;
    if (PyType_Ready(&khmer_KSubsetPartition_Type) < 0) {
        return MOD_ERROR_VAL;
    }

    khmer_KNodegraph_Type.tp_base = &khmer_KHashgraph_Type;
    khmer_KNodegraph_Type.tp_methods = khmer_nodegraph_methods;
    if (PyType_Ready(&khmer_KNodegraph_Type) < 0) {
        return MOD_ERROR_VAL;
    }

    if (PyType_Ready(&khmer_KSimpleLabeledAssembler_Type) < 0) {
        return MOD_ERROR_VAL;
    }
    if (PyType_Ready(&khmer_KJunctionCountAssembler_Type) < 0) {
        return MOD_ERROR_VAL;
    }

    khmer_KGraphLabels_Type.tp_base = &khmer_KNodegraph_Type;
    khmer_KGraphLabels_Type.tp_methods = khmer_graphlabels_methods;
    khmer_KGraphLabels_Type.tp_new = khmer_graphlabels_new;
    if (PyType_Ready(&khmer_KGraphLabels_Type) < 0) {
        return MOD_ERROR_VAL;
    }

    if (PyType_Ready(&khmer_KHLLCounter_Type) < 0) {
        return MOD_ERROR_VAL;
    }
    if (PyType_Ready(&khmer_ReadAlignerType) < 0) {
        return MOD_ERROR_VAL;
    }

    _init_ReadParser_Type_constants();
    if (PyType_Ready( &khmer_ReadParser_Type ) < 0) {
        return MOD_ERROR_VAL;
    }

    if (PyType_Ready(&khmer_Read_Type ) < 0) {
        return MOD_ERROR_VAL;
    }

    if (PyType_Ready(&khmer_ReadPairIterator_Type ) < 0) {
        return MOD_ERROR_VAL;
    }

    PyObject * m;

    MOD_DEF(m, "_khmer", "interface for the khmer module low-level extensions",
            KhmerMethods);

    if (m == NULL) {
        return MOD_ERROR_VAL;
    }

    PyObject * filetype_dict = Py_BuildValue("{s,i,s,i,s,i,s,i,s,i,s,i,s,i}",
                               "COUNTING_HT", SAVED_COUNTING_HT,
                               "HASHBITS", SAVED_HASHBITS,
                               "TAGS", SAVED_TAGS,
                               "STOPTAGS", SAVED_STOPTAGS,
                               "SUBSET", SAVED_SUBSET,
                               "LABELSET", SAVED_LABELSET,
                               "SMALLCOUNT", SAVED_SMALLCOUNT);
    if (PyModule_AddObject( m, "FILETYPES", filetype_dict ) < 0) {
        return MOD_ERROR_VAL;
    }

    Py_INCREF(&khmer_Read_Type);
    if (PyModule_AddObject( m, "Read",
                            (PyObject *)&khmer_Read_Type ) < 0) {
        return MOD_ERROR_VAL;
    }

    Py_INCREF(&khmer_ReadParser_Type);
    if (PyModule_AddObject( m, "ReadParser",
                            (PyObject *)&khmer_ReadParser_Type ) < 0) {
        return MOD_ERROR_VAL;
    }

    Py_INCREF(&khmer_KCounttable_Type);
    if (PyModule_AddObject( m, "Counttable",
                            (PyObject *)&khmer_KCounttable_Type ) < 0) {
        return MOD_ERROR_VAL;
    }

    Py_INCREF(&khmer_KSmallCounttable_Type);
    if (PyModule_AddObject( m, "SmallCounttable",
                            (PyObject *)&khmer_KSmallCounttable_Type ) < 0) {
        return MOD_ERROR_VAL;
    }

    Py_INCREF(&khmer_KNodetable_Type);
    if (PyModule_AddObject( m, "Nodetable",
                            (PyObject *)&khmer_KNodetable_Type ) < 0) {
        return MOD_ERROR_VAL;
    }

    Py_INCREF(&khmer_KCountgraph_Type);
    if (PyModule_AddObject( m, "Countgraph",
                            (PyObject *)&khmer_KCountgraph_Type ) < 0) {
        return MOD_ERROR_VAL;
    }

    Py_INCREF(&khmer_KSmallCountgraph_Type);
    if (PyModule_AddObject( m, "SmallCountgraph",
                            (PyObject *)&khmer_KSmallCountgraph_Type ) < 0) {
        return MOD_ERROR_VAL;
    }

    Py_INCREF(&khmer_KNodegraph_Type);
    if (PyModule_AddObject(m, "Nodegraph",
                           (PyObject *)&khmer_KNodegraph_Type) < 0) {
        return MOD_ERROR_VAL;
    }

    Py_INCREF(&khmer_KGraphLabels_Type);
    if (PyModule_AddObject(m, "GraphLabels",
                           (PyObject *)&khmer_KGraphLabels_Type) < 0) {
        return MOD_ERROR_VAL;
    }

    Py_INCREF(&khmer_KSimpleLabeledAssembler_Type);
    if (PyModule_AddObject(m, "SimpleLabeledAssembler",
                           (PyObject *)&khmer_KSimpleLabeledAssembler_Type) < 0) {
        return MOD_ERROR_VAL;
    }

    Py_INCREF(&khmer_KJunctionCountAssembler_Type);
    if (PyModule_AddObject(m, "JunctionCountAssembler",
                           (PyObject *)&khmer_KJunctionCountAssembler_Type) < 0) {
        return MOD_ERROR_VAL;
    }

    if (PyType_Ready(&_HashSet_iter_Type) < 0) {
        return MOD_ERROR_VAL;
    }

    khmer_HashSet_Type.tp_new = khmer_HashSet_new;
    if (PyType_Ready(&khmer_HashSet_Type) < 0) {
        return MOD_ERROR_VAL;
    }

    Py_INCREF(&khmer_KHLLCounter_Type);
    if (PyModule_AddObject(m, "HLLCounter",
                           (PyObject *)&khmer_KHLLCounter_Type) < 0) {
        return MOD_ERROR_VAL;
    }

    Py_INCREF(&khmer_ReadAlignerType);
    if (PyModule_AddObject(m, "ReadAligner",
                           (PyObject *)&khmer_ReadAlignerType) < 0) {
        return MOD_ERROR_VAL;
    }

    Py_INCREF(&khmer_HashSet_Type);
    if (PyModule_AddObject(m, "HashSet",
                           (PyObject *)&khmer_HashSet_Type) < 0) {
        return MOD_ERROR_VAL;
    }

    return MOD_SUCCESS_VAL(m);
}

// vim: set ft=cpp sts=4 sw=4 tw=79:<|MERGE_RESOLUTION|>--- conflicted
+++ resolved
@@ -48,4396 +48,9 @@
 #include "_cpy_utils.hh"
 
 
-<<<<<<< HEAD
 //
 // Function necessary for Python loading:
 //
-=======
-using namespace khmer;
-using namespace read_parsers;
-
-//
-// Python 2/3 compatibility: PyInt and PyLong
-//
-
-#if (PY_MAJOR_VERSION >= 3)
-#define PyInt_Check(arg) PyLong_Check(arg)
-#define PyInt_AsLong(arg) PyLong_AsLong(arg)
-#define PyInt_FromLong(arg) PyLong_FromLong(arg)
-#define Py_TPFLAGS_HAVE_ITER 0
-#endif
-
-//
-// Python 2/3 compatibility: PyBytes and PyString
-// https://docs.python.org/2/howto/cporting.html#str-unicode-unification
-//
-
-#include "bytesobject.h"
-
-//
-// Python 2/3 compatibility: Module initialization
-// http://python3porting.com/cextensions.html#module-initialization
-//
-
-#if PY_MAJOR_VERSION >= 3
-#define MOD_ERROR_VAL NULL
-#define MOD_SUCCESS_VAL(val) val
-#define MOD_INIT(name) PyMODINIT_FUNC PyInit_##name(void)
-#define MOD_DEF(ob, name, doc, methods) \
-          static struct PyModuleDef moduledef = { \
-            PyModuleDef_HEAD_INIT, name, doc, -1, methods, }; \
-          ob = PyModule_Create(&moduledef);
-#else
-#define MOD_ERROR_VAL
-#define MOD_SUCCESS_VAL(val)
-#define MOD_INIT(name) void init##name(void)
-#define MOD_DEF(ob, name, doc, methods) \
-          ob = Py_InitModule3(name, methods, doc);
-#endif
-
-using namespace khmer;
-
-//
-// Function necessary for Python loading:
-//
-
-extern "C" {
-    MOD_INIT(_khmer);
-}
-
-/***********************************************************************/
-
-// Convert a hash to a python long object.
-static bool convert_HashIntoType_to_PyObject(const HashIntoType &hashval,
-        PyObject **value)
-{
-    *value = PyLong_FromUnsignedLongLong(hashval);
-    return true;
-}
-
-
-// Convert a python long to a hash
-static bool convert_PyLong_to_HashIntoType(PyObject * value,
-        HashIntoType &hashval)
-{
-    if (PyLong_Check(value)) {
-        //(PyLongObject *)
-        hashval = PyLong_AsUnsignedLongLong(value);
-        return true;
-    } else if (PyInt_Check(value)) {
-        hashval = PyInt_AsLong(value);
-        return true;
-    } else {
-        PyErr_SetString(PyExc_ValueError, "could not convert to hash");
-        return false;
-    }
-}
-
-
-// Take a Python object and (try to) convert it to a HashIntoType.
-// Note: will set error condition and return false if cannot do.
-
-static bool convert_PyObject_to_HashIntoType(PyObject * value,
-        HashIntoType& hashval,
-        WordLength ksize)
-{
-    if (PyInt_Check(value) || PyLong_Check(value)) {
-        return convert_PyLong_to_HashIntoType(value, hashval);
-    } else if (PyUnicode_Check(value))  {
-        std::string s = PyBytes_AsString(PyUnicode_AsEncodedString(
-                                             value, "utf-8", "strict"));
-        if (strlen(s.c_str()) != ksize) {
-            PyErr_SetString(PyExc_ValueError,
-                            "k-mer length must equal the k-mer size");
-            return false;
-        }
-        hashval = _hash(s, ksize);
-        return true;
-
-    } else if (PyBytes_Check(value)) {
-        std::string s = PyBytes_AsString(value);
-        if (strlen(s.c_str()) != ksize) {
-            PyErr_SetString(PyExc_ValueError,
-                            "k-mer length must equal the k-mer size");
-            return false;
-        }
-        hashval = _hash(s, ksize);
-        return true;
-    } else {
-        PyErr_SetString(PyExc_ValueError,
-                        "k-mers must be either a hash or a string");
-        return false;
-    }
-}
-
-// Take a Python object and (try to) convert it to a HashIntoType.
-// Note: will set error condition and return false if cannot do.
-// Further note: the main difference between this and
-// ht_convert_PyObject_to_Kmer is that this will not pass HashIntoType
-// numbers through the Kmer class, which means reverse complements
-// will not be calculated.  There is a test in test_nodegraph.py
-// that checks this.
-
-static bool ht_convert_PyObject_to_HashIntoType(PyObject * value,
-        HashIntoType& hashval,
-        const Hashtable * ht)
-{
-    if (PyInt_Check(value) || PyLong_Check(value)) {
-        return convert_PyLong_to_HashIntoType(value, hashval);
-    } else if (PyUnicode_Check(value))  {
-        PyObject* val_as_str = PyUnicode_AsEncodedString(value,
-                               "utf-8", "strict");
-        std::string s = PyBytes_AsString(val_as_str);
-        if (strlen(s.c_str()) != ht->ksize()) {
-            Py_DECREF(val_as_str);
-            PyErr_SetString(PyExc_ValueError,
-                            "k-mer length must equal the k-mer size");
-            return false;
-        }
-        hashval = ht->hash_dna(s.c_str());
-        Py_DECREF(val_as_str);
-        return true;
-
-    } else if (PyBytes_Check(value)) {
-        std::string s = PyBytes_AsString(value);
-        if (strlen(s.c_str()) != ht->ksize()) {
-            PyErr_SetString(PyExc_ValueError,
-                            "k-mer length must equal the k-mer size");
-            return false;
-        }
-        hashval = ht->hash_dna(s.c_str());
-        return true;
-    } else {
-        PyErr_SetString(PyExc_ValueError,
-                        "k-mers must be either a hash or a string");
-        return false;
-    }
-}
-
-// Take a Python object and (try to) convert it to a khmer::Kmer.
-// Note: will set error condition and return false if cannot do.
-
-static bool ht_convert_PyObject_to_Kmer(PyObject * value,
-                                        Kmer& kmer, const Hashtable * ht)
-{
-    if (PyInt_Check(value) || PyLong_Check(value)) {
-        HashIntoType h;
-        if (!convert_PyLong_to_HashIntoType(value, h)) {
-            return false;
-        }
-        kmer.set_from_unique_hash(h, ht->ksize());
-        return true;
-    } else if (PyUnicode_Check(value))  {
-        std::string s = PyBytes_AsString(PyUnicode_AsEncodedString(
-                                             value, "utf-8", "strict"));
-        if (strlen(s.c_str()) != ht->ksize()) {
-            PyErr_SetString(PyExc_ValueError,
-                            "k-mer length must equal the k-mer size");
-            return false;
-        }
-        kmer = Kmer(s, ht->ksize());
-        return true;
-
-    } else if (PyBytes_Check(value)) {
-        std::string s = PyBytes_AsString(value);
-        if (strlen(s.c_str()) != ht->ksize()) {
-            PyErr_SetString(PyExc_ValueError,
-                            "k-mer length must equal the k-mer size");
-            return false;
-        }
-        kmer = Kmer(s, ht->ksize());
-        return true;
-    } else {
-        PyErr_SetString(PyExc_ValueError,
-                        "k-mers must be either a hash or a string");
-        return false;
-    }
-}
-
-
-static bool convert_Pytablesizes_to_vector(PyListObject * sizes_list_o,
-        std::vector<uint64_t>& sizes)
-{
-    Py_ssize_t sizes_list_o_length = PyList_GET_SIZE(sizes_list_o);
-    if (sizes_list_o_length < 1) {
-        PyErr_SetString(PyExc_ValueError,
-                        "tablesizes needs to be one or more numbers");
-        return false;
-    }
-    for (Py_ssize_t i = 0; i < sizes_list_o_length; i++) {
-        PyObject * size_o = PyList_GET_ITEM(sizes_list_o, i);
-        if (PyLong_Check(size_o)) {
-            sizes.push_back(PyLong_AsUnsignedLongLong(size_o));
-        } else if (PyInt_Check(size_o)) {
-            sizes.push_back(PyInt_AsLong(size_o));
-        } else if (PyFloat_Check(size_o)) {
-            sizes.push_back(PyFloat_AS_DOUBLE(size_o));
-        } else {
-            PyErr_SetString(PyExc_TypeError,
-                            "2nd argument must be a list of ints, longs, or floats");
-            return false;
-        }
-    }
-    return true;
-}
-
-
-/***********************************************************************/
-
-//
-// Read object -- name, sequence, and FASTQ stuff
-//
-
-namespace khmer
-{
-
-namespace python
-{
-
-typedef struct {
-    PyObject_HEAD
-    //! Pointer to the low-level genomic read object.
-    read_parsers:: Read *   read;
-} khmer_Read_Object;
-
-
-static
-PyObject*
-khmer_Read_new(PyTypeObject * type, PyObject * args, PyObject * kwds)
-{
-    khmer_Read_Object * self;
-    self = (khmer_Read_Object *)type->tp_alloc(type, 0);
-    if (self != NULL) {
-        try {
-            self->read = new Read;
-        } catch (std::bad_alloc &exc) {
-            Py_DECREF(self);
-            return PyErr_NoMemory();
-        }
-    }
-    return (PyObject *)self;
-}
-
-static
-int
-khmer_Read_init(khmer_Read_Object *self, PyObject *args, PyObject *kwds)
-{
-    const char * name{};
-    const char * description{};
-    const char * sequence{};
-    const char * quality{};
-    char *kwlist[5] = {
-        const_cast<char *>("name"), const_cast<char *>("sequence"),
-        const_cast<char *>("quality"), const_cast<char *>("description"), NULL
-    };
-
-    if (!PyArg_ParseTupleAndKeywords(args, kwds, "ss|zz", kwlist,
-                                     &name, &sequence, &quality, &description)) {
-        return -1;
-    }
-
-    if (name != NULL) {
-        self->read->name = name;
-    }
-    if (sequence != NULL) {
-        self->read->sequence = sequence;
-        self->read->set_clean_seq();
-    }
-    if (quality != NULL) {
-        self->read->quality = quality;
-    }
-    if (description != NULL) {
-        self->read->description = description;
-    }
-    return 0;
-}
-
-static
-void
-khmer_Read_dealloc(khmer_Read_Object * obj)
-{
-    delete obj->read;
-    obj->read = NULL;
-    Py_TYPE(obj)->tp_free((PyObject*)obj);
-}
-
-
-static Py_ssize_t
-khmer_Read_len(khmer_Read_Object* obj)
-{
-    return obj->read->sequence.size();
-}
-
-static PySequenceMethods khmer_Read_sequence_methods = {
-    (lenfunc)khmer_Read_len,                  /* sq_length */
-};
-
-
-static
-PyObject *
-Read_get_name(khmer_Read_Object * obj, void * closure )
-{
-    if (obj->read->name.size() > 0) {
-        return PyUnicode_FromString(obj->read->name.c_str());
-    } else {
-        PyErr_SetString(PyExc_AttributeError,
-                        "'Read' object has no attribute 'name'.");
-        return NULL;
-    }
-}
-
-
-static
-PyObject *
-Read_get_sequence(khmer_Read_Object * obj, void * closure)
-{
-    if (obj->read->sequence.size() > 0) {
-        return PyUnicode_FromString(obj->read->sequence.c_str());
-    } else {
-        PyErr_SetString(PyExc_AttributeError,
-                        "'Read' object has no attribute 'sequence'.");
-        return NULL;
-    }
-}
-
-
-static
-PyObject *
-Read_get_quality(khmer_Read_Object * obj, void * closure)
-{
-    if (obj->read->quality.size() > 0) {
-        return PyUnicode_FromString(obj->read->quality.c_str());
-    } else {
-        PyErr_SetString(PyExc_AttributeError,
-                        "'Read' object has no attribute 'quality'.");
-        return NULL;
-    }
-}
-
-
-static
-PyObject *
-Read_get_description(khmer_Read_Object * obj, void * closure)
-{
-    if (obj->read->description.size() > 0) {
-        return PyUnicode_FromString(obj->read->description.c_str());
-    } else {
-        PyErr_SetString(PyExc_AttributeError,
-                        "'Read' object has no attribute 'description'.");
-        return NULL;
-    }
-}
-
-
-static
-PyObject *
-Read_get_cleaned_seq(khmer_Read_Object * obj, void * closure)
-{
-    if (obj->read->cleaned_seq.size() > 0) {
-        return PyUnicode_FromString(obj->read->cleaned_seq.c_str());
-    } else if (obj->read->sequence.size() > 0) {
-        obj->read->set_clean_seq();
-        return PyUnicode_FromString(obj->read->cleaned_seq.c_str());
-    } else {
-        PyErr_SetString(PyExc_AttributeError,
-                        "'Read' object has no attribute 'cleaned_seq'.");
-        return NULL;
-    }
-}
-
-
-// TODO? Implement setters.
-
-
-static PyGetSetDef khmer_Read_accessors [ ] = {
-    {
-        (char *)"name",
-        (getter)Read_get_name, (setter)NULL,
-        (char *)"Read identifier.", NULL
-    },
-    {
-        (char *)"sequence",
-        (getter)Read_get_sequence, (setter)NULL,
-        (char *)"Genomic sequence.", NULL
-    },
-    {
-        (char *)"quality",
-        (getter)Read_get_quality, (setter)NULL,
-        (char *)"Quality scores.", NULL
-    },
-    {
-        (char *)"description",
-        (getter)Read_get_description, (setter)NULL,
-        (char *)"Description.", NULL
-    },
-    {
-        (char *)"cleaned_seq",
-        (getter)Read_get_cleaned_seq, (setter)NULL,
-        (char *)"Cleaned sequence.", NULL
-    },
-
-    { NULL, NULL, NULL, NULL, NULL } // sentinel
-};
-
-
-static PyTypeObject khmer_Read_Type = {
-    PyVarObject_HEAD_INIT(NULL, 0)        /* init & ob_size */
-    "khmer.Read",                         /* tp_name */
-    sizeof(khmer_Read_Object),            /* tp_basicsize */
-    0,                                    /* tp_itemsize */
-    (destructor)khmer_Read_dealloc,       /* tp_dealloc */
-    0,                                    /* tp_print */
-    0,                                    /* tp_getattr */
-    0,                                    /* tp_setattr */
-    0,                                    /* tp_compare */
-    0,                                    /* tp_repr */
-    0,                                    /* tp_as_number */
-    &khmer_Read_sequence_methods,         /* tp_as_sequence */
-    0,                                    /* tp_as_mapping */
-    0,                                    /* tp_hash */
-    0,                                    /* tp_call */
-    0,                                    /* tp_str */
-    0,                                    /* tp_getattro */
-    0,                                    /* tp_setattro */
-    0,                                    /* tp_as_buffer */
-    Py_TPFLAGS_DEFAULT,                   /* tp_flags */
-    "A FASTQ record plus some metadata.", /* tp_doc */
-    0,                                    /* tp_traverse */
-    0,                                    /* tp_clear */
-    0,                                    /* tp_richcompare */
-    0,                                    /* tp_weaklistoffset */
-    0,                                    /* tp_iter */
-    0,                                    /* tp_iternext */
-    0,                                    /* tp_methods */
-    0,                                    /* tp_members */
-    (PyGetSetDef *)khmer_Read_accessors,  /* tp_getset */
-    0,                                    /* tp_base */
-    0,                                    /* tp_dict */
-    0,                                    /* tp_descr_get */
-    0,                                    /* tp_descr_set */
-    0,                                    /* tp_dictoffset */
-    (initproc)khmer_Read_init,            /* tp_init */
-    0,                                    /* tp_alloc */
-    khmer_Read_new,                       /* tp_new */
-};
-
-
-/***********************************************************************/
-
-//
-// ReadParser object -- parse reads directly from streams
-// ReadPairIterator -- return pairs of Read objects
-//
-
-
-typedef struct {
-    PyObject_HEAD
-    FastxParserPtr parser;
-} khmer_ReadParser_Object;
-
-
-typedef struct {
-    PyObject_HEAD
-    //! Pointer to Python parser object for reference counting purposes.
-    PyObject * parent;
-    //! Persistent value of pair mode across invocations.
-    int pair_mode;
-} khmer_ReadPairIterator_Object;
-
-
-static
-void
-_ReadParser_dealloc(khmer_ReadParser_Object * obj)
-{
-    Py_TYPE(obj)->tp_free((PyObject*)obj);
-}
-
-
-static
-void
-khmer_ReadPairIterator_dealloc(khmer_ReadPairIterator_Object * obj)
-{
-    Py_DECREF(obj->parent);
-    obj->parent = NULL;
-    Py_TYPE(obj)->tp_free((PyObject*)obj);
-}
-
-
-static PyObject *
-_ReadParser_new( PyTypeObject * subtype, PyObject * args, PyObject * kwds )
-{
-    const char *      ifile_name_CSTR;
-
-    if (!PyArg_ParseTuple(args, "s", &ifile_name_CSTR )) {
-        return NULL;
-    }
-    std:: string    ifile_name( ifile_name_CSTR );
-
-    PyObject * self     = subtype->tp_alloc( subtype, 1 );
-    if (self == NULL) {
-        return NULL;
-    }
-    khmer_ReadParser_Object * myself  = (khmer_ReadParser_Object *)self;
-
-    // Wrap the low-level parser object.
-    try {
-        myself->parser = get_parser<FastxReader>(ifile_name);
-    } catch (khmer_file_exception &exc) {
-        PyErr_SetString( PyExc_OSError, exc.what() );
-        return NULL;
-    }
-    return self;
-}
-
-
-static
-PyObject *
-_ReadParser_iternext( PyObject * self )
-{
-    khmer_ReadParser_Object * myself  = (khmer_ReadParser_Object *)self;
-    FastxParserPtr& parser = myself->parser;
-    std::string exc_string;
-
-    bool        stop_iteration  = false;
-    const char *value_exception = NULL;
-    const char *file_exception  = NULL;
-    Read       *the_read_PTR    = NULL;
-    try {
-        the_read_PTR = new Read( );
-    } catch (std::bad_alloc &exc) {
-        return PyErr_NoMemory();
-    }
-
-    Py_BEGIN_ALLOW_THREADS
-    stop_iteration = parser->is_complete( );
-    if (!stop_iteration) {
-        try {
-            *the_read_PTR = parser->get_next_read();
-        } catch (NoMoreReadsAvailable &exc) {
-            stop_iteration = true;
-        } catch (khmer_file_exception &exc) {
-            exc_string = exc.what();
-            file_exception = exc_string.c_str();
-        } catch (khmer_value_exception &exc) {
-            exc_string = exc.what();
-            value_exception = exc_string.c_str();
-        }
-    }
-    Py_END_ALLOW_THREADS
-
-    // Note: Can simply return NULL instead of setting the StopIteration
-    //       exception.
-    if (stop_iteration) {
-        delete the_read_PTR;
-        return NULL;
-    }
-
-    if (file_exception != NULL) {
-        delete the_read_PTR;
-        PyErr_SetString(PyExc_OSError, file_exception);
-        return NULL;
-    }
-    if (value_exception != NULL) {
-        delete the_read_PTR;
-        PyErr_SetString(PyExc_ValueError, value_exception);
-        return NULL;
-    }
-
-    PyObject * the_read_OBJECT = khmer_Read_Type.tp_alloc( &khmer_Read_Type, 1 );
-    ((khmer_Read_Object *)the_read_OBJECT)->read = the_read_PTR;
-    return the_read_OBJECT;
-}
-
-
-static
-PyObject *
-_ReadPairIterator_iternext(khmer_ReadPairIterator_Object * myself)
-{
-    khmer_ReadParser_Object * parent = (khmer_ReadParser_Object*)myself->parent;
-    FastxParserPtr& parser = parent->parser;
-    uint8_t     pair_mode = myself->pair_mode;
-
-    ReadPair    the_read_pair;
-    bool        stop_iteration  = false;
-    const char *value_exception = NULL;
-    const char *file_exception  = NULL;
-    std::string exc_string;
-
-    Py_BEGIN_ALLOW_THREADS
-    stop_iteration = parser->is_complete( );
-    if (!stop_iteration) {
-        try {
-            the_read_pair = parser->get_next_read_pair(pair_mode);
-        } catch (NoMoreReadsAvailable &exc) {
-            stop_iteration = true;
-        } catch (khmer_file_exception &exc) {
-            exc_string = exc.what();
-            file_exception = exc_string.c_str();
-        } catch (khmer_value_exception &exc) {
-            exc_string = exc.what();
-            value_exception = exc_string.c_str();
-        }
-    }
-    Py_END_ALLOW_THREADS
-
-    // Note: Can return NULL instead of setting the StopIteration exception.
-    if (stop_iteration) {
-        return NULL;
-    }
-    if (file_exception != NULL) {
-        PyErr_SetString(PyExc_OSError, file_exception);
-        return NULL;
-    }
-    if (value_exception != NULL) {
-        PyErr_SetString(PyExc_ValueError, value_exception);
-        return NULL;
-    }
-
-    // Copy elements of 'ReadPair' object into Python tuple.
-    // TODO? Replace dummy reads with 'None' object.
-    PyObject * read_1_OBJECT = khmer_Read_Type.tp_alloc( &khmer_Read_Type, 1 );
-    try {
-        ((khmer_Read_Object *)read_1_OBJECT)->read = new Read( the_read_pair.first );
-    } catch (std::bad_alloc &e) {
-        return PyErr_NoMemory();
-    }
-    PyObject * read_2_OBJECT = khmer_Read_Type.tp_alloc( &khmer_Read_Type, 1 );
-    try {
-        ((khmer_Read_Object *)read_2_OBJECT)->read = new Read( the_read_pair.second );
-    } catch (std::bad_alloc &e) {
-        delete ((khmer_Read_Object *)read_1_OBJECT)->read;
-        return PyErr_NoMemory();
-    }
-    PyObject * tup = PyTuple_Pack( 2, read_1_OBJECT, read_2_OBJECT );
-    Py_XDECREF(read_1_OBJECT);
-    Py_XDECREF(read_2_OBJECT);
-    return tup;
-}
-
-static PyTypeObject khmer_ReadPairIterator_Type = {
-    PyVarObject_HEAD_INIT(NULL, 0)              /* init & ob_size */
-    "_khmer.ReadPairIterator",                   /* tp_name */
-    sizeof(khmer_ReadPairIterator_Object),      /* tp_basicsize */
-    0,                                          /* tp_itemsize */
-    (destructor)khmer_ReadPairIterator_dealloc, /* tp_dealloc */
-    0,                                          /* tp_print */
-    0,                                          /* tp_getattr */
-    0,                                          /* tp_setattr */
-    0,                                          /* tp_compare */
-    0,                                          /* tp_repr */
-    0,                                          /* tp_as_number */
-    0,                                          /* tp_as_sequence */
-    0,                                          /* tp_as_mapping */
-    0,                                          /* tp_hash */
-    0,                                          /* tp_call */
-    0,                                          /* tp_str */
-    0,                                          /* tp_getattro */
-    0,                                          /* tp_setattro */
-    0,                                          /* tp_as_buffer */
-    Py_TPFLAGS_DEFAULT,                         /* tp_flags */
-    "Iterates over 'ReadParser' objects and returns read pairs.", /* tp_doc */
-    0,                                          /* tp_traverse */
-    0,                                          /* tp_clear */
-    0,                                          /* tp_richcompare */
-    0,                                          /* tp_weaklistoffset */
-    PyObject_SelfIter,                          /* tp_iter */
-    (iternextfunc)_ReadPairIterator_iternext,   /* tp_iternext */
-};
-
-
-
-static
-PyObject *
-ReadParser_iter_reads(PyObject * self, PyObject * args )
-{
-    return PyObject_SelfIter( self );
-}
-
-static
-PyObject *
-ReadParser_get_num_reads(khmer_ReadParser_Object * me)
-{
-    return PyLong_FromLong(me->parser->get_num_reads());
-}
-
-static
-PyObject *
-ReadParser_iter_read_pairs(PyObject * self, PyObject * args )
-{
-    int pair_mode = ReadParser<FastxReader>::PAIR_MODE_ERROR_ON_UNPAIRED;
-
-    if (!PyArg_ParseTuple( args, "|i", &pair_mode )) {
-        return NULL;
-    }
-
-    // Capture existing read parser.
-    PyObject * obj = khmer_ReadPairIterator_Type.tp_alloc(
-                         &khmer_ReadPairIterator_Type, 1
-                     );
-    if (obj == NULL) {
-        return NULL;
-    }
-    khmer_ReadPairIterator_Object * rpi   = (khmer_ReadPairIterator_Object *)obj;
-    rpi->parent             = self;
-    rpi->pair_mode          = pair_mode;
-
-    // Increment reference count on existing ReadParser object so that it
-    // will not go away until all ReadPairIterator instances have gone away.
-    Py_INCREF( self );
-
-    return obj;
-}
-
-
-static PyMethodDef _ReadParser_methods [ ] = {
-    {
-        "iter_reads",       (PyCFunction)ReadParser_iter_reads,
-        METH_NOARGS,        "Iterates over reads."
-    },
-    {
-        "iter_read_pairs",  (PyCFunction)ReadParser_iter_read_pairs,
-        METH_VARARGS,       "Iterates over paired reads as pairs."
-    },
-    { NULL, NULL, 0, NULL } // sentinel
-};
-
-static PyGetSetDef khmer_ReadParser_accessors[] = {
-    {
-        (char *)"num_reads",
-        (getter)ReadParser_get_num_reads, NULL,
-        (char *)"count of reads processed thus far.",
-        NULL
-    },
-    {NULL, NULL, NULL, NULL, NULL} /* Sentinel */
-};
-
-static PyTypeObject khmer_ReadParser_Type
-CPYCHECKER_TYPE_OBJECT_FOR_TYPEDEF("khmer_ReadParser_Object")
-= {
-    PyVarObject_HEAD_INIT(NULL, 0)             /* init & ob_size */
-    "_khmer.ReadParser",                        /* tp_name */
-    sizeof(khmer_ReadParser_Object),           /* tp_basicsize */
-    0,                                         /* tp_itemsize */
-    (destructor)_ReadParser_dealloc,           /* tp_dealloc */
-    0,                                         /* tp_print */
-    0,                                         /* tp_getattr */
-    0,                                         /* tp_setattr */
-    0,                                         /* tp_compare */
-    0,                                         /* tp_repr */
-    0,                                         /* tp_as_number */
-    0,                                         /* tp_as_sequence */
-    0,                                         /* tp_as_mapping */
-    0,                                         /* tp_hash */
-    0,                                         /* tp_call */
-    0,                                         /* tp_str */
-    0,                                         /* tp_getattro */
-    0,                                         /* tp_setattro */
-    0,                                         /* tp_as_buffer */
-    Py_TPFLAGS_DEFAULT,                        /* tp_flags */
-    "Parses streams from various file formats, " \
-    "such as FASTA and FASTQ.",                /* tp_doc */
-    0,                                         /* tp_traverse */
-    0,                                         /* tp_clear */
-    0,                                         /* tp_richcompare */
-    0,                                         /* tp_weaklistoffset */
-    PyObject_SelfIter,                         /* tp_iter */
-    (iternextfunc)_ReadParser_iternext,        /* tp_iternext */
-    _ReadParser_methods,                       /* tp_methods */
-    0,                                         /* tp_members */
-    khmer_ReadParser_accessors,                /* tp_getset */
-    0,                                         /* tp_base */
-    0,                                         /* tp_dict */
-    0,                                         /* tp_descr_get */
-    0,                                         /* tp_descr_set */
-    0,                                         /* tp_dictoffset */
-    0,                                         /* tp_init */
-    0,                                         /* tp_alloc */
-    _ReadParser_new,                           /* tp_new */
-};
-
-void _init_ReadParser_Type_constants()
-{
-    PyObject * cls_attrs_DICT = PyDict_New( );
-    if (cls_attrs_DICT == NULL) {
-        return;
-    }
-
-    // Place pair mode constants into class dictionary.
-    int result;
-    PyObject *value = PyLong_FromLong(ReadParser<FastxReader>::PAIR_MODE_IGNORE_UNPAIRED);
-    if (value == NULL) {
-        Py_DECREF(cls_attrs_DICT);
-        return;
-    }
-    result = PyDict_SetItemString(cls_attrs_DICT,
-                                  "PAIR_MODE_IGNORE_UNPAIRED", value );
-    Py_XDECREF(value);
-    if (!result) {
-        Py_DECREF(cls_attrs_DICT);
-        return;
-    }
-
-    value = PyLong_FromLong(ReadParser<FastxReader>::PAIR_MODE_ERROR_ON_UNPAIRED);
-    if (value == NULL) {
-        Py_DECREF(cls_attrs_DICT);
-        return;
-    }
-    result = PyDict_SetItemString(cls_attrs_DICT,
-                                  "PAIR_MODE_ERROR_ON_UNPAIRED", value);
-    Py_XDECREF(value);
-    if (!result) {
-        Py_DECREF(cls_attrs_DICT);
-        return;
-    }
-
-    khmer_ReadParser_Type.tp_dict     = cls_attrs_DICT;
-}
-
-} // namespace python
-
-} // namespace khmer
-
-
-static FastxParserPtr& _PyObject_to_khmer_ReadParser(PyObject * py_object)
-{
-    // TODO: Add type-checking.
-
-    return ((python:: khmer_ReadParser_Object *)py_object)->parser;
-}
-
-typedef struct {
-    PyObject_HEAD
-    pre_partition_info *   PrePartitionInfo;
-} khmer_PrePartitionInfo_Object;
-
-static
-void
-khmer_PrePartitionInfo_dealloc(khmer_PrePartitionInfo_Object * obj)
-{
-    delete obj->PrePartitionInfo;
-    obj->PrePartitionInfo = NULL;
-    Py_TYPE(obj)->tp_free((PyObject*)obj);
-}
-
-static PyTypeObject khmer_PrePartitionInfo_Type = {
-    PyVarObject_HEAD_INIT(NULL, 0)        /* init & ob_size */
-    "_khmer.PrePartitionInfo",            /* tp_name */
-    sizeof(khmer_PrePartitionInfo_Object),/* tp_basicsize */
-    0,                                    /* tp_itemsize */
-    (destructor)khmer_PrePartitionInfo_dealloc,       /* tp_dealloc */
-    0,                                    /* tp_print */
-    0,                                    /* tp_getattr */
-    0,                                    /* tp_setattr */
-    0,                                    /* tp_compare */
-    0,                                    /* tp_repr */
-    0,                                    /* tp_as_number */
-    0,                                    /* tp_as_sequence */
-    0,                                    /* tp_as_mapping */
-    0,                                    /* tp_hash */
-    0,                                    /* tp_call */
-    0,                                    /* tp_str */
-    0,                                    /* tp_getattro */
-    0,                                    /* tp_setattro */
-    0,                                    /* tp_as_buffer */
-    Py_TPFLAGS_DEFAULT,                   /* tp_flags */
-    "Stores a k-kmer and a set of tagged seen k-mers.", /* tp_doc */
-};
-
-
-/***********************************************************************/
-/***********************************************************************/
-
-typedef struct {
-    PyObject_HEAD
-    SeenSet * hashes;
-    WordLength ksize;
-} khmer_HashSet_Object;
-
-static khmer_HashSet_Object * create_HashSet_Object(SeenSet * h, WordLength k);
-
-static
-void
-khmer_HashSet_dealloc(khmer_HashSet_Object * obj)
-{
-    delete obj->hashes;
-    obj->hashes = NULL;
-    obj->ksize = 0;
-    Py_TYPE(obj)->tp_free((PyObject*)obj);
-}
-
-static PyObject* khmer_HashSet_new(PyTypeObject * type, PyObject * args,
-                                   PyObject * kwds)
-{
-    khmer_HashSet_Object * self;
-
-    self = (khmer_HashSet_Object *)type->tp_alloc(type, 0);
-
-    if (self != NULL) {
-        PyObject * list_o = NULL;
-        WordLength k;
-        if (!PyArg_ParseTuple(args, "b|O!", &k, &PyList_Type, &list_o)) {
-            Py_DECREF(self);
-            return NULL;
-        }
-
-        try {
-            self->hashes = new SeenSet;
-            self->ksize = k;
-        } catch (std::bad_alloc &e) {
-            Py_DECREF(self);
-            return PyErr_NoMemory();
-        }
-
-        if (list_o) {
-            Py_ssize_t size = PyList_Size(list_o);
-            for (Py_ssize_t i = 0; i < size; i++) {
-                PyObject * item = PyList_GET_ITEM(list_o, i);
-                HashIntoType h;
-
-                if (!convert_PyObject_to_HashIntoType(item, h, self->ksize)) {
-                    return NULL;
-                }
-                self->hashes->insert(h);
-            }
-        }
-    }
-    return (PyObject *) self;
-}
-
-/***********************************************************************/
-
-typedef struct {
-    PyObject_HEAD
-    khmer_HashSet_Object * parent;
-    SeenSet::iterator * it;
-} _HashSet_iterobj;
-
-static
-void
-_HashSet_iter_dealloc(_HashSet_iterobj * obj)
-{
-    delete obj->it;
-    obj->it = NULL;
-    Py_DECREF(obj->parent);
-    Py_TYPE(obj)->tp_free((PyObject*)obj);
-}
-
-static PyObject * _HashSet_iter(PyObject * self)
-{
-    Py_INCREF(self);
-    return self;
-}
-
-static PyObject * _HashSet_iternext(PyObject * self)
-{
-    _HashSet_iterobj * iter_obj = (_HashSet_iterobj *) self;
-    SeenSet * hashes = iter_obj->parent->hashes;
-    if (*iter_obj->it != hashes->end()) {
-        PyObject * ret = nullptr;
-        convert_HashIntoType_to_PyObject((**iter_obj->it), &ret);
-        (*(iter_obj->it))++;
-        return ret;
-    }
-
-    PyErr_SetString(PyExc_StopIteration, "end of HashSet");
-    return NULL;
-}
-
-static PyTypeObject _HashSet_iter_Type = {
-    PyVarObject_HEAD_INIT(NULL, 0)        /* init & ob_size */
-    "_khmer.HashSet_iter",                /* tp_name */
-    sizeof(_HashSet_iterobj),             /* tp_basicsize */
-    0,                                    /* tp_itemsize */
-    (destructor)_HashSet_iter_dealloc,    /* tp_dealloc */
-    0,                                    /* tp_print */
-    0,                                    /* tp_getattr */
-    0,                                    /* tp_setattr */
-    0,                                    /* tp_compare */
-    0,                                    /* tp_repr */
-    0,                                    /* tp_as_number */
-    0,                                    /* tp_as_sequence */
-    0,                                    /* tp_as_mapping */
-    0,                                    /* tp_hash */
-    0,                                    /* tp_call */
-    0,                                    /* tp_str */
-    0,                                    /* tp_getattro */
-    0,                                    /* tp_setattro */
-    0,                                    /* tp_as_buffer */
-    Py_TPFLAGS_DEFAULT | Py_TPFLAGS_HAVE_ITER, /* tp_flags */
-    "iterator object for HashSet objects.", /* tp_doc */
-    0,                                    /* tp_traverse */
-    0,                                    /* tp_clear */
-    0,                                    /* tp_richcompare */
-    0,                                    /* tp_weaklistoffset */
-    _HashSet_iter,                        /* tp_iter */
-    _HashSet_iternext,                    /* tp_iternext */
-    0,                                    /* tp_methods */
-    0,                                    /* tp_members */
-    0,                                    /* tp_getset */
-    0,                                    /* tp_base */
-    0,                                    /* tp_dict */
-    0,                                    /* tp_descr_get */
-    0,                                    /* tp_descr_set */
-    0,                                    /* tp_dictoffset */
-    0,                                    /* tp_init */
-    0,                                    /* tp_alloc */
-    0,                                    /* tp_new */
-};
-
-static PyObject * khmer_HashSet_iter(PyObject * self)
-{
-    khmer_HashSet_Object * me = (khmer_HashSet_Object *) self;
-    _HashSet_iterobj * iter_obj = (_HashSet_iterobj *)
-                                  _HashSet_iter_Type.tp_alloc(&_HashSet_iter_Type, 0);
-    if (iter_obj != NULL) {
-        Py_INCREF(me);
-        iter_obj->parent = me;
-
-        iter_obj->it = new SeenSet::iterator;
-        *iter_obj->it = me->hashes->begin();
-    }
-    return (PyObject *) iter_obj;
-}
-
-static int khmer_HashSet_len(khmer_HashSet_Object * o)
-{
-    return (Py_ssize_t) o->hashes->size();
-}
-
-static PyObject * khmer_HashSet_concat(khmer_HashSet_Object * o,
-                                       khmer_HashSet_Object * o2)
-{
-    if (o->ksize != o2->ksize) {
-        PyErr_SetString(PyExc_ValueError,
-                        "cannot add HashSets with different ksizes");
-        return NULL;
-    }
-    khmer_HashSet_Object * no = create_HashSet_Object(new SeenSet,
-                                o->ksize);
-    no->hashes->insert(o->hashes->begin(), o->hashes->end());
-    no->hashes->insert(o2->hashes->begin(), o2->hashes->end());
-
-    return (PyObject *) no;
-}
-
-static PyObject * khmer_HashSet_concat_inplace(khmer_HashSet_Object * o,
-        khmer_HashSet_Object * o2)
-{
-    if (o->ksize != o2->ksize) {
-        PyErr_SetString(PyExc_ValueError,
-                        "cannot add HashSets with different ksizes");
-        return NULL;
-    }
-    o->hashes->insert(o2->hashes->begin(), o2->hashes->end());
-
-    Py_INCREF(o);
-    return (PyObject *) o;
-}
-
-static int khmer_HashSet_contains(khmer_HashSet_Object * o, PyObject * val)
-{
-    HashIntoType v;
-
-    if (convert_PyObject_to_HashIntoType(val, v, 0)) {
-        if (set_contains(*o->hashes, v)) {
-            return 1;
-        }
-    }
-    return 0;
-}
-
-static PyObject *
-hashset_add(khmer_HashSet_Object * me, PyObject * args)
-{
-    PyObject * hash_obj;
-    HashIntoType h;
-    if (!PyArg_ParseTuple(args, "O", &hash_obj)) {
-        return NULL;
-    }
-
-    if (!convert_PyObject_to_HashIntoType(hash_obj, h, 0)) {
-        return NULL;
-    }
-    me->hashes->insert(h);
-
-    Py_INCREF(Py_None);
-    return Py_None;
-}
-
-static PyObject *
-hashset_remove(khmer_HashSet_Object * me, PyObject * args)
-{
-    PyObject * hash_obj;
-    HashIntoType h;
-    if (!PyArg_ParseTuple(args, "O", &hash_obj)) {
-        return NULL;
-    }
-
-    if (!convert_PyObject_to_HashIntoType(hash_obj, h, 0)) {
-        return NULL;
-    }
-    SeenSet::iterator it = me->hashes->find(h);
-    if (it == me->hashes->end()) {
-        PyErr_SetString(PyExc_ValueError, "h not in list");
-        return NULL;
-    }
-    me->hashes->erase(it);
-
-    Py_INCREF(Py_None);
-    return Py_None;
-}
-
-static PyObject *
-hashset_update(khmer_HashSet_Object * me, PyObject * args)
-{
-    PyObject * obj;
-    if (!PyArg_ParseTuple(args, "O", &obj)) {
-        return NULL;
-    }
-
-    PyObject * iterator = PyObject_GetIter(obj);
-    if (iterator == NULL) {
-        return NULL;
-    }
-    PyObject * item = PyIter_Next(iterator);
-    while(item) {
-        HashIntoType h;
-
-        if (!convert_PyObject_to_HashIntoType(item, h, 0)) {
-            PyErr_SetString(PyExc_ValueError, "unknown item type for update");
-            Py_DECREF(item);
-            return NULL;
-        }
-        me->hashes->insert(h);
-
-        Py_DECREF(item);
-        item = PyIter_Next(iterator);
-    }
-    Py_DECREF(iterator);
-    if (PyErr_Occurred()) {
-        return NULL;
-    }
-
-    Py_INCREF(Py_None);
-    return Py_None;
-}
-
-static PyMethodDef khmer_HashSet_methods[] = {
-    {
-        "add",
-        (PyCFunction)hashset_add, METH_VARARGS,
-        "Add element to the HashSet."
-    },
-    {
-        "remove",
-        (PyCFunction)hashset_remove, METH_VARARGS,
-        "Remove an element from the HashSet."
-    },
-    {
-        "update",
-        (PyCFunction)hashset_update, METH_VARARGS,
-        "Add a list of elements to the HashSet."
-    },
-    {NULL, NULL, 0, NULL}           /* sentinel */
-};
-
-static PySequenceMethods khmer_HashSet_seqmethods[] = {
-    (lenfunc)khmer_HashSet_len, /* sq_length */
-    (binaryfunc)khmer_HashSet_concat,      /* sq_concat */
-    0,                          /* sq_repeat */
-    0,                          /* sq_item */
-    0,                          /* sq_slice */
-    0,                          /* sq_ass_item */
-    0,                          /* sq_ass_slice */
-    (objobjproc)khmer_HashSet_contains, /* sq_contains */
-    (binaryfunc)khmer_HashSet_concat_inplace,      /* sq_inplace_concat */
-    0                           /* sq_inplace_repeat */
-};
-
-static PyTypeObject khmer_HashSet_Type = {
-    PyVarObject_HEAD_INIT(NULL, 0)        /* init & ob_size */
-    "_khmer.HashSet",                     /* tp_name */
-    sizeof(khmer_HashSet_Object),         /* tp_basicsize */
-    0,                                    /* tp_itemsize */
-    (destructor)khmer_HashSet_dealloc,    /* tp_dealloc */
-    0,                                    /* tp_print */
-    0,                                    /* tp_getattr */
-    0,                                    /* tp_setattr */
-    0,                                    /* tp_compare */
-    0,                                    /* tp_repr */
-    0,                                    /* tp_as_number */
-    khmer_HashSet_seqmethods,             /* tp_as_sequence */
-    0,                                    /* tp_as_mapping */
-    0,                                    /* tp_hash */
-    0,                                    /* tp_call */
-    0,                                    /* tp_str */
-    0,                                    /* tp_getattro */
-    0,                                    /* tp_setattro */
-    0,                                    /* tp_as_buffer */
-    Py_TPFLAGS_DEFAULT | Py_TPFLAGS_HAVE_ITER, /* tp_flags */
-    "Stores a set of hashed k-mers.",     /* tp_doc */
-    0,                                    /* tp_traverse */
-    0,                                    /* tp_clear */
-    0,                                    /* tp_richcompare */
-    0,                                    /* tp_weaklistoffset */
-    khmer_HashSet_iter,                   /* tp_iter */
-    0,                                    /* tp_iternext */
-    khmer_HashSet_methods,                /* tp_methods */
-    0,                                    /* tp_members */
-    0,                                    /* tp_getset */
-    0,                                    /* tp_base */
-    0,                                    /* tp_dict */
-    0,                                    /* tp_descr_get */
-    0,                                    /* tp_descr_set */
-    0,                                    /* tp_dictoffset */
-    0,                                    /* tp_init */
-    0,                                    /* tp_alloc */
-    khmer_HashSet_new,                    /* tp_new */
-};
-
-static khmer_HashSet_Object * create_HashSet_Object(SeenSet * h, WordLength k)
-{
-    khmer_HashSet_Object * self;
-
-    self = (khmer_HashSet_Object *)
-           khmer_HashSet_Type.tp_alloc(&khmer_HashSet_Type, 0);
-    if (self != NULL) {
-        self->hashes = h;
-        self->ksize = k;
-    }
-    return self;
-}
-
-/***********************************************************************/
-
-typedef struct {
-    PyObject_HEAD
-    Hashtable * hashtable;
-} khmer_KHashtable_Object;
-
-typedef struct {
-    khmer_KHashtable_Object khashtable;
-    Hashgraph * hashgraph;
-} khmer_KHashgraph_Object;
-
-typedef struct {
-    PyObject_HEAD
-    SubsetPartition * subset;
-} khmer_KSubsetPartition_Object;
-
-static void khmer_subset_dealloc(khmer_KSubsetPartition_Object * obj);
-
-static PyTypeObject khmer_KSubsetPartition_Type = {
-    PyVarObject_HEAD_INIT(NULL, 0)         /* init & ob_size */
-    "_khmer.KSubsetPartition",              /* tp_name */
-    sizeof(khmer_KSubsetPartition_Object), /* tp_basicsize */
-    0,                                     /* tp_itemsize */
-    (destructor)khmer_subset_dealloc,      /*tp_dealloc*/
-    0,                                     /*tp_print*/
-    0,                                     /*tp_getattr*/
-    0,                                     /*tp_setattr*/
-    0,                                     /*tp_compare*/
-    0,                                     /*tp_repr*/
-    0,                                     /*tp_as_number*/
-    0,                                     /*tp_as_sequence*/
-    0,                                     /*tp_as_mapping*/
-    0,                                     /*tp_hash */
-    0,                                     /*tp_call*/
-    0,                                     /*tp_str*/
-    0,                                     /*tp_getattro*/
-    0,                                     /*tp_setattro*/
-    0,                                     /*tp_as_buffer*/
-    Py_TPFLAGS_DEFAULT,                    /*tp_flags*/
-    "subset object",                       /* tp_doc */
-};
-
-typedef struct {
-    khmer_KHashgraph_Object khashgraph;
-    Nodegraph * nodegraph;
-} khmer_KNodegraph_Object;
-
-static void khmer_nodegraph_dealloc(khmer_KNodegraph_Object * obj);
-static PyObject* khmer_nodegraph_new(PyTypeObject * type, PyObject * args,
-                                     PyObject * kwds);
-
-static PyTypeObject khmer_KNodegraph_Type
-CPYCHECKER_TYPE_OBJECT_FOR_TYPEDEF("khmer_KNodegraph_Object")
-= {
-    PyVarObject_HEAD_INIT(NULL, 0) /* init & ob_size */
-    "_khmer.Nodegraph",             /* tp_name */
-    sizeof(khmer_KNodegraph_Object), /* tp_basicsize */
-    0,                             /* tp_itemsize */
-    (destructor)khmer_nodegraph_dealloc, /*tp_dealloc*/
-    0,              /*tp_print*/
-    0,              /*tp_getattr*/
-    0,              /*tp_setattr*/
-    0,              /*tp_compare*/
-    0,              /*tp_repr*/
-    0,              /*tp_as_number*/
-    0,              /*tp_as_sequence*/
-    0,              /*tp_as_mapping*/
-    0,              /*tp_hash */
-    0,              /*tp_call*/
-    0,              /*tp_str*/
-    0,              /*tp_getattro*/
-    0,              /*tp_setattro*/
-    0,              /*tp_as_buffer*/
-    Py_TPFLAGS_DEFAULT | Py_TPFLAGS_BASETYPE,       /*tp_flags*/
-    "nodegraph object",           /* tp_doc */
-    0,                       /* tp_traverse */
-    0,                       /* tp_clear */
-    0,                       /* tp_richcompare */
-    0,                       /* tp_weaklistoffset */
-    0,                       /* tp_iter */
-    0,                       /* tp_iternext */
-    0,  /* tp_methods */
-    0,                       /* tp_members */
-    0,                       /* tp_getset */
-    0,                       /* tp_base */
-    0,                       /* tp_dict */
-    0,                       /* tp_descr_get */
-    0,                       /* tp_descr_set */
-    0,                       /* tp_dictoffset */
-    0,                       /* tp_init */
-    0,                       /* tp_alloc */
-    khmer_nodegraph_new,                  /* tp_new */
-};
-
-
-static
-PyObject *
-hashtable_ksize(khmer_KHashtable_Object * me, PyObject * args)
-{
-    Hashtable * hashtable = me->hashtable;
-
-    if (!PyArg_ParseTuple(args, "")) {
-        return NULL;
-    }
-
-    unsigned int k = hashtable->ksize();
-
-    return PyLong_FromLong(k);
-}
-
-static
-PyObject *
-hashtable_hash(khmer_KHashtable_Object * me, PyObject * args)
-{
-    Hashtable * hashtable = me->hashtable;
-
-    char * kmer;
-    if (!PyArg_ParseTuple(args, "s", &kmer)) {
-        return NULL;
-    }
-
-    try {
-        PyObject * hash = nullptr;
-        const HashIntoType h(hashtable->hash_dna(kmer));
-        convert_HashIntoType_to_PyObject(h, &hash);
-        return hash;
-    } catch (khmer_exception &e) {
-        PyErr_SetString(PyExc_RuntimeError, e.what());
-        return NULL;
-    }
-}
-
-static
-PyObject *
-hashtable_reverse_hash(khmer_KHashtable_Object * me, PyObject * args)
-{
-    Hashtable * hashtable = me->hashtable;
-
-    PyObject * val_o;
-    HashIntoType val;
-    if (!PyArg_ParseTuple(args, "O", &val_o)) {
-        return NULL;
-    }
-
-    if (!ht_convert_PyObject_to_HashIntoType(val_o, val, hashtable)) {
-        return NULL;
-    }
-
-    return PyUnicode_FromString(hashtable->unhash_dna(val).c_str());
-}
-
-static
-PyObject *
-hashtable_n_occupied(khmer_KHashtable_Object * me, PyObject * args)
-{
-    Hashtable * hashtable = me->hashtable;
-
-    if (!PyArg_ParseTuple(args, "")) {
-        return NULL;
-    }
-
-    uint64_t n = hashtable->n_occupied();
-
-    return PyLong_FromUnsignedLongLong(n);
-}
-
-static
-PyObject *
-hashtable_n_unique_kmers(khmer_KHashtable_Object * me, PyObject * args)
-{
-    Hashtable * hashtable = me->hashtable;
-
-    uint64_t n = hashtable->n_unique_kmers();
-
-    return PyLong_FromUnsignedLongLong(n);
-}
-
-static
-PyObject *
-hashtable_count(khmer_KHashtable_Object * me, PyObject * args)
-{
-    Hashtable * hashtable = me->hashtable;
-
-    PyObject * v;
-    if (!PyArg_ParseTuple(args, "O", &v)) {
-        return NULL;
-    }
-
-    HashIntoType hashval;
-
-    if (!ht_convert_PyObject_to_HashIntoType(v, hashval, hashtable)) {
-        return NULL;
-    }
-
-    hashtable->count(hashval);
-
-    return PyLong_FromLong(1);
-}
-
-static
-PyObject *
-hashtable_consume_fasta(khmer_KHashtable_Object * me, PyObject * args)
-{
-    Hashtable * hashtable  = me->hashtable;
-
-    const char * filename;
-
-    if (!PyArg_ParseTuple(args, "s", &filename)) {
-        return NULL;
-    }
-
-    // call the C++ function, and trap signals => Python
-    unsigned long long  n_consumed    = 0;
-    unsigned int          total_reads   = 0;
-    try {
-        hashtable->consume_fasta<FastxReader>(filename, total_reads, n_consumed);
-    } catch (khmer_file_exception &exc) {
-        PyErr_SetString(PyExc_OSError, exc.what());
-        return NULL;
-    } catch (khmer_value_exception &exc) {
-        PyErr_SetString(PyExc_ValueError, exc.what());
-        return NULL;
-    }
-
-    return Py_BuildValue("IK", total_reads, n_consumed);
-}
-
-static
-PyObject *
-hashtable_consume_fasta_with_reads_parser(khmer_KHashtable_Object * me,
-        PyObject * args)
-{
-    Hashtable * hashtable = me->hashtable;
-
-    PyObject * rparser_obj = NULL;
-
-    if (!PyArg_ParseTuple(args, "O", &rparser_obj)) {
-        return NULL;
-    }
-
-    FastxParserPtr& rparser = _PyObject_to_khmer_ReadParser( rparser_obj );
-
-    // call the C++ function, and trap signals => Python
-    unsigned long long  n_consumed      = 0;
-    unsigned int        total_reads     = 0;
-    const char         *value_exception = NULL;
-    const char         *file_exception  = NULL;
-    std::string exc_string;
-
-    Py_BEGIN_ALLOW_THREADS
-    try {
-        hashtable->consume_fasta<FastxReader>(rparser, total_reads, n_consumed);
-    } catch (khmer_file_exception &exc) {
-        exc_string = exc.what();
-        file_exception = exc_string.c_str();
-    } catch (khmer_value_exception &exc) {
-        exc_string = exc.what();
-        value_exception = exc_string.c_str();
-    }
-    Py_END_ALLOW_THREADS
-
-    if (file_exception != NULL) {
-        PyErr_SetString(PyExc_OSError, file_exception);
-        return NULL;
-    }
-    if (value_exception != NULL) {
-        PyErr_SetString(PyExc_ValueError, value_exception);
-        return NULL;
-    }
-
-    return Py_BuildValue("IK", total_reads, n_consumed);
-}
-
-static
-PyObject *
-hashtable_consume(khmer_KHashtable_Object * me, PyObject * args)
-{
-    Hashtable * hashtable = me->hashtable;
-
-    const char * long_str;
-
-    if (!PyArg_ParseTuple(args, "s", &long_str)) {
-        return NULL;
-    }
-
-    if (strlen(long_str) < hashtable->ksize()) {
-        PyErr_SetString(PyExc_ValueError,
-                        "string length must >= the hashtable k-mer size");
-        return NULL;
-    }
-
-    unsigned int n_consumed;
-    n_consumed = hashtable->consume_string(long_str);
-
-    return PyLong_FromLong(n_consumed);
-}
-
-static
-PyObject *
-hashtable_get(khmer_KHashtable_Object * me, PyObject * args)
-{
-    Hashtable * hashtable = me->hashtable;
-
-    PyObject * arg;
-
-    if (!PyArg_ParseTuple(args, "O", &arg)) {
-        return NULL;
-    }
-
-    HashIntoType hashval;
-
-    if (!ht_convert_PyObject_to_HashIntoType(arg, hashval, hashtable)) {
-        return NULL;
-    }
-
-    unsigned int count = hashtable->get_count(hashval);
-    return PyLong_FromLong(count);
-}
-
-static
-PyObject *
-hashtable_set_use_bigcount(khmer_KHashtable_Object * me, PyObject * args)
-{
-    Hashtable * hashtable = me->hashtable;
-
-    PyObject * x;
-    if (!PyArg_ParseTuple(args, "O", &x)) {
-        return NULL;
-    }
-    int setme = PyObject_IsTrue(x);
-    if (setme < 0) {
-        return NULL;
-    }
-    hashtable->set_use_bigcount((bool)setme);
-
-    Py_RETURN_NONE;
-}
-
-static
-PyObject *
-hashtable_get_use_bigcount(khmer_KHashtable_Object * me, PyObject * args)
-{
-    Hashtable * hashtable = me->hashtable;
-
-    if (!PyArg_ParseTuple(args, "")) {
-        return NULL;
-    }
-
-    bool val = hashtable->get_use_bigcount();
-
-    return PyBool_FromLong((int)val);
-}
-
-static
-PyObject *
-hashtable_get_min_count(khmer_KHashtable_Object * me, PyObject * args)
-{
-    Hashtable * hashtable = me->hashtable;
-
-    const char * long_str;
-
-    if (!PyArg_ParseTuple(args, "s", &long_str)) {
-        return NULL;
-    }
-
-    if (strlen(long_str) < hashtable->ksize()) {
-        PyErr_SetString(PyExc_ValueError,
-                        "string length must >= the hashtable k-mer size");
-        return NULL;
-    }
-
-    BoundedCounterType c = hashtable->get_min_count(long_str);
-    unsigned int N = c;
-
-    return PyLong_FromLong(N);
-}
-
-static
-PyObject *
-hashtable_get_max_count(khmer_KHashtable_Object * me, PyObject * args)
-{
-    Hashtable * hashtable = me->hashtable;
-
-    const char * long_str;
-
-    if (!PyArg_ParseTuple(args, "s", &long_str)) {
-        return NULL;
-    }
-
-    if (strlen(long_str) < hashtable->ksize()) {
-        PyErr_SetString(PyExc_ValueError,
-                        "string length must >= the hashtable k-mer size");
-        return NULL;
-    }
-
-    BoundedCounterType c = hashtable->get_max_count(long_str);
-    unsigned int N = c;
-
-    return PyLong_FromLong(N);
-}
-
-static
-PyObject *
-hashtable_abundance_distribution_with_reads_parser(khmer_KHashtable_Object * me,
-        PyObject * args)
-{
-    Hashtable * hashtable = me->hashtable;
-
-    khmer :: python :: khmer_ReadParser_Object * rparser_obj = NULL;
-    khmer_KNodegraph_Object *tracking_obj = NULL;
-
-    if (!PyArg_ParseTuple(args, "O!O!", &python::khmer_ReadParser_Type,
-                          &rparser_obj, &khmer_KNodegraph_Type, &tracking_obj)) {
-        return NULL;
-    }
-
-    FastxParserPtr& rparser = rparser_obj->parser;
-    Nodegraph           *nodegraph        = tracking_obj->nodegraph;
-    uint64_t           *dist            = NULL;
-    const char         *value_exception = NULL;
-    const char         *file_exception  = NULL;
-    std::string exc_string;
-
-    Py_BEGIN_ALLOW_THREADS
-    try {
-        dist = hashtable->abundance_distribution<FastxReader>(rparser, nodegraph);
-    } catch (khmer_file_exception &exc) {
-        exc_string = exc.what();
-        file_exception = exc_string.c_str();
-    } catch (khmer_value_exception &exc) {
-        exc_string = exc.what();
-        value_exception = exc_string.c_str();
-    }
-    Py_END_ALLOW_THREADS
-
-    if (file_exception != NULL) {
-        PyErr_SetString(PyExc_OSError, file_exception);
-        return NULL;
-    }
-    if (value_exception != NULL) {
-        PyErr_SetString(PyExc_ValueError, value_exception);
-        return NULL;
-    }
-
-    PyObject * x = PyList_New(MAX_BIGCOUNT + 1);
-    if (x == NULL) {
-        delete[] dist;
-        return NULL;
-    }
-    for (int i = 0; i < MAX_BIGCOUNT + 1; i++) {
-        PyList_SET_ITEM(x, i, PyLong_FromUnsignedLongLong(dist[i]));
-    }
-
-    delete[] dist;
-    return x;
-}
-
-static
-PyObject *
-hashtable_trim_on_abundance(khmer_KHashtable_Object * me, PyObject * args)
-{
-    Hashtable * hashtable = me->hashtable;
-
-    const char * seq = NULL;
-    unsigned int min_count_i = 0;
-
-    if (!PyArg_ParseTuple(args, "sI", &seq, &min_count_i)) {
-        return NULL;
-    }
-
-    unsigned long trim_at;
-    Py_BEGIN_ALLOW_THREADS
-
-    BoundedCounterType min_count = min_count_i;
-
-    trim_at = hashtable->trim_on_abundance(seq, min_count);
-
-    Py_END_ALLOW_THREADS;
-
-    PyObject * trim_seq = PyUnicode_FromStringAndSize(seq, trim_at);
-    if (trim_seq == NULL) {
-        return NULL;
-    }
-    PyObject * ret = Py_BuildValue("Ok", trim_seq, trim_at);
-    Py_DECREF(trim_seq);
-
-    return ret;
-}
-
-static
-PyObject *
-hashtable_trim_below_abundance(khmer_KHashtable_Object * me, PyObject * args)
-{
-    Hashtable * hashtable = me->hashtable;
-
-    const char * seq = NULL;
-    BoundedCounterType max_count_i = 0;
-
-    if (!PyArg_ParseTuple(args, "sH", &seq, &max_count_i)) {
-        return NULL;
-    }
-
-    unsigned long trim_at;
-    Py_BEGIN_ALLOW_THREADS
-
-    BoundedCounterType max_count = max_count_i;
-
-    trim_at = hashtable->trim_below_abundance(seq, max_count);
-
-    Py_END_ALLOW_THREADS;
-
-    PyObject * trim_seq = PyUnicode_FromStringAndSize(seq, trim_at);
-    if (trim_seq == NULL) {
-        return NULL;
-    }
-    PyObject * ret = Py_BuildValue("Ok", trim_seq, trim_at);
-    Py_DECREF(trim_seq);
-
-    return ret;
-}
-
-static
-PyObject *
-hashtable_find_spectral_error_positions(khmer_KHashtable_Object * me,
-                                        PyObject * args)
-{
-    Hashtable * hashtable = me->hashtable;
-
-    const char * seq = NULL;
-    BoundedCounterType max_count = 0; // unsigned short int
-
-    if (!PyArg_ParseTuple(args, "sH", &seq, &max_count)) {
-        return NULL;
-    }
-
-    std::vector<unsigned int> posns;
-
-    try {
-        posns = hashtable->find_spectral_error_positions(seq, max_count);
-    } catch (khmer_exception &e) {
-        PyErr_SetString(PyExc_ValueError, e.what());
-        return NULL;
-    }
-
-    Py_ssize_t posns_size = posns.size();
-
-    PyObject * x = PyList_New(posns_size);
-    if (x == NULL) {
-        return NULL;
-    }
-    for (Py_ssize_t i = 0; i < posns_size; i++) {
-        PyList_SET_ITEM(x, i, PyLong_FromLong(posns[i]));
-    }
-
-    return x;
-}
-
-static
-PyObject *
-hashtable_abundance_distribution(khmer_KHashtable_Object * me, PyObject * args)
-{
-    Hashtable * hashtable = me->hashtable;
-
-    const char * filename = NULL;
-    khmer_KNodegraph_Object * tracking_obj = NULL;
-    if (!PyArg_ParseTuple(args, "sO!", &filename, &khmer_KNodegraph_Type,
-                          &tracking_obj)) {
-        return NULL;
-    }
-
-    Nodegraph           *nodegraph        = tracking_obj->nodegraph;
-    uint64_t           *dist            = NULL;
-    const char         *value_exception = NULL;
-    const char         *file_exception  = NULL;
-    std::string exc_string;
-
-    Py_BEGIN_ALLOW_THREADS
-    try {
-        dist = hashtable->abundance_distribution<FastxReader>(filename, nodegraph);
-    } catch (khmer_file_exception &exc) {
-        exc_string = exc.what();
-        file_exception = exc_string.c_str();
-    } catch (khmer_value_exception &exc) {
-        exc_string = exc.what();
-        value_exception = exc_string.c_str();
-    }
-    Py_END_ALLOW_THREADS
-
-    if (file_exception != NULL) {
-        PyErr_SetString(PyExc_OSError, file_exception);
-        if (dist != NULL) {
-            delete []dist;
-        }
-        return NULL;
-    }
-    if (value_exception != NULL) {
-        PyErr_SetString(PyExc_ValueError, value_exception);
-        if (dist != NULL) {
-            delete []dist;
-        }
-        return NULL;
-    }
-
-    PyObject * x = PyList_New(MAX_BIGCOUNT + 1);
-    if (x == NULL) {
-        if (dist != NULL) {
-            delete []dist;
-        }
-        return NULL;
-    }
-    for (int i = 0; i < MAX_BIGCOUNT + 1; i++) {
-        PyList_SET_ITEM(x, i, PyLong_FromUnsignedLongLong(dist[i]));
-    }
-
-    if (dist != NULL) {
-        delete []dist;
-    }
-
-    return x;
-}
-
-static
-PyObject *
-hashtable_load(khmer_KHashtable_Object * me, PyObject * args)
-{
-    Hashtable * hashtable = me->hashtable;
-
-    const char * filename = NULL;
-
-    if (!PyArg_ParseTuple(args, "s", &filename)) {
-        return NULL;
-    }
-
-    try {
-        hashtable->load(filename);
-    } catch (khmer_file_exception &e) {
-        PyErr_SetString(PyExc_OSError, e.what());
-        return NULL;
-    }
-
-    Py_RETURN_NONE;
-}
-
-static
-PyObject *
-hashtable_save(khmer_KHashtable_Object * me, PyObject * args)
-{
-    Hashtable * hashtable = me->hashtable;
-
-    const char * filename = NULL;
-
-    if (!PyArg_ParseTuple(args, "s", &filename)) {
-        return NULL;
-    }
-
-    try {
-        hashtable->save(filename);
-    } catch (khmer_file_exception &e) {
-        PyErr_SetString(PyExc_OSError, e.what());
-        return NULL;
-    }
-
-    Py_RETURN_NONE;
-}
-
-static
-PyObject *
-hashtable_get_hashsizes(khmer_KHashtable_Object * me, PyObject * args)
-{
-    Hashtable * hashtable = me->hashtable;
-
-
-    if (!PyArg_ParseTuple(args, "")) {
-        return NULL;
-    }
-
-    std::vector<uint64_t> ts = hashtable->get_tablesizes();
-
-    PyObject * x = PyList_New(ts.size());
-    for (size_t i = 0; i < ts.size(); i++) {
-        PyList_SET_ITEM(x, i, PyLong_FromUnsignedLongLong(ts[i]));
-    }
-
-    return x;
-}
-
-static
-PyObject *
-hashtable_get_median_count(khmer_KHashtable_Object * me, PyObject * args)
-{
-    Hashtable * hashtable = me->hashtable;
-
-    const char * long_str;
-
-    if (!PyArg_ParseTuple(args, "s", &long_str)) {
-        return NULL;
-    }
-
-    if (strlen(long_str) < hashtable->ksize()) {
-        PyErr_SetString(PyExc_ValueError,
-                        "string length must >= the hashtable k-mer size");
-        return NULL;
-    }
-
-    BoundedCounterType med = 0;
-    float average = 0, stddev = 0;
-
-    hashtable->get_median_count(long_str, med, average, stddev);
-
-    return Py_BuildValue("iff", med, average, stddev);
-}
-
-static
-PyObject *
-hashtable_median_at_least(khmer_KHashtable_Object * me, PyObject * args)
-{
-    Hashtable * hashtable = me->hashtable;
-
-    const char * long_str;
-    unsigned int cutoff;
-
-    if (!PyArg_ParseTuple(args, "sI", &long_str, &cutoff)) {
-        return NULL;
-    }
-
-    if (strlen(long_str) < hashtable->ksize()) {
-        PyErr_SetString(PyExc_ValueError,
-                        "string length must >= the hashtable k-mer size");
-        return NULL;
-    }
-
-    if (hashtable->median_at_least(long_str, cutoff)) {
-        Py_RETURN_TRUE;
-    }
-    Py_RETURN_FALSE;
-
-}
-
-static
-PyObject *
-hashtable_get_kmers(khmer_KHashtable_Object * me, PyObject * args)
-{
-    Hashtable * hashtable = me->hashtable;
-    const char * sequence;
-
-    if (!PyArg_ParseTuple(args, "s", &sequence)) {
-        return NULL;
-    }
-
-    std::vector<std::string> kmers;
-
-    hashtable->get_kmers(sequence, kmers);
-
-    PyObject * x = PyList_New(kmers.size());
-    for (unsigned int i = 0; i < kmers.size(); i++) {
-        PyObject * obj = PyUnicode_FromString(kmers[i].c_str());
-        PyList_SET_ITEM(x, i, obj);
-    }
-
-    return x;
-}
-
-static
-PyObject *
-hashtable_get_kmer_counts(khmer_KHashtable_Object * me, PyObject * args)
-{
-    Hashtable * hashtable = me->hashtable;
-    const char * sequence;
-
-    if (!PyArg_ParseTuple(args, "s", &sequence)) {
-        return NULL;
-    }
-
-    std::vector<BoundedCounterType> counts;
-    hashtable->get_kmer_counts(sequence, counts);
-
-    PyObject * x = PyList_New(counts.size());
-    for (unsigned int i = 0; i <counts.size(); i++) {
-        PyObject * obj = PyInt_FromLong(counts[i]);
-        PyList_SET_ITEM(x, i, obj);
-    }
-
-    return x;
-}
-
-
-static
-PyObject *
-hashtable_get_kmer_hashes(khmer_KHashtable_Object * me, PyObject * args)
-{
-    Hashtable * hashtable = me->hashtable;
-    const char * sequence;
-
-    if (!PyArg_ParseTuple(args, "s", &sequence)) {
-        return NULL;
-    }
-
-    std::vector<HashIntoType> hashes;
-    hashtable->get_kmer_hashes(sequence, hashes);
-
-    PyObject * x = PyList_New(hashes.size());
-    for (unsigned int i = 0; i < hashes.size(); i++) {
-        PyObject * obj = nullptr;
-        convert_HashIntoType_to_PyObject(hashes[i], &obj);
-        PyList_SET_ITEM(x, i, obj);
-    }
-
-    return x;
-}
-
-
-static
-PyObject *
-hashtable_get_kmer_hashes_as_hashset(khmer_KHashtable_Object * me,
-                                     PyObject * args)
-{
-    Hashtable * hashtable = me->hashtable;
-    const char * sequence;
-
-    if (!PyArg_ParseTuple(args, "s", &sequence)) {
-        return NULL;
-    }
-
-    SeenSet * hashes = new SeenSet;
-    hashtable->get_kmer_hashes_as_hashset(sequence, *hashes);
-
-    PyObject * x = (PyObject *) create_HashSet_Object(hashes,
-                   hashtable->ksize());
-
-    return x;
-}
-
-
-static PyMethodDef khmer_hashtable_methods[] = {
-    //
-    // Basic methods
-    //
-
-    {
-        "ksize",
-        (PyCFunction)hashtable_ksize, METH_VARARGS,
-        "Returns the k-mer size of this graph."
-    },
-    {
-        "hash",
-        (PyCFunction)hashtable_hash, METH_VARARGS,
-        "Returns the hash of this k-mer."
-    },
-    {
-        "reverse_hash",
-        (PyCFunction)hashtable_reverse_hash, METH_VARARGS,
-        "Turns a k-mer hash back into a DNA k-mer, if possible."
-    },
-    { "hashsizes", (PyCFunction)hashtable_get_hashsizes, METH_VARARGS, "" },
-    {
-        "n_unique_kmers",
-        (PyCFunction)hashtable_n_unique_kmers, METH_VARARGS,
-        "Count the number of unique kmers in this graph."
-    },
-    {
-        "n_occupied", (PyCFunction)hashtable_n_occupied, METH_VARARGS,
-        "Count the number of occupied bins."
-    },
-    {
-        "count",
-        (PyCFunction)hashtable_count, METH_VARARGS,
-        "Increment the count of this k-mer."
-    },
-    {
-        "add",
-        (PyCFunction)hashtable_count, METH_VARARGS,
-        "Increment the count of this k-mer. (Synonym for 'count'.)"
-    },
-    {
-        "consume",
-        (PyCFunction)hashtable_consume, METH_VARARGS,
-        "Increment the counts of all of the k-mers in the string."
-    },
-    {
-        "consume_fasta",
-        (PyCFunction)hashtable_consume_fasta, METH_VARARGS,
-        "Incrment the counts of all the k-mers in the sequences in the "
-        "given file"
-    },
-    {
-        "consume_fasta_with_reads_parser",
-        (PyCFunction)hashtable_consume_fasta_with_reads_parser, METH_VARARGS,
-        "Count all k-mers retrieved with this reads parser object."
-    },
-    {
-        "get",
-        (PyCFunction)hashtable_get, METH_VARARGS,
-        "Retrieve the count for the given k-mer."
-    },
-    {
-        "load",
-        (PyCFunction)hashtable_load, METH_VARARGS,
-        "Load the graph from the specified file."
-    },
-    {
-        "save",
-        (PyCFunction)hashtable_save, METH_VARARGS,
-        "Save the graph to the specified file."
-    },
-    {
-        "get_median_count",
-        (PyCFunction)hashtable_get_median_count, METH_VARARGS,
-        "Get the median, average, and stddev of the k-mer counts "
-        " in the string"
-    },
-    {
-        "get_kmers",
-        (PyCFunction)hashtable_get_kmers, METH_VARARGS,
-        "Generate an ordered list of all substrings of length k in the string."
-    },
-    {
-        "get_kmer_hashes",
-        (PyCFunction)hashtable_get_kmer_hashes, METH_VARARGS,
-        "Retrieve an ordered list of all hashes of all k-mers in the string."
-    },
-    {
-        "get_kmer_hashes_as_hashset",
-        (PyCFunction)hashtable_get_kmer_hashes_as_hashset, METH_VARARGS,
-        "Retrieve a HashSet containing all the k-mers in the string."
-    },
-    {
-        "get_kmer_counts",
-        (PyCFunction)hashtable_get_kmer_counts, METH_VARARGS,
-        "Retrieve an ordered list of the counts of all k-mers in the string."
-    },
-
-    {
-        "set_use_bigcount",
-        (PyCFunction)hashtable_set_use_bigcount, METH_VARARGS,
-        "Count past maximum binsize of hashtable (set to T/F)"
-    },
-    {
-        "get_use_bigcount",
-        (PyCFunction)hashtable_get_use_bigcount, METH_VARARGS,
-        "Get value of bigcount flag (T/F)"
-    },
-    {
-        "get_min_count",
-        (PyCFunction)hashtable_get_min_count, METH_VARARGS,
-        "Get the smallest count of all the k-mers in the string"
-    },
-    {
-        "get_max_count",
-        (PyCFunction)hashtable_get_max_count, METH_VARARGS,
-        "Get the largest count of all the k-mers in the string"
-    },
-    {
-        "trim_on_abundance",
-        (PyCFunction)hashtable_trim_on_abundance, METH_VARARGS,
-        "Trim string at first k-mer below the given abundance"
-    },
-    {
-        "trim_below_abundance",
-        (PyCFunction)hashtable_trim_below_abundance, METH_VARARGS,
-        "Trim string at first k-mer above the given abundance"
-    },
-    {
-        "find_spectral_error_positions",
-        (PyCFunction)hashtable_find_spectral_error_positions, METH_VARARGS,
-        "Identify positions of low-abundance k-mers"
-    },
-    {
-        "abundance_distribution",
-        (PyCFunction)hashtable_abundance_distribution, METH_VARARGS,
-        "Calculate the k-mer abundance distribution of the given file"
-    },
-    {
-        "abundance_distribution_with_reads_parser",
-        (PyCFunction)hashtable_abundance_distribution_with_reads_parser,
-        METH_VARARGS,
-        "Calculate the k-mer abundance distribution for a reads parser handle"
-    },
-    {
-        "get_median_count",
-        (PyCFunction)hashtable_get_median_count, METH_VARARGS,
-        "Get the median, average, and stddev of the k-mer counts in the string"
-    },
-    {
-        "median_at_least",
-        (PyCFunction)hashtable_median_at_least, METH_VARARGS,
-        "Return true if the median is at least the given cutoff"
-    },
-    {NULL, NULL, 0, NULL}           /* sentinel */
-};
-
-static PyTypeObject khmer_KHashtable_Type
-CPYCHECKER_TYPE_OBJECT_FOR_TYPEDEF("khmer_KHashtable_Object")
-= {
-    PyVarObject_HEAD_INIT(NULL, 0)       /* init & ob_size */
-    "_khmer.KHashtable   ",              /*tp_name*/
-    sizeof(khmer_KHashtable_Object)   ,  /*tp_basicsize*/
-    0,                                   /*tp_itemsize*/
-    0,                                   /*tp_dealloc*/
-    0,                                   /*tp_print*/
-    0,                                   /*tp_getattr*/
-    0,                                   /*tp_setattr*/
-    0,                                   /*tp_compare*/
-    0,                                   /*tp_repr*/
-    0,                                   /*tp_as_number*/
-    0,                                   /*tp_as_sequence*/
-    0,                                   /*tp_as_mapping*/
-    0,                                   /*tp_hash */
-    0,                                   /*tp_call*/
-    0,                                   /*tp_str*/
-    0,                                   /*tp_getattro*/
-    0,                                   /*tp_setattro*/
-    0,                                   /*tp_as_buffer*/
-    Py_TPFLAGS_DEFAULT,                  /*tp_flags*/
-    "base hashtable object",             /* tp_doc */
-    0,                                   /* tp_traverse */
-    0,                                   /* tp_clear */
-    0,                                   /* tp_richcompare */
-    0,                                   /* tp_weaklistoffset */
-    0,                                   /* tp_iter */
-    0,                                   /* tp_iternext */
-    khmer_hashtable_methods,             /* tp_methods */
-    0,                                   /* tp_members */
-    0,                                   /* tp_getset */
-    0,                                   /* tp_base */
-    0,                                   /* tp_dict */
-    0,                                   /* tp_descr_get */
-    0,                                   /* tp_descr_set */
-    0,                                   /* tp_dictoffset */
-    0,                                   /* tp_init */
-    0,                                   /* tp_alloc */
-    0,                                   /* tp_new */
-};
-
-#include "_cpy_nodetable.hh"
-#include "_cpy_counttable.hh"
-#include "_cpy_smallcounttable.hh"
-#include "_cpy_hashgraph.hh"
-#include "_cpy_smallcountgraph.hh"
-
-//
-// KCountgraph object
-//
-
-typedef struct {
-    khmer_KHashgraph_Object khashgraph;
-    Countgraph * countgraph;
-} khmer_KCountgraph_Object;
-
-typedef struct {
-    PyObject_HEAD
-    ReadAligner * aligner;
-} khmer_ReadAligner_Object;
-
-static void khmer_countgraph_dealloc(khmer_KCountgraph_Object * obj);
-
-static
-PyObject *
-count_get_raw_tables(khmer_KCountgraph_Object * self, PyObject * args)
-{
-    Countgraph * countgraph = self->countgraph;
-
-    khmer::Byte ** table_ptrs = countgraph->get_raw_tables();
-    std::vector<uint64_t> sizes = countgraph->get_tablesizes();
-
-    PyObject * raw_tables = PyList_New(sizes.size());
-    for (unsigned int i=0; i<sizes.size(); ++i) {
-        Py_buffer buffer;
-        int res = PyBuffer_FillInfo(&buffer, NULL, table_ptrs[i], sizes[i], 0,
-                                    PyBUF_FULL_RO);
-        if (res == -1) {
-            return NULL;
-        }
-        PyObject * buf = PyMemoryView_FromBuffer(&buffer);
-        if(!PyMemoryView_Check(buf)) {
-            return NULL;
-        }
-        PyList_SET_ITEM(raw_tables, i, buf);
-    }
-
-    return raw_tables;
-}
-
-static
-PyObject *
-count_do_subset_partition_with_abundance(khmer_KCountgraph_Object * me,
-        PyObject * args)
-{
-    Countgraph * countgraph = me->countgraph;
-
-    HashIntoType start_kmer = 0, end_kmer = 0;
-    PyObject * break_on_stop_tags_o = NULL;
-    PyObject * stop_big_traversals_o = NULL;
-    BoundedCounterType min_count, max_count;
-
-    if (!PyArg_ParseTuple(args, "HH|KKOO",
-                          &min_count, &max_count,
-                          &start_kmer, &end_kmer,
-                          &break_on_stop_tags_o,
-                          &stop_big_traversals_o)) {
-        return NULL;
-    }
-
-    bool break_on_stop_tags = false;
-    if (break_on_stop_tags_o && PyObject_IsTrue(break_on_stop_tags_o)) {
-        break_on_stop_tags = true;
-    }
-    bool stop_big_traversals = false;
-    if (stop_big_traversals_o && PyObject_IsTrue(stop_big_traversals_o)) {
-        stop_big_traversals = true;
-    }
-
-    SubsetPartition * subset_p = NULL;
-    try {
-        Py_BEGIN_ALLOW_THREADS
-        subset_p = new SubsetPartition(countgraph);
-        subset_p->do_partition_with_abundance(start_kmer, end_kmer,
-                                              min_count, max_count,
-                                              break_on_stop_tags,
-                                              stop_big_traversals);
-        Py_END_ALLOW_THREADS
-    } catch (std::bad_alloc &e) {
-        return PyErr_NoMemory();
-    }
-
-    khmer_KSubsetPartition_Object * subset_obj = (khmer_KSubsetPartition_Object *)\
-            PyObject_New(khmer_KSubsetPartition_Object, &khmer_KSubsetPartition_Type);
-
-    if (subset_obj == NULL) {
-        delete subset_p;
-        return NULL;
-    }
-
-    subset_obj->subset = subset_p;
-
-    return (PyObject *) subset_obj;
-}
-
-static PyMethodDef khmer_countgraph_methods[] = {
-    {
-        "get_raw_tables",
-        (PyCFunction)count_get_raw_tables, METH_VARARGS,
-        "Get a list of the raw storage tables as memoryview objects."
-    },
-    { "do_subset_partition_with_abundance", (PyCFunction)count_do_subset_partition_with_abundance, METH_VARARGS, "" },
-    {NULL, NULL, 0, NULL}           /* sentinel */
-};
-
-static PyObject* khmer_countgraph_new(PyTypeObject * type, PyObject * args,
-                                      PyObject * kwds);
-
-static PyTypeObject khmer_KCountgraph_Type
-CPYCHECKER_TYPE_OBJECT_FOR_TYPEDEF("khmer_KCountgraph_Object")
-= {
-    PyVarObject_HEAD_INIT(NULL, 0)       /* init & ob_size */
-    "_khmer.Countgraph",                 /*tp_name*/
-    sizeof(khmer_KCountgraph_Object),  /*tp_basicsize*/
-    0,                                   /*tp_itemsize*/
-    (destructor)khmer_countgraph_dealloc,  /*tp_dealloc*/
-    0,                                   /*tp_print*/
-    0,                                   /*tp_getattr*/
-    0,                                   /*tp_setattr*/
-    0,                                   /*tp_compare*/
-    0,                                   /*tp_repr*/
-    0,                                   /*tp_as_number*/
-    0,                                   /*tp_as_sequence*/
-    0,                                   /*tp_as_mapping*/
-    0,                                   /*tp_hash */
-    0,                                   /*tp_call*/
-    0,                                   /*tp_str*/
-    0,                                   /*tp_getattro*/
-    0,                                   /*tp_setattro*/
-    0,                                   /*tp_as_buffer*/
-    Py_TPFLAGS_DEFAULT | Py_TPFLAGS_BASETYPE,                  /*tp_flags*/
-    "countgraph hash object",              /* tp_doc */
-    0,                                   /* tp_traverse */
-    0,                                   /* tp_clear */
-    0,                                   /* tp_richcompare */
-    0,                                   /* tp_weaklistoffset */
-    0,                                   /* tp_iter */
-    0,                                   /* tp_iternext */
-    khmer_countgraph_methods,              /* tp_methods */
-    0,                                   /* tp_members */
-    0,                                   /* tp_getset */
-    0,                                   /* tp_base */
-    0,                                   /* tp_dict */
-    0,                                   /* tp_descr_get */
-    0,                                   /* tp_descr_set */
-    0,                                   /* tp_dictoffset */
-    0,                                   /* tp_init */
-    0,                                   /* tp_alloc */
-    khmer_countgraph_new,                /* tp_new */
-};
-
-//
-// khmer_countgraph_new
-//
-
-static PyObject* khmer_countgraph_new(PyTypeObject * type, PyObject * args,
-                                      PyObject * kwds)
-{
-    khmer_KCountgraph_Object * self;
-
-    self = (khmer_KCountgraph_Object *)type->tp_alloc(type, 0);
-
-    if (self != NULL) {
-        WordLength k = 0;
-        PyListObject * sizes_list_o = NULL;
-
-        if (!PyArg_ParseTuple(args, "bO!", &k, &PyList_Type, &sizes_list_o)) {
-            Py_DECREF(self);
-            return NULL;
-        }
-
-        std::vector<uint64_t> sizes;
-        if (!convert_Pytablesizes_to_vector(sizes_list_o, sizes)) {
-            Py_DECREF(self);
-            return NULL;
-        }
-
-        try {
-            self->countgraph = new Countgraph(k, sizes);
-        } catch (std::bad_alloc &e) {
-            Py_DECREF(self);
-            return PyErr_NoMemory();
-        }
-        self->khashgraph.khashtable.hashtable =
-            dynamic_cast<Hashtable*>(self->countgraph);
-        self->khashgraph.hashgraph = dynamic_cast<Hashgraph*>(self->countgraph);
-    }
-
-    return (PyObject *) self;
-}
-
-static
-PyObject *
-nodegraph_update(khmer_KNodegraph_Object * me, PyObject * args)
-{
-    Nodegraph * nodegraph = me->nodegraph;
-    Nodegraph * other;
-    khmer_KNodegraph_Object * other_o;
-
-    if (!PyArg_ParseTuple(args, "O!", &khmer_KNodegraph_Type, &other_o)) {
-        return NULL;
-    }
-
-    other = other_o->nodegraph;
-
-    try {
-        nodegraph->update_from(*other);
-    } catch (khmer_exception &e) {
-        PyErr_SetString(PyExc_ValueError, e.what());
-        return NULL;
-    }
-
-    Py_RETURN_NONE;
-}
-
-static
-PyObject *
-nodegraph_get_raw_tables(khmer_KNodegraph_Object * self, PyObject * args)
-{
-    Nodegraph * countgraph = self->nodegraph;
-
-    khmer::Byte ** table_ptrs = countgraph->get_raw_tables();
-    std::vector<uint64_t> sizes = countgraph->get_tablesizes();
-
-    PyObject * raw_tables = PyList_New(sizes.size());
-    for (unsigned int i=0; i<sizes.size(); ++i) {
-        Py_buffer buffer;
-        int res = PyBuffer_FillInfo(&buffer, NULL, table_ptrs[i], sizes[i], 0,
-                                    PyBUF_FULL_RO);
-        if (res == -1) {
-            return NULL;
-        }
-        PyObject * buf = PyMemoryView_FromBuffer(&buffer);
-        if(!PyMemoryView_Check(buf)) {
-            return NULL;
-        }
-        PyList_SET_ITEM(raw_tables, i, buf);
-    }
-
-    return raw_tables;
-}
-
-static PyMethodDef khmer_nodegraph_methods[] = {
-    {
-        "update",
-        (PyCFunction) nodegraph_update, METH_VARARGS,
-        "a set update: update this nodegraph with all the entries from the other"
-    },
-    {
-        "get_raw_tables",
-        (PyCFunction) nodegraph_get_raw_tables, METH_VARARGS,
-        "Get a list of the raw tables as memoryview objects"
-    },
-    {NULL, NULL, 0, NULL}           /* sentinel */
-};
-
-// __new__ for nodegraph; necessary for proper subclassing
-// This will essentially do what the old factory function did. Unlike many __new__
-// methods, we take our arguments here, because there's no "uninitialized" nodegraph
-// object; we have to have k and the table sizes before creating the new objects
-static PyObject* khmer_nodegraph_new(PyTypeObject * type, PyObject * args,
-                                     PyObject * kwds)
-{
-    khmer_KNodegraph_Object * self;
-    self = (khmer_KNodegraph_Object *)type->tp_alloc(type, 0);
-
-    if (self != NULL) {
-        WordLength k = 0;
-        PyListObject* sizes_list_o = NULL;
-
-        if (!PyArg_ParseTuple(args, "bO!", &k, &PyList_Type, &sizes_list_o)) {
-            Py_DECREF(self);
-            return NULL;
-        }
-
-        std::vector<uint64_t> sizes;
-        if (!convert_Pytablesizes_to_vector(sizes_list_o, sizes)) {
-            Py_DECREF(self);
-            return NULL;
-        }
-
-        try {
-            self->nodegraph = new Nodegraph(k, sizes);
-        } catch (std::bad_alloc &e) {
-            Py_DECREF(self);
-            return PyErr_NoMemory();
-        }
-        self->khashgraph.khashtable.hashtable =
-            dynamic_cast<Hashtable*>(self->nodegraph);
-        self->khashgraph.hashgraph = dynamic_cast<Hashgraph*>(self->nodegraph);
-    }
-    return (PyObject *) self;
-}
-
-////////////////////////////////////////////////////////////////////////////
-
-static
-PyObject *
-subset_count_partitions(khmer_KSubsetPartition_Object * me, PyObject * args)
-{
-    SubsetPartition * subset_p = me->subset;
-
-    if (!PyArg_ParseTuple(args, "")) {
-        return NULL;
-    }
-
-    size_t n_partitions = 0, n_unassigned = 0;
-    subset_p->count_partitions(n_partitions, n_unassigned);
-
-    return Py_BuildValue("nn", (Py_ssize_t) n_partitions,
-                         (Py_ssize_t) n_unassigned);
-}
-
-static
-PyObject *
-subset_report_on_partitions(khmer_KSubsetPartition_Object * me, PyObject * args)
-{
-    SubsetPartition * subset_p = me->subset;
-
-    if (!PyArg_ParseTuple(args, "")) {
-        return NULL;
-    }
-
-    subset_p->report_on_partitions();
-
-    Py_RETURN_NONE;
-}
-
-static
-PyObject *
-subset_partition_size_distribution(khmer_KSubsetPartition_Object * me,
-                                   PyObject * args)
-{
-    SubsetPartition * subset_p = me->subset;
-
-    if (!PyArg_ParseTuple(args, "")) {
-        return NULL;
-    }
-
-    PartitionCountDistribution d;
-
-    unsigned int n_unassigned = 0;
-    subset_p->partition_size_distribution(d, n_unassigned);
-
-    PyObject * x = PyList_New(d.size());
-    if (x == NULL) {
-        return NULL;
-    }
-    PartitionCountDistribution::iterator di;
-
-    unsigned int i;
-    for (i = 0, di = d.begin(); di != d.end(); ++di, i++) {
-        PyObject * tup = Py_BuildValue("KK", di->first, di->second);
-        if (tup != NULL) {
-            PyList_SET_ITEM(x, i, tup);
-        }
-        Py_XDECREF(tup);
-    }
-    if (!(i == d.size())) {
-        throw khmer_exception();
-    }
-
-    PyObject * ret = Py_BuildValue("OI", x, n_unassigned);
-    Py_DECREF(x);
-    return ret;
-}
-
-static
-PyObject *
-subset_partition_sizes(khmer_KSubsetPartition_Object * me, PyObject * args)
-{
-    SubsetPartition * subset_p = me->subset;
-
-    unsigned int min_size = 0;
-
-    if (!PyArg_ParseTuple(args, "|I", &min_size)) {
-        return NULL;
-    }
-
-    PartitionCountMap cm;
-    unsigned int n_unassigned = 0;
-    subset_p->partition_sizes(cm, n_unassigned);
-
-    unsigned int i = 0;
-    PartitionCountMap::const_iterator mi;
-    for (mi = cm.begin(); mi != cm.end(); ++mi) {
-        if (mi->second >= min_size) {
-            i++;
-        }
-    }
-
-    PyObject * x = PyList_New(i);
-    if (x == NULL) {
-        return NULL;
-    }
-
-    // this should probably be a dict. @CTB
-    for (i = 0, mi = cm.begin(); mi != cm.end(); ++mi) {
-        if (mi->second >= min_size) {
-            PyObject * tup = Py_BuildValue("II", mi->first, mi->second);
-            if (tup != NULL) {
-                PyList_SET_ITEM(x, i, tup);
-            }
-            i++;
-        }
-    }
-
-    PyObject * ret = Py_BuildValue("OI", x, n_unassigned);
-    Py_DECREF(x);
-
-    return ret;
-}
-
-static
-PyObject *
-subset_partition_average_coverages(khmer_KSubsetPartition_Object * me,
-                                   PyObject * args)
-{
-    SubsetPartition * subset_p = me->subset;
-
-    khmer_KCountgraph_Object * countgraph_o;
-
-    if (!PyArg_ParseTuple(args, "O!", &khmer_KCountgraph_Type, &countgraph_o)) {
-        return NULL;
-    }
-
-    PartitionCountMap cm;
-    subset_p->partition_average_coverages(cm, countgraph_o -> countgraph);
-
-    unsigned int i;
-    PartitionCountMap::iterator mi;
-
-    PyObject * x = PyList_New(cm.size());
-    if (x == NULL) {
-        return NULL;
-    }
-
-    // this should probably be a dict. @CTB
-    for (i = 0, mi = cm.begin(); mi != cm.end(); ++mi, i++) {
-        PyObject * tup = Py_BuildValue("II", mi->first, mi->second);
-        if (tup != NULL) {
-            PyList_SET_ITEM(x, i, tup);
-        }
-    }
-
-    return x;
-}
-
-static PyMethodDef khmer_subset_methods[] = {
-    {
-        "count_partitions",
-        (PyCFunction)subset_count_partitions,
-        METH_VARARGS,
-        ""
-    },
-    {
-        "report_on_partitions",
-        (PyCFunction)subset_report_on_partitions,
-        METH_VARARGS,
-        ""
-    },
-    {
-        "partition_size_distribution",
-        (PyCFunction)subset_partition_size_distribution,
-        METH_VARARGS,
-        ""
-    },
-    {
-        "partition_sizes",
-        (PyCFunction)subset_partition_sizes,
-        METH_VARARGS,
-        ""
-    },
-    {
-        "partition_average_coverages",
-        (PyCFunction)subset_partition_average_coverages,
-        METH_VARARGS,
-        ""
-    },
-    {NULL, NULL, 0, NULL}           /* sentinel */
-};
-
-typedef struct {
-    PyObject_HEAD
-    LabelHash * labelhash;
-} khmer_KGraphLabels_Object;
-
-static PyObject * khmer_graphlabels_new(PyTypeObject * type, PyObject *args,
-                                        PyObject *kwds);
-
-static void khmer_graphlabels_dealloc(khmer_KGraphLabels_Object * obj)
-{
-    delete obj->labelhash;
-    obj->labelhash = NULL;
-
-    Py_TYPE(obj)->tp_free((PyObject*)obj);
-}
-
-static PyObject * khmer_graphlabels_new(PyTypeObject *type, PyObject *args,
-                                        PyObject *kwds)
-{
-    khmer_KGraphLabels_Object *self;
-    self = (khmer_KGraphLabels_Object*)type->tp_alloc(type, 0);
-
-    if (self != NULL) {
-        PyObject * hashgraph_o;
-        khmer::Hashgraph * hashgraph = NULL; // @CTB
-
-        if (!PyArg_ParseTuple(args, "O", &hashgraph_o)) {
-            Py_DECREF(self);
-            return NULL;
-        }
-
-        if (PyObject_TypeCheck(hashgraph_o, &khmer_KNodegraph_Type)) {
-            khmer_KNodegraph_Object * kho = (khmer_KNodegraph_Object *) hashgraph_o;
-            hashgraph = kho->nodegraph;
-        } else if (PyObject_TypeCheck(hashgraph_o, &khmer_KCountgraph_Type)) {
-            khmer_KCountgraph_Object * cho = (khmer_KCountgraph_Object *) hashgraph_o;
-            hashgraph = cho->countgraph;
-        } else {
-            PyErr_SetString(PyExc_ValueError,
-                            "graph object must be a NodeGraph or CountGraph");
-            Py_DECREF(self);
-            return NULL;
-        }
-
-        try {
-            self->labelhash = new LabelHash(hashgraph);
-        } catch (std::bad_alloc &e) {
-            Py_DECREF(self);
-            return PyErr_NoMemory();
-        }
-    }
-
-    return (PyObject *) self;
-}
-
-static
-PyObject *
-labelhash_get_all_labels(khmer_KGraphLabels_Object * me, PyObject * args)
-{
-    LabelHash * hb = me->labelhash;
-
-    PyObject * d = PyList_New(hb->all_labels.size());
-    if (d == NULL) {
-        return NULL;
-    }
-    LabelSet::iterator it;
-
-    unsigned long long i = 0;
-    for (it = hb->all_labels.begin(); it != hb->all_labels.end(); ++it) {
-        PyObject * val = Py_BuildValue("K", *it);
-        if (val != NULL) {
-            PyList_SetItem(d, i, val);
-        }
-        i++;
-    }
-
-    return d;
-}
-
-static
-PyObject *
-labelhash_consume_fasta_and_tag_with_labels(khmer_KGraphLabels_Object * me,
-        PyObject * args)
-{
-    LabelHash * hb = me->labelhash;
-
-    const char * filename;
-
-    if (!PyArg_ParseTuple(args, "s", &filename)) {
-        return NULL;
-    }
-
-    const char         *value_exception = NULL;
-    const char         *file_exception  = NULL;
-    unsigned long long  n_consumed      = 0;
-    unsigned int        total_reads     = 0;
-    std::string exc_string;
-
-    //Py_BEGIN_ALLOW_THREADS
-    try {
-        hb->consume_fasta_and_tag_with_labels<FastxReader>(filename, total_reads,
-                                                           n_consumed);
-    } catch (khmer_file_exception &exc) {
-        exc_string = exc.what();
-        file_exception = exc_string.c_str();
-    } catch (khmer_value_exception &exc) {
-        exc_string = exc.what();
-        value_exception = exc_string.c_str();
-    }
-    //Py_END_ALLOW_THREADS
-
-    if (file_exception != NULL) {
-        PyErr_SetString(PyExc_OSError, file_exception);
-        return NULL;
-    }
-    if (value_exception != NULL) {
-        PyErr_SetString(PyExc_ValueError, value_exception);
-        return NULL;
-    }
-
-    return Py_BuildValue("IK", total_reads, n_consumed);
-}
-
-static
-PyObject *
-labelhash_consume_partitioned_fasta_and_tag_with_labels(
-    khmer_KGraphLabels_Object * me, PyObject * args)
-{
-    LabelHash * labelhash = me->labelhash;
-
-    const char * filename;
-
-    if (!PyArg_ParseTuple(args, "s", &filename)) {
-        return NULL;
-    }
-
-    // call the C++ function, and trap signals => Python
-
-    unsigned long long  n_consumed  = 0;
-    unsigned int        total_reads = 0;
-
-    try {
-        labelhash->consume_partitioned_fasta_and_tag_with_labels<FastxReader>(filename,
-                total_reads, n_consumed);
-    } catch (khmer_file_exception &exc) {
-        PyErr_SetString(PyExc_OSError, exc.what());
-        return NULL;
-    } catch (khmer_value_exception &exc) {
-        PyErr_SetString(PyExc_ValueError, exc.what());
-        return NULL;
-    }
-
-    return Py_BuildValue("IK", total_reads, n_consumed);
-}
-
-static
-PyObject *
-labelhash_consume_sequence_and_tag_with_labels(khmer_KGraphLabels_Object * me,
-        PyObject * args)
-{
-    LabelHash * hb = me->labelhash;
-    const char * seq = NULL;
-    unsigned long long c = 0;
-    if (!PyArg_ParseTuple(args, "sK", &seq, &c)) {
-        return NULL;
-    }
-    unsigned long long n_consumed = 0;
-
-    hb->consume_sequence_and_tag_with_labels(seq, n_consumed, c);
-    return Py_BuildValue("K", n_consumed);
-}
-
-static
-PyObject *
-labelhash_sweep_label_neighborhood(khmer_KGraphLabels_Object * me,
-                                   PyObject * args)
-{
-    LabelHash * hb = me->labelhash;
-
-    const char * seq = NULL;
-    int r = 0;
-    PyObject * break_on_stop_tags_o = NULL;
-    PyObject * stop_big_traversals_o = NULL;
-
-    if (!PyArg_ParseTuple(args, "s|iOO", &seq, &r,
-                          &break_on_stop_tags_o,
-                          &stop_big_traversals_o)) {
-        return NULL;
-    }
-
-    unsigned int range = (2 * hb->graph->_get_tag_density()) + 1;
-    if (r >= 0) {
-        range = r;
-    }
-
-    bool break_on_stop_tags = false;
-    if (break_on_stop_tags_o && PyObject_IsTrue(break_on_stop_tags_o)) {
-        break_on_stop_tags = true;
-    }
-    bool stop_big_traversals = false;
-    if (stop_big_traversals_o && PyObject_IsTrue(stop_big_traversals_o)) {
-        stop_big_traversals = true;
-    }
-
-    if (strlen(seq) < hb->graph->ksize()) {
-        PyErr_SetString(PyExc_ValueError,
-                        "string length must >= the hashtable k-mer size");
-        return NULL;
-    }
-
-    //std::pair<TagLabelPair::iterator, TagLabelPair::iterator> ret;
-    LabelSet found_labels;
-
-    //unsigned int num_traversed = 0;
-    //Py_BEGIN_ALLOW_THREADS
-    hb->sweep_label_neighborhood(seq, found_labels, range, break_on_stop_tags,
-                                 stop_big_traversals);
-    //Py_END_ALLOW_THREADS
-
-    //printf("...%u kmers traversed\n", num_traversed);
-
-    PyObject * x =  PyList_New(found_labels.size());
-    LabelSet::const_iterator si;
-    unsigned long long i = 0;
-    for (si = found_labels.begin(); si != found_labels.end(); ++si) {
-        PyList_SET_ITEM(x, i, Py_BuildValue("K", *si));
-        i++;
-    }
-
-    return x;
-}
-
-// Similar to find_all_tags, but returns tags in a way actually usable by python
-// need a tags_in_sequence iterator or function in c++ land for reuse in all
-// these functions
-
-static
-PyObject *
-labelhash_sweep_tag_neighborhood(khmer_KGraphLabels_Object * me,
-                                 PyObject * args)
-{
-    LabelHash * labelhash = me->labelhash;
-
-    const char * seq = NULL;
-    int r = 0;
-    PyObject * break_on_stop_tags_o = NULL;
-    PyObject * stop_big_traversals_o = NULL;
-
-    if (!PyArg_ParseTuple(args, "s|iOO", &seq, &r,
-                          &break_on_stop_tags_o,
-                          &stop_big_traversals_o)) {
-        return NULL;
-    }
-
-    unsigned int range = (2 * labelhash->graph->_get_tag_density()) + 1;
-    if (r >= 0) {
-        range = r;
-    }
-
-    bool break_on_stop_tags = false;
-    if (break_on_stop_tags_o && PyObject_IsTrue(break_on_stop_tags_o)) {
-        break_on_stop_tags = true;
-    }
-    bool stop_big_traversals = false;
-    if (stop_big_traversals_o && PyObject_IsTrue(stop_big_traversals_o)) {
-        stop_big_traversals = true;
-    }
-
-    if (strlen(seq) < labelhash->graph->ksize()) {
-        PyErr_SetString(PyExc_ValueError,
-                        "string length must >= the hashtable k-mer size");
-        return NULL;
-    }
-
-    SeenSet * tagged_kmers = new SeenSet;
-
-    //Py_BEGIN_ALLOW_THREADS
-
-    labelhash->graph->partition->sweep_for_tags(seq, *tagged_kmers,
-            labelhash->graph->all_tags,
-            range, break_on_stop_tags,
-            stop_big_traversals);
-
-    //Py_END_ALLOW_THREADS
-
-    PyObject * x = (PyObject *) create_HashSet_Object(tagged_kmers,
-                   labelhash->graph->ksize());
-    return x;
-}
-
-static
-PyObject *
-labelhash_get_tag_labels(khmer_KGraphLabels_Object * me, PyObject * args)
-{
-    LabelHash * labelhash = me->labelhash;
-
-    PyObject * tag_o;
-    HashIntoType tag;
-
-    if (!PyArg_ParseTuple(args, "O", &tag_o)) {
-        return NULL;
-    }
-    if (!ht_convert_PyObject_to_HashIntoType(tag_o, tag,
-            labelhash->graph)) {
-        return NULL;
-    }
-
-    LabelSet labels;
-    labelhash->get_tag_labels(tag, labels);
-
-    PyObject * x =  PyList_New(labels.size());
-    LabelSet::const_iterator si;
-    unsigned long long i = 0;
-    for (si = labels.begin(); si != labels.end(); ++si) {
-        PyList_SET_ITEM(x, i, Py_BuildValue("K", *si));
-        i++;
-    }
-
-    return x;
-}
-
-static
-PyObject *
-labelhash_n_labels(khmer_KGraphLabels_Object * me, PyObject * args)
-{
-    LabelHash * labelhash = me->labelhash;
-
-    if (!PyArg_ParseTuple(args, "")) {
-        return NULL;
-    }
-
-    return PyLong_FromSize_t(labelhash->n_labels());
-}
-
-static
-PyObject *
-labelhash_label_across_high_degree_nodes(khmer_KGraphLabels_Object * me,
-        PyObject * args)
-{
-    LabelHash * labelhash = me->labelhash;
-
-    const char * long_str;
-    khmer_HashSet_Object * hdn_o = NULL;
-    Label label;
-
-    if (!PyArg_ParseTuple(args, "sO!K", &long_str,
-                          &khmer_HashSet_Type, &hdn_o, &label)) {
-        return NULL;
-    }
-
-    if (strlen(long_str) < labelhash->graph->ksize()) {
-        Py_INCREF(Py_None);
-        return Py_None;
-    }
-
-    labelhash->label_across_high_degree_nodes(long_str, *hdn_o->hashes, label);
-
-    Py_INCREF(Py_None);
-    return Py_None;
-}
-
-static
-PyObject *
-labelhash_assemble_labeled_path(khmer_KGraphLabels_Object * me,
-                                PyObject * args)
-{
-    LabelHash* labelhash = me->labelhash;
-
-    PyObject * val_o;
-    khmer_KNodegraph_Object * nodegraph_o = NULL;
-    Nodegraph * stop_bf = NULL;
-
-    if (!PyArg_ParseTuple(args, "O|O!", &val_o,
-                          &khmer_KNodegraph_Type, &nodegraph_o)) {
-        return NULL;
-    }
-
-    Kmer start_kmer;
-    if (!ht_convert_PyObject_to_Kmer(val_o, start_kmer, labelhash->graph)) {
-        return NULL;
-    }
-
-    if (nodegraph_o) {
-        stop_bf = nodegraph_o->nodegraph;
-    }
-
-    SimpleLabeledAssembler assembler(labelhash);
-    std::vector<std::string> contigs = assembler.assemble(start_kmer, stop_bf);
-
-    PyObject * ret = PyList_New(contigs.size());
-    for (unsigned int i = 0; i < contigs.size(); i++) {
-        PyList_SET_ITEM(ret, i, PyUnicode_FromString(contigs[i].c_str()));
-    }
-
-    return ret;
-}
-
-static
-PyObject *
-labelhash_save_labels_and_tags(khmer_KGraphLabels_Object * me, PyObject * args)
-{
-    const char * filename = NULL;
-    LabelHash * labelhash = me->labelhash;
-
-    if (!PyArg_ParseTuple(args, "s", &filename)) {
-        return NULL;
-    }
-
-    try {
-        labelhash->save_labels_and_tags(filename);
-    } catch (khmer_file_exception &e) {
-        PyErr_SetString(PyExc_OSError, e.what());
-        return NULL;
-    }
-
-    Py_RETURN_NONE;
-}
-
-static
-PyObject *
-labelhash_load_labels_and_tags(khmer_KGraphLabels_Object * me, PyObject * args)
-{
-    const char * filename = NULL;
-    LabelHash * labelhash = me->labelhash;
-
-    if (!PyArg_ParseTuple(args, "s", &filename)) {
-        return NULL;
-    }
-
-    try {
-        labelhash->load_labels_and_tags(filename);
-    } catch (khmer_file_exception &e) {
-        PyErr_SetString(PyExc_OSError, e.what());
-        return NULL;
-    }
-
-    Py_RETURN_NONE;
-}
-
-static PyMethodDef khmer_graphlabels_methods[] = {
-    { "consume_fasta_and_tag_with_labels", (PyCFunction)labelhash_consume_fasta_and_tag_with_labels, METH_VARARGS, "" },
-    { "sweep_label_neighborhood", (PyCFunction)labelhash_sweep_label_neighborhood, METH_VARARGS, "" },
-    {"consume_partitioned_fasta_and_tag_with_labels", (PyCFunction)labelhash_consume_partitioned_fasta_and_tag_with_labels, METH_VARARGS, "" },
-    {"sweep_tag_neighborhood", (PyCFunction)labelhash_sweep_tag_neighborhood, METH_VARARGS, "" },
-    {"get_tag_labels", (PyCFunction)labelhash_get_tag_labels, METH_VARARGS, ""},
-    {"consume_sequence_and_tag_with_labels", (PyCFunction)labelhash_consume_sequence_and_tag_with_labels, METH_VARARGS, "" },
-    {"n_labels", (PyCFunction)labelhash_n_labels, METH_VARARGS, ""},
-    {"get_all_labels", (PyCFunction)labelhash_get_all_labels, METH_VARARGS, "" },
-    {
-        "label_across_high_degree_nodes",
-        (PyCFunction)labelhash_label_across_high_degree_nodes, METH_VARARGS,
-        "Connect graph across high degree nodes using labels.",
-    },
-    {
-        "assemble_labeled_path",
-        (PyCFunction)labelhash_assemble_labeled_path, METH_VARARGS,
-        "Assemble all paths, using labels to negotiate tricky bits."
-    },
-    { "save_labels_and_tags", (PyCFunction)labelhash_save_labels_and_tags, METH_VARARGS, "" },
-    { "load_labels_and_tags", (PyCFunction)labelhash_load_labels_and_tags, METH_VARARGS, "" },    {NULL, NULL, 0, NULL}           /* sentinel */
-};
-
-static PyTypeObject khmer_KGraphLabels_Type = {
-    PyVarObject_HEAD_INIT(NULL, 0)  /* init & ob_size */
-    "_khmer.LabelHash",            /* tp_name */
-    sizeof(khmer_KGraphLabels_Object), /* tp_basicsize */
-    0,                       /* tp_itemsize */
-    (destructor)khmer_graphlabels_dealloc, /* tp_dealloc */
-    0,                       /* tp_print */
-    0,                       /* tp_getattr */
-    0,                       /* tp_setattr */
-    0,                       /* tp_compare */
-    0,                       /* tp_repr */
-    0,                       /* tp_as_number */
-    0,                       /* tp_as_sequence */
-    0,                       /* tp_as_mapping */
-    0,                       /* tp_hash */
-    0,                       /* tp_call */
-    0,                       /* tp_str */
-    0,                       /* tp_getattro */
-    0,                       /* tp_setattro */
-    0,                       /* tp_as_buffer */
-    Py_TPFLAGS_DEFAULT | Py_TPFLAGS_BASETYPE,   /* tp_flags */
-    0,                       /* tp_doc */
-    0,                       /* tp_traverse */
-    0,                       /* tp_clear */
-    0,                       /* tp_richcompare */
-    0,                       /* tp_weaklistoffset */
-    0,                       /* tp_iter */
-    0,                       /* tp_iternext */
-    khmer_graphlabels_methods, /* tp_methods */
-    0,                       /* tp_members */
-    0,                       /* tp_getset */
-    0,                       /* tp_base */
-    0,                       /* tp_dict */
-    0,                       /* tp_descr_get */
-    0,                       /* tp_descr_set */
-    0,                       /* tp_dictoffset */
-    0,                       /* tp_init */
-    0,                       /* tp_alloc */
-    khmer_graphlabels_new,      /* tp_new */
-};
-
-static
-PyObject *
-hashgraph_repartition_largest_partition(khmer_KHashgraph_Object * me,
-                                        PyObject * args)
-{
-    Hashgraph * hashgraph = me->hashgraph;
-    khmer_KCountgraph_Object * countgraph_o = NULL;
-    PyObject * subset_o = NULL;
-    SubsetPartition * subset_p;
-    unsigned int distance, threshold, frequency;
-
-    if (!PyArg_ParseTuple(args, "OO!III",
-                          &subset_o,
-                          &khmer_KCountgraph_Type, &countgraph_o,
-                          &distance, &threshold, &frequency)) {
-        return NULL;
-    }
-
-    if (PyObject_TypeCheck(subset_o, &khmer_KSubsetPartition_Type)) {
-        subset_p = ((khmer_KSubsetPartition_Object *) subset_o)->subset;
-    } else {
-        subset_p = hashgraph->partition;
-    }
-
-    Countgraph * countgraph = countgraph_o->countgraph;
-
-    unsigned long next_largest;
-    try {
-        next_largest = subset_p->repartition_largest_partition(distance,
-                       threshold, frequency, *countgraph);
-    } catch (khmer_exception &e) {
-        PyErr_SetString(PyExc_RuntimeError, e.what());
-        return NULL;
-    }
-
-    return PyLong_FromLong(next_largest);
-}
-
-static PyObject * readaligner_align(khmer_ReadAligner_Object * me,
-                                    PyObject * args)
-{
-    const char * read;
-
-    if (!PyArg_ParseTuple(args, "s", &read)) {
-        return NULL;
-    }
-
-    /*if (strlen(read) < (unsigned int)aligner->ksize()) {
-        PyErr_SetString(PyExc_ValueError,
-                        "string length must >= the hashtable k-mer size");
-        return NULL;
-    }*/
-
-    Alignment * aln = me->aligner->Align(read);
-
-    const char* alignment = aln->graph_alignment.c_str();
-    const char* readAlignment = aln->read_alignment.c_str();
-    PyObject * ret = Py_BuildValue("dssO", aln->score, alignment,
-                                   readAlignment, (aln->truncated)? Py_True : Py_False);
-    delete aln;
-
-    return ret;
-}
-
-static PyObject * readaligner_align_forward(khmer_ReadAligner_Object * me,
-        PyObject * args)
-{
-    ReadAligner * aligner = me->aligner;
-
-    const char * read;
-
-    if (!PyArg_ParseTuple(args, "s", &read)) {
-        return NULL;
-    }
-
-    /*if (strlen(read) < (unsigned int)aligner->ksize()) {
-        PyErr_SetString(PyExc_ValueError,
-                        "string length must >= the hashtable k-mer size");
-        return NULL;
-    }*/
-
-    Alignment * aln;
-    aln = aligner->AlignForward(read);
-
-    const char* alignment = aln->graph_alignment.c_str();
-    const char* readAlignment = aln->read_alignment.c_str();
-    PyObject * x = PyList_New(aln->covs.size());
-    for (size_t i = 0; i < aln->covs.size(); i++ ) {
-        PyList_SET_ITEM(x, i, PyLong_FromLong(aln->covs[i]));
-    }
-
-    PyObject * ret = Py_BuildValue("dssOO", aln->score, alignment,
-                                   readAlignment,
-                                   (aln->truncated)? Py_True : Py_False,
-                                   x);
-    delete aln;
-    Py_DECREF(x);
-
-    return ret;
-}
-
-static PyObject* khmer_ReadAligner_get_scoring_matrix(
-    khmer_ReadAligner_Object * me, PyObject * args)
-{
-
-    if (!PyArg_ParseTuple(args, "")) {
-        return NULL;
-    }
-    ScoringMatrix matrix = me->aligner->getScoringMatrix();
-
-    return Py_BuildValue( "dddd", matrix.trusted_match, matrix.trusted_mismatch,
-                          matrix.untrusted_match, matrix.untrusted_mismatch);
-}
-
-static PyObject* khmer_ReadAligner_get_transition_probabilities(
-    khmer_ReadAligner_Object * me, PyObject * args)
-{
-
-    if (!PyArg_ParseTuple(args, "")) {
-        return NULL;
-    }
-    ScoringMatrix matrix = me->aligner->getScoringMatrix();
-
-    return Py_BuildValue( "(dddddd)(dddd)(dddd)(dddddd)(dddd)(dddd)",
-                          matrix.tsc[0], matrix.tsc[1], matrix.tsc[2],
-                          matrix.tsc[3], matrix.tsc[4], matrix.tsc[5],
-                          matrix.tsc[6], matrix.tsc[7], matrix.tsc[8],
-                          matrix.tsc[9], matrix.tsc[10], matrix.tsc[11],
-                          matrix.tsc[12], matrix.tsc[13], matrix.tsc[14],
-                          matrix.tsc[15], matrix.tsc[16], matrix.tsc[17],
-                          matrix.tsc[18], matrix.tsc[19], matrix.tsc[20],
-                          matrix.tsc[21], matrix.tsc[22], matrix.tsc[23],
-                          matrix.tsc[24], matrix.tsc[25], matrix.tsc[26],
-                          matrix.tsc[27]);
-}
-
-static PyMethodDef khmer_ReadAligner_methods[] = {
-    {"align", (PyCFunction)readaligner_align, METH_VARARGS, ""},
-    {"align_forward", (PyCFunction)readaligner_align_forward, METH_VARARGS, ""},
-    {
-        "get_scoring_matrix", (PyCFunction)khmer_ReadAligner_get_scoring_matrix,
-        METH_VARARGS,
-        "Get the scoring matrix in use.\n\n\
-Returns a tuple of floats: (trusted_match, trusted_mismatch, untrusted_match, \
-untrusted_mismatch)"
-    },
-    {
-        "get_transition_probabilities",
-        (PyCFunction)khmer_ReadAligner_get_transition_probabilities,
-        METH_VARARGS,
-        "Get the transition probabilties in use.\n\n\
-HMM state notation abbreviations:\n\
-    M_t - trusted match; M_u - untrusted match\n\
-    Ir_t - trusted read insert; Ir_u - untrusted read insert\n\
-    Ig_t - trusted graph insert; Ig_u - untrusted graph insert\n\
-\
-Returns a sparse matrix as a tuple of six tuples.\n\
-The inner tuples contain 6, 4, 4, 6, 4, and 4 floats respectively.\n\
-Transition are notated as 'StartState-NextState':\n\
-(\n\
-  ( M_t-M_t,  M_t-Ir_t,  M_t-Ig_t,  M_t-M_u,  M_t-Ir_u,  M_t-Ig_u),\n\
-  (Ir_t-M_t, Ir_t-Ir_t,            Ir_t-M_u, Ir_t-Ir_u           ),\n\
-  (Ig_t-M_t,          , Ig_t-Ig_t, Ig_t-M_u,            Ig_t-Ig_u),\n\
-  ( M_u-M_t,  M_u-Ir_t,  M_u-Ig_t,  M_u-M_u,  M_u-Ir_u,  M_u-Ig_u),\n\
-  (Ir_u-M_t, Ir_u-Ir_t,            Ir_u-M_u, Ir_u-Ir_u           ),\n\
-  (Ig_u-M_t,          , Ig_u-Ig_t, Ig_u-M_u,            Ig_u-Ig_u)\n\
-)"
-    },
-    {NULL} /* Sentinel */
-};
-
-//
-// khmer_readaligner_dealloc -- clean up readaligner object
-// GRAPHALIGN addition
-//
-static void khmer_readaligner_dealloc(khmer_ReadAligner_Object* obj)
-{
-    delete obj->aligner;
-    obj->aligner = NULL;
-    Py_TYPE(obj)->tp_free((PyObject*)obj);
-}
-
-//
-// new_readaligner
-//
-static PyObject* khmer_ReadAligner_new(PyTypeObject *type, PyObject * args,
-                                       PyObject *kwds)
-{
-    khmer_ReadAligner_Object * self;
-
-    self = (khmer_ReadAligner_Object *)type->tp_alloc(type, 0);
-
-    if (self != NULL) {
-        khmer_KCountgraph_Object * ch = NULL;
-        unsigned short int trusted_cov_cutoff = 2;
-        double bits_theta = 1;
-        double scoring_matrix[] = { 0, 0, 0, 0 };
-        double * transitions = new double[28];
-
-        if(!PyArg_ParseTuple(
-                    args,
-                    "O!Hd|(dddd)((dddddd)(dddd)(dddd)(dddddd)(dddd)(dddd))",
-                    &khmer_KCountgraph_Type, &ch, &trusted_cov_cutoff,
-                    &bits_theta, &scoring_matrix[0], &scoring_matrix[1],
-                    &scoring_matrix[2], &scoring_matrix[3], &transitions[0],
-                    &transitions[1], &transitions[2], &transitions[3],
-                    &transitions[4], &transitions[5], &transitions[6],
-                    &transitions[7], &transitions[8], &transitions[9],
-                    &transitions[10], &transitions[11], &transitions[12],
-                    &transitions[13], &transitions[14], &transitions[15],
-                    &transitions[16], &transitions[17], &transitions[18],
-                    &transitions[19], &transitions[20], &transitions[21],
-                    &transitions[22], &transitions[23], &transitions[24],
-                    &transitions[25], &transitions[26], &transitions[27])) {
-            Py_DECREF(self);
-            return NULL;
-        }
-
-        self->aligner = new ReadAligner(ch->countgraph, trusted_cov_cutoff,
-                                        bits_theta, scoring_matrix,
-                                        transitions);
-    }
-
-    return (PyObject *) self;
-}
-
-static PyTypeObject khmer_ReadAlignerType = {
-    PyVarObject_HEAD_INIT(NULL, 0) /* init & ob_size */
-    "_khmer.ReadAligner",		    /*tp_name*/
-    sizeof(khmer_ReadAligner_Object),	    /*tp_basicsize*/
-    0,					    /*tp_itemsize*/
-    (destructor)khmer_readaligner_dealloc,  /*tp_dealloc*/
-    0,                          /*tp_print*/
-    0,                          /*tp_getattr*/
-    0,                          /*tp_setattr*/
-    0,                          /*tp_compare*/
-    0,                          /*tp_repr*/
-    0,                          /*tp_as_number*/
-    0,                          /*tp_as_sequence*/
-    0,                          /*tp_as_mapping*/
-    0,                          /*tp_hash */
-    0,                          /*tp_call*/
-    0,                          /*tp_str*/
-    0,                          /*tp_getattro*/
-    0,                          /*tp_setattro*/
-    0,                          /*tp_as_buffer*/
-    Py_TPFLAGS_DEFAULT | Py_TPFLAGS_BASETYPE,         /*tp_flags*/
-    "ReadAligner object",           /* tp_doc */
-    0,                         /* tp_traverse */
-    0,                         /* tp_clear */
-    0,                         /* tp_richcompare */
-    0,                         /* tp_weaklistoffset */
-    0,                         /* tp_iter */
-    0,                         /* tp_iternext */
-    khmer_ReadAligner_methods, /* tp_methods */
-    0,                         /* tp_members */
-    0,                         /* tp_getset */
-    0,                         /* tp_base */
-    0,                         /* tp_dict */
-    0,                         /* tp_descr_get */
-    0,                         /* tp_descr_set */
-    0,                         /* tp_dictoffset */
-    0,			               /* tp_init */
-    0,                         /* tp_alloc */
-    khmer_ReadAligner_new,     /* tp_new */
-};
-
-//
-// khmer_countgraph_dealloc -- clean up a countgraph hash object.
-//
-
-static void khmer_countgraph_dealloc(khmer_KCountgraph_Object * obj)
-{
-    delete obj->countgraph;
-    obj->countgraph = NULL;
-    Py_TYPE(obj)->tp_free((PyObject*)obj);
-}
-
-//
-// khmer_nodegraph_dealloc -- clean up a nodegraph object.
-//
-static void khmer_nodegraph_dealloc(khmer_KNodegraph_Object * obj)
-{
-    delete obj->nodegraph;
-    obj->nodegraph = NULL;
-
-    Py_TYPE(obj)->tp_free((PyObject*)obj);
-}
-
-
-//
-// khmer_subset_dealloc -- clean up a subset object.
-//
-
-static void khmer_subset_dealloc(khmer_KSubsetPartition_Object * obj)
-{
-    delete obj->subset;
-    obj->subset = NULL;
-    Py_TYPE(obj)->tp_free((PyObject*)obj);
-}
-
-
-/***********************************************************************/
-
-//
-// KHLLCounter object
-//
-
-typedef struct {
-    PyObject_HEAD
-    HLLCounter * hllcounter;
-} khmer_KHLLCounter_Object;
-
-static PyObject* khmer_hllcounter_new(PyTypeObject * type, PyObject * args,
-                                      PyObject * kwds)
-{
-    khmer_KHLLCounter_Object * self;
-    self = (khmer_KHLLCounter_Object *)type->tp_alloc(type, 0);
-
-    if (self != NULL) {
-        double error_rate = 0.01;
-        WordLength ksize = 20;
-
-        if (!PyArg_ParseTuple(args, "|db", &error_rate, &ksize)) {
-            Py_DECREF(self);
-            return NULL;
-        }
-
-        try {
-            self->hllcounter = new HLLCounter(error_rate, ksize);
-        } catch (InvalidValue &e) {
-            Py_DECREF(self);
-            PyErr_SetString(PyExc_ValueError, e.what());
-            return NULL;
-        }
-    }
-
-    return (PyObject *) self;
-}
-
-//
-// khmer_hllcounter_dealloc -- clean up a hllcounter object.
-//
-
-static void khmer_hllcounter_dealloc(khmer_KHLLCounter_Object * obj)
-{
-    delete obj->hllcounter;
-    obj->hllcounter = NULL;
-
-    Py_TYPE(obj)->tp_free((PyObject*)obj);
-}
-
-static
-PyObject *
-hllcounter_add(khmer_KHLLCounter_Object * me, PyObject * args)
-{
-    const char * kmer_str;
-
-    if (!PyArg_ParseTuple(args, "s", &kmer_str)) {
-        return NULL;
-    }
-
-    try {
-        me->hllcounter->add(kmer_str);
-    } catch (khmer_exception &e) {
-        PyErr_SetString(PyExc_ValueError, e.what());
-        return NULL;
-    }
-
-    Py_RETURN_NONE;
-}
-
-static
-PyObject *
-hllcounter_estimate_cardinality(khmer_KHLLCounter_Object * me, PyObject * args)
-{
-    if (!PyArg_ParseTuple( args, "" )) {
-        return NULL;
-    }
-
-    return PyLong_FromLong(me->hllcounter->estimate_cardinality());
-}
-
-static
-PyObject *
-hllcounter_consume_string(khmer_KHLLCounter_Object * me, PyObject * args)
-{
-    const char * kmer_str;
-    unsigned long long n_consumed;
-
-    if (!PyArg_ParseTuple(args, "s", &kmer_str)) {
-        return NULL;
-    }
-
-    try {
-        n_consumed = me->hllcounter->consume_string(kmer_str);
-    } catch (khmer_exception &e) {
-        PyErr_SetString(PyExc_ValueError, e.what());
-        return NULL;
-    }
-
-    return PyLong_FromLong(n_consumed);
-}
-
-static PyObject * hllcounter_consume_fasta(khmer_KHLLCounter_Object * me,
-        PyObject * args, PyObject * kwds)
-{
-    const char * filename;
-    PyObject * stream_records_o = NULL;
-
-    static const char* const_kwlist[] = {"filename", "stream_records", NULL};
-    static char** kwlist = const_cast<char**>(const_kwlist);
-
-    bool stream_records = false;
-
-    if (!PyArg_ParseTupleAndKeywords(args, kwds, "s|O", kwlist,
-                                     &filename, &stream_records_o)) {
-        return NULL;
-    }
-
-    if (stream_records_o != NULL && PyObject_IsTrue(stream_records_o)) {
-        stream_records = true;
-    }
-
-    // call the C++ function, and trap signals => Python
-    unsigned long long  n_consumed    = 0;
-    unsigned int        total_reads   = 0;
-    try {
-        me->hllcounter->consume_fasta<FastxReader>(filename, stream_records, total_reads,
-                                      n_consumed);
-    } catch (khmer_file_exception &exc) {
-        PyErr_SetString(PyExc_OSError, exc.what());
-        return NULL;
-    } catch (khmer_value_exception &exc) {
-        PyErr_SetString(PyExc_ValueError, exc.what());
-        return NULL;
-    }
-
-    return Py_BuildValue("IK", total_reads, n_consumed);
-}
-
-static PyObject * hllcounter_merge(khmer_KHLLCounter_Object * me,
-                                   PyObject * args);
-
-static
-PyObject *
-hllcounter_get_erate(khmer_KHLLCounter_Object * me)
-{
-    return PyFloat_FromDouble(me->hllcounter->get_erate());
-}
-
-static
-PyObject *
-hllcounter_get_ksize(khmer_KHLLCounter_Object * me)
-{
-    return PyLong_FromLong(me->hllcounter->get_ksize());
-}
-
-static
-int
-hllcounter_set_ksize(khmer_KHLLCounter_Object * me, PyObject *value,
-                     void *closure)
-{
-    if (value == NULL) {
-        PyErr_SetString(PyExc_TypeError, "Cannot delete attribute");
-        return -1;
-    }
-
-    long ksize = 0;
-    if (PyLong_Check(value)) {
-        ksize = PyLong_AsLong(value);
-    } else if (PyInt_Check(value)) {
-        ksize = PyInt_AsLong(value);
-    } else {
-        PyErr_SetString(PyExc_TypeError,
-                        "Please use an integer value for k-mer size");
-        return -1;
-    }
-
-    if (ksize <= 0) {
-        PyErr_SetString(PyExc_ValueError, "Please set k-mer size to a value "
-                        "greater than zero");
-        return -1;
-    }
-
-    try {
-        me->hllcounter->set_ksize(ksize);
-    } catch (ReadOnlyAttribute &e) {
-        PyErr_SetString(PyExc_AttributeError, e.what());
-        return -1;
-    }
-
-    return 0;
-}
-
-static
-int
-hllcounter_set_erate(khmer_KHLLCounter_Object * me, PyObject *value,
-                     void *closure)
-{
-    if (value == NULL) {
-        PyErr_SetString(PyExc_TypeError, "Cannot delete attribute");
-        return -1;
-    }
-
-    if (!PyFloat_Check(value)) {
-        PyErr_SetString(PyExc_TypeError,
-                        "Please use a float value for k-mer size");
-        return -1;
-    }
-
-    double erate = PyFloat_AsDouble(value);
-    try {
-        me->hllcounter->set_erate(erate);
-    } catch (InvalidValue &e) {
-        PyErr_SetString(PyExc_ValueError, e.what());
-        return -1;
-    } catch (ReadOnlyAttribute &e) {
-        PyErr_SetString(PyExc_AttributeError, e.what());
-        return -1;
-    }
-
-    return 0;
-}
-
-static
-PyObject *
-hllcounter_getalpha(khmer_KHLLCounter_Object * me)
-{
-    return PyFloat_FromDouble(me->hllcounter->get_alpha());
-}
-
-static
-PyObject *
-hllcounter_getcounters(khmer_KHLLCounter_Object * me)
-{
-    std::vector<int> counters = me->hllcounter->get_M();
-
-    PyObject * x = PyList_New(counters.size());
-    for (size_t i = 0; i < counters.size(); i++) {
-        PyList_SET_ITEM(x, i, PyLong_FromLong(counters[i]));
-    }
-
-    return x;
-}
-
-static PyMethodDef khmer_hllcounter_methods[] = {
-    {
-        "add", (PyCFunction)hllcounter_add,
-        METH_VARARGS,
-        "Add a k-mer to the counter."
-    },
-    {
-        "estimate_cardinality", (PyCFunction)hllcounter_estimate_cardinality,
-        METH_VARARGS,
-        "Return the current estimation."
-    },
-    {
-        "consume_string", (PyCFunction)hllcounter_consume_string,
-        METH_VARARGS,
-        "Break a sequence into k-mers and add each k-mer to the counter."
-    },
-    {
-        "consume_fasta", (PyCFunction)hllcounter_consume_fasta,
-        METH_VARARGS | METH_KEYWORDS,
-        "Read sequences from file, break into k-mers, "
-        "and add each k-mer to the counter. If optional keyword 'stream_out' "
-        "is True, also prints each sequence to stdout."
-    },
-    {
-        "merge", (PyCFunction)hllcounter_merge,
-        METH_VARARGS,
-        "Merge other counter into this one."
-    },
-    {NULL} /* Sentinel */
-};
-
-static PyGetSetDef khmer_hllcounter_getseters[] = {
-    {
-        (char *)"alpha",
-        (getter)hllcounter_getalpha, NULL,
-        (char *)"alpha constant for this HLL counter.",
-        NULL
-    },
-    {
-        (char *)"error_rate",
-        (getter)hllcounter_get_erate, (setter)hllcounter_set_erate,
-        (char *)"Error rate for this HLL counter. "
-        "Can be changed prior to first counting, but becomes read-only after "
-        "that (raising AttributeError)",
-        NULL
-    },
-    {
-        (char *)"ksize",
-        (getter)hllcounter_get_ksize, (setter)hllcounter_set_ksize,
-        (char *)"k-mer size for this HLL counter."
-        "Can be changed prior to first counting, but becomes read-only after "
-        "that (raising AttributeError)",
-        NULL
-    },
-    {
-        (char *)"counters",
-        (getter)hllcounter_getcounters, NULL,
-        (char *)"Read-only internal counters.",
-        NULL
-    },
-    {NULL} /* Sentinel */
-};
-
-static PyTypeObject khmer_KHLLCounter_Type = {
-    PyVarObject_HEAD_INIT(NULL, 0)
-    "_khmer.KHLLCounter",                       /* tp_name */
-    sizeof(khmer_KHLLCounter_Object),          /* tp_basicsize */
-    0,                                         /* tp_itemsize */
-    (destructor)khmer_hllcounter_dealloc,      /* tp_dealloc */
-    0,                                         /* tp_print */
-    0,                                         /* tp_getattr */
-    0,                                         /* tp_setattr */
-    0,                                         /* tp_compare */
-    0,                                         /* tp_repr */
-    0,                                         /* tp_as_number */
-    0,                                         /* tp_as_sequence */
-    0,                                         /* tp_as_mapping */
-    0,                                         /* tp_hash */
-    0,                                         /* tp_call */
-    0,                                         /* tp_str */
-    0,                                         /* tp_getattro */
-    0,                                         /* tp_setattro */
-    0,                                         /* tp_as_buffer */
-    Py_TPFLAGS_DEFAULT | Py_TPFLAGS_BASETYPE,  /* tp_flags */
-    "HyperLogLog counter",                     /* tp_doc */
-    0,                                         /* tp_traverse */
-    0,                                         /* tp_clear */
-    0,                                         /* tp_richcompare */
-    0,                                         /* tp_weaklistoffset */
-    0,                                         /* tp_iter */
-    0,                                         /* tp_iternext */
-    khmer_hllcounter_methods,                  /* tp_methods */
-    0,                                         /* tp_members */
-    khmer_hllcounter_getseters,                /* tp_getset */
-    0,                                         /* tp_base */
-    0,                                         /* tp_dict */
-    0,                                         /* tp_descr_get */
-    0,                                         /* tp_descr_set */
-    0,                                         /* tp_dictoffset */
-    0,                                         /* tp_init */
-    0,                                         /* tp_alloc */
-    khmer_hllcounter_new,                      /* tp_new */
-};
-
-static PyObject * hllcounter_merge(khmer_KHLLCounter_Object * me,
-                                   PyObject * args)
-{
-    khmer_KHLLCounter_Object * other;
-
-    if (!PyArg_ParseTuple(args, "O!", &khmer_KHLLCounter_Type, &other)) {
-        return NULL;
-    }
-
-    try {
-        me->hllcounter->merge(*(other->hllcounter));
-    } catch (khmer_exception &e) {
-        PyErr_SetString(PyExc_ValueError, e.what());
-        return NULL;
-    }
-
-    Py_RETURN_NONE;
-}
-
-/********************************
- * Assembler classes
- ********************************/
-
-
-typedef struct {
-    PyObject_HEAD
-    LinearAssembler * assembler;
-} khmer_KLinearAssembler_Object;
-
-static void khmer_linearassembler_dealloc(khmer_KLinearAssembler_Object * obj)
-{
-    delete obj->assembler;
-    obj->assembler = NULL;
-
-    Py_TYPE(obj)->tp_free((PyObject*)obj);
-}
-
-static PyObject * khmer_linearassembler_new(PyTypeObject *type, PyObject *args,
-        PyObject *kwds)
-{
-    khmer_KLinearAssembler_Object *self;
-    self = (khmer_KLinearAssembler_Object*)type->tp_alloc(type, 0);
-
-    if (self != NULL) {
-        PyObject * hashgraph_o;
-        Hashgraph * hashgraph = NULL;
-
-        if (!PyArg_ParseTuple(args, "O", &hashgraph_o)) {
-            Py_DECREF(self);
-            return NULL;
-        }
-
-        if (PyObject_TypeCheck(hashgraph_o, &khmer_KNodegraph_Type)) {
-            khmer_KNodegraph_Object * kho = (khmer_KNodegraph_Object *) hashgraph_o;
-            hashgraph = kho->nodegraph;
-        } else if (PyObject_TypeCheck(hashgraph_o, &khmer_KCountgraph_Type)) {
-            khmer_KCountgraph_Object * cho = (khmer_KCountgraph_Object *) hashgraph_o;
-            hashgraph = cho->countgraph;
-        } else {
-            PyErr_SetString(PyExc_ValueError,
-                            "graph object must be a NodeGraph or CountGraph");
-            Py_DECREF(self);
-            return NULL;
-        }
-
-        try {
-            self->assembler = new LinearAssembler(hashgraph);
-        } catch (std::bad_alloc &e) {
-            Py_DECREF(self);
-            return PyErr_NoMemory();
-        }
-
-    }
-
-    return (PyObject *) self;
-}
-
-
-static
-PyObject *
-linearassembler_assemble(khmer_KLinearAssembler_Object * me,
-                         PyObject * args, PyObject *kwargs)
-{
-    LinearAssembler * assembler= me->assembler;
-
-    PyObject * val_o;
-    khmer_KNodegraph_Object * nodegraph_o = NULL;
-    Nodegraph * stop_bf = NULL;
-    const char * dir_str = NULL;
-    char dir = NULL;
-
-    const char *kwnames[] = {"seed_kmer", "stop_filter", "direction", NULL};
-
-    if (!PyArg_ParseTupleAndKeywords(args, kwargs, "O|O!s",
-                                     const_cast<char **>(kwnames),
-                                     &val_o, &khmer_KNodegraph_Type,
-                                     &nodegraph_o, &dir_str)) {
-        return NULL;
-    }
-    if (dir_str != NULL) {
-        dir = dir_str[0];
-    } else {
-        dir = 'B';
-    }
-
-    Kmer start_kmer;
-    if (!ht_convert_PyObject_to_Kmer(val_o, start_kmer, assembler->graph)) {
-        return NULL;
-    }
-
-    if (nodegraph_o) {
-        stop_bf = nodegraph_o->nodegraph;
-    }
-
-    std::string contig;
-    if (dir == 'B') {
-        contig = assembler->assemble(start_kmer, stop_bf);
-    } else if (dir == 'L') {
-        contig = assembler->assemble_left(start_kmer, stop_bf);
-    } else if (dir == 'R') {
-        contig = assembler->assemble_right(start_kmer, stop_bf);
-    } else {
-        PyErr_SetString(PyExc_ValueError, "Direction must be B (both), L (left),"
-                        " or R (right).");
-        return NULL;
-    }
-
-    PyObject * ret = Py_BuildValue("s", contig.c_str());
-    return ret;
-}
-
-
-static PyMethodDef khmer_linearassembler_methods[] = {
-    {
-        "assemble",
-        (PyCFunction)linearassembler_assemble, METH_VARARGS | METH_KEYWORDS,
-        "Assemble a path linearly until a branch is reached."
-    },
-    {NULL, NULL, 0, NULL}           /* sentinel */
-};
-
-static PyTypeObject khmer_KLinearAssembler_Type = {
-    PyVarObject_HEAD_INIT(NULL, 0)  /* init & ob_size */
-    "_khmer.LinearAssembler",            /* tp_name */
-    sizeof(khmer_KLinearAssembler_Object), /* tp_basicsize */
-    0,                       /* tp_itemsize */
-    (destructor)khmer_linearassembler_dealloc, /* tp_dealloc */
-    0,                       /* tp_print */
-    0,                       /* tp_getattr */
-    0,                       /* tp_setattr */
-    0,                       /* tp_compare */
-    0,                       /* tp_repr */
-    0,                       /* tp_as_number */
-    0,                       /* tp_as_sequence */
-    0,                       /* tp_as_mapping */
-    0,                       /* tp_hash */
-    0,                       /* tp_call */
-    0,                       /* tp_str */
-    0,                       /* tp_getattro */
-    0,                       /* tp_setattro */
-    0,                       /* tp_as_buffer */
-    Py_TPFLAGS_DEFAULT | Py_TPFLAGS_BASETYPE,   /* tp_flags */
-    0,                       /* tp_doc */
-    0,                       /* tp_traverse */
-    0,                       /* tp_clear */
-    0,                       /* tp_richcompare */
-    0,                       /* tp_weaklistoffset */
-    0,                       /* tp_iter */
-    0,                       /* tp_iternext */
-    khmer_linearassembler_methods, /* tp_methods */
-    0,                       /* tp_members */
-    0,                       /* tp_getset */
-    0,                       /* tp_base */
-    0,                       /* tp_dict */
-    0,                       /* tp_descr_get */
-    0,                       /* tp_descr_set */
-    0,                       /* tp_dictoffset */
-    0,                       /* tp_init */
-    0,                       /* tp_alloc */
-    khmer_linearassembler_new,      /* tp_new */
-};
-
-
-
-typedef struct {
-    PyObject_HEAD
-    SimpleLabeledAssembler * assembler;
-} khmer_KSimpleLabeledAssembler_Object;
-
-
-static void khmer_simplelabeledassembler_dealloc(khmer_KLinearAssembler_Object *
-        obj)
-{
-    delete obj->assembler;
-    obj->assembler = NULL;
-
-    Py_TYPE(obj)->tp_free((PyObject*)obj);
-}
-
-static PyObject * khmer_simplelabeledassembler_new(PyTypeObject *type,
-        PyObject *args,
-        PyObject *kwds)
-{
-    khmer_KSimpleLabeledAssembler_Object *self;
-    self = (khmer_KSimpleLabeledAssembler_Object*)type->tp_alloc(type, 0);
-
-    if (self != NULL) {
-        PyObject * labelhash_o;
-        LabelHash * labelhash = NULL;
-
-        if (!PyArg_ParseTuple(args, "O", &labelhash_o)) {
-            Py_DECREF(self);
-            return NULL;
-        }
-
-        if (PyObject_TypeCheck(labelhash_o, &khmer_KGraphLabels_Type)) {
-            khmer_KGraphLabels_Object * klo = (khmer_KGraphLabels_Object *) labelhash_o;
-            labelhash = klo->labelhash;
-        } else {
-            PyErr_SetString(PyExc_ValueError,
-                            "SimpleLabeledAssembler needs a GraphLabels object.");
-            Py_DECREF(self);
-            return NULL;
-        }
-
-        try {
-            self->assembler = new SimpleLabeledAssembler(labelhash);
-        } catch (std::bad_alloc &e) {
-            Py_DECREF(self);
-            return PyErr_NoMemory();
-        }
-
-    }
-
-    return (PyObject *) self;
-}
-
-
-static
-PyObject *
-simplelabeledassembler_assemble(khmer_KSimpleLabeledAssembler_Object * me,
-                                PyObject * args, PyObject *kwargs)
-{
-    SimpleLabeledAssembler * assembler = me->assembler;
-
-    PyObject * val_o;
-    khmer_KNodegraph_Object * nodegraph_o = NULL;
-    Nodegraph * stop_bf = NULL;
-
-    const char *kwnames[] = {"seed_kmer", "stop_filter", NULL};
-
-    if (!PyArg_ParseTupleAndKeywords(args, kwargs, "O|O!",
-                                     const_cast<char **>(kwnames),
-                                     &val_o, &khmer_KNodegraph_Type,
-                                     &nodegraph_o)) {
-        return NULL;
-    }
-
-
-    Kmer start_kmer;
-    if (!ht_convert_PyObject_to_Kmer(val_o, start_kmer, assembler->graph)) {
-        return NULL;
-    }
-
-    if (nodegraph_o) {
-        stop_bf = nodegraph_o->nodegraph;
-    }
-
-    std::vector<std::string> contigs = assembler->assemble(start_kmer, stop_bf);
-
-    PyObject * ret = PyList_New(contigs.size());
-    for (unsigned int i = 0; i < contigs.size(); i++) {
-        PyList_SET_ITEM(ret, i, PyUnicode_FromString(contigs[i].c_str()));
-    }
-
-    return ret;
-}
-
-
-static PyMethodDef khmer_simplelabeledassembler_methods[] = {
-    {
-        "assemble",
-        (PyCFunction)simplelabeledassembler_assemble, METH_VARARGS | METH_KEYWORDS,
-        "Assemble paths, using labels to jump branches."
-    },
-    {NULL, NULL, 0, NULL}           /* sentinel */
-};
-
-static PyTypeObject khmer_KSimpleLabeledAssembler_Type = {
-    PyVarObject_HEAD_INIT(NULL, 0)  /* init & ob_size */
-    "_khmer.SimpleLabeledAssembler",            /* tp_name */
-    sizeof(khmer_KSimpleLabeledAssembler_Object), /* tp_basicsize */
-    0,                       /* tp_itemsize */
-    (destructor)khmer_simplelabeledassembler_dealloc, /* tp_dealloc */
-    0,                       /* tp_print */
-    0,                       /* tp_getattr */
-    0,                       /* tp_setattr */
-    0,                       /* tp_compare */
-    0,                       /* tp_repr */
-    0,                       /* tp_as_number */
-    0,                       /* tp_as_sequence */
-    0,                       /* tp_as_mapping */
-    0,                       /* tp_hash */
-    0,                       /* tp_call */
-    0,                       /* tp_str */
-    0,                       /* tp_getattro */
-    0,                       /* tp_setattro */
-    0,                       /* tp_as_buffer */
-    Py_TPFLAGS_DEFAULT | Py_TPFLAGS_BASETYPE,   /* tp_flags */
-    0,                       /* tp_doc */
-    0,                       /* tp_traverse */
-    0,                       /* tp_clear */
-    0,                       /* tp_richcompare */
-    0,                       /* tp_weaklistoffset */
-    0,                       /* tp_iter */
-    0,                       /* tp_iternext */
-    khmer_simplelabeledassembler_methods, /* tp_methods */
-    0,                       /* tp_members */
-    0,                       /* tp_getset */
-    0,                       /* tp_base */
-    0,                       /* tp_dict */
-    0,                       /* tp_descr_get */
-    0,                       /* tp_descr_set */
-    0,                       /* tp_dictoffset */
-    0,                       /* tp_init */
-    0,                       /* tp_alloc */
-    khmer_simplelabeledassembler_new,      /* tp_new */
-};
-
-
-
-/********************************
- * JunctionCountAssembler
- ********************************/
-
-
-typedef struct {
-    PyObject_HEAD
-    JunctionCountAssembler * assembler;
-} khmer_KJunctionCountAssembler_Object;
-
-static void khmer_junctioncountassembler_dealloc(
-    khmer_KJunctionCountAssembler_Object * obj)
-{
-    delete obj->assembler;
-    obj->assembler = NULL;
-
-    Py_TYPE(obj)->tp_free((PyObject*)obj);
-}
-
-static PyObject * khmer_junctioncountassembler_new(PyTypeObject *type,
-        PyObject *args,
-        PyObject *kwds)
-{
-    khmer_KJunctionCountAssembler_Object *self;
-    self = (khmer_KJunctionCountAssembler_Object*)type->tp_alloc(type, 0);
-
-    if (self != NULL) {
-        PyObject * hashgraph_o;
-        Hashgraph * hashgraph = NULL;
-
-        if (!PyArg_ParseTuple(args, "O", &hashgraph_o)) {
-            Py_DECREF(self);
-            return NULL;
-        }
-
-        if (PyObject_TypeCheck(hashgraph_o, &khmer_KNodegraph_Type)) {
-            khmer_KNodegraph_Object * kho = (khmer_KNodegraph_Object *) hashgraph_o;
-            hashgraph = kho->nodegraph;
-        } else if (PyObject_TypeCheck(hashgraph_o, &khmer_KCountgraph_Type)) {
-            khmer_KCountgraph_Object * cho = (khmer_KCountgraph_Object *) hashgraph_o;
-            hashgraph = cho->countgraph;
-        } else {
-            PyErr_SetString(PyExc_ValueError,
-                            "graph object must be a NodeGraph or CountGraph");
-            Py_DECREF(self);
-            return NULL;
-        }
-
-        try {
-            self->assembler = new JunctionCountAssembler(hashgraph);
-        } catch (std::bad_alloc &e) {
-            Py_DECREF(self);
-            return PyErr_NoMemory();
-        }
-
-    }
-
-    return (PyObject *) self;
-}
-
-
-static
-PyObject *
-junctioncountassembler_assemble(khmer_KJunctionCountAssembler_Object * me,
-                                PyObject * args, PyObject *kwargs)
-{
-    JunctionCountAssembler * assembler = me->assembler;
-
-    PyObject * val_o;
-    khmer_KNodegraph_Object * nodegraph_o = NULL;
-    Nodegraph * stop_bf = NULL;
-
-    const char *kwnames[] = {"seed_kmer", "stop_filter", NULL};
-
-    if (!PyArg_ParseTupleAndKeywords(args, kwargs, "O|O!",
-                                     const_cast<char **>(kwnames),
-                                     &val_o, &khmer_KNodegraph_Type,
-                                     &nodegraph_o)) {
-        return NULL;
-    }
-
-    Kmer start_kmer;
-    if (!ht_convert_PyObject_to_Kmer(val_o, start_kmer, assembler->graph)) {
-        return NULL;
-    }
-
-    if (nodegraph_o) {
-        stop_bf = nodegraph_o->nodegraph;
-    }
-
-    std::vector<std::string> contigs = assembler->assemble(start_kmer, stop_bf);
-
-    PyObject * ret = PyList_New(contigs.size());
-    for (unsigned int i = 0; i < contigs.size(); i++) {
-        PyList_SET_ITEM(ret, i, PyUnicode_FromString(contigs[i].c_str()));
-    }
-
-    return ret;
-}
-
-
-static
-PyObject *
-junctioncountassembler_consume(khmer_KJunctionCountAssembler_Object * me,
-                               PyObject * args)
-{
-    JunctionCountAssembler * assembler = me->assembler;
-    const char * long_str;
-
-    if (!PyArg_ParseTuple(args, "s", &long_str)) {
-        return NULL;
-    }
-
-    if (strlen(long_str) < assembler->_ksize) {
-        PyErr_SetString(PyExc_ValueError,
-                        "string length must >= the hashgraph k-mer size");
-        return NULL;
-    }
-
-    uint16_t n_junctions = assembler->consume(long_str);
->>>>>>> 1e3076e7
 
 extern "C" {
     MOD_INIT(_khmer);
