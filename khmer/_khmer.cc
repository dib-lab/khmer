/*
This file is part of khmer, https://github.com/dib-lab/khmer/, and is
Copyright (C) 2010-2015, Michigan State University.
Copyright (C) 2015, The Regents of the University of California.

Redistribution and use in source and binary forms, with or without
modification, are permitted provided that the following conditions are
met:

    * Redistributions of source code must retain the above copyright
      notice, this list of conditions and the following disclaimer.

    * Redistributions in binary form must reproduce the above
      copyright notice, this list of conditions and the following
      disclaimer in the documentation and/or other materials provided
      with the distribution.

    * Neither the name of the Michigan State University nor the names
      of its contributors may be used to endorse or promote products
      derived from this software without specific prior written
      permission.

THIS SOFTWARE IS PROVIDED BY THE COPYRIGHT HOLDERS AND CONTRIBUTORS
"AS IS" AND ANY EXPRESS OR IMPLIED WARRANTIES, INCLUDING, BUT NOT
LIMITED TO, THE IMPLIED WARRANTIES OF MERCHANTABILITY AND FITNESS FOR
A PARTICULAR PURPOSE ARE DISCLAIMED. IN NO EVENT SHALL THE COPYRIGHT
HOLDER OR CONTRIBUTORS BE LIABLE FOR ANY DIRECT, INDIRECT, INCIDENTAL,
SPECIAL, EXEMPLARY, OR CONSEQUENTIAL DAMAGES (INCLUDING, BUT NOT
LIMITED TO, PROCUREMENT OF SUBSTITUTE GOODS OR SERVICES; LOSS OF USE,
DATA, OR PROFITS; OR BUSINESS INTERRUPTION) HOWEVER CAUSED AND ON ANY
THEORY OF LIABILITY, WHETHER IN CONTRACT, STRICT LIABILITY, OR TORT
(INCLUDING NEGLIGENCE OR OTHERWISE) ARISING IN ANY WAY OUT OF THE USE
OF THIS SOFTWARE, EVEN IF ADVISED OF THE POSSIBILITY OF SUCH DAMAGE.
LICENSE (END)

Contact: khmer-project@idyll.org
*/

//
// A module for Python that exports khmer C++ library functions.
//

#include <iostream>

#include "khmer.hh"
#include "kmer_hash.hh"
#include "hashtable.hh"
#include "hashbits.hh"
#include "counting.hh"
#include "read_aligner.hh"
#include "labelhash.hh"
#include "khmer_exception.hh"
#include "hllcounter.hh"

#include "_minhash.hh"
#include "_khmer.hh"

using namespace khmer;
using namespace read_parsers;

using namespace khmer;

//
// Function necessary for Python loading:
//

extern "C" {
    MOD_INIT(_khmer);
}

/***********************************************************************/

// Take a Python object and (try to) convert it to a khmer::Kmer.
// Note: will set error condition and return false if cannot do.

static bool convert_PyObject_to_Kmer(PyObject * value,
                                     Kmer& kmer, WordLength ksize)
{
    if (PyInt_Check(value) || PyLong_Check(value)) {
        HashIntoType h = PyLong_AsUnsignedLongLong(value);

        kmer.set_from_unique_hash(h, ksize);
        return true;
    } else if (PyUnicode_Check(value))  {
        std::string s = PyBytes_AsString(PyUnicode_AsEncodedString(
                                            value, "utf-8", "strict"));
        if (strlen(s.c_str()) != ksize) {
            PyErr_SetString(PyExc_ValueError,
                            "k-mer length must equal the k-mer size");
            return false;
        }
        kmer = Kmer(s, ksize);
        return true;

    } else if (PyBytes_Check(value)) {
        std::string s = PyBytes_AsString(value);
        if (strlen(s.c_str()) != ksize) {
            PyErr_SetString(PyExc_ValueError,
                            "k-mer length must equal the k-mer size");
            return false;
        }
        kmer = Kmer(s, ksize);
        return true;
    } else {
        PyErr_SetString(PyExc_ValueError,
                        "k-mers must be either a hash or a string");
        return false;
    }
}

// Take a Python object and (try to) convert it to a HashIntoType..
// Note: will set error condition and return false if cannot do.
// Further note: the main difference between this and
// convert_PyObject_to_Kmer is that this will not pass HashIntoType
// numbers through the Kmer class, which means reverse complements
// will not be calculated.  There is a test in test_nodegraph.py
// that checks this.

static bool convert_PyObject_to_HashIntoType(PyObject * value,
                                             HashIntoType& hashval,
                                             WordLength ksize)
{
    if (PyInt_Check(value) || PyLong_Check(value)) {
        hashval = PyLong_AsUnsignedLongLong(value);
        return true;
    } else if (PyUnicode_Check(value))  {
        std::string s = PyBytes_AsString(PyUnicode_AsEncodedString(
                                            value, "utf-8", "strict"));
        if (strlen(s.c_str()) != ksize) {
            PyErr_SetString(PyExc_ValueError,
                            "k-mer length must equal the k-mer size");
            return false;
        }
        hashval = _hash(s, ksize);
        return true;

    } else if (PyBytes_Check(value)) {
        std::string s = PyBytes_AsString(value);
        if (strlen(s.c_str()) != ksize) {
            PyErr_SetString(PyExc_ValueError,
                            "k-mer length must equal the k-mer size");
            return false;
        }
        hashval = _hash(s, ksize);
        return true;
    } else {
        PyErr_SetString(PyExc_ValueError,
                        "k-mers must be either a hash or a string");
        return false;
    }
}

/***********************************************************************/

//
// Read object -- name, sequence, and FASTQ stuff
//

namespace khmer
{

namespace python
{

typedef struct {
    PyObject_HEAD
    //! Pointer to the low-level genomic read object.
    read_parsers:: Read *   read;
} khmer_Read_Object;


static
void
khmer_Read_dealloc(khmer_Read_Object * obj)
{
    delete obj->read;
    obj->read = NULL;
    Py_TYPE(obj)->tp_free((PyObject*)obj);
}


static
PyObject *
Read_get_name(khmer_Read_Object * obj, void * closure )
{
    return PyUnicode_FromString(obj->read->name.c_str()) ;
}


static
PyObject *
Read_get_sequence(khmer_Read_Object * obj, void * closure)
{
    return PyUnicode_FromString(obj->read->sequence.c_str()) ;
}


static
PyObject *
Read_get_quality(khmer_Read_Object * obj, void * closure)
{
    return PyUnicode_FromString(obj->read->quality.c_str()) ;
}


static
PyObject *
Read_get_annotations(khmer_Read_Object * obj, void * closure)
{
    return PyUnicode_FromString(obj->read->annotations.c_str()) ;
}


// TODO? Implement setters.


static PyGetSetDef khmer_Read_accessors [ ] = {
    {
        (char *)"name",
        (getter)Read_get_name, (setter)NULL,
        (char *)"Read identifier.", NULL
    },
    {
        (char *)"sequence",
        (getter)Read_get_sequence, (setter)NULL,
        (char *)"Genomic sequence.", NULL
    },
    {
        (char *)"quality",
        (getter)Read_get_quality, (setter)NULL,
        (char *)"Quality scores.", NULL
    },
    {
        (char *)"annotations",
        (getter)Read_get_annotations, (setter)NULL,
        (char *)"Annotations.", NULL
    },

    { NULL, NULL, NULL, NULL, NULL } // sentinel
};


static PyTypeObject khmer_Read_Type = {
    PyVarObject_HEAD_INIT(NULL, 0)        /* init & ob_size */
    "_khmer.Read",                        /* tp_name */
    sizeof(khmer_Read_Object),            /* tp_basicsize */
    0,                                    /* tp_itemsize */
    (destructor)khmer_Read_dealloc,       /* tp_dealloc */
    0,                                    /* tp_print */
    0,                                    /* tp_getattr */
    0,                                    /* tp_setattr */
    0,                                    /* tp_compare */
    0,                                    /* tp_repr */
    0,                                    /* tp_as_number */
    0,                                    /* tp_as_sequence */
    0,                                    /* tp_as_mapping */
    0,                                    /* tp_hash */
    0,                                    /* tp_call */
    0,                                    /* tp_str */
    0,                                    /* tp_getattro */
    0,                                    /* tp_setattro */
    0,                                    /* tp_as_buffer */
    Py_TPFLAGS_DEFAULT,                   /* tp_flags */
    "A FASTQ record plus some metadata.", /* tp_doc */
    0,                                    /* tp_traverse */
    0,                                    /* tp_clear */
    0,                                    /* tp_richcompare */
    0,                                    /* tp_weaklistoffset */
    0,                                    /* tp_iter */
    0,                                    /* tp_iternext */
    0,                                    /* tp_methods */
    0,                                    /* tp_members */
    (PyGetSetDef *)khmer_Read_accessors,  /* tp_getset */
};

/***********************************************************************/

//
// ReadParser object -- parse reads directly from streams
// ReadPairIterator -- return pairs of Read objects
//


typedef struct {
    PyObject_HEAD
    //! Pointer to the low-level parser object.
    read_parsers:: IParser *  parser;
} khmer_ReadParser_Object;


typedef struct {
    PyObject_HEAD
    //! Pointer to Python parser object for reference counting purposes.
    PyObject *  parent;
    //! Persistent value of pair mode across invocations.
    int pair_mode;
} khmer_ReadPairIterator_Object;


static
void
_ReadParser_dealloc(khmer_ReadParser_Object * obj)
{
    Py_DECREF(obj->parser);
    obj->parser = NULL;
    Py_TYPE(obj)->tp_free((PyObject*)obj);
}


static
void
khmer_ReadPairIterator_dealloc(khmer_ReadPairIterator_Object * obj)
{
    Py_DECREF(obj->parent);
    obj->parent = NULL;
    Py_TYPE(obj)->tp_free((PyObject*)obj);
}


static
PyObject *
_ReadParser_new( PyTypeObject * subtype, PyObject * args, PyObject * kwds )
{
    const char *      ifile_name_CSTR;

    if (!PyArg_ParseTuple(args, "s", &ifile_name_CSTR )) {
        return NULL;
    }
    std:: string    ifile_name( ifile_name_CSTR );

    PyObject * self     = subtype->tp_alloc( subtype, 1 );
    if (self == NULL) {
        return NULL;
    }
    khmer_ReadParser_Object * myself  = (khmer_ReadParser_Object *)self;

    // Wrap the low-level parser object.
    try {
        myself->parser =
            IParser:: get_parser( ifile_name );
    } catch (khmer_file_exception &exc) {
        PyErr_SetString( PyExc_OSError, exc.what() );
        return NULL;
    }
    return self;
}


static
PyObject *
_ReadParser_iternext( PyObject * self )
{
    khmer_ReadParser_Object * myself  = (khmer_ReadParser_Object *)self;
    IParser *       parser  = myself->parser;

    bool        stop_iteration  = false;
    const char *value_exception = NULL;
    const char *file_exception  = NULL;
    Read       *the_read_PTR    = NULL;
    try {
        the_read_PTR = new Read( );
    } catch (std::bad_alloc &exc) {
        return PyErr_NoMemory();
    }

    Py_BEGIN_ALLOW_THREADS
    stop_iteration = parser->is_complete( );
    if (!stop_iteration) {
        try {
            parser->imprint_next_read( *the_read_PTR );
        } catch (NoMoreReadsAvailable &exc) {
            stop_iteration = true;
        } catch (khmer_file_exception &exc) {
            file_exception = exc.what();
        } catch (khmer_value_exception &exc) {
            value_exception = exc.what();
        }
    }
    Py_END_ALLOW_THREADS

    // Note: Can simply return NULL instead of setting the StopIteration
    //       exception.
    if (stop_iteration) {
        delete the_read_PTR;
        return NULL;
    }

    if (file_exception != NULL) {
        delete the_read_PTR;
        PyErr_SetString(PyExc_OSError, file_exception);
        return NULL;
    }
    if (value_exception != NULL) {
        delete the_read_PTR;
        PyErr_SetString(PyExc_ValueError, value_exception);
        return NULL;
    }

    PyObject * the_read_OBJECT = khmer_Read_Type.tp_alloc( &khmer_Read_Type, 1 );
    ((khmer_Read_Object *)the_read_OBJECT)->read = the_read_PTR;
    return the_read_OBJECT;
}


static
PyObject *
_ReadPairIterator_iternext(khmer_ReadPairIterator_Object * myself)
{
    khmer_ReadParser_Object * parent = (khmer_ReadParser_Object*)myself->parent;
    IParser    *parser    = parent->parser;
    uint8_t     pair_mode = myself->pair_mode;

    ReadPair    the_read_pair;
    bool        stop_iteration  = false;
    const char *value_exception = NULL;
    const char *file_exception  = NULL;

    Py_BEGIN_ALLOW_THREADS
    stop_iteration = parser->is_complete( );
    if (!stop_iteration) {
        try {
            parser->imprint_next_read_pair( the_read_pair, pair_mode );
        } catch (NoMoreReadsAvailable &exc) {
            stop_iteration = true;
        } catch (khmer_file_exception &exc) {
            file_exception = exc.what();
        } catch (khmer_value_exception &exc) {
            value_exception = exc.what();
        }
    }
    Py_END_ALLOW_THREADS

    // Note: Can return NULL instead of setting the StopIteration exception.
    if (stop_iteration) {
        return NULL;
    }
    if (file_exception != NULL) {
        PyErr_SetString(PyExc_OSError, file_exception);
        return NULL;
    }
    if (value_exception != NULL) {
        PyErr_SetString(PyExc_ValueError, value_exception);
        return NULL;
    }

    // Copy elements of 'ReadPair' object into Python tuple.
    // TODO? Replace dummy reads with 'None' object.
    PyObject * read_1_OBJECT = khmer_Read_Type.tp_alloc( &khmer_Read_Type, 1 );
    try {
        ((khmer_Read_Object *)read_1_OBJECT)->read = new Read( the_read_pair.first );
    } catch (std::bad_alloc &e) {
        return PyErr_NoMemory();
    }
    PyObject * read_2_OBJECT = khmer_Read_Type.tp_alloc( &khmer_Read_Type, 1 );
    try {
        ((khmer_Read_Object *)read_2_OBJECT)->read = new Read( the_read_pair.second );
    } catch (std::bad_alloc &e) {
        delete ((khmer_Read_Object *)read_1_OBJECT)->read;
        return PyErr_NoMemory();
    }
    PyObject * tup = PyTuple_Pack( 2, read_1_OBJECT, read_2_OBJECT );
    Py_XDECREF(read_1_OBJECT);
    Py_XDECREF(read_2_OBJECT);
    return tup;
}

static PyTypeObject khmer_ReadPairIterator_Type = {
    PyVarObject_HEAD_INIT(NULL, 0)              /* init & ob_size */
    "_khmer.ReadPairIterator",                   /* tp_name */
    sizeof(khmer_ReadPairIterator_Object),      /* tp_basicsize */
    0,                                          /* tp_itemsize */
    (destructor)khmer_ReadPairIterator_dealloc, /* tp_dealloc */
    0,                                          /* tp_print */
    0,                                          /* tp_getattr */
    0,                                          /* tp_setattr */
    0,                                          /* tp_compare */
    0,                                          /* tp_repr */
    0,                                          /* tp_as_number */
    0,                                          /* tp_as_sequence */
    0,                                          /* tp_as_mapping */
    0,                                          /* tp_hash */
    0,                                          /* tp_call */
    0,                                          /* tp_str */
    0,                                          /* tp_getattro */
    0,                                          /* tp_setattro */
    0,                                          /* tp_as_buffer */
    Py_TPFLAGS_DEFAULT,                         /* tp_flags */
    "Iterates over 'ReadParser' objects and returns read pairs.", /* tp_doc */
    0,                                          /* tp_traverse */
    0,                                          /* tp_clear */
    0,                                          /* tp_richcompare */
    0,                                          /* tp_weaklistoffset */
    PyObject_SelfIter,                          /* tp_iter */
    (iternextfunc)_ReadPairIterator_iternext,   /* tp_iternext */
};



static
PyObject *
ReadParser_iter_reads(PyObject * self, PyObject * args )
{
    return PyObject_SelfIter( self );
}

static
PyObject *
ReadParser_get_num_reads(khmer_ReadParser_Object * me)
{
    return PyLong_FromLong(me->parser->get_num_reads());
}

static
PyObject *
ReadParser_iter_read_pairs(PyObject * self, PyObject * args )
{
    int  pair_mode  = IParser:: PAIR_MODE_ERROR_ON_UNPAIRED;

    if (!PyArg_ParseTuple( args, "|i", &pair_mode )) {
        return NULL;
    }

    // Capture existing read parser.
    PyObject * obj = khmer_ReadPairIterator_Type.tp_alloc(
                         &khmer_ReadPairIterator_Type, 1
                     );
    if (obj == NULL) {
        return NULL;
    }
    khmer_ReadPairIterator_Object * rpi   = (khmer_ReadPairIterator_Object *)obj;
    rpi->parent             = self;
    rpi->pair_mode          = pair_mode;

    // Increment reference count on existing ReadParser object so that it
    // will not go away until all ReadPairIterator instances have gone away.
    Py_INCREF( self );

    return obj;
}


static PyMethodDef _ReadParser_methods [ ] = {
    {
        "iter_reads",       (PyCFunction)ReadParser_iter_reads,
        METH_NOARGS,        "Iterates over reads."
    },
    {
        "iter_read_pairs",  (PyCFunction)ReadParser_iter_read_pairs,
        METH_VARARGS,       "Iterates over paired reads as pairs."
    },
    { NULL, NULL, 0, NULL } // sentinel
};

static PyGetSetDef khmer_ReadParser_accessors[] = {
    {
        (char *)"num_reads",
        (getter)ReadParser_get_num_reads, NULL,
        (char *)"count of reads processed thus far.",
        NULL
    },
    {NULL, NULL, NULL, NULL, NULL} /* Sentinel */
};

static PyTypeObject khmer_ReadParser_Type
CPYCHECKER_TYPE_OBJECT_FOR_TYPEDEF("khmer_ReadParser_Object")
= {
    PyVarObject_HEAD_INIT(NULL, 0)             /* init & ob_size */
    "_khmer.ReadParser",                        /* tp_name */
    sizeof(khmer_ReadParser_Object),           /* tp_basicsize */
    0,                                         /* tp_itemsize */
    (destructor)_ReadParser_dealloc,           /* tp_dealloc */
    0,                                         /* tp_print */
    0,                                         /* tp_getattr */
    0,                                         /* tp_setattr */
    0,                                         /* tp_compare */
    0,                                         /* tp_repr */
    0,                                         /* tp_as_number */
    0,                                         /* tp_as_sequence */
    0,                                         /* tp_as_mapping */
    0,                                         /* tp_hash */
    0,                                         /* tp_call */
    0,                                         /* tp_str */
    0,                                         /* tp_getattro */
    0,                                         /* tp_setattro */
    0,                                         /* tp_as_buffer */
    Py_TPFLAGS_DEFAULT,                        /* tp_flags */
    "Parses streams from various file formats, " \
    "such as FASTA and FASTQ.",                /* tp_doc */
    0,                                         /* tp_traverse */
    0,                                         /* tp_clear */
    0,                                         /* tp_richcompare */
    0,                                         /* tp_weaklistoffset */
    PyObject_SelfIter,                         /* tp_iter */
    (iternextfunc)_ReadParser_iternext,        /* tp_iternext */
    _ReadParser_methods,                       /* tp_methods */
    0,                                         /* tp_members */
    khmer_ReadParser_accessors,                /* tp_getset */
    0,                                         /* tp_base */
    0,                                         /* tp_dict */
    0,                                         /* tp_descr_get */
    0,                                         /* tp_descr_set */
    0,                                         /* tp_dictoffset */
    0,                                         /* tp_init */
    0,                                         /* tp_alloc */
    _ReadParser_new,                           /* tp_new */
};

void _init_ReadParser_Type_constants()
{
    PyObject * cls_attrs_DICT = PyDict_New( );
    if (cls_attrs_DICT == NULL) {
        return;
    }

    // Place pair mode constants into class dictionary.
    int result;

    PyObject * value = PyLong_FromLong( IParser:: PAIR_MODE_ALLOW_UNPAIRED );
    if (value == NULL) {
        Py_DECREF(cls_attrs_DICT);
        return;
    }
    result = PyDict_SetItemString(cls_attrs_DICT,
                                  "PAIR_MODE_ALLOW_UNPAIRED", value);
    Py_XDECREF(value);
    if (!result) {
        Py_DECREF(cls_attrs_DICT);
        return;
    }

    value = PyLong_FromLong( IParser:: PAIR_MODE_IGNORE_UNPAIRED );
    if (value == NULL) {
        Py_DECREF(cls_attrs_DICT);
        return;
    }
    result = PyDict_SetItemString(cls_attrs_DICT,
                                  "PAIR_MODE_IGNORE_UNPAIRED", value );
    Py_XDECREF(value);
    if (!result) {
        Py_DECREF(cls_attrs_DICT);
        return;
    }

    value = PyLong_FromLong( IParser:: PAIR_MODE_ERROR_ON_UNPAIRED );
    if (value == NULL) {
        Py_DECREF(cls_attrs_DICT);
        return;
    }
    result = PyDict_SetItemString(cls_attrs_DICT,
                                  "PAIR_MODE_ERROR_ON_UNPAIRED", value);
    Py_XDECREF(value);
    if (!result) {
        Py_DECREF(cls_attrs_DICT);
        return;
    }

    khmer_ReadParser_Type.tp_dict     = cls_attrs_DICT;
}

} // namespace python

} // namespace khmer


static
read_parsers:: IParser *
_PyObject_to_khmer_ReadParser( PyObject * py_object )
{
    // TODO: Add type-checking.

    return ((python:: khmer_ReadParser_Object *)py_object)->parser;
}

typedef struct {
    PyObject_HEAD
    pre_partition_info *   PrePartitionInfo;
} khmer_PrePartitionInfo_Object;

static
void
khmer_PrePartitionInfo_dealloc(khmer_PrePartitionInfo_Object * obj)
{
    delete obj->PrePartitionInfo;
    obj->PrePartitionInfo = NULL;
    Py_TYPE(obj)->tp_free((PyObject*)obj);
}

static PyTypeObject khmer_PrePartitionInfo_Type = {
    PyVarObject_HEAD_INIT(NULL, 0)        /* init & ob_size */
    "_khmer.PrePartitionInfo",            /* tp_name */
    sizeof(khmer_PrePartitionInfo_Object),/* tp_basicsize */
    0,                                    /* tp_itemsize */
    (destructor)khmer_PrePartitionInfo_dealloc,       /* tp_dealloc */
    0,                                    /* tp_print */
    0,                                    /* tp_getattr */
    0,                                    /* tp_setattr */
    0,                                    /* tp_compare */
    0,                                    /* tp_repr */
    0,                                    /* tp_as_number */
    0,                                    /* tp_as_sequence */
    0,                                    /* tp_as_mapping */
    0,                                    /* tp_hash */
    0,                                    /* tp_call */
    0,                                    /* tp_str */
    0,                                    /* tp_getattro */
    0,                                    /* tp_setattro */
    0,                                    /* tp_as_buffer */
    Py_TPFLAGS_DEFAULT,                   /* tp_flags */
    "Stores a k-mer and a set of tagged seen k-mers.", /* tp_doc */
};


/***********************************************************************/
/***********************************************************************/

typedef struct {
    PyObject_HEAD
    SeenSet * hashes;
    WordLength ksize;
} khmer_HashSet_Object;

static khmer_HashSet_Object * create_HashSet_Object(SeenSet * h, WordLength k);

static
void
khmer_HashSet_dealloc(khmer_HashSet_Object * obj)
{
    delete obj->hashes;
    obj->hashes = NULL;
    obj->ksize = 0;
    Py_TYPE(obj)->tp_free((PyObject*)obj);
}

static PyObject* khmer_HashSet_new(PyTypeObject * type, PyObject * args,
                                   PyObject * kwds)
{
    khmer_HashSet_Object * self;

    self = (khmer_HashSet_Object *)type->tp_alloc(type, 0);

    if (self != NULL) {
        PyObject * list_o = NULL;
        WordLength k;
        if (!PyArg_ParseTuple(args, "b|O!", &k, &PyList_Type, &list_o)) {
            Py_DECREF(self);
            return NULL;
        }

        try {
            self->hashes = new SeenSet;
            self->ksize = k;
        } catch (std::bad_alloc &e) {
            Py_DECREF(self);
            return PyErr_NoMemory();
        }

        if (list_o) {
            Py_ssize_t size = PyList_Size(list_o);
            for (Py_ssize_t i = 0; i < size; i++) {
                PyObject * item = PyList_GET_ITEM(list_o, i);
                HashIntoType h;
                if (!convert_PyObject_to_HashIntoType(item, h, self->ksize)) {
                    return NULL;
                }
                self->hashes->insert(h);
            }
        }
    }
    return (PyObject *) self;
}

/***********************************************************************/

typedef struct {
    PyObject_HEAD
    khmer_HashSet_Object * parent;
    SeenSet::iterator * it;
} _HashSet_iterobj;

static
void
_HashSet_iter_dealloc(_HashSet_iterobj * obj)
{
    delete obj->it;
    obj->it = NULL;
    Py_DECREF(obj->parent);
    Py_TYPE(obj)->tp_free((PyObject*)obj);
}

static PyObject * _HashSet_iter(PyObject * self)
{
    return self;
}

static PyObject * _HashSet_iternext(PyObject * self)
{
    _HashSet_iterobj * iter_obj = (_HashSet_iterobj *) self;
    SeenSet * hashes = iter_obj->parent->hashes;
    if (*iter_obj->it != hashes->end()) {
        PyObject * ret = PyLong_FromUnsignedLongLong(**iter_obj->it);
        (*(iter_obj->it))++;
        return ret;
    }

    PyErr_SetString(PyExc_StopIteration, "end of HashSet");
    return NULL;
}

static PyTypeObject _HashSet_iter_Type = {
    PyVarObject_HEAD_INIT(NULL, 0)        /* init & ob_size */
    "_khmer.HashSet_iter",                /* tp_name */
    sizeof(_HashSet_iterobj),        /* tp_basicsize */
    0,                                    /* tp_itemsize */
    (destructor)_HashSet_iter_dealloc, /* tp_dealloc */
    0,                                    /* tp_print */
    0,                                    /* tp_getattr */
    0,                                    /* tp_setattr */
    0,                                    /* tp_compare */
    0,                                    /* tp_repr */
    0,                                    /* tp_as_number */
    0,                                    /* tp_as_sequence */
    0,                                    /* tp_as_mapping */
    0,                                    /* tp_hash */
    0,                                    /* tp_call */
    0,                                    /* tp_str */
    0,                                    /* tp_getattro */
    0,                                    /* tp_setattro */
    0,                                    /* tp_as_buffer */
    Py_TPFLAGS_DEFAULT | Py_TPFLAGS_HAVE_ITER, /* tp_flags */
    "iterator object for HashSet objects.", /* tp_doc */
    0,                                    /* tp_traverse */
    0,                                    /* tp_clear */
    0,                                    /* tp_richcompare */
    0,                                    /* tp_weaklistoffset */
    _HashSet_iter,                        /* tp_iter */
    _HashSet_iternext,                    /* tp_iternext */
    0,                                    /* tp_methods */
    0,                                    /* tp_members */
    0,                                    /* tp_getset */
    0,                                    /* tp_base */
    0,                                    /* tp_dict */
    0,                                    /* tp_descr_get */
    0,                                    /* tp_descr_set */
    0,                                    /* tp_dictoffset */
    0,                                    /* tp_init */
    0,                                    /* tp_alloc */
    0,                                    /* tp_new */
};

static PyObject * khmer_HashSet_iter(PyObject * self)
{
    khmer_HashSet_Object * me = (khmer_HashSet_Object *) self;
    _HashSet_iterobj * iter_obj = (_HashSet_iterobj *)
        _HashSet_iter_Type.tp_alloc(&_HashSet_iter_Type, 0);
    if (iter_obj != NULL) {
        Py_INCREF(me);
        iter_obj->parent = me;

        iter_obj->it = new SeenSet::iterator;
        *iter_obj->it = me->hashes->begin();
    }
    return (PyObject *) iter_obj;
}

static int khmer_HashSet_len(khmer_HashSet_Object * o)
{
    return o->hashes->size();
}

static PyObject *
hashset_add(khmer_HashSet_Object * me, PyObject * args)
{
    HashIntoType h;
    if (!PyArg_ParseTuple(args, "K", &h)) {
        return NULL;
    }
    me->hashes->insert(h);

    Py_INCREF(Py_None);
    return Py_None;
}

static PyObject *
hashset_remove(khmer_HashSet_Object * me, PyObject * args)
{
    HashIntoType h;
    if (!PyArg_ParseTuple(args, "K", &h)) {
        return NULL;
    }
    SeenSet::iterator it = me->hashes->find(h);
    if (it == me->hashes->end()) {
        PyErr_SetString(PyExc_ValueError, "h not in list");
        return NULL;
    }
    me->hashes->erase(it);

    Py_INCREF(Py_None);
    return Py_None;
}

static PyObject *
hashset_update(khmer_HashSet_Object * me, PyObject * args)
{
    PyObject * obj;
    if (!PyArg_ParseTuple(args, "O", &obj)) {
        return NULL;
    }

    PyObject * iterator = PyObject_GetIter(obj);
    if (iterator == NULL) {
        return NULL;
    }
    PyObject * item = PyIter_Next(iterator);
    while(item) {
        HashIntoType h = PyLong_AsUnsignedLongLong(item);
        me->hashes->insert(h);
        
        Py_DECREF(item);
        item = PyIter_Next(iterator);
    }
    Py_DECREF(iterator);
    if (PyErr_Occurred()) {
        return NULL;
    }

    Py_INCREF(Py_None);
    return Py_None;
}

static PyMethodDef khmer_HashSet_methods[] = {
    {
        "add",
        (PyCFunction)hashset_add, METH_VARARGS,
        "Add element to the HashSet."
    },
    {
        "remove",
        (PyCFunction)hashset_remove, METH_VARARGS,
        "Remove an element from the HashSet."
    },
    {
        "update",
        (PyCFunction)hashset_update, METH_VARARGS,
        "Add a list of elements to the HashSet."
    },
    {NULL, NULL, 0, NULL}           /* sentinel */
};

static PySequenceMethods khmer_HashSet_seqmethods[] = {
    (lenfunc)khmer_HashSet_len, /* sq_length */
    0,                          /* sq_concat */
};

static PyTypeObject khmer_HashSet_Type = {
    PyVarObject_HEAD_INIT(NULL, 0)        /* init & ob_size */
    "_khmer.HashSet",                     /* tp_name */
    sizeof(khmer_HashSet_Object),         /* tp_basicsize */
    0,                                    /* tp_itemsize */
    (destructor)khmer_HashSet_dealloc,    /* tp_dealloc */
    0,                                    /* tp_print */
    0,                                    /* tp_getattr */
    0,                                    /* tp_setattr */
    0,                                    /* tp_compare */
    0,                                    /* tp_repr */
    0,                                    /* tp_as_number */
    khmer_HashSet_seqmethods,             /* tp_as_sequence */
    0,                                    /* tp_as_mapping */
    0,                                    /* tp_hash */
    0,                                    /* tp_call */
    0,                                    /* tp_str */
    0,                                    /* tp_getattro */
    0,                                    /* tp_setattro */
    0,                                    /* tp_as_buffer */
    Py_TPFLAGS_DEFAULT | Py_TPFLAGS_HAVE_ITER, /* tp_flags */
    "Stores a set of hashed k-mers.",     /* tp_doc */
    0,                                    /* tp_traverse */
    0,                                    /* tp_clear */
    0,                                    /* tp_richcompare */
    0,                                    /* tp_weaklistoffset */
    khmer_HashSet_iter,                   /* tp_iter */
    0,                                    /* tp_iternext */
    khmer_HashSet_methods,                /* tp_methods */
    0,                                    /* tp_members */
    0,                                    /* tp_getset */
    0,                                    /* tp_base */
    0,                                    /* tp_dict */
    0,                                    /* tp_descr_get */
    0,                                    /* tp_descr_set */
    0,                                    /* tp_dictoffset */
    0,                                    /* tp_init */
    0,                                    /* tp_alloc */
    khmer_HashSet_new,                    /* tp_new */
};

static khmer_HashSet_Object * create_HashSet_Object(SeenSet * h, WordLength k)
{
    khmer_HashSet_Object * self;

    self = (khmer_HashSet_Object *)
        khmer_HashSet_Type.tp_alloc(&khmer_HashSet_Type, 0);
    if (self != NULL) {
        self->hashes = h;
        self->ksize = k;
    }
    return self;
}

/***********************************************************************/

typedef struct {
    PyObject_HEAD
    Hashtable * hashtable;
} khmer_KHashtable_Object;

typedef struct {
    PyObject_HEAD
    SubsetPartition * subset;
} khmer_KSubsetPartition_Object;

static void khmer_subset_dealloc(khmer_KSubsetPartition_Object * obj);

static PyTypeObject khmer_KSubsetPartition_Type = {
    PyVarObject_HEAD_INIT(NULL, 0)         /* init & ob_size */
    "_khmer.KSubsetPartition",              /* tp_name */
    sizeof(khmer_KSubsetPartition_Object), /* tp_basicsize */
    0,                                     /* tp_itemsize */
    (destructor)khmer_subset_dealloc,      /*tp_dealloc*/
    0,                                     /*tp_print*/
    0,                                     /*tp_getattr*/
    0,                                     /*tp_setattr*/
    0,                                     /*tp_compare*/
    0,                                     /*tp_repr*/
    0,                                     /*tp_as_number*/
    0,                                     /*tp_as_sequence*/
    0,                                     /*tp_as_mapping*/
    0,                                     /*tp_hash */
    0,                                     /*tp_call*/
    0,                                     /*tp_str*/
    0,                                     /*tp_getattro*/
    0,                                     /*tp_setattro*/
    0,                                     /*tp_as_buffer*/
    Py_TPFLAGS_DEFAULT,                    /*tp_flags*/
    "subset object",                       /* tp_doc */
};

typedef struct {
    khmer_KHashtable_Object khashtable;
    Hashbits * hashbits;
} khmer_KHashbits_Object;

static void khmer_hashbits_dealloc(khmer_KHashbits_Object * obj);
static PyObject* khmer_hashbits_new(PyTypeObject * type, PyObject * args,
                                    PyObject * kwds);

static PyTypeObject khmer_KNodegraph_Type
CPYCHECKER_TYPE_OBJECT_FOR_TYPEDEF("khmer_KHashbits_Object")
= {
    PyVarObject_HEAD_INIT(NULL, 0) /* init & ob_size */
    "_khmer.Nodegraph",             /* tp_name */
    sizeof(khmer_KHashbits_Object), /* tp_basicsize */
    0,                             /* tp_itemsize */
    (destructor)khmer_hashbits_dealloc, /*tp_dealloc*/
    0,              /*tp_print*/
    0,              /*tp_getattr*/
    0,              /*tp_setattr*/
    0,              /*tp_compare*/
    0,              /*tp_repr*/
    0,              /*tp_as_number*/
    0,              /*tp_as_sequence*/
    0,              /*tp_as_mapping*/
    0,              /*tp_hash */
    0,              /*tp_call*/
    0,              /*tp_str*/
    0,              /*tp_getattro*/
    0,              /*tp_setattro*/
    0,              /*tp_as_buffer*/
    Py_TPFLAGS_DEFAULT | Py_TPFLAGS_BASETYPE,       /*tp_flags*/
    "hashbits object",           /* tp_doc */
    0,                       /* tp_traverse */
    0,                       /* tp_clear */
    0,                       /* tp_richcompare */
    0,                       /* tp_weaklistoffset */
    0,                       /* tp_iter */
    0,                       /* tp_iternext */
    0,  /* tp_methods */
    0,                       /* tp_members */
    0,                       /* tp_getset */
    0,                       /* tp_base */
    0,                       /* tp_dict */
    0,                       /* tp_descr_get */
    0,                       /* tp_descr_set */
    0,                       /* tp_dictoffset */
    0,                       /* tp_init */
    0,                       /* tp_alloc */
    khmer_hashbits_new,                  /* tp_new */
};


static
PyObject *
hashtable_ksize(khmer_KHashtable_Object * me, PyObject * args)
{
    Hashtable * hashtable = me->hashtable;

    if (!PyArg_ParseTuple(args, "")) {
        return NULL;
    }

    unsigned int k = hashtable->ksize();

    return PyLong_FromLong(k);
}

static
PyObject *
hashtable_hash(khmer_KHashtable_Object * me, PyObject * args)
{
    Hashtable * hashtable = me->hashtable;

    char * kmer;
    if (!PyArg_ParseTuple(args, "s", &kmer)) {
        return NULL;
    }

    try {
        PyObject * hash;
        hash = PyLong_FromUnsignedLongLong(_hash(kmer, hashtable->ksize()));
        return hash;
    } catch (khmer_exception &e) {
        PyErr_SetString(PyExc_RuntimeError, e.what());
        return NULL;
    }
}

static
PyObject *
hashtable_reverse_hash(khmer_KHashtable_Object * me, PyObject * args)
{
    Hashtable * hashtable = me->hashtable;

    HashIntoType val;
    if (!PyArg_ParseTuple(args, "K", &val)) {
        return NULL;
    }

    return PyUnicode_FromString(_revhash(val, hashtable->ksize()).c_str());
}

static
PyObject *
hashtable_n_occupied(khmer_KHashtable_Object * me, PyObject * args)
{
    Hashtable * hashtable = me->hashtable;

    if (!PyArg_ParseTuple(args, "")) {
        return NULL;
    }

    HashIntoType n = hashtable->n_occupied();

    return PyLong_FromUnsignedLongLong(n);
}

static
PyObject *
hashtable_n_unique_kmers(khmer_KHashtable_Object * me, PyObject * args)
{
    Hashtable * hashtable = me->hashtable;

    HashIntoType n = hashtable->n_unique_kmers();

    return PyLong_FromUnsignedLongLong(n);
}

static
PyObject *
hashtable_count(khmer_KHashtable_Object * me, PyObject * args)
{
    Hashtable * hashtable = me->hashtable;

    const char * kmer;

    if (!PyArg_ParseTuple(args, "s", &kmer)) {
        return NULL;
    }

    if (strlen(kmer) != hashtable->ksize()) {
        PyErr_SetString(PyExc_ValueError,
                        "k-mer length must be the same as the hashtable k-size");
        return NULL;
    }

    hashtable->count(kmer);

    return PyLong_FromLong(1);
}

static
PyObject *
hashtable_consume_fasta(khmer_KHashtable_Object * me, PyObject * args)
{
    Hashtable * hashtable  = me->hashtable;

    const char * filename;

    if (!PyArg_ParseTuple(args, "s", &filename)) {
        return NULL;
    }

    // call the C++ function, and trap signals => Python
    unsigned long long  n_consumed    = 0;
    unsigned int          total_reads   = 0;
    try {
        hashtable->consume_fasta(filename, total_reads, n_consumed);
    } catch (khmer_file_exception &exc) {
        PyErr_SetString(PyExc_OSError, exc.what());
        return NULL;
    } catch (khmer_value_exception &exc) {
        PyErr_SetString(PyExc_ValueError, exc.what());
        return NULL;
    }

    return Py_BuildValue("IK", total_reads, n_consumed);
}

static
PyObject *
hashtable_consume_fasta_with_reads_parser(khmer_KHashtable_Object * me,
        PyObject * args)
{
    Hashtable * hashtable = me->hashtable;

    PyObject * rparser_obj = NULL;

    if (!PyArg_ParseTuple(args, "O", &rparser_obj)) {
        return NULL;
    }

    read_parsers:: IParser * rparser =
        _PyObject_to_khmer_ReadParser( rparser_obj );

    // call the C++ function, and trap signals => Python
    unsigned long long  n_consumed      = 0;
    unsigned int        total_reads     = 0;
    const char         *value_exception = NULL;
    const char         *file_exception  = NULL;

    Py_BEGIN_ALLOW_THREADS
    try {
        hashtable->consume_fasta(rparser, total_reads, n_consumed);
    } catch (khmer_file_exception &exc) {
        file_exception = exc.what();
    } catch (khmer_value_exception &exc) {
        value_exception = exc.what();
    }
    Py_END_ALLOW_THREADS

    if (file_exception != NULL) {
        PyErr_SetString(PyExc_OSError, file_exception);
        return NULL;
    }
    if (value_exception != NULL) {
        PyErr_SetString(PyExc_ValueError, value_exception);
        return NULL;
    }

    return Py_BuildValue("IK", total_reads, n_consumed);
}

static
PyObject *
hashtable_consume(khmer_KHashtable_Object * me, PyObject * args)
{
    Hashtable * hashtable = me->hashtable;

    const char * long_str;

    if (!PyArg_ParseTuple(args, "s", &long_str)) {
        return NULL;
    }

    if (strlen(long_str) < hashtable->ksize()) {
        PyErr_SetString(PyExc_ValueError,
                        "string length must >= the hashtable k-mer size");
        return NULL;
    }

    unsigned int n_consumed;
    n_consumed = hashtable->consume_string(long_str);

    return PyLong_FromLong(n_consumed);
}

static
PyObject *
hashtable_find_high_degree_nodes(khmer_KHashtable_Object * me, PyObject * args)
{
    Hashtable * hashtable = me->hashtable;

    const char * long_str;

    if (!PyArg_ParseTuple(args, "s", &long_str)) {
        return NULL;
    }

    if (strlen(long_str) < hashtable->ksize()) {
        PyErr_SetString(PyExc_ValueError,
                        "string length must >= the hashtable k-mer size");
        return NULL;
    }

    hashtable->find_high_degree_nodes(long_str);

    Py_INCREF(Py_None);
    return Py_None;
}

static
PyObject *
hashtable_is_high_degree_node(khmer_KHashtable_Object * me, PyObject * args)
{
    Hashtable * hashtable = me->hashtable;

    HashIntoType val;

    if (!PyArg_ParseTuple(args, "K", &val)) {
        return NULL;
    }

    PyObject * ret;

    if (hashtable->high_degree_nodes.find(val) != \
        hashtable->high_degree_nodes.end()) {
        ret = Py_True;
    }
    else {
        ret = Py_False;
    }
    Py_INCREF(ret);
    return ret;
}

static
PyObject *
hashtable_find_high_degree_nodes(khmer_KHashtable_Object * me, PyObject * args)
{
    Hashtable * hashtable = me->hashtable;

    const char * long_str;

    if (!PyArg_ParseTuple(args, "s", &long_str)) {
        return NULL;
    }

    if (strlen(long_str) < hashtable->ksize()) {
        PyErr_SetString(PyExc_ValueError,
                        "string length must >= the hashtable k-mer size");
        return NULL;
    }

    hashtable->find_high_degree_nodes(long_str);

    Py_INCREF(Py_None);
    return Py_None;
}

static
PyObject *
hashtable_is_high_degree_node(khmer_KHashtable_Object * me, PyObject * args)
{
    Hashtable * hashtable = me->hashtable;

    HashIntoType val;

    if (!PyArg_ParseTuple(args, "K", &val)) {
        return NULL;
    }

    PyObject * ret;

    if (hashtable->high_degree_nodes.find(val) != \
        hashtable->high_degree_nodes.end()) {
        ret = Py_True;
    }
    else {
        ret = Py_False;
    }
    Py_INCREF(ret);
    return ret;
}

static
PyObject *
hashtable_neighbors(khmer_KHashtable_Object * me, PyObject * args)
{
    Hashtable * hashtable = me->hashtable;
    PyObject * val_obj;

    if (!PyArg_ParseTuple(args, "O", &val_obj)) {
        return NULL;
    }

    Kmer start_kmer;
    if (!convert_PyObject_to_Kmer(val_obj, start_kmer, hashtable->ksize())) {
        return NULL;
    }

    KmerQueue node_q;
    Traverser traverser(hashtable);

    traverser.traverse(start_kmer, node_q);

    PyObject * x =  PyList_New(node_q.size());
    if (x == NULL) {
        return NULL;
    }

    unsigned int i;
    for (i = 0; node_q.size() > 0; i++) {
        HashIntoType h = node_q.front();
        node_q.pop();
        // type K for python unsigned long long
        PyList_SET_ITEM(x, i, Py_BuildValue("K", h));
    }

    return x;
}

static
PyObject *
hashtable_traverse_linear_path(khmer_KHashtable_Object * me, PyObject * args)
{
    Hashtable * hashtable = me->hashtable;

    HashIntoType val;
    khmer_KHashbits_Object * nodegraph_o;

    if (!PyArg_ParseTuple(args, "KO!", &val,
                          &khmer_KNodegraph_Type, &nodegraph_o)) {
        return NULL;
    }

    SeenSet adj;
    SeenSet visited;
    std::string s = _revhash(val, hashtable->ksize());
    unsigned int size = hashtable->traverse(s, adj, visited,
                                            *nodegraph_o->hashbits);

    PyObject * adj_o =  PyList_New(adj.size());
    if (adj_o == NULL) {
        return NULL;
    }
    SeenSet::iterator si;
    unsigned long long i;
    for (i = 0, si = adj.begin(); si != adj.end(); ++si) {
        // type K for python unsigned long long
        PyList_SET_ITEM(adj_o, i, Py_BuildValue("K", *si));
        i++;
    }

    PyObject * visited_o =  PyList_New(visited.size());
    if (visited_o == NULL) {
        return NULL;
    }
    for (i = 0, si = visited.begin(); si != visited.end(); ++si) {
        // type K for python unsigned long long
        PyList_SET_ITEM(visited_o, i, Py_BuildValue("K", *si));
        i++;
    }

    PyObject * ret = Py_BuildValue("kOO", (unsigned long) size, adj_o,
                                   visited_o);
    Py_DECREF(adj_o);
    Py_DECREF(visited_o);

    return ret;
}

static
PyObject *
hashtable_get_high_degree_nodes(khmer_KHashtable_Object * me, PyObject * args)
{
    Hashtable * hashtable = me->hashtable;

    if (!PyArg_ParseTuple(args, "")) {
        return NULL;
    }

    SeenSet * hdg = &hashtable->high_degree_nodes;

    PyObject * x =  PyList_New(hdg->size());
    if (x == NULL) {
        return NULL;
    }
    SeenSet::iterator si;
    unsigned long long i = 0;
    for (si = hdg->begin(); si != hdg->end(); ++si) {
        // type K for python unsigned long long
        PyList_SET_ITEM(x, i, Py_BuildValue("K", *si));
        i++;
    }

    return x;
}

static
PyObject *
<<<<<<< HEAD
hashtable_get(khmer_KHashtable_Object * me, PyObject * args)
{
    Hashtable * hashtable = me->hashtable;

    PyObject * arg;

    if (!PyArg_ParseTuple(args, "O", &arg)) {
        return NULL;
    }

    HashIntoType hashval;
    if (!convert_PyObject_to_HashIntoType(arg, hashval, hashtable->ksize())) {
        return NULL;
    }

    unsigned int count = hashtable->get_count(hashval);
    return PyLong_FromLong(count);
}

static
PyObject *
=======
>>>>>>> b8356021
hashtable_load(khmer_KHashtable_Object * me, PyObject * args)
{
    Hashtable * hashtable = me->hashtable;

    const char * filename = NULL;

    if (!PyArg_ParseTuple(args, "s", &filename)) {
        return NULL;
    }

    try {
        hashtable->load(filename);
    } catch (khmer_file_exception &e) {
        PyErr_SetString(PyExc_OSError, e.what());
        return NULL;
    }

    Py_RETURN_NONE;
}

static
PyObject *
hashtable_save(khmer_KHashtable_Object * me, PyObject * args)
{
    Hashtable * hashtable = me->hashtable;

    const char * filename = NULL;

    if (!PyArg_ParseTuple(args, "s", &filename)) {
        return NULL;
    }

    try {
        hashtable->save(filename);
    } catch (khmer_file_exception &e) {
        PyErr_SetString(PyExc_OSError, e.what());
        return NULL;
    }

    Py_RETURN_NONE;
}

static
PyObject *
hashtable_get_hashsizes(khmer_KHashtable_Object * me, PyObject * args)
{
    Hashtable * hashtable = me->hashtable;


    if (!PyArg_ParseTuple(args, "")) {
        return NULL;
    }

    std::vector<HashIntoType> ts = hashtable->get_tablesizes();

    PyObject * x = PyList_New(ts.size());
    for (size_t i = 0; i < ts.size(); i++) {
        PyList_SET_ITEM(x, i, PyLong_FromUnsignedLongLong(ts[i]));
    }

    return x;
}

static
PyObject *
hashtable_consume_and_tag(khmer_KHashtable_Object * me, PyObject * args)
{
    Hashtable * hashtable = me->hashtable;

    const char * seq;

    if (!PyArg_ParseTuple(args, "s", &seq)) {
        return NULL;
    }

    // call the C++ function, and trap signals => Python

    unsigned long long n_consumed = 0;

    // @CTB needs to normalize
    hashtable->consume_sequence_and_tag(seq, n_consumed);

    return Py_BuildValue("K", n_consumed);
}

static
PyObject *
hashtable_get_tags_and_positions(khmer_KHashtable_Object * me, PyObject * args)
{
    Hashtable * hashtable = me->hashtable;

    const char * seq;

    if (!PyArg_ParseTuple(args, "s", &seq)) {
        return NULL;
    }

    // call the C++ function, and trap signals => Python

    std::vector<unsigned int> posns;
    std::vector<HashIntoType> tags;

    unsigned int pos = 1;
    KmerIterator kmers(seq, hashtable->ksize());

    while (!kmers.done()) {
        HashIntoType kmer = kmers.next();
        if (set_contains(hashtable->all_tags, kmer)) {
            posns.push_back(pos);
            tags.push_back(kmer);
        }
        pos++;
    }

    PyObject * posns_list = PyList_New(posns.size());
    for (size_t i = 0; i < posns.size(); i++) {
        PyObject * tup = Py_BuildValue("IK", posns[i], tags[i]);
        PyList_SET_ITEM(posns_list, i, tup);
    }

    return posns_list;
}

static
PyObject *
hashtable_find_all_tags_list(khmer_KHashtable_Object * me, PyObject * args)
{
    Hashtable * hashtable = me->hashtable;

    const char * kmer_s = NULL;

    if (!PyArg_ParseTuple(args, "s", &kmer_s)) {
        return NULL;
    }

    if (strlen(kmer_s) != hashtable->ksize()) {
        PyErr_SetString(PyExc_ValueError,
                        "k-mer length must equal the counting table k-mer size");
        return NULL;
    }

    SeenSet * tags = new SeenSet;

    Kmer start_kmer = hashtable->build_kmer(kmer_s);

    Py_BEGIN_ALLOW_THREADS

    hashtable->partition->find_all_tags(start_kmer, *tags,
                                        hashtable->all_tags);

    Py_END_ALLOW_THREADS

        PyObject * x = (PyObject *) create_HashSet_Object(tags,
                                                          hashtable->ksize());
    return x;
}

static
PyObject *
hashtable_consume_fasta_and_tag(khmer_KHashtable_Object * me, PyObject * args)
{
    Hashtable * hashtable = me->hashtable;

    const char * filename;

    if (!PyArg_ParseTuple(args, "s", &filename)) {
        return NULL;
    }

    // call the C++ function, and trap signals => Python

    unsigned long long n_consumed;
    unsigned int total_reads;

    try {
        hashtable->consume_fasta_and_tag(filename, total_reads, n_consumed);
    } catch (khmer_file_exception &exc) {
        PyErr_SetString(PyExc_OSError, exc.what());
        return NULL;
    } catch (khmer_value_exception &exc) {
        PyErr_SetString(PyExc_ValueError, exc.what());
        return NULL;
    }

    return Py_BuildValue("IK", total_reads, n_consumed);
}

static
PyObject *
hashtable_get_median_count(khmer_KHashtable_Object * me, PyObject * args)
{
    Hashtable * hashtable = me->hashtable;

    const char * long_str;

    if (!PyArg_ParseTuple(args, "s", &long_str)) {
        return NULL;
    }

    if (strlen(long_str) < hashtable->ksize()) {
        PyErr_SetString(PyExc_ValueError,
                        "string length must >= the hashtable k-mer size");
        return NULL;
    }

    BoundedCounterType med = 0;
    float average = 0, stddev = 0;

    hashtable->get_median_count(long_str, med, average, stddev);

    return Py_BuildValue("iff", med, average, stddev);
}

static
PyObject *
hashtable_median_at_least(khmer_KHashtable_Object * me, PyObject * args)
{
    Hashtable * hashtable = me->hashtable;

    const char * long_str;
    unsigned int cutoff;

    if (!PyArg_ParseTuple(args, "sI", &long_str, &cutoff)) {
        return NULL;
    }

    if (strlen(long_str) < hashtable->ksize()) {
        PyErr_SetString(PyExc_ValueError,
                        "string length must >= the hashtable k-mer size");
        return NULL;
    }

    if (hashtable->median_at_least(long_str, cutoff)) {
        Py_RETURN_TRUE;
    }
    Py_RETURN_FALSE;

}

static
PyObject *
hashtable_n_tags(khmer_KHashtable_Object * me, PyObject * args)
{
    Hashtable * hashtable = me->hashtable;

    if (!PyArg_ParseTuple(args, "")) {
        return NULL;
    }

    return PyLong_FromSize_t(hashtable->n_tags());
}

static
PyObject *
hashtable_print_stop_tags(khmer_KHashtable_Object * me, PyObject * args)
{
    Hashtable * hashtable = me->hashtable;

    const char * filename = NULL;

    if (!PyArg_ParseTuple(args, "s", &filename)) {
        return NULL;
    }

    hashtable->print_stop_tags(filename);

    Py_RETURN_NONE;
}

static
PyObject *
hashtable_print_tagset(khmer_KHashtable_Object * me, PyObject * args)
{
    Hashtable * hashtable = me->hashtable;

    const char * filename = NULL;

    if (!PyArg_ParseTuple(args, "s", &filename)) {
        return NULL;
    }

    hashtable->print_tagset(filename);

    Py_RETURN_NONE;
}

static
PyObject *
hashtable_load_stop_tags(khmer_KHashtable_Object * me, PyObject * args)
{
    Hashtable * hashtable = me->hashtable;

    const char * filename = NULL;
    PyObject * clear_tags_o = NULL;

    if (!PyArg_ParseTuple(args, "s|O", &filename, &clear_tags_o)) {
        return NULL;
    }

    bool clear_tags = true;
    if (clear_tags_o && !PyObject_IsTrue(clear_tags_o)) {
        clear_tags = false;
    }


    try {
        hashtable->load_stop_tags(filename, clear_tags);
    } catch (khmer_file_exception &e) {
        PyErr_SetString(PyExc_OSError, e.what());
        return NULL;
    }

    Py_RETURN_NONE;
}


static
PyObject *
hashtable_save_stop_tags(khmer_KHashtable_Object * me, PyObject * args)
{
    Hashtable * hashtable = me->hashtable;

    const char * filename = NULL;

    if (!PyArg_ParseTuple(args, "s", &filename)) {
        return NULL;
    }

    try {
        hashtable->save_stop_tags(filename);
    } catch (khmer_file_exception &e) {
        PyErr_SetString(PyExc_OSError, e.what());
        return NULL;
    }

    Py_RETURN_NONE;
}

static PyObject * hashtable_repartition_largest_partition(
    khmer_KHashtable_Object * me,
    PyObject * args);

static
PyObject *
hashtable_calc_connected_graph_size(khmer_KHashtable_Object * me,
                                    PyObject * args)
{
    Hashtable * hashtable = me->hashtable;

    const char * _kmer;
    unsigned int max_size = 0;
    PyObject * break_on_circum_o = NULL;
    if (!PyArg_ParseTuple(args, "s|IO", &_kmer, &max_size, &break_on_circum_o)) {
        return NULL;
    }

    bool break_on_circum = false;
    if (break_on_circum_o && PyObject_IsTrue(break_on_circum_o)) {
        break_on_circum = true;
    }

    unsigned long long size = 0;
    Kmer start_kmer = hashtable->build_kmer(_kmer);

    Py_BEGIN_ALLOW_THREADS
    KmerSet keeper;
    hashtable->calc_connected_graph_size(start_kmer, size, keeper, max_size,
                                         break_on_circum);
    Py_END_ALLOW_THREADS

    return PyLong_FromUnsignedLongLong(size);
}

static
PyObject *
hashtable_kmer_degree(khmer_KHashtable_Object * me, PyObject * args)
{
    Hashtable * hashtable = me->hashtable;

    const char * kmer_s = NULL;

    if (!PyArg_ParseTuple(args, "s", &kmer_s)) {
        return NULL;
    }

    return PyLong_FromLong(hashtable->kmer_degree(kmer_s));
}

static
PyObject *
hashtable_trim_on_stoptags(khmer_KHashtable_Object * me, PyObject * args)
{
    Hashtable * hashtable = me->hashtable;

    const char * seq = NULL;

    if (!PyArg_ParseTuple(args, "s", &seq)) {
        return NULL;
    }

    size_t trim_at;
    Py_BEGIN_ALLOW_THREADS

    trim_at = hashtable->trim_on_stoptags(seq);

    Py_END_ALLOW_THREADS;

    PyObject * trim_seq = PyUnicode_FromStringAndSize(seq, trim_at);
    if (trim_seq == NULL) {
        return NULL;
    }
    PyObject * ret = Py_BuildValue("Ok", trim_seq, (unsigned long) trim_at);
    Py_DECREF(trim_seq);

    return ret;
}

static
PyObject *
hashtable_do_subset_partition(khmer_KHashtable_Object * me, PyObject * args)
{
    Hashtable * hashtable = me->hashtable;

    HashIntoType start_kmer = 0, end_kmer = 0;
    PyObject * break_on_stop_tags_o = NULL;
    PyObject * stop_big_traversals_o = NULL;

    if (!PyArg_ParseTuple(args, "|KKOO", &start_kmer, &end_kmer,
                          &break_on_stop_tags_o,
                          &stop_big_traversals_o)) {
        return NULL;
    }

    bool break_on_stop_tags = false;
    if (break_on_stop_tags_o && PyObject_IsTrue(break_on_stop_tags_o)) {
        break_on_stop_tags = true;
    }
    bool stop_big_traversals = false;
    if (stop_big_traversals_o && PyObject_IsTrue(stop_big_traversals_o)) {
        stop_big_traversals = true;
    }

    SubsetPartition * subset_p = NULL;
    try {
        Py_BEGIN_ALLOW_THREADS
        subset_p = new SubsetPartition(hashtable);
        subset_p->do_partition(start_kmer, end_kmer, break_on_stop_tags,
                               stop_big_traversals);
        Py_END_ALLOW_THREADS
    } catch (std::bad_alloc &e) {
        return PyErr_NoMemory();
    }

    khmer_KSubsetPartition_Object * subset_obj = (khmer_KSubsetPartition_Object *)\
            PyObject_New(khmer_KSubsetPartition_Object, &khmer_KSubsetPartition_Type);

    if (subset_obj == NULL) {
        delete subset_p;
        return NULL;
    }

    subset_obj->subset = subset_p;

    return (PyObject *) subset_obj;
}


static
PyObject *
hashtable_merge_subset(khmer_KHashtable_Object * me, PyObject * args)
{
    Hashtable * hashtable = me->hashtable;

    khmer_KSubsetPartition_Object * subset_obj = NULL;
    if (!PyArg_ParseTuple(args, "O!", &khmer_KSubsetPartition_Type,
                          &subset_obj)) {
        return NULL;
    }

    SubsetPartition * subset_p = subset_obj->subset;

    hashtable->partition->merge(subset_p);

    Py_RETURN_NONE;
}

static
PyObject *
hashtable_merge_from_disk(khmer_KHashtable_Object * me, PyObject * args)
{
    Hashtable * hashtable = me->hashtable;

    const char * filename = NULL;
    if (!PyArg_ParseTuple(args, "s", &filename)) {
        return NULL;
    }

    try {
        hashtable->partition->merge_from_disk(filename);
    } catch (khmer_file_exception &e) {
        PyErr_SetString(PyExc_OSError, e.what());
        return NULL;
    }

    Py_RETURN_NONE;
}

static
PyObject *
hashtable_consume_fasta_and_tag_with_reads_parser(khmer_KHashtable_Object * me,
        PyObject * args)
{
    Hashtable * hashtable = me->hashtable;

    python::khmer_ReadParser_Object * rparser_obj = NULL;

    if (!PyArg_ParseTuple( args, "O!", &python::khmer_ReadParser_Type,
                           &rparser_obj)) {
        return NULL;
    }

    read_parsers:: IParser * rparser = rparser_obj-> parser;

    // call the C++ function, and trap signals => Python
    const char         *value_exception = NULL;
    const char         *file_exception  = NULL;
    unsigned long long  n_consumed      = 0;
    unsigned int        total_reads     = 0;

    Py_BEGIN_ALLOW_THREADS
    try {
        hashtable->consume_fasta_and_tag(rparser, total_reads, n_consumed);
    } catch (khmer_file_exception &exc) {
        file_exception = exc.what();
    } catch (khmer_value_exception &exc) {
        value_exception = exc.what();
    }
    Py_END_ALLOW_THREADS

    if (file_exception != NULL) {
        PyErr_SetString(PyExc_OSError, file_exception);
        return NULL;
    }
    if (value_exception != NULL) {
        PyErr_SetString(PyExc_ValueError, value_exception);
    }

    return Py_BuildValue("IK", total_reads, n_consumed);
}

static
PyObject *
hashtable_consume_partitioned_fasta(khmer_KHashtable_Object * me,
                                    PyObject * args)
{
    Hashtable * hashtable = me->hashtable;

    const char * filename;

    if (!PyArg_ParseTuple(args, "s", &filename)) {
        return NULL;
    }

    // call the C++ function, and trap signals => Python

    unsigned long long n_consumed;
    unsigned int total_reads;

    try {
        hashtable->consume_partitioned_fasta(filename, total_reads, n_consumed);
    } catch (khmer_file_exception &exc) {
        PyErr_SetString(PyExc_OSError, exc.what());
        return NULL;
    } catch (khmer_value_exception &exc) {
        PyErr_SetString(PyExc_ValueError, exc.what());
        return NULL;
    }

    return Py_BuildValue("IK", total_reads, n_consumed);
}

static
PyObject *
hashtable_find_all_tags(khmer_KHashtable_Object * me, PyObject * args)
{
    Hashtable * hashtable = me->hashtable;

    const char * kmer_s = NULL;

    if (!PyArg_ParseTuple(args, "s", &kmer_s)) {
        return NULL;
    }

    if (strlen(kmer_s) != hashtable->ksize()) {
        PyErr_SetString( PyExc_ValueError,
                         "k-mer size must equal the k-mer size of the presence table");
        return NULL;
    }

    pre_partition_info * ppi = NULL;

    Kmer kmer = hashtable->build_kmer(kmer_s);

    Py_BEGIN_ALLOW_THREADS

    try {
        ppi = new pre_partition_info(kmer);
    } catch (std::bad_alloc &e) {
        return PyErr_NoMemory();
    }
    hashtable->partition->find_all_tags(kmer, ppi->tagged_kmers,
                                        hashtable->all_tags);
    hashtable->add_kmer_to_tags(kmer);

    Py_END_ALLOW_THREADS

    khmer_PrePartitionInfo_Object * ppi_obj = (khmer_PrePartitionInfo_Object *) \
            PyObject_New(khmer_PrePartitionInfo_Object, &khmer_PrePartitionInfo_Type);

    ppi_obj->PrePartitionInfo = ppi;

    return (PyObject*)ppi_obj;
}

static
PyObject *
hashtable_build_neighborhood_minhashes(khmer_KHashtable_Object * me,
                                       PyObject * args)
{
    Hashtable * hashtable = me->hashtable;

    long int mh_prime = 0;
    PyObject * is_protein_o = NULL;
    bool is_protein = false;
    if (!PyArg_ParseTuple(args, "|Ol", &is_protein_o, &mh_prime)) {
        return NULL;
    }

    if (mh_prime == 0) {
        mh_prime = DEFAULT_MINHASH_PRIME;
    }

    if (is_protein_o && PyObject_IsTrue(is_protein_o)) {
      is_protein = true;
    }

    PyObject * module = PyImport_ImportModule("khmer._minhash");
    if (module == NULL ){
      return NULL;
    }

    PyObject * tname = PyObject_GetAttrString(module, "NeighborhoodMinHash");
    if (tname == NULL ) {
      Py_DECREF(module);
      return NULL;
    }
    Py_DECREF(module);

    PyObject * nbhd_mh_args = Py_BuildValue("bOl",
                                            (WordLength)hashtable->ksize(),
                                            is_protein ? Py_True : Py_False,
                                            mh_prime);
    PyObject * nbhd_mh_o = PyObject_Call(tname, nbhd_mh_args, NULL);
    Py_DECREF(nbhd_mh_args);
    Py_DECREF(tname);

    if (nbhd_mh_o == NULL) {
      return NULL;
    }

    NeighborhoodMinHash * nbhd_mh = extract_NeighborhoodMinHash(nbhd_mh_o);

    Py_BEGIN_ALLOW_THREADS

    hashtable->partition->build_neighborhood_minhashes(hashtable->all_tags,
                                                       *nbhd_mh);
    Py_END_ALLOW_THREADS

    return nbhd_mh_o;
}

static
PyObject *
hashtable_build_neighborhood_minhash(khmer_KHashtable_Object * me, PyObject * args)
{
#if 0
    Hashtable * hashtable = me->hashtable;

    const char * kmer_s = NULL;
    PyObject * mh_obj = NULL;;

    if (!PyArg_ParseTuple(args, "sO", &kmer_s, &mh_obj)) {
        return NULL;
    }

    if (strlen(kmer_s) != hashtable->ksize()) {
        PyErr_SetString( PyExc_ValueError,
                         "k-mer size must equal the k-mer size of the graph");
        return NULL;
    }

    Kmer kmer = hashtable->build_kmer(kmer_s);
    KmerMinHash * mh = extract_KmerMinHash(mh_obj);

    Py_BEGIN_ALLOW_THREADS

    SeenSet tagged_kmers;

    hashtable->partition->build_neighborhood_minhash(kmer, tagged_kmers, *mh,
                                                     hashtable->all_tags);

    Py_END_ALLOW_THREADS
#endif //0
    Py_INCREF(Py_None);
    return Py_None;
}

static
PyObject *
hashtable_assign_partition_id(khmer_KHashtable_Object * me, PyObject * args)
{
    Hashtable * hashtable = me->hashtable;

    khmer_PrePartitionInfo_Object * ppi_obj;
    if (!PyArg_ParseTuple(args, "O!", &khmer_PrePartitionInfo_Type, &ppi_obj)) {
        return NULL;
    }

    pre_partition_info * ppi;
    ppi = ppi_obj->PrePartitionInfo;

    PartitionID p;
    p = hashtable->partition->assign_partition_id(ppi->kmer,
            ppi->tagged_kmers);

    return PyLong_FromLong(p);
}

static
PyObject *
hashtable_add_tag(khmer_KHashtable_Object * me, PyObject * args)
{
    Hashtable * hashtable = me->hashtable;

    const char * kmer_s = NULL;
    if (!PyArg_ParseTuple(args, "s", &kmer_s)) {
        return NULL;
    }

    HashIntoType kmer = _hash(kmer_s, hashtable->ksize());
    hashtable->add_tag(kmer);

    Py_RETURN_NONE;
}

static
PyObject *
hashtable_add_stop_tag(khmer_KHashtable_Object * me, PyObject * args)
{
    Hashtable * hashtable = me->hashtable;

    const char * kmer_s = NULL;
    if (!PyArg_ParseTuple(args, "s", &kmer_s)) {
        return NULL;
    }

    HashIntoType kmer = _hash(kmer_s, hashtable->ksize());
    hashtable->add_stop_tag(kmer);

    Py_RETURN_NONE;
}

static
PyObject *
hashtable_get_stop_tags(khmer_KHashtable_Object * me, PyObject * args)
{
    Hashtable * hashtable = me->hashtable;

    if (!PyArg_ParseTuple(args, "")) {
        return NULL;
    }

    WordLength k = hashtable->ksize();
    SeenSet::const_iterator si;

    PyObject * x = PyList_New(hashtable->stop_tags.size());
    unsigned long long i = 0;
    for (si = hashtable->stop_tags.begin(); si != hashtable->stop_tags.end();
            ++si) {
        std::string s = _revhash(*si, k);
        PyList_SET_ITEM(x, i, Py_BuildValue("s", s.c_str()));
        i++;
    }

    return x;
}

static
PyObject *
hashtable_get_tagset(khmer_KHashtable_Object * me, PyObject * args)
{
    Hashtable * hashtable = me->hashtable;

    if (!PyArg_ParseTuple(args, "")) {
        return NULL;
    }

    WordLength k = hashtable->ksize();
    SeenSet::const_iterator si;

    PyObject * x = PyList_New(hashtable->all_tags.size());
    unsigned long long i = 0;
    for (si = hashtable->all_tags.begin(); si != hashtable->all_tags.end();
            ++si) {
        std::string s = _revhash(*si, k);
        PyList_SET_ITEM(x, i, Py_BuildValue("s", s.c_str()));
        i++;
    }

    return x;
}

static
PyObject *
hashtable_output_partitions(khmer_KHashtable_Object * me, PyObject * args)
{
    Hashtable * hashtable = me->hashtable;

    const char * filename = NULL;
    const char * output = NULL;
    PyObject * output_unassigned_o = NULL;

    if (!PyArg_ParseTuple(args, "ss|O", &filename, &output,
                          &output_unassigned_o)) {
        return NULL;
    }

    bool output_unassigned = false;
    if (output_unassigned_o != NULL && PyObject_IsTrue(output_unassigned_o)) {
        output_unassigned = true;
    }

    size_t n_partitions = 0;

    try {
        SubsetPartition * subset_p = hashtable->partition;
        n_partitions = subset_p->output_partitioned_file(filename,
                       output,
                       output_unassigned);
    } catch (khmer_file_exception &e) {
        PyErr_SetString(PyExc_OSError, e.what());
        return NULL;
    } catch (khmer_value_exception &exc) {
        PyErr_SetString(PyExc_ValueError, exc.what());
        return NULL;
    }

    return PyLong_FromLong(n_partitions);
}

static
PyObject *
hashtable_save_partitionmap(khmer_KHashtable_Object * me, PyObject * args)
{
    Hashtable * hashtable = me->hashtable;

    const char * filename = NULL;

    if (!PyArg_ParseTuple(args, "s", &filename)) {
        return NULL;
    }

    try {
        hashtable->partition->save_partitionmap(filename);
    } catch (khmer_file_exception &e) {
        PyErr_SetString(PyExc_OSError, e.what());
        return NULL;
    }

    Py_RETURN_NONE;
}

static
PyObject *
hashtable_load_partitionmap(khmer_KHashtable_Object * me, PyObject * args)
{
    Hashtable * hashtable = me->hashtable;

    const char * filename = NULL;

    if (!PyArg_ParseTuple(args, "s", &filename)) {
        return NULL;
    }

    try {
        hashtable->partition->load_partitionmap(filename);
    } catch (khmer_file_exception &e) {
        PyErr_SetString(PyExc_OSError, e.what());
        return NULL;
    }

    Py_RETURN_NONE;
}

static
PyObject *
hashtable__validate_partitionmap(khmer_KHashtable_Object * me, PyObject * args)
{
    Hashtable * hashtable = me->hashtable;

    if (!PyArg_ParseTuple(args, "")) {
        return NULL;
    }

    hashtable->partition->_validate_pmap();

    Py_RETURN_NONE;
}

static
PyObject *
hashtable_count_partitions(khmer_KHashtable_Object * me, PyObject * args)
{
    Hashtable * hashtable = me->hashtable;

    if (!PyArg_ParseTuple(args, "")) {
        return NULL;
    }

    size_t n_partitions = 0, n_unassigned = 0;
    hashtable->partition->count_partitions(n_partitions, n_unassigned);

    return Py_BuildValue("nn", (Py_ssize_t) n_partitions,
                         (Py_ssize_t) n_unassigned);
}

static
PyObject *
hashtable_subset_count_partitions(khmer_KHashtable_Object * me, PyObject * args)
{
    khmer_KSubsetPartition_Object * subset_obj = NULL;

    if (!PyArg_ParseTuple(args, "O!", &khmer_KSubsetPartition_Type,
                          &subset_obj)) {
        return NULL;
    }


    size_t n_partitions = 0, n_unassigned = 0;
    subset_obj->subset->count_partitions(n_partitions, n_unassigned);

    return Py_BuildValue("nn", (Py_ssize_t) n_partitions,
                         (Py_ssize_t) n_unassigned);
}

static
PyObject *
hashtable_subset_partition_size_distribution(khmer_KHashtable_Object * me,
        PyObject * args)
{
    khmer_KSubsetPartition_Object * subset_obj = NULL;
    if (!PyArg_ParseTuple(args, "O!", &khmer_KSubsetPartition_Type,
                          &subset_obj)) {
        return NULL;
    }

    SubsetPartition * subset_p = subset_obj->subset;

    PartitionCountDistribution d;

    unsigned int n_unassigned = 0;
    subset_p->partition_size_distribution(d, n_unassigned);

    PyObject * x = PyList_New(d.size());
    if (x == NULL) {
        return NULL;
    }
    PartitionCountDistribution::iterator di;

    unsigned int i;
    for (i = 0, di = d.begin(); di != d.end(); ++di, i++) {
        PyObject * value =  Py_BuildValue("KK", di->first, di->second);
        if (value == NULL) {
            Py_DECREF(x);
            return NULL;
        }
        PyList_SET_ITEM(x, i, value);
    }
    if (!(i == d.size())) {
        throw khmer_exception();
    }

    PyObject * returnValue = Py_BuildValue("NI", x, n_unassigned);
    if (returnValue == NULL) {
        Py_DECREF(x);
        return NULL;
    }
    return returnValue;
}

static
PyObject *
hashtable_load_tagset(khmer_KHashtable_Object * me, PyObject * args)
{
    Hashtable * hashtable = me->hashtable;

    const char * filename = NULL;
    PyObject * clear_tags_o = NULL;

    if (!PyArg_ParseTuple(args, "s|O", &filename, &clear_tags_o)) {
        return NULL;
    }

    bool clear_tags = true;
    if (clear_tags_o && !PyObject_IsTrue(clear_tags_o)) {
        clear_tags = false;
    }

    try {
        hashtable->load_tagset(filename, clear_tags);
    } catch (khmer_file_exception &e) {
        PyErr_SetString(PyExc_OSError, e.what());
        return NULL;
    }

    Py_RETURN_NONE;
}

static
PyObject *
hashtable_save_tagset(khmer_KHashtable_Object * me, PyObject * args)
{
    Hashtable * hashtable = me->hashtable;

    const char * filename = NULL;

    if (!PyArg_ParseTuple(args, "s", &filename)) {
        return NULL;
    }

    try {
        hashtable->save_tagset(filename);
    } catch (khmer_file_exception &e) {
        PyErr_SetString(PyExc_OSError, e.what());
        return NULL;
    }

    Py_RETURN_NONE;
}

static
PyObject *
hashtable_save_subset_partitionmap(khmer_KHashtable_Object * me,
                                   PyObject * args)
{
    const char * filename = NULL;
    khmer_KSubsetPartition_Object * subset_obj = NULL;

    if (!PyArg_ParseTuple(args, "O!s", &khmer_KSubsetPartition_Type,
                          &subset_obj, &filename)) {
        return NULL;
    }

    SubsetPartition * subset_p = subset_obj->subset;

    Py_BEGIN_ALLOW_THREADS

    try {
        subset_p->save_partitionmap(filename);
    } catch (khmer_file_exception &e) {
        PyErr_SetString(PyExc_OSError, e.what());
        return NULL;
    }

    Py_END_ALLOW_THREADS

    Py_RETURN_NONE;
}

static
PyObject *
hashtable_load_subset_partitionmap(khmer_KHashtable_Object * me,
                                   PyObject * args)
{
    Hashtable * hashtable = me->hashtable;

    const char * filename = NULL;

    if (!PyArg_ParseTuple(args, "s", &filename)) {
        return NULL;
    }

    SubsetPartition * subset_p;
    try {
        subset_p = new SubsetPartition(hashtable);
    } catch (std::bad_alloc &e) {
        return PyErr_NoMemory();
    }

    const char         *file_exception  = NULL;

    Py_BEGIN_ALLOW_THREADS
    try {
        subset_p->load_partitionmap(filename);
    } catch (khmer_file_exception &exc) {
        file_exception = exc.what();
    }
    Py_END_ALLOW_THREADS

    if (file_exception != NULL) {
        PyErr_SetString(PyExc_OSError, file_exception);
        delete subset_p;
        return NULL;
    }

    khmer_KSubsetPartition_Object * subset_obj = (khmer_KSubsetPartition_Object *)\
            PyObject_New(khmer_KSubsetPartition_Object, &khmer_KSubsetPartition_Type);

    if (subset_obj == NULL) {
        delete subset_p;
        return NULL;
    }

    subset_obj->subset = subset_p;

    return (PyObject *) subset_obj;
}

static
PyObject *
hashtable__set_tag_density(khmer_KHashtable_Object * me, PyObject * args)
{
    Hashtable * hashtable = me->hashtable;

    unsigned int d;
    if (!PyArg_ParseTuple(args, "I", &d)) {
        return NULL;
    }

    hashtable->_set_tag_density(d);

    Py_RETURN_NONE;
}

static
PyObject *
hashtable__get_tag_density(khmer_KHashtable_Object * me, PyObject * args)
{
    Hashtable * hashtable = me->hashtable;

    if (!PyArg_ParseTuple(args, "")) {
        return NULL;
    }

    unsigned int d = hashtable->_get_tag_density();

    return PyLong_FromLong(d);
}

static
PyObject *
hashtable__validate_subset_partitionmap(khmer_KHashtable_Object * me,
                                        PyObject * args)
{
    khmer_KSubsetPartition_Object * subset_obj = NULL;

    if (!PyArg_ParseTuple(args, "O!", &khmer_KSubsetPartition_Type,
                          &subset_obj)) {
        return NULL;
    }

    SubsetPartition * subset_p = subset_obj->subset;

    subset_p->_validate_pmap();

    Py_RETURN_NONE;
}

static
PyObject *
hashtable_set_partition_id(khmer_KHashtable_Object * me, PyObject * args)
{
    Hashtable * hashtable = me->hashtable;

    const char * kmer = NULL;
    PartitionID p = 0;

    if (!PyArg_ParseTuple(args, "sI", &kmer, &p)) {
        return NULL;
    }

    hashtable->partition->set_partition_id(kmer, p);

    Py_RETURN_NONE;
}

static
PyObject *
hashtable_join_partitions(khmer_KHashtable_Object * me, PyObject * args)
{
    Hashtable * hashtable = me->hashtable;

    PartitionID p1 = 0, p2 = 0;

    if (!PyArg_ParseTuple(args, "II", &p1, &p2)) {
        return NULL;
    }

    p1 = hashtable->partition->join_partitions(p1, p2);

    return PyLong_FromLong(p1);
}

static
PyObject *
hashtable_get_partition_id(khmer_KHashtable_Object * me, PyObject * args)
{
    Hashtable * hashtable = me->hashtable;

    const char * kmer = NULL;

    if (!PyArg_ParseTuple(args, "s", &kmer)) {
        return NULL;
    }

    PartitionID partition_id;
    partition_id = hashtable->partition->get_partition_id(kmer);

    return PyLong_FromLong(partition_id);
}

static
PyObject *
hashtable_divide_tags_into_subsets(khmer_KHashtable_Object * me,
                                   PyObject * args)
{
    Hashtable * hashtable = me->hashtable;

    unsigned int subset_size = 0;

    if (!PyArg_ParseTuple(args, "I", &subset_size)) {
        return NULL;
    }

    SeenSet * divvy = new SeenSet;
    hashtable->divide_tags_into_subsets(subset_size, *divvy);

    PyObject * x = (PyObject *) create_HashSet_Object(divvy,
                                                      hashtable->ksize());
    return x;
}

static
PyObject *
hashtable_count_kmers_within_radius(khmer_KHashtable_Object * me,
                                    PyObject * args)
{
    Hashtable * hashtable = me->hashtable;

    const char * kmer = NULL;
    unsigned int radius = 0;
    unsigned int max_count = 0;

    if (!PyArg_ParseTuple(args, "sI|I", &kmer, &radius, &max_count)) {
        return NULL;
    }

    unsigned int n;

    Py_BEGIN_ALLOW_THREADS
    Kmer start_kmer = hashtable->build_kmer(kmer);
    KmerSet seen;
    n = hashtable->traverse_from_kmer(start_kmer, radius,
                                      seen, max_count);

    Py_END_ALLOW_THREADS

    return PyLong_FromUnsignedLong(n);
}

static
PyObject *
hashtable_extract_unique_paths(khmer_KHashtable_Object * me, PyObject * args)
{
    Hashtable * hashtable = me->hashtable;

    const char * sequence = NULL;
    unsigned int min_length = 0;
    float min_unique_f = 0;
    if (!PyArg_ParseTuple(args, "sIf", &sequence, &min_length, &min_unique_f)) {
        return NULL;
    }

    std::vector<std::string> results;
    hashtable->extract_unique_paths(sequence, min_length, min_unique_f, results);

    PyObject * x = PyList_New(results.size());
    if (x == NULL) {
        return NULL;
    }

    for (unsigned int i = 0; i < results.size(); i++) {
        PyList_SET_ITEM(x, i, PyUnicode_FromString(results[i].c_str()));
    }

    return x;
}


static
PyObject *
hashtable_get_kmers(khmer_KHashtable_Object * me, PyObject * args)
{
    Hashtable * hashtable = me->hashtable;
    const char * sequence;

    if (!PyArg_ParseTuple(args, "s", &sequence)) {
        return NULL;
    }

    std::vector<std::string> kmers;

    hashtable->get_kmers(sequence, kmers);

    PyObject * x = PyList_New(kmers.size());
    for (unsigned int i = 0; i < kmers.size(); i++) {
        PyObject * obj = PyUnicode_FromString(kmers[i].c_str());
        PyList_SET_ITEM(x, i, obj);
    }

    return x;
}

static
PyObject *
hashtable_get_kmer_counts(khmer_KHashtable_Object * me, PyObject * args)
{
    Hashtable * hashtable = me->hashtable;
    const char * sequence;

    if (!PyArg_ParseTuple(args, "s", &sequence)) {
        return NULL;
    }

    std::vector<BoundedCounterType> counts;
    hashtable->get_kmer_counts(sequence, counts);

    PyObject * x = PyList_New(counts.size());
    for (unsigned int i = 0; i <counts.size(); i++) {
        PyObject * obj = PyInt_FromLong(counts[i]);
        PyList_SET_ITEM(x, i, obj);
    }

    return x;
}


static
PyObject *
hashtable_get_kmer_hashes(khmer_KHashtable_Object * me, PyObject * args)
{
    Hashtable * hashtable = me->hashtable;
    const char * sequence;

    if (!PyArg_ParseTuple(args, "s", &sequence)) {
        return NULL;
    }

    std::vector<HashIntoType> hashes;
    hashtable->get_kmer_hashes(sequence, hashes);

    PyObject * x = PyList_New(hashes.size());
    for (unsigned int i = 0; i < hashes.size(); i++) {
        PyObject * obj = PyLong_FromUnsignedLongLong(hashes[i]);
        PyList_SET_ITEM(x, i, obj);
    }

    return x;
}


static PyMethodDef khmer_hashtable_methods[] = {
    //
    // Basic methods
    //

    {
        "ksize",
        (PyCFunction)hashtable_ksize, METH_VARARGS,
        "Returns the k-mer size of this graph."
    },
    {
        "hash",
        (PyCFunction)hashtable_hash, METH_VARARGS,
        "Returns the hash of this k-mer."
    },
    {
        "reverse_hash",
        (PyCFunction)hashtable_reverse_hash, METH_VARARGS,
        "Turns a k-mer hash back into a DNA k-mer, if possible."
    },
    { "hashsizes", (PyCFunction)hashtable_get_hashsizes, METH_VARARGS, "" },
    {
        "n_unique_kmers",
        (PyCFunction)hashtable_n_unique_kmers, METH_VARARGS,
        "Count the number of unique kmers in this graph."
    },
    {
        "n_occupied", (PyCFunction)hashtable_n_occupied, METH_VARARGS,
        "Count the number of occupied bins."
    },
    {
        "count",
        (PyCFunction)hashtable_count, METH_VARARGS,
        "Increment the count of this k-mer."
    },
    {
        "consume",
        (PyCFunction)hashtable_consume, METH_VARARGS,
        "Increment the counts of all of the k-mers in the string."
    },
    {
        "consume_fasta",
        (PyCFunction)hashtable_consume_fasta, METH_VARARGS,
        "Incrment the counts of all the k-mers in the sequences in the "
        "given file"
    },
    {
        "consume_fasta_with_reads_parser",
        (PyCFunction)hashtable_consume_fasta_with_reads_parser, METH_VARARGS,
        "Count all k-mers retrieved with this reads parser object."
    },
    {
        "get",
        (PyCFunction)hashtable_get, METH_VARARGS,
        "Retrieve the count for the given k-mer."
    },
    {
        "load",
        (PyCFunction)hashtable_load, METH_VARARGS,
        "Load the graph from the specified file."
    },
    {
        "save",
        (PyCFunction)hashtable_save, METH_VARARGS,
        "Save the graph to the specified file."
    },
    {
        "get_median_count",
        (PyCFunction)hashtable_get_median_count, METH_VARARGS,
        "Get the median, average, and stddev of the k-mer counts "
        " in the string"
    },
    {
        "get_kmers",
        (PyCFunction)hashtable_get_kmers, METH_VARARGS,
        "Generate an ordered list of all substrings of length k in the string."
    },
    {
        "get_kmer_hashes",
        (PyCFunction)hashtable_get_kmer_hashes, METH_VARARGS,
        "Retrieve an ordered list of all hashes of all k-mers in the string."
    },
    {
        "get_kmer_counts",
        (PyCFunction)hashtable_get_kmer_counts, METH_VARARGS,
        "Retrieve an ordered list of the counts of all k-mers in the string."
    },

    //
    // graph/traversal functionality
    //

    {
        "neighbors",
        (PyCFunction)hashtable_neighbors, METH_VARARGS,
        "Get a list of neighbor nodes for this k-mer.",
    },
    {
        "calc_connected_graph_size",
        (PyCFunction)hashtable_calc_connected_graph_size, METH_VARARGS, ""
    },
    {
        "kmer_degree",
        (PyCFunction)hashtable_kmer_degree, METH_VARARGS,
        "Calculate the number of immediate neighbors this k-mer has in "
        "the graph."
    },
    {
        "count_kmers_within_radius",
        (PyCFunction)hashtable_count_kmers_within_radius, METH_VARARGS,
        "Calculate the number of neighbors with given radius in the graph."
    },
    {
        "find_high_degree_nodes",
        (PyCFunction)hashtable_find_high_degree_nodes, METH_VARARGS,
        "Examine the given sequence for degree > 2 nodes and add to internal "
        "list; used in graph contraction.",
    },
    {
        "is_high_degree_node",
        (PyCFunction)hashtable_is_high_degree_node, METH_VARARGS,
        "Check to see if this k-mer has degree > 2. "
        "Used in graph contraction.",
    },
    {
        "traverse_linear_path",
        (PyCFunction)hashtable_traverse_linear_path, METH_VARARGS,
        "Traverse the path through the graph starting with the given "
        "k-mer and avoiding high-degree nodes, finding (and returning) "
        "traversed k-mers and any encountered high-degree nodes.",
    },
    {
        "get_high_degree_nodes",
        (PyCFunction)hashtable_get_high_degree_nodes, METH_VARARGS,
        "Return a list of all of the recorded high-degree nodes.",
    },

    {
        "find_high_degree_nodes",
        (PyCFunction)hashtable_find_high_degree_nodes, METH_VARARGS,
        "Examine the given sequence for degree > 2 nodes and add to internal "
        "list; used in graph contraction.",
    },
    {
        "is_high_degree_node",
        (PyCFunction)hashtable_is_high_degree_node, METH_VARARGS,
        "Check to see if this k-mer has degree > 2. "
        "Used in graph contraction.",
    },
    {
        "traverse_linear_path",
        (PyCFunction)hashtable_traverse_linear_path, METH_VARARGS,
        "Traverse the path through the graph starting with the given "
        "k-mer and avoiding high-degree nodes, finding (and returning) "
        "traversed k-mers and any encountered high-degree nodes.",
    },
    {
        "get_high_degree_nodes",
        (PyCFunction)hashtable_get_high_degree_nodes, METH_VARARGS,
        "Return a list of all of the recorded high-degree nodes.",
    },

    //
    // tagging / sparse graph functionality
    //

    { "consume_and_tag", (PyCFunction)hashtable_consume_and_tag, METH_VARARGS, "Consume a sequence and tag it" },
    { "get_tags_and_positions", (PyCFunction)hashtable_get_tags_and_positions, METH_VARARGS, "Retrieve tags and their positions in a sequence." },
    { "find_all_tags_list", (PyCFunction)hashtable_find_all_tags_list, METH_VARARGS, "Find all tags within range of the given k-mer, return as list" },
    { "build_neighborhood_minhash", (PyCFunction)hashtable_build_neighborhood_minhash, METH_VARARGS, "Add neighboring kmers to a MinHash object" },    
    { "build_neighborhood_minhashes", (PyCFunction)hashtable_build_neighborhood_minhashes, METH_VARARGS, "Build MinHash objects for all tags" },
    { "consume_fasta_and_tag", (PyCFunction)hashtable_consume_fasta_and_tag, METH_VARARGS, "Count all k-mers in a given file" },
    { "get_median_count", (PyCFunction)hashtable_get_median_count, METH_VARARGS, "Get the median, average, and stddev of the k-mer counts in the string" },
    { "median_at_least", (PyCFunction)hashtable_median_at_least, METH_VARARGS, "Return true if the median is at least the given cutoff" },
    { "extract_unique_paths", (PyCFunction)hashtable_extract_unique_paths, METH_VARARGS, "" },
    { "print_tagset", (PyCFunction)hashtable_print_tagset, METH_VARARGS, "" },
    { "add_tag", (PyCFunction)hashtable_add_tag, METH_VARARGS, "" },
    { "get_tagset", (PyCFunction)hashtable_get_tagset, METH_VARARGS, "" },
    { "load_tagset", (PyCFunction)hashtable_load_tagset, METH_VARARGS, "" },
    { "save_tagset", (PyCFunction)hashtable_save_tagset, METH_VARARGS, "" },
    { "n_tags", (PyCFunction)hashtable_n_tags, METH_VARARGS, "" },
    { "divide_tags_into_subsets", (PyCFunction)hashtable_divide_tags_into_subsets, METH_VARARGS, "" },
    { "_get_tag_density", (PyCFunction)hashtable__get_tag_density, METH_VARARGS, "" },
    { "_set_tag_density", (PyCFunction)hashtable__set_tag_density, METH_VARARGS, "" },

    // partitioning
    { "do_subset_partition", (PyCFunction)hashtable_do_subset_partition, METH_VARARGS, "" },
    { "find_all_tags", (PyCFunction)hashtable_find_all_tags, METH_VARARGS, "" },
    { "assign_partition_id", (PyCFunction)hashtable_assign_partition_id, METH_VARARGS, "" },
    { "output_partitions", (PyCFunction)hashtable_output_partitions, METH_VARARGS, "" },
    { "load_partitionmap", (PyCFunction)hashtable_load_partitionmap, METH_VARARGS, "" },
    { "save_partitionmap", (PyCFunction)hashtable_save_partitionmap, METH_VARARGS, "" },
    { "_validate_partitionmap", (PyCFunction)hashtable__validate_partitionmap, METH_VARARGS, "" },
    {
        "consume_fasta_and_tag_with_reads_parser", (PyCFunction)hashtable_consume_fasta_and_tag_with_reads_parser,
        METH_VARARGS, "Count all k-mers using a given reads parser"
    },
    { "consume_partitioned_fasta", (PyCFunction)hashtable_consume_partitioned_fasta, METH_VARARGS, "Count all k-mers in a given file" },
    { "merge_subset", (PyCFunction)hashtable_merge_subset, METH_VARARGS, "" },
    { "merge_subset_from_disk", (PyCFunction)hashtable_merge_from_disk, METH_VARARGS, "" },
    { "count_partitions", (PyCFunction)hashtable_count_partitions, METH_VARARGS, "" },
    { "subset_count_partitions", (PyCFunction)hashtable_subset_count_partitions, METH_VARARGS, "" },
    { "subset_partition_size_distribution", (PyCFunction)hashtable_subset_partition_size_distribution, METH_VARARGS, "" },
    { "save_subset_partitionmap", (PyCFunction)hashtable_save_subset_partitionmap, METH_VARARGS },
    { "load_subset_partitionmap", (PyCFunction)hashtable_load_subset_partitionmap, METH_VARARGS },
    { "_validate_subset_partitionmap", (PyCFunction)hashtable__validate_subset_partitionmap, METH_VARARGS, "" },
    { "set_partition_id", (PyCFunction)hashtable_set_partition_id, METH_VARARGS, "" },
    { "join_partitions", (PyCFunction)hashtable_join_partitions, METH_VARARGS, "" },
    { "get_partition_id", (PyCFunction)hashtable_get_partition_id, METH_VARARGS, "" },
    { "repartition_largest_partition", (PyCFunction)hashtable_repartition_largest_partition, METH_VARARGS, "" },

    // stop tags
    { "load_stop_tags", (PyCFunction)hashtable_load_stop_tags, METH_VARARGS, "" },
    { "save_stop_tags", (PyCFunction)hashtable_save_stop_tags, METH_VARARGS, "" },
    { "print_stop_tags", (PyCFunction)hashtable_print_stop_tags, METH_VARARGS, "" },
    { "trim_on_stoptags", (PyCFunction)hashtable_trim_on_stoptags, METH_VARARGS, "" },
    { "add_stop_tag", (PyCFunction)hashtable_add_stop_tag, METH_VARARGS, "" },
    { "get_stop_tags", (PyCFunction)hashtable_get_stop_tags, METH_VARARGS, "" },
    {NULL, NULL, 0, NULL}           /* sentinel */
};

static PyTypeObject khmer_KHashtable_Type
CPYCHECKER_TYPE_OBJECT_FOR_TYPEDEF("khmer_KHashtable_Object")
= {
    PyVarObject_HEAD_INIT(NULL, 0)       /* init & ob_size */
    "_khmer.KHashtable   ",              /*tp_name*/
    sizeof(khmer_KHashtable_Object)   ,  /*tp_basicsize*/
    0,                                   /*tp_itemsize*/
    0,                                   /*tp_dealloc*/
    0,                                   /*tp_print*/
    0,                                   /*tp_getattr*/
    0,                                   /*tp_setattr*/
    0,                                   /*tp_compare*/
    0,                                   /*tp_repr*/
    0,                                   /*tp_as_number*/
    0,                                   /*tp_as_sequence*/
    0,                                   /*tp_as_mapping*/
    0,                                   /*tp_hash */
    0,                                   /*tp_call*/
    0,                                   /*tp_str*/
    0,                                   /*tp_getattro*/
    0,                                   /*tp_setattro*/
    0,                                   /*tp_as_buffer*/
    Py_TPFLAGS_DEFAULT,                  /*tp_flags*/
    "base hashtable object",             /* tp_doc */
    0,                                   /* tp_traverse */
    0,                                   /* tp_clear */
    0,                                   /* tp_richcompare */
    0,                                   /* tp_weaklistoffset */
    0,                                   /* tp_iter */
    0,                                   /* tp_iternext */
    khmer_hashtable_methods,             /* tp_methods */
    0,                                   /* tp_members */
    0,                                   /* tp_getset */
    0,                                   /* tp_base */
    0,                                   /* tp_dict */
    0,                                   /* tp_descr_get */
    0,                                   /* tp_descr_set */
    0,                                   /* tp_dictoffset */
    0,                                   /* tp_init */
    0,                                   /* tp_alloc */
    0,                                   /* tp_new */
};

#define is_hashtable_obj(v)  (Py_TYPE(v) == &khmer_KHashtable_Type)

//
// KCountingHash object
//

typedef struct {
    khmer_KHashtable_Object khashtable;
    CountingHash * counting;
} khmer_KCountingHash_Object;

typedef struct {
    PyObject_HEAD
    ReadAligner * aligner;
} khmer_ReadAligner_Object;

static void khmer_counting_dealloc(khmer_KCountingHash_Object * obj);

static
PyObject *
count_trim_on_abundance(khmer_KCountingHash_Object * me, PyObject * args)
{
    CountingHash * counting = me->counting;

    const char * seq = NULL;
    unsigned int min_count_i = 0;

    if (!PyArg_ParseTuple(args, "sI", &seq, &min_count_i)) {
        return NULL;
    }

    unsigned long trim_at;
    Py_BEGIN_ALLOW_THREADS

    BoundedCounterType min_count = min_count_i;

    trim_at = counting->trim_on_abundance(seq, min_count);

    Py_END_ALLOW_THREADS;

    PyObject * trim_seq = PyUnicode_FromStringAndSize(seq, trim_at);
    if (trim_seq == NULL) {
        return NULL;
    }
    PyObject * ret = Py_BuildValue("Ok", trim_seq, trim_at);
    Py_DECREF(trim_seq);

    return ret;
}

static
PyObject *
count_trim_below_abundance(khmer_KCountingHash_Object * me, PyObject * args)
{
    CountingHash * counting = me->counting;

    const char * seq = NULL;
    BoundedCounterType max_count_i = 0;

    if (!PyArg_ParseTuple(args, "sH", &seq, &max_count_i)) {
        return NULL;
    }

    unsigned long trim_at;
    Py_BEGIN_ALLOW_THREADS

    BoundedCounterType max_count = max_count_i;

    trim_at = counting->trim_below_abundance(seq, max_count);

    Py_END_ALLOW_THREADS;

    PyObject * trim_seq = PyUnicode_FromStringAndSize(seq, trim_at);
    if (trim_seq == NULL) {
        return NULL;
    }
    PyObject * ret = Py_BuildValue("Ok", trim_seq, trim_at);
    Py_DECREF(trim_seq);

    return ret;
}

static
PyObject *
count_find_spectral_error_positions(khmer_KCountingHash_Object * me,
                                    PyObject * args)
{
    khmer::CountingHash * counting = me->counting;

    const char * seq = NULL;
    khmer::BoundedCounterType max_count = 0; // unsigned short int

    if (!PyArg_ParseTuple(args, "sH", &seq, &max_count)) {
        return NULL;
    }

    std::vector<unsigned int> posns;

    try {
        posns = counting->find_spectral_error_positions(seq, max_count);
    } catch (khmer_exception &e) {
        PyErr_SetString(PyExc_ValueError, e.what());
        return NULL;
    }

    Py_ssize_t posns_size = posns.size();

    PyObject * x = PyList_New(posns_size);
    if (x == NULL) {
        return NULL;
    }
    for (Py_ssize_t i = 0; i < posns_size; i++) {
        PyList_SET_ITEM(x, i, PyLong_FromLong(posns[i]));
    }

    return x;
}

static
PyObject *
count_get_raw_tables(khmer_KCountingHash_Object * self, PyObject * args)
{
    CountingHash * counting = self->counting;

    khmer::Byte ** table_ptrs = counting->get_raw_tables();
    std::vector<HashIntoType> sizes = counting->get_tablesizes();

    PyObject * raw_tables = PyList_New(sizes.size());
    for (unsigned int i=0; i<sizes.size(); ++i) {
        Py_buffer buffer;
        int res = PyBuffer_FillInfo(&buffer, NULL, table_ptrs[i], sizes[i], 0,
                                    PyBUF_FULL_RO);
        if (res == -1) {
            return NULL;
        }
        PyObject * buf = PyMemoryView_FromBuffer(&buffer);
        if(!PyMemoryView_Check(buf)) {
            return NULL;
        }
        PyList_SET_ITEM(raw_tables, i, buf);
    }

    return raw_tables;
}

static
PyObject *
count_set_use_bigcount(khmer_KCountingHash_Object * me, PyObject * args)
{
    CountingHash * counting = me->counting;

    PyObject * x;
    if (!PyArg_ParseTuple(args, "O", &x)) {
        return NULL;
    }
    int setme = PyObject_IsTrue(x);
    if (setme < 0) {
        return NULL;
    }
    counting->set_use_bigcount((bool)setme);

    Py_RETURN_NONE;
}

static
PyObject *
count_get_use_bigcount(khmer_KCountingHash_Object * me, PyObject * args)
{
    CountingHash * counting = me->counting;

    if (!PyArg_ParseTuple(args, "")) {
        return NULL;
    }

    bool val = counting->get_use_bigcount();

    return PyBool_FromLong((int)val);
}

static
PyObject *
count_get_min_count(khmer_KCountingHash_Object * me, PyObject * args)
{
    CountingHash * counting = me->counting;

    const char * long_str;

    if (!PyArg_ParseTuple(args, "s", &long_str)) {
        return NULL;
    }

    if (strlen(long_str) < counting->ksize()) {
        PyErr_SetString(PyExc_ValueError,
                        "string length must >= the hashtable k-mer size");
        return NULL;
    }

    BoundedCounterType c = counting->get_min_count(long_str);
    unsigned int N = c;

    return PyLong_FromLong(N);
}

static
PyObject *
count_get_max_count(khmer_KCountingHash_Object * me, PyObject * args)
{
    CountingHash * counting = me->counting;

    const char * long_str;

    if (!PyArg_ParseTuple(args, "s", &long_str)) {
        return NULL;
    }

    if (strlen(long_str) < counting->ksize()) {
        PyErr_SetString(PyExc_ValueError,
                        "string length must >= the hashtable k-mer size");
        return NULL;
    }

    BoundedCounterType c = counting->get_max_count(long_str);
    unsigned int N = c;

    return PyLong_FromLong(N);
}

static
PyObject *
count_abundance_distribution_with_reads_parser(khmer_KCountingHash_Object * me,
        PyObject * args)
{
    CountingHash * counting = me->counting;

    khmer :: python :: khmer_ReadParser_Object * rparser_obj = NULL;
    khmer_KHashbits_Object *tracking_obj = NULL;

    if (!PyArg_ParseTuple(args, "O!O!", &python::khmer_ReadParser_Type,
                          &rparser_obj, &khmer_KNodegraph_Type, &tracking_obj)) {
        return NULL;
    }

    read_parsers::IParser *rparser      = rparser_obj->parser;
    Hashbits           *hashbits        = tracking_obj->hashbits;
    HashIntoType       *dist            = NULL;
    const char         *value_exception = NULL;
    const char         *file_exception  = NULL;

    Py_BEGIN_ALLOW_THREADS
    try {
        dist = counting->abundance_distribution(rparser, hashbits);
    } catch (khmer_file_exception &exc) {
        file_exception = exc.what();
    } catch (khmer_value_exception &exc) {
        value_exception = exc.what();
    }
    Py_END_ALLOW_THREADS

    if (file_exception != NULL) {
        PyErr_SetString(PyExc_OSError, file_exception);
        return NULL;
    }
    if (value_exception != NULL) {
        PyErr_SetString(PyExc_ValueError, value_exception);
        return NULL;
    }

    PyObject * x = PyList_New(MAX_BIGCOUNT + 1);
    if (x == NULL) {
        delete[] dist;
        return NULL;
    }
    for (int i = 0; i < MAX_BIGCOUNT + 1; i++) {
        PyList_SET_ITEM(x, i, PyLong_FromUnsignedLongLong(dist[i]));
    }

    delete[] dist;
    return x;
}

static
PyObject *
count_abundance_distribution(khmer_KCountingHash_Object * me, PyObject * args)
{
    CountingHash * counting = me->counting;

    const char * filename = NULL;
    khmer_KHashbits_Object * tracking_obj = NULL;
    if (!PyArg_ParseTuple(args, "sO!", &filename, &khmer_KNodegraph_Type,
                          &tracking_obj)) {
        return NULL;
    }

    Hashbits           *hashbits        = tracking_obj->hashbits;
    HashIntoType       *dist            = NULL;
    const char         *value_exception = NULL;
    const char         *file_exception  = NULL;
    Py_BEGIN_ALLOW_THREADS
    try {
        dist = counting->abundance_distribution(filename, hashbits);
    } catch (khmer_file_exception &exc) {
        file_exception = exc.what();
    } catch (khmer_value_exception &exc) {
        value_exception = exc.what();
    }
    Py_END_ALLOW_THREADS

    if (file_exception != NULL) {
        PyErr_SetString(PyExc_OSError, file_exception);
        if (dist != NULL) {
            delete []dist;
        }
        return NULL;
    }
    if (value_exception != NULL) {
        PyErr_SetString(PyExc_ValueError, value_exception);
        if (dist != NULL) {
            delete []dist;
        }
        return NULL;
    }

    PyObject * x = PyList_New(MAX_BIGCOUNT + 1);
    if (x == NULL) {
        if (dist != NULL) {
            delete []dist;
        }
        return NULL;
    }
    for (int i = 0; i < MAX_BIGCOUNT + 1; i++) {
        PyList_SET_ITEM(x, i, PyLong_FromUnsignedLongLong(dist[i]));
    }

    if (dist != NULL) {
        delete []dist;
    }

    return x;
}

static
PyObject *
count_do_subset_partition_with_abundance(khmer_KCountingHash_Object * me,
        PyObject * args)
{
    CountingHash * counting = me->counting;

    HashIntoType start_kmer = 0, end_kmer = 0;
    PyObject * break_on_stop_tags_o = NULL;
    PyObject * stop_big_traversals_o = NULL;
    BoundedCounterType min_count, max_count;

    if (!PyArg_ParseTuple(args, "HH|KKOO",
                          &min_count, &max_count,
                          &start_kmer, &end_kmer,
                          &break_on_stop_tags_o,
                          &stop_big_traversals_o)) {
        return NULL;
    }

    bool break_on_stop_tags = false;
    if (break_on_stop_tags_o && PyObject_IsTrue(break_on_stop_tags_o)) {
        break_on_stop_tags = true;
    }
    bool stop_big_traversals = false;
    if (stop_big_traversals_o && PyObject_IsTrue(stop_big_traversals_o)) {
        stop_big_traversals = true;
    }

    SubsetPartition * subset_p = NULL;
    try {
        Py_BEGIN_ALLOW_THREADS
        subset_p = new SubsetPartition(counting);
        subset_p->do_partition_with_abundance(start_kmer, end_kmer,
                                              min_count, max_count,
                                              break_on_stop_tags,
                                              stop_big_traversals);
        Py_END_ALLOW_THREADS
    } catch (std::bad_alloc &e) {
        return PyErr_NoMemory();
    }

    khmer_KSubsetPartition_Object * subset_obj = (khmer_KSubsetPartition_Object *)\
            PyObject_New(khmer_KSubsetPartition_Object, &khmer_KSubsetPartition_Type);

    if (subset_obj == NULL) {
        delete subset_p;
        return NULL;
    }

    subset_obj->subset = subset_p;

    return (PyObject *) subset_obj;
}

static PyMethodDef khmer_counting_methods[] = {
    { "set_use_bigcount", (PyCFunction)count_set_use_bigcount, METH_VARARGS, "" },
    { "get_use_bigcount", (PyCFunction)count_get_use_bigcount, METH_VARARGS, "" },
    { "get_min_count", (PyCFunction)count_get_min_count, METH_VARARGS, "Get the smallest count of all the k-mers in the string" },
    { "get_max_count", (PyCFunction)count_get_max_count, METH_VARARGS, "Get the largest count of all the k-mers in the string" },
    { "trim_on_abundance", (PyCFunction)count_trim_on_abundance, METH_VARARGS, "Trim on >= abundance" },
    { "trim_below_abundance", (PyCFunction)count_trim_below_abundance, METH_VARARGS, "Trim on >= abundance" },
    { "find_spectral_error_positions", (PyCFunction)count_find_spectral_error_positions, METH_VARARGS, "Identify positions of low-abundance k-mers" },
    { "abundance_distribution", (PyCFunction)count_abundance_distribution, METH_VARARGS, "" },
    { "abundance_distribution_with_reads_parser", (PyCFunction)count_abundance_distribution_with_reads_parser, METH_VARARGS, "" },
    {
        "get_raw_tables", (PyCFunction)count_get_raw_tables,
        METH_VARARGS, "Get a list of the raw tables as memoryview objects"
    },
    { "do_subset_partition_with_abundance", (PyCFunction)count_do_subset_partition_with_abundance, METH_VARARGS, "" },
    {NULL, NULL, 0, NULL}           /* sentinel */
};

static PyObject* _new_counting_hash(PyTypeObject * type, PyObject * args,
                                    PyObject * kwds);

static PyTypeObject khmer_KCountgraph_Type
CPYCHECKER_TYPE_OBJECT_FOR_TYPEDEF("khmer_KCountingHash_Object")
= {
    PyVarObject_HEAD_INIT(NULL, 0)       /* init & ob_size */
    "_khmer.Countgraph",                 /*tp_name*/
    sizeof(khmer_KCountingHash_Object),  /*tp_basicsize*/
    0,                                   /*tp_itemsize*/
    (destructor)khmer_counting_dealloc,  /*tp_dealloc*/
    0,                                   /*tp_print*/
    0,                                   /*tp_getattr*/
    0,                                   /*tp_setattr*/
    0,                                   /*tp_compare*/
    0,                                   /*tp_repr*/
    0,                                   /*tp_as_number*/
    0,                                   /*tp_as_sequence*/
    0,                                   /*tp_as_mapping*/
    0,                                   /*tp_hash */
    0,                                   /*tp_call*/
    0,                                   /*tp_str*/
    0,                                   /*tp_getattro*/
    0,                                   /*tp_setattro*/
    0,                                   /*tp_as_buffer*/
    Py_TPFLAGS_DEFAULT | Py_TPFLAGS_BASETYPE,                  /*tp_flags*/
    "counting hash object",              /* tp_doc */
    0,                                   /* tp_traverse */
    0,                                   /* tp_clear */
    0,                                   /* tp_richcompare */
    0,                                   /* tp_weaklistoffset */
    0,                                   /* tp_iter */
    0,                                   /* tp_iternext */
    khmer_counting_methods,              /* tp_methods */
    0,                                   /* tp_members */
    0,                                   /* tp_getset */
    0,                                   /* tp_base */
    0,                                   /* tp_dict */
    0,                                   /* tp_descr_get */
    0,                                   /* tp_descr_set */
    0,                                   /* tp_dictoffset */
    0,                                   /* tp_init */
    0,                                   /* tp_alloc */
    _new_counting_hash,                  /* tp_new */
};

#define is_counting_obj(v)  (Py_TYPE(v) == &khmer_KCountgraph_Type)

//
// _new_counting_hash
//

static PyObject* _new_counting_hash(PyTypeObject * type, PyObject * args,
                                    PyObject * kwds)
{
    khmer_KCountingHash_Object * self;

    self = (khmer_KCountingHash_Object *)type->tp_alloc(type, 0);

    if (self != NULL) {
        WordLength k = 0;
        PyListObject * sizes_list_o = NULL;

        if (!PyArg_ParseTuple(args, "bO!", &k, &PyList_Type, &sizes_list_o)) {
            Py_DECREF(self);
            return NULL;
        }

        std::vector<HashIntoType> sizes;
        Py_ssize_t sizes_list_o_length = PyList_GET_SIZE(sizes_list_o);
        if (sizes_list_o_length == -1) {
            Py_DECREF(self);
            PyErr_SetString(PyExc_ValueError, "error with hashtable primes!");
            return NULL;
        }
        for (Py_ssize_t i = 0; i < sizes_list_o_length; i++) {
            PyObject * size_o = PyList_GET_ITEM(sizes_list_o, i);
            if (PyLong_Check(size_o)) {
                sizes.push_back((HashIntoType) PyLong_AsUnsignedLongLong(size_o));
            } else if (PyInt_Check(size_o)) {
                sizes.push_back((HashIntoType) PyInt_AsLong(size_o));
            } else if (PyFloat_Check(size_o)) {
                sizes.push_back((HashIntoType) PyFloat_AS_DOUBLE(size_o));
            } else {
                Py_DECREF(self);
                PyErr_SetString(PyExc_TypeError,
                                "2nd argument must be a list of ints, longs, or floats");
                return NULL;
            }
        }

        try {
            self->counting = new CountingHash(k, sizes);
        } catch (std::bad_alloc &e) {
            Py_DECREF(self);
            return PyErr_NoMemory();
        }
        self->khashtable.hashtable = dynamic_cast<Hashtable*>(self->counting);
    }

    return (PyObject *) self;
}

static
PyObject *
hashbits_update(khmer_KHashbits_Object * me, PyObject * args)
{
    Hashbits * hashbits = me->hashbits;
    Hashbits * other;
    khmer_KHashbits_Object * other_o;

    if (!PyArg_ParseTuple(args, "O!", &khmer_KNodegraph_Type, &other_o)) {
        return NULL;
    }

    other = other_o->hashbits;

    try {
        hashbits->update_from(*other);
    } catch (khmer_exception &e) {
        PyErr_SetString(PyExc_ValueError, e.what());
        return NULL;
    }

    Py_RETURN_NONE;
}

static
PyObject *
hashbits_get_raw_tables(khmer_KHashbits_Object * self, PyObject * args)
{
    Hashbits * counting = self->hashbits;

    khmer::Byte ** table_ptrs = counting->get_raw_tables();
    std::vector<HashIntoType> sizes = counting->get_tablesizes();

    PyObject * raw_tables = PyList_New(sizes.size());
    for (unsigned int i=0; i<sizes.size(); ++i) {
        Py_buffer buffer;
        int res = PyBuffer_FillInfo(&buffer, NULL, table_ptrs[i], sizes[i], 0,
                                    PyBUF_FULL_RO);
        if (res == -1) {
            return NULL;
        }
        PyObject * buf = PyMemoryView_FromBuffer(&buffer);
        if(!PyMemoryView_Check(buf)) {
            return NULL;
        }
        PyList_SET_ITEM(raw_tables, i, buf);
    }

    return raw_tables;
}

static PyMethodDef khmer_hashbits_methods[] = {
    {
        "update",
        (PyCFunction) hashbits_update, METH_VARARGS,
        "a set update: update this nodegraph with all the entries from the other"
    },
    {
        "get_raw_tables",
        (PyCFunction) hashbits_get_raw_tables, METH_VARARGS,
        "Get a list of the raw tables as memoryview objects"
    },
    {NULL, NULL, 0, NULL}           /* sentinel */
};

// __new__ for hashbits; necessary for proper subclassing
// This will essentially do what the old factory function did. Unlike many __new__
// methods, we take our arguments here, because there's no "uninitialized" hashbits
// object; we have to have k and the table sizes before creating the new objects
static PyObject* khmer_hashbits_new(PyTypeObject * type, PyObject * args,
                                    PyObject * kwds)
{
    khmer_KHashbits_Object * self;
    self = (khmer_KHashbits_Object *)type->tp_alloc(type, 0);

    if (self != NULL) {
        WordLength k = 0;
        PyListObject* sizes_list_o = NULL;

        if (!PyArg_ParseTuple(args, "bO!", &k, &PyList_Type, &sizes_list_o)) {
            Py_DECREF(self);
            return NULL;
        }

        std::vector<HashIntoType> sizes;
        Py_ssize_t sizes_list_o_length = PyList_GET_SIZE(sizes_list_o);
        for (Py_ssize_t i = 0; i < sizes_list_o_length; i++) {
            PyObject * size_o = PyList_GET_ITEM(sizes_list_o, i);
            if (PyLong_Check(size_o)) {
                sizes.push_back((HashIntoType) PyLong_AsUnsignedLongLong(size_o));
            } else if (PyInt_Check(size_o)) {
                sizes.push_back((HashIntoType) PyInt_AsLong(size_o));
            } else if (PyFloat_Check(size_o)) {
                sizes.push_back((HashIntoType) PyFloat_AS_DOUBLE(size_o));
            } else {
                Py_DECREF(self);
                PyErr_SetString(PyExc_TypeError,
                                "2nd argument must be a list of ints, longs, or floats");
                return NULL;
            }
        }

        try {
            self->hashbits = new Hashbits(k, sizes);
        } catch (std::bad_alloc &e) {
            Py_DECREF(self);
            return PyErr_NoMemory();
        }
        self->khashtable.hashtable = self->hashbits;
    }
    return (PyObject *) self;
}

#define is_hashbits_obj(v)  (Py_TYPE(v) == &khmer_KNodegraph_Type)

////////////////////////////////////////////////////////////////////////////

static
PyObject *
subset_count_partitions(khmer_KSubsetPartition_Object * me, PyObject * args)
{
    SubsetPartition * subset_p = me->subset;

    if (!PyArg_ParseTuple(args, "")) {
        return NULL;
    }

    size_t n_partitions = 0, n_unassigned = 0;
    subset_p->count_partitions(n_partitions, n_unassigned);

    return Py_BuildValue("nn", (Py_ssize_t) n_partitions,
                         (Py_ssize_t) n_unassigned);
}

static
PyObject *
subset_report_on_partitions(khmer_KSubsetPartition_Object * me, PyObject * args)
{
    SubsetPartition * subset_p = me->subset;

    if (!PyArg_ParseTuple(args, "")) {
        return NULL;
    }

    subset_p->report_on_partitions();

    Py_RETURN_NONE;
}

static
PyObject *
subset_partition_size_distribution(khmer_KSubsetPartition_Object * me,
                                   PyObject * args)
{
    SubsetPartition * subset_p = me->subset;

    if (!PyArg_ParseTuple(args, "")) {
        return NULL;
    }

    PartitionCountDistribution d;

    unsigned int n_unassigned = 0;
    subset_p->partition_size_distribution(d, n_unassigned);

    PyObject * x = PyList_New(d.size());
    if (x == NULL) {
        return NULL;
    }
    PartitionCountDistribution::iterator di;

    unsigned int i;
    for (i = 0, di = d.begin(); di != d.end(); ++di, i++) {
        PyObject * tup = Py_BuildValue("KK", di->first, di->second);
        if (tup != NULL) {
            PyList_SET_ITEM(x, i, tup);
        }
        Py_XDECREF(tup);
    }
    if (!(i == d.size())) {
        throw khmer_exception();
    }

    PyObject * ret = Py_BuildValue("OI", x, n_unassigned);
    Py_DECREF(x);
    return ret;
}

static
PyObject *
subset_partition_sizes(khmer_KSubsetPartition_Object * me, PyObject * args)
{
    SubsetPartition * subset_p = me->subset;

    unsigned int min_size = 0;

    if (!PyArg_ParseTuple(args, "|I", &min_size)) {
        return NULL;
    }

    PartitionCountMap cm;
    unsigned int n_unassigned = 0;
    subset_p->partition_sizes(cm, n_unassigned);

    unsigned int i = 0;
    PartitionCountMap::const_iterator mi;
    for (mi = cm.begin(); mi != cm.end(); ++mi) {
        if (mi->second >= min_size) {
            i++;
        }
    }

    PyObject * x = PyList_New(i);
    if (x == NULL) {
        return NULL;
    }

    // this should probably be a dict. @CTB
    for (i = 0, mi = cm.begin(); mi != cm.end(); ++mi) {
        if (mi->second >= min_size) {
            PyObject * tup = Py_BuildValue("II", mi->first, mi->second);
            if (tup != NULL) {
                PyList_SET_ITEM(x, i, tup);
            }
            i++;
        }
    }

    PyObject * ret = Py_BuildValue("OI", x, n_unassigned);
    Py_DECREF(x);

    return ret;
}

static
PyObject *
subset_partition_average_coverages(khmer_KSubsetPartition_Object * me,
                                   PyObject * args)
{
    SubsetPartition * subset_p = me->subset;

    khmer_KCountingHash_Object * counting_o;

    if (!PyArg_ParseTuple(args, "O!", &khmer_KCountgraph_Type, &counting_o)) {
        return NULL;
    }

    PartitionCountMap cm;
    subset_p->partition_average_coverages(cm, counting_o -> counting);

    unsigned int i;
    PartitionCountMap::iterator mi;

    PyObject * x = PyList_New(cm.size());
    if (x == NULL) {
        return NULL;
    }

    // this should probably be a dict. @CTB
    for (i = 0, mi = cm.begin(); mi != cm.end(); ++mi, i++) {
        PyObject * tup = Py_BuildValue("II", mi->first, mi->second);
        if (tup != NULL) {
            PyList_SET_ITEM(x, i, tup);
        }
    }

    return x;
}

static PyMethodDef khmer_subset_methods[] = {
    {
        "count_partitions",
        (PyCFunction)subset_count_partitions,
        METH_VARARGS,
        ""
    },
    {
        "report_on_partitions",
        (PyCFunction)subset_report_on_partitions,
        METH_VARARGS,
        ""
    },
    {
        "partition_size_distribution",
        (PyCFunction)subset_partition_size_distribution,
        METH_VARARGS,
        ""
    },
    {
        "partition_sizes",
        (PyCFunction)subset_partition_sizes,
        METH_VARARGS,
        ""
    },
    {
        "partition_average_coverages",
        (PyCFunction)subset_partition_average_coverages,
        METH_VARARGS,
        ""
    },
    {NULL, NULL, 0, NULL}           /* sentinel */
};

typedef struct {
    PyObject_HEAD
    LabelHash * labelhash;
} khmer_KGraphLabels_Object;

static PyObject * khmer_graphlabels_new(PyTypeObject * type, PyObject *args,
                                        PyObject *kwds);

#define is_graphlabels_obj(v)  (Py_TYPE(v) == &khmer_KGraphLabels_Type)

static void khmer_graphlabels_dealloc(khmer_KGraphLabels_Object * obj)
{
    delete obj->labelhash;
    obj->labelhash = NULL;

    Py_TYPE(obj)->tp_free((PyObject*)obj);
}

static PyObject * khmer_graphlabels_new(PyTypeObject *type, PyObject *args,
                                        PyObject *kwds)
{
    khmer_KGraphLabels_Object *self;
    self = (khmer_KGraphLabels_Object*)type->tp_alloc(type, 0);

    if (self != NULL) {
        PyObject * hashtable_o;
        khmer::Hashtable * hashtable = NULL;

        if (!PyArg_ParseTuple(args, "O", &hashtable_o)) {
            Py_DECREF(self);
            return NULL;
        }

        if (PyObject_TypeCheck(hashtable_o, &khmer_KNodegraph_Type)) {
            khmer_KHashbits_Object * kho = (khmer_KHashbits_Object *) hashtable_o;
            hashtable = kho->hashbits;
        } else if (PyObject_TypeCheck(hashtable_o, &khmer_KCountgraph_Type)) {
            khmer_KCountingHash_Object * cho = (khmer_KCountingHash_Object *) hashtable_o;
            hashtable = cho->counting;
        } else {
            PyErr_SetString(PyExc_ValueError,
                            "graph object must be a NodeGraph or CountGraph");
            Py_DECREF(self);
            return NULL;
        }

        try {
            self->labelhash = new LabelHash(hashtable);
        } catch (std::bad_alloc &e) {
            Py_DECREF(self);
            return PyErr_NoMemory();
        }
    }

    return (PyObject *) self;
}

static
PyObject *
labelhash_get_label_dict(khmer_KGraphLabels_Object * me, PyObject * args)
{
    LabelHash * hb = me->labelhash;

    PyObject * d = PyDict_New();
    if (d == NULL) {
        return NULL;
    }
    LabelPtrMap::iterator it;

    for (it = hb->label_ptrs.begin(); it != hb->label_ptrs.end(); ++it) {
        PyObject * key = Py_BuildValue("K", it->first);
        PyObject * val = Py_BuildValue("K", it->second);
        if (key != NULL && val != NULL) {
            PyDict_SetItem(d, key, val);
        }
        Py_XDECREF(key);
        Py_XDECREF(val);
    }

    return d;
}

static
PyObject *
labelhash_consume_fasta_and_tag_with_labels(khmer_KGraphLabels_Object * me,
        PyObject * args)
{
    LabelHash * hb = me->labelhash;

    const char * filename;

    if (!PyArg_ParseTuple(args, "s", &filename)) {
        return NULL;
    }

    const char         *value_exception = NULL;
    const char         *file_exception  = NULL;
    unsigned long long  n_consumed      = 0;
    unsigned int        total_reads     = 0;
    //Py_BEGIN_ALLOW_THREADS
    try {
        hb->consume_fasta_and_tag_with_labels(filename, total_reads,
                                              n_consumed);
    } catch (khmer_file_exception &exc) {
        file_exception = exc.what();
    } catch (khmer_value_exception &exc) {
        value_exception = exc.what();
    }
    //Py_END_ALLOW_THREADS

    if (file_exception != NULL) {
        PyErr_SetString(PyExc_OSError, file_exception);
        return NULL;
    }
    if (value_exception != NULL) {
        PyErr_SetString(PyExc_ValueError, value_exception);
        return NULL;
    }

    return Py_BuildValue("IK", total_reads, n_consumed);
}

static
PyObject *
labelhash_consume_partitioned_fasta_and_tag_with_labels(
    khmer_KGraphLabels_Object * me, PyObject * args)
{
    LabelHash * labelhash = me->labelhash;

    const char * filename;

    if (!PyArg_ParseTuple(args, "s", &filename)) {
        return NULL;
    }

    // call the C++ function, and trap signals => Python

    unsigned long long  n_consumed  = 0;
    unsigned int        total_reads = 0;

    try {
        labelhash->consume_partitioned_fasta_and_tag_with_labels(filename,
                total_reads, n_consumed);
    } catch (khmer_file_exception &exc) {
        PyErr_SetString(PyExc_OSError, exc.what());
        return NULL;
    } catch (khmer_value_exception &exc) {
        PyErr_SetString(PyExc_ValueError, exc.what());
        return NULL;
    }

    return Py_BuildValue("IK", total_reads, n_consumed);
}

static
PyObject *
labelhash_consume_sequence_and_tag_with_labels(khmer_KGraphLabels_Object * me,
        PyObject * args)
{
    LabelHash * hb = me->labelhash;
    const char * seq = NULL;
    unsigned long long c = 0;
    if (!PyArg_ParseTuple(args, "sK", &seq, &c)) {
        return NULL;
    }
    unsigned long long n_consumed = 0;
    Label * the_label = hb->check_and_allocate_label(c);

    hb->consume_sequence_and_tag_with_labels(seq, n_consumed, *the_label);
    return Py_BuildValue("K", n_consumed);
}

static
PyObject *
labelhash_sweep_label_neighborhood(khmer_KGraphLabels_Object * me,
                                   PyObject * args)
{
    LabelHash * hb = me->labelhash;

    const char * seq = NULL;
    int r = 0;
    PyObject * break_on_stop_tags_o = NULL;
    PyObject * stop_big_traversals_o = NULL;

    if (!PyArg_ParseTuple(args, "s|iOO", &seq, &r,
                          &break_on_stop_tags_o,
                          &stop_big_traversals_o)) {
        return NULL;
    }

    unsigned int range = (2 * hb->graph->_get_tag_density()) + 1;
    if (r >= 0) {
        range = r;
    }

    bool break_on_stop_tags = false;
    if (break_on_stop_tags_o && PyObject_IsTrue(break_on_stop_tags_o)) {
        break_on_stop_tags = true;
    }
    bool stop_big_traversals = false;
    if (stop_big_traversals_o && PyObject_IsTrue(stop_big_traversals_o)) {
        stop_big_traversals = true;
    }

    if (strlen(seq) < hb->graph->ksize()) {
        PyErr_SetString(PyExc_ValueError,
                        "string length must >= the hashtable k-mer size");
        return NULL;
    }

    //std::pair<TagLabelPtrPair::iterator, TagLabelPtrPair::iterator> ret;
    LabelPtrSet found_labels;

    //unsigned int num_traversed = 0;
    //Py_BEGIN_ALLOW_THREADS
    hb->sweep_label_neighborhood(seq, found_labels, range, break_on_stop_tags,
                                 stop_big_traversals);
    //Py_END_ALLOW_THREADS

    //printf("...%u kmers traversed\n", num_traversed);

    PyObject * x =  PyList_New(found_labels.size());
    LabelPtrSet::const_iterator si;
    unsigned long long i = 0;
    for (si = found_labels.begin(); si != found_labels.end(); ++si) {
        PyList_SET_ITEM(x, i, Py_BuildValue("K", *(*si)));
        i++;
    }

    return x;
}

// Similar to find_all_tags, but returns tags in a way actually usable by python
// need a tags_in_sequence iterator or function in c++ land for reuse in all
// these functions

static
PyObject *
labelhash_sweep_tag_neighborhood(khmer_KGraphLabels_Object * me,
                                 PyObject * args)
{
    LabelHash * labelhash = me->labelhash;

    const char * seq = NULL;
    int r = 0;
    PyObject * break_on_stop_tags_o = NULL;
    PyObject * stop_big_traversals_o = NULL;

    if (!PyArg_ParseTuple(args, "s|iOO", &seq, &r,
                          &break_on_stop_tags_o,
                          &stop_big_traversals_o)) {
        return NULL;
    }

    unsigned int range = (2 * labelhash->graph->_get_tag_density()) + 1;
    if (r >= 0) {
        range = r;
    }

    bool break_on_stop_tags = false;
    if (break_on_stop_tags_o && PyObject_IsTrue(break_on_stop_tags_o)) {
        break_on_stop_tags = true;
    }
    bool stop_big_traversals = false;
    if (stop_big_traversals_o && PyObject_IsTrue(stop_big_traversals_o)) {
        stop_big_traversals = true;
    }

    if (strlen(seq) < labelhash->graph->ksize()) {
        PyErr_SetString(PyExc_ValueError,
                        "string length must >= the hashtable k-mer size");
        return NULL;
    }

    SeenSet * tagged_kmers = new SeenSet;

    //Py_BEGIN_ALLOW_THREADS

    labelhash->graph->partition->sweep_for_tags(seq, *tagged_kmers,
            labelhash->graph->all_tags,
            range, break_on_stop_tags,
            stop_big_traversals);

    //Py_END_ALLOW_THREADS

    PyObject * x = (PyObject *) create_HashSet_Object(tagged_kmers,
                                                   labelhash->graph->ksize());
    return x;
}

static
PyObject *
labelhash_get_tag_labels(khmer_KGraphLabels_Object * me, PyObject * args)
{
    LabelHash * labelhash = me->labelhash;

    HashIntoType tag;

    if (!PyArg_ParseTuple(args, "K", &tag)) {
        return NULL;
    }

    LabelPtrSet labels;

    labels = labelhash->get_tag_labels(tag);

    PyObject * x =  PyList_New(labels.size());
    LabelPtrSet::const_iterator si;
    unsigned long long i = 0;
    for (si = labels.begin(); si != labels.end(); ++si) {
        //std::string kmer_s = _revhash(*si, labelhash->ksize());
        PyList_SET_ITEM(x, i, Py_BuildValue("K", *(*si)));
        i++;
    }

    return x;
}

static
PyObject *
labelhash_n_labels(khmer_KGraphLabels_Object * me, PyObject * args)
{
    LabelHash * labelhash = me->labelhash;

    if (!PyArg_ParseTuple(args, "")) {
        return NULL;
    }

    return PyLong_FromSize_t(labelhash->n_labels());
}

static
PyObject *
labelhash_save_labels_and_tags(khmer_KGraphLabels_Object * me, PyObject * args)
{
    const char * filename = NULL;
    LabelHash * labelhash = me->labelhash;

    if (!PyArg_ParseTuple(args, "s", &filename)) {
        return NULL;
    }

    try {
        labelhash->save_labels_and_tags(filename);
    } catch (khmer_file_exception &e) {
        PyErr_SetString(PyExc_OSError, e.what());
        return NULL;
    }

    Py_RETURN_NONE;
}

static
PyObject *
labelhash_load_labels_and_tags(khmer_KGraphLabels_Object * me, PyObject * args)
{
    const char * filename = NULL;
    LabelHash * labelhash = me->labelhash;

    if (!PyArg_ParseTuple(args, "s", &filename)) {
        return NULL;
    }

    try {
        labelhash->load_labels_and_tags(filename);
    } catch (khmer_file_exception &e) {
        PyErr_SetString(PyExc_OSError, e.what());
        return NULL;
    }

    Py_RETURN_NONE;
}

static PyMethodDef khmer_graphlabels_methods[] = {
    { "consume_fasta_and_tag_with_labels", (PyCFunction)labelhash_consume_fasta_and_tag_with_labels, METH_VARARGS, "" },
    { "sweep_label_neighborhood", (PyCFunction)labelhash_sweep_label_neighborhood, METH_VARARGS, "" },
    {"consume_partitioned_fasta_and_tag_with_labels", (PyCFunction)labelhash_consume_partitioned_fasta_and_tag_with_labels, METH_VARARGS, "" },
    {"sweep_tag_neighborhood", (PyCFunction)labelhash_sweep_tag_neighborhood, METH_VARARGS, "" },
    {"get_tag_labels", (PyCFunction)labelhash_get_tag_labels, METH_VARARGS, ""},
    {"consume_sequence_and_tag_with_labels", (PyCFunction)labelhash_consume_sequence_and_tag_with_labels, METH_VARARGS, "" },
    {"n_labels", (PyCFunction)labelhash_n_labels, METH_VARARGS, ""},
    {"get_label_dict", (PyCFunction)labelhash_get_label_dict, METH_VARARGS, "" },
    { "save_labels_and_tags", (PyCFunction)labelhash_save_labels_and_tags, METH_VARARGS, "" },
    { "load_labels_and_tags", (PyCFunction)labelhash_load_labels_and_tags, METH_VARARGS, "" },    {NULL, NULL, 0, NULL}           /* sentinel */
};

static PyTypeObject khmer_KGraphLabels_Type = {
    PyVarObject_HEAD_INIT(NULL, 0)  /* init & ob_size */
    "_khmer.LabelHash",            /* tp_name */
    sizeof(khmer_KGraphLabels_Object), /* tp_basicsize */
    0,                       /* tp_itemsize */
    (destructor)khmer_graphlabels_dealloc, /* tp_dealloc */
    0,                       /* tp_print */
    0,                       /* tp_getattr */
    0,                       /* tp_setattr */
    0,                       /* tp_compare */
    0,                       /* tp_repr */
    0,                       /* tp_as_number */
    0,                       /* tp_as_sequence */
    0,                       /* tp_as_mapping */
    0,                       /* tp_hash */
    0,                       /* tp_call */
    0,                       /* tp_str */
    0,                       /* tp_getattro */
    0,                       /* tp_setattro */
    0,                       /* tp_as_buffer */
    Py_TPFLAGS_DEFAULT | Py_TPFLAGS_BASETYPE,   /* tp_flags */
    0,                       /* tp_doc */
    0,                       /* tp_traverse */
    0,                       /* tp_clear */
    0,                       /* tp_richcompare */
    0,                       /* tp_weaklistoffset */
    0,                       /* tp_iter */
    0,                       /* tp_iternext */
    khmer_graphlabels_methods, /* tp_methods */
    0,                       /* tp_members */
    0,                       /* tp_getset */
    0,                       /* tp_base */
    0,                       /* tp_dict */
    0,                       /* tp_descr_get */
    0,                       /* tp_descr_set */
    0,                       /* tp_dictoffset */
    0,                       /* tp_init */
    0,                       /* tp_alloc */
    khmer_graphlabels_new,      /* tp_new */
};

static
PyObject *
hashtable_repartition_largest_partition(khmer_KHashtable_Object * me,
                                        PyObject * args)
{
    Hashtable * hashtable = me->hashtable;
    khmer_KCountingHash_Object * counting_o = NULL;
    PyObject * subset_o = NULL;
    SubsetPartition * subset_p;
    unsigned int distance, threshold, frequency;

    if (!PyArg_ParseTuple(args, "OO!III",
                          &subset_o,
                          &khmer_KCountgraph_Type, &counting_o,
                          &distance, &threshold, &frequency)) {
        return NULL;
    }

    if (PyObject_TypeCheck(subset_o, &khmer_KSubsetPartition_Type)) {
        subset_p = ((khmer_KSubsetPartition_Object *) subset_o)->subset;
    } else {
        subset_p = hashtable->partition;
    }

    CountingHash * counting = counting_o->counting;

    unsigned long next_largest;
    try {
        next_largest = subset_p->repartition_largest_partition(distance,
                       threshold, frequency, *counting);
    } catch (khmer_exception &e) {
        PyErr_SetString(PyExc_RuntimeError, e.what());
        return NULL;
    }

    return PyLong_FromLong(next_largest);
}

static PyObject * readaligner_align(khmer_ReadAligner_Object * me,
                                    PyObject * args)
{
    const char * read;

    if (!PyArg_ParseTuple(args, "s", &read)) {
        return NULL;
    }

    /*if (strlen(read) < (unsigned int)aligner->ksize()) {
        PyErr_SetString(PyExc_ValueError,
                        "string length must >= the hashtable k-mer size");
        return NULL;
    }*/

    Alignment * aln = me->aligner->Align(read);

    const char* alignment = aln->graph_alignment.c_str();
    const char* readAlignment = aln->read_alignment.c_str();
    PyObject * ret = Py_BuildValue("dssO", aln->score, alignment,
                                   readAlignment, (aln->truncated)? Py_True : Py_False);
    delete aln;

    return ret;
}

static PyObject * readaligner_align_forward(khmer_ReadAligner_Object * me,
        PyObject * args)
{
    ReadAligner * aligner = me->aligner;

    const char * read;

    if (!PyArg_ParseTuple(args, "s", &read)) {
        return NULL;
    }

    /*if (strlen(read) < (unsigned int)aligner->ksize()) {
        PyErr_SetString(PyExc_ValueError,
                        "string length must >= the hashtable k-mer size");
        return NULL;
    }*/

    Alignment * aln;
    aln = aligner->AlignForward(read);

    const char* alignment = aln->graph_alignment.c_str();
    const char* readAlignment = aln->read_alignment.c_str();
    PyObject * x = PyList_New(aln->covs.size());
    for (size_t i = 0; i < aln->covs.size(); i++ ) {
        PyList_SET_ITEM(x, i, PyLong_FromLong(aln->covs[i]));
    }

    PyObject * ret = Py_BuildValue("dssOO", aln->score, alignment,
                                   readAlignment,
                                   (aln->truncated)? Py_True : Py_False,
                                   x);
    delete aln;
    Py_DECREF(x);

    return ret;
}

static PyObject* khmer_ReadAligner_get_scoring_matrix(
    khmer_ReadAligner_Object * me, PyObject * args)
{

    if (!PyArg_ParseTuple(args, "")) {
        return NULL;
    }
    ScoringMatrix matrix = me->aligner->getScoringMatrix();

    return Py_BuildValue( "dddd", matrix.trusted_match, matrix.trusted_mismatch,
                          matrix.untrusted_match, matrix.untrusted_mismatch);
}

static PyObject* khmer_ReadAligner_get_transition_probabilities(
    khmer_ReadAligner_Object * me, PyObject * args)
{

    if (!PyArg_ParseTuple(args, "")) {
        return NULL;
    }
    ScoringMatrix matrix = me->aligner->getScoringMatrix();

    return Py_BuildValue( "(dddddd)(dddd)(dddd)(dddddd)(dddd)(dddd)",
                          matrix.tsc[0], matrix.tsc[1], matrix.tsc[2],
                          matrix.tsc[3], matrix.tsc[4], matrix.tsc[5],
                          matrix.tsc[6], matrix.tsc[7], matrix.tsc[8],
                          matrix.tsc[9], matrix.tsc[10], matrix.tsc[11],
                          matrix.tsc[12], matrix.tsc[13], matrix.tsc[14],
                          matrix.tsc[15], matrix.tsc[16], matrix.tsc[17],
                          matrix.tsc[18], matrix.tsc[19], matrix.tsc[20],
                          matrix.tsc[21], matrix.tsc[22], matrix.tsc[23],
                          matrix.tsc[24], matrix.tsc[25], matrix.tsc[26],
                          matrix.tsc[27]);
}

static PyMethodDef khmer_ReadAligner_methods[] = {
    {"align", (PyCFunction)readaligner_align, METH_VARARGS, ""},
    {"align_forward", (PyCFunction)readaligner_align_forward, METH_VARARGS, ""},
    {
        "get_scoring_matrix", (PyCFunction)khmer_ReadAligner_get_scoring_matrix,
        METH_VARARGS,
        "Get the scoring matrix in use.\n\n\
Returns a tuple of floats: (trusted_match, trusted_mismatch, untrusted_match, \
untrusted_mismatch)"
    },
    {
        "get_transition_probabilities",
        (PyCFunction)khmer_ReadAligner_get_transition_probabilities,
        METH_VARARGS,
        "Get the transition probabilties in use.\n\n\
HMM state notation abbreviations:\n\
    M_t - trusted match; M_u - untrusted match\n\
    Ir_t - trusted read insert; Ir_u - untrusted read insert\n\
    Ig_t - trusted graph insert; Ig_u - untrusted graph insert\n\
\
Returns a sparse matrix as a tuple of six tuples.\n\
The inner tuples contain 6, 4, 4, 6, 4, and 4 floats respectively.\n\
Transition are notated as 'StartState-NextState':\n\
(\n\
  ( M_t-M_t,  M_t-Ir_t,  M_t-Ig_t,  M_t-M_u,  M_t-Ir_u,  M_t-Ig_u),\n\
  (Ir_t-M_t, Ir_t-Ir_t,            Ir_t-M_u, Ir_t-Ir_u           ),\n\
  (Ig_t-M_t,          , Ig_t-Ig_t, Ig_t-M_u,            Ig_t-Ig_u),\n\
  ( M_u-M_t,  M_u-Ir_t,  M_u-Ig_t,  M_u-M_u,  M_u-Ir_u,  M_u-Ig_u),\n\
  (Ir_u-M_t, Ir_u-Ir_t,            Ir_u-M_u, Ir_u-Ir_u           ),\n\
  (Ig_u-M_t,          , Ig_u-Ig_t, Ig_u-M_u,            Ig_u-Ig_u)\n\
)"
    },
    {NULL} /* Sentinel */
};

//
// khmer_readaligner_dealloc -- clean up readaligner object
// GRAPHALIGN addition
//
static void khmer_readaligner_dealloc(khmer_ReadAligner_Object* obj)
{
    delete obj->aligner;
    obj->aligner = NULL;
    Py_TYPE(obj)->tp_free((PyObject*)obj);
}

//
// new_readaligner
//
static PyObject* khmer_ReadAligner_new(PyTypeObject *type, PyObject * args,
                                       PyObject *kwds)
{
    khmer_ReadAligner_Object * self;

    self = (khmer_ReadAligner_Object *)type->tp_alloc(type, 0);

    if (self != NULL) {
        khmer_KCountingHash_Object * ch = NULL;
        unsigned short int trusted_cov_cutoff = 2;
        double bits_theta = 1;
        double scoring_matrix[] = { 0, 0, 0, 0 };
        double * transitions = new double[28];

        if(!PyArg_ParseTuple(
                    args,
                    "O!Hd|(dddd)((dddddd)(dddd)(dddd)(dddddd)(dddd)(dddd))",
                    &khmer_KCountgraph_Type, &ch, &trusted_cov_cutoff,
                    &bits_theta, &scoring_matrix[0], &scoring_matrix[1],
                    &scoring_matrix[2], &scoring_matrix[3], &transitions[0],
                    &transitions[1], &transitions[2], &transitions[3],
                    &transitions[4], &transitions[5], &transitions[6],
                    &transitions[7], &transitions[8], &transitions[9],
                    &transitions[10], &transitions[11], &transitions[12],
                    &transitions[13], &transitions[14], &transitions[15],
                    &transitions[16], &transitions[17], &transitions[18],
                    &transitions[19], &transitions[20], &transitions[21],
                    &transitions[22], &transitions[23], &transitions[24],
                    &transitions[25], &transitions[26], &transitions[27])) {
            Py_DECREF(self);
            return NULL;
        }

        self->aligner = new ReadAligner(ch->counting, trusted_cov_cutoff,
                                        bits_theta, scoring_matrix,
                                        transitions);
    }

    return (PyObject *) self;
}

static PyTypeObject khmer_ReadAlignerType = {
    PyVarObject_HEAD_INIT(NULL, 0) /* init & ob_size */
    "_khmer.ReadAligner",		    /*tp_name*/
    sizeof(khmer_ReadAligner_Object),	    /*tp_basicsize*/
    0,					    /*tp_itemsize*/
    (destructor)khmer_readaligner_dealloc,  /*tp_dealloc*/
    0,                          /*tp_print*/
    0,                          /*tp_getattr*/
    0,                          /*tp_setattr*/
    0,                          /*tp_compare*/
    0,                          /*tp_repr*/
    0,                          /*tp_as_number*/
    0,                          /*tp_as_sequence*/
    0,                          /*tp_as_mapping*/
    0,                          /*tp_hash */
    0,                          /*tp_call*/
    0,                          /*tp_str*/
    0,                          /*tp_getattro*/
    0,                          /*tp_setattro*/
    0,                          /*tp_as_buffer*/
    Py_TPFLAGS_DEFAULT | Py_TPFLAGS_BASETYPE,         /*tp_flags*/
    "ReadAligner object",           /* tp_doc */
    0,                         /* tp_traverse */
    0,                         /* tp_clear */
    0,                         /* tp_richcompare */
    0,                         /* tp_weaklistoffset */
    0,                         /* tp_iter */
    0,                         /* tp_iternext */
    khmer_ReadAligner_methods, /* tp_methods */
    0,                         /* tp_members */
    0,                         /* tp_getset */
    0,                         /* tp_base */
    0,                         /* tp_dict */
    0,                         /* tp_descr_get */
    0,                         /* tp_descr_set */
    0,                         /* tp_dictoffset */
    0,			               /* tp_init */
    0,                         /* tp_alloc */
    khmer_ReadAligner_new,     /* tp_new */
};

//
// khmer_counting_dealloc -- clean up a counting hash object.
//

static void khmer_counting_dealloc(khmer_KCountingHash_Object * obj)
{
    delete obj->counting;
    obj->counting = NULL;
    Py_TYPE(obj)->tp_free((PyObject*)obj);
}

//
// khmer_hashbits_dealloc -- clean up a hashbits object.
//
static void khmer_hashbits_dealloc(khmer_KHashbits_Object * obj)
{
    delete obj->hashbits;
    obj->hashbits = NULL;

    Py_TYPE(obj)->tp_free((PyObject*)obj);
}


//
// khmer_subset_dealloc -- clean up a hashbits object.
//

static void khmer_subset_dealloc(khmer_KSubsetPartition_Object * obj)
{
    delete obj->subset;
    obj->subset = NULL;
    Py_TYPE(obj)->tp_free((PyObject*)obj);
}


/***********************************************************************/

//
// KHLLCounter object
//

typedef struct {
    PyObject_HEAD
    khmer::HLLCounter * hllcounter;
} khmer_KHLLCounter_Object;

static PyObject* khmer_hllcounter_new(PyTypeObject * type, PyObject * args,
                                      PyObject * kwds)
{
    khmer_KHLLCounter_Object * self;
    self = (khmer_KHLLCounter_Object *)type->tp_alloc(type, 0);

    if (self != NULL) {
        double error_rate = 0.01;
        WordLength ksize = 20;

        if (!PyArg_ParseTuple(args, "|db", &error_rate, &ksize)) {
            Py_DECREF(self);
            return NULL;
        }

        try {
            self->hllcounter = new HLLCounter(error_rate, ksize);
        } catch (InvalidValue &e) {
            Py_DECREF(self);
            PyErr_SetString(PyExc_ValueError, e.what());
            return NULL;
        }
    }

    return (PyObject *) self;
}

//
// khmer_hllcounter_dealloc -- clean up a hllcounter object.
//

static void khmer_hllcounter_dealloc(khmer_KHLLCounter_Object * obj)
{
    delete obj->hllcounter;
    obj->hllcounter = NULL;

    Py_TYPE(obj)->tp_free((PyObject*)obj);
}

static
PyObject *
hllcounter_add(khmer_KHLLCounter_Object * me, PyObject * args)
{
    const char * kmer_str;

    if (!PyArg_ParseTuple(args, "s", &kmer_str)) {
        return NULL;
    }

    try {
        me->hllcounter->add(kmer_str);
    } catch (khmer_exception &e) {
        PyErr_SetString(PyExc_ValueError, e.what());
        return NULL;
    }

    Py_RETURN_NONE;
}

static
PyObject *
hllcounter_estimate_cardinality(khmer_KHLLCounter_Object * me, PyObject * args)
{
    if (!PyArg_ParseTuple( args, "" )) {
        return NULL;
    }

    return PyLong_FromLong(me->hllcounter->estimate_cardinality());
}

static
PyObject *
hllcounter_consume_string(khmer_KHLLCounter_Object * me, PyObject * args)
{
    const char * kmer_str;
    unsigned long long n_consumed;

    if (!PyArg_ParseTuple(args, "s", &kmer_str)) {
        return NULL;
    }

    try {
        n_consumed = me->hllcounter->consume_string(kmer_str);
    } catch (khmer_exception &e) {
        PyErr_SetString(PyExc_ValueError, e.what());
        return NULL;
    }

    return PyLong_FromLong(n_consumed);
}

static PyObject * hllcounter_consume_fasta(khmer_KHLLCounter_Object * me,
        PyObject * args, PyObject * kwds)
{
    const char * filename;
    PyObject * stream_records_o = NULL;

    static const char* const_kwlist[] = {"filename", "stream_records", NULL};
    static char** kwlist = const_cast<char**>(const_kwlist);

    bool stream_records = false;

    if (!PyArg_ParseTupleAndKeywords(args, kwds, "s|O", kwlist,
                                     &filename, &stream_records_o)) {
        return NULL;
    }

    if (stream_records_o != NULL && PyObject_IsTrue(stream_records_o)) {
        stream_records = true;
    }

    // call the C++ function, and trap signals => Python
    unsigned long long  n_consumed    = 0;
    unsigned int        total_reads   = 0;
    try {
        me->hllcounter->consume_fasta(filename, stream_records, total_reads,
                                      n_consumed);
    } catch (khmer_file_exception &exc) {
        PyErr_SetString(PyExc_OSError, exc.what());
        return NULL;
    } catch (khmer_value_exception &exc) {
        PyErr_SetString(PyExc_ValueError, exc.what());
        return NULL;
    }

    return Py_BuildValue("IK", total_reads, n_consumed);
}

static PyObject * hllcounter_merge(khmer_KHLLCounter_Object * me,
                                   PyObject * args);

static
PyObject *
hllcounter_get_erate(khmer_KHLLCounter_Object * me)
{
    return PyFloat_FromDouble(me->hllcounter->get_erate());
}

static
PyObject *
hllcounter_get_ksize(khmer_KHLLCounter_Object * me)
{
    return PyLong_FromLong(me->hllcounter->get_ksize());
}

static
int
hllcounter_set_ksize(khmer_KHLLCounter_Object * me, PyObject *value,
                     void *closure)
{
    if (value == NULL) {
        PyErr_SetString(PyExc_TypeError, "Cannot delete attribute");
        return -1;
    }

    long ksize = 0;
    if (PyLong_Check(value)) {
        ksize = PyLong_AsLong(value);
    } else if (PyInt_Check(value)) {
        ksize = PyInt_AsLong(value);
    } else {
        PyErr_SetString(PyExc_TypeError,
                        "Please use an integer value for k-mer size");
        return -1;
    }

    if (ksize <= 0) {
        PyErr_SetString(PyExc_ValueError, "Please set k-mer size to a value "
                        "greater than zero");
        return -1;
    }

    try {
        me->hllcounter->set_ksize(ksize);
    } catch (ReadOnlyAttribute &e) {
        PyErr_SetString(PyExc_AttributeError, e.what());
        return -1;
    }

    return 0;
}

static
int
hllcounter_set_erate(khmer_KHLLCounter_Object * me, PyObject *value,
                     void *closure)
{
    if (value == NULL) {
        PyErr_SetString(PyExc_TypeError, "Cannot delete attribute");
        return -1;
    }

    if (!PyFloat_Check(value)) {
        PyErr_SetString(PyExc_TypeError,
                        "Please use a float value for k-mer size");
        return -1;
    }

    double erate = PyFloat_AsDouble(value);
    try {
        me->hllcounter->set_erate(erate);
    } catch (InvalidValue &e) {
        PyErr_SetString(PyExc_ValueError, e.what());
        return -1;
    } catch (ReadOnlyAttribute &e) {
        PyErr_SetString(PyExc_AttributeError, e.what());
        return -1;
    }

    return 0;
}

static
PyObject *
hllcounter_getalpha(khmer_KHLLCounter_Object * me)
{
    return PyFloat_FromDouble(me->hllcounter->get_alpha());
}

static
PyObject *
hllcounter_getcounters(khmer_KHLLCounter_Object * me)
{
    std::vector<int> counters = me->hllcounter->get_M();

    PyObject * x = PyList_New(counters.size());
    for (size_t i = 0; i < counters.size(); i++) {
        PyList_SET_ITEM(x, i, PyLong_FromLong(counters[i]));
    }

    return x;
}

static PyMethodDef khmer_hllcounter_methods[] = {
    {
        "add", (PyCFunction)hllcounter_add,
        METH_VARARGS,
        "Add a k-mer to the counter."
    },
    {
        "estimate_cardinality", (PyCFunction)hllcounter_estimate_cardinality,
        METH_VARARGS,
        "Return the current estimation."
    },
    {
        "consume_string", (PyCFunction)hllcounter_consume_string,
        METH_VARARGS,
        "Break a sequence into k-mers and add each k-mer to the counter."
    },
    {
        "consume_fasta", (PyCFunction)hllcounter_consume_fasta,
        METH_VARARGS | METH_KEYWORDS,
        "Read sequences from file, break into k-mers, "
        "and add each k-mer to the counter. If optional keyword 'stream_out' "
        "is True, also prints each sequence to stdout."
    },
    {
        "merge", (PyCFunction)hllcounter_merge,
        METH_VARARGS,
        "Merge other counter into this one."
    },
    {NULL} /* Sentinel */
};

static PyGetSetDef khmer_hllcounter_getseters[] = {
    {
        (char *)"alpha",
        (getter)hllcounter_getalpha, NULL,
        (char *)"alpha constant for this HLL counter.",
        NULL
    },
    {
        (char *)"error_rate",
        (getter)hllcounter_get_erate, (setter)hllcounter_set_erate,
        (char *)"Error rate for this HLL counter. "
        "Can be changed prior to first counting, but becomes read-only after "
        "that (raising AttributeError)",
        NULL
    },
    {
        (char *)"ksize",
        (getter)hllcounter_get_ksize, (setter)hllcounter_set_ksize,
        (char *)"k-mer size for this HLL counter."
        "Can be changed prior to first counting, but becomes read-only after "
        "that (raising AttributeError)",
        NULL
    },
    {
        (char *)"counters",
        (getter)hllcounter_getcounters, NULL,
        (char *)"Read-only internal counters.",
        NULL
    },
    {NULL} /* Sentinel */
};

static PyTypeObject khmer_KHLLCounter_Type = {
    PyVarObject_HEAD_INIT(NULL, 0)
    "_khmer.KHLLCounter",                       /* tp_name */
    sizeof(khmer_KHLLCounter_Object),          /* tp_basicsize */
    0,                                         /* tp_itemsize */
    (destructor)khmer_hllcounter_dealloc,      /* tp_dealloc */
    0,                                         /* tp_print */
    0,                                         /* tp_getattr */
    0,                                         /* tp_setattr */
    0,                                         /* tp_compare */
    0,                                         /* tp_repr */
    0,                                         /* tp_as_number */
    0,                                         /* tp_as_sequence */
    0,                                         /* tp_as_mapping */
    0,                                         /* tp_hash */
    0,                                         /* tp_call */
    0,                                         /* tp_str */
    0,                                         /* tp_getattro */
    0,                                         /* tp_setattro */
    0,                                         /* tp_as_buffer */
    Py_TPFLAGS_DEFAULT | Py_TPFLAGS_BASETYPE,  /* tp_flags */
    "HyperLogLog counter",                     /* tp_doc */
    0,                                         /* tp_traverse */
    0,                                         /* tp_clear */
    0,                                         /* tp_richcompare */
    0,                                         /* tp_weaklistoffset */
    0,                                         /* tp_iter */
    0,                                         /* tp_iternext */
    khmer_hllcounter_methods,                  /* tp_methods */
    0,                                         /* tp_members */
    khmer_hllcounter_getseters,                /* tp_getset */
    0,                                         /* tp_base */
    0,                                         /* tp_dict */
    0,                                         /* tp_descr_get */
    0,                                         /* tp_descr_set */
    0,                                         /* tp_dictoffset */
    0,                                         /* tp_init */
    0,                                         /* tp_alloc */
    khmer_hllcounter_new,                      /* tp_new */
};

#define is_hllcounter_obj(v)  (Py_TYPE(v) == &khmer_KHLLCounter_Type)

static PyObject * hllcounter_merge(khmer_KHLLCounter_Object * me,
                                   PyObject * args)
{
    khmer_KHLLCounter_Object * other;

    if (!PyArg_ParseTuple(args, "O!", &khmer_KHLLCounter_Type, &other)) {
        return NULL;
    }

    try {
        me->hllcounter->merge(*(other->hllcounter));
    } catch (khmer_exception &e) {
        PyErr_SetString(PyExc_ValueError, e.what());
        return NULL;
    }

    Py_RETURN_NONE;
}

//////////////////////////////
// standalone functions

static PyObject * forward_hash(PyObject * self, PyObject * args)
{
    const char * kmer;
    WordLength ksize;

    if (!PyArg_ParseTuple(args, "sb", &kmer, &ksize)) {
        return NULL;
    }

    if (ksize > KSIZE_MAX) {
        PyErr_Format(PyExc_ValueError, "k-mer size must be <= %u", KSIZE_MAX);
        return NULL;
    }

    try {
        PyObject * hash;
        hash = PyLong_FromUnsignedLongLong(_hash(kmer, ksize));
        return hash;
    } catch (khmer_exception &e) {
        PyErr_SetString(PyExc_RuntimeError, e.what());
        return NULL;
    }

}

static PyObject * forward_hash_no_rc(PyObject * self, PyObject * args)
{
    const char * kmer;
    WordLength ksize;

    if (!PyArg_ParseTuple(args, "sb", &kmer, &ksize)) {
        return NULL;
    }

    if (ksize > KSIZE_MAX) {
        PyErr_Format(PyExc_ValueError, "k-mer size must be <= %u", KSIZE_MAX);
        return NULL;
    }

    if (strlen(kmer) != ksize) {
        PyErr_SetString(PyExc_ValueError,
                        "k-mer length must equal the k-size");
        return NULL;
    }

    return PyLong_FromUnsignedLongLong(_hash_forward(kmer, ksize));
}

static PyObject * reverse_hash(PyObject * self, PyObject * args)
{
    HashIntoType val;
    WordLength ksize;

    if (!PyArg_ParseTuple(args, "Kb", &val, &ksize)) {
        return NULL;
    }

    if (ksize > KSIZE_MAX) {
        PyErr_Format(PyExc_ValueError, "k-mer size must be <= %u", KSIZE_MAX);
        return NULL;
    }

    return PyUnicode_FromString(_revhash(val, ksize).c_str());
}

static PyObject * murmur3_forward_hash(PyObject * self, PyObject * args)
{
    const char * kmer;

    if (!PyArg_ParseTuple(args, "s", &kmer)) {
        return NULL;
    }

    return PyLong_FromUnsignedLongLong(_hash_murmur(kmer));
}

static PyObject * murmur3_forward_hash_no_rc(PyObject * self, PyObject * args)
{
    const char * kmer;

    if (!PyArg_ParseTuple(args, "s", &kmer)) {
        return NULL;
    }

    return PyLong_FromUnsignedLongLong(_hash_murmur_forward(kmer));
}

//
// technique for resolving literal below found here:
// https://gcc.gnu.org/onlinedocs/gcc-4.9.1/cpp/Stringification.html
//

static
PyObject *
get_version_cpp( PyObject * self, PyObject * args )
{
#define xstr(s) str(s)
#define str(s) #s
    std::string dVersion = xstr(VERSION);
    return PyUnicode_FromString(dVersion.c_str());
}


//
// Module machinery.
//

static PyMethodDef KhmerMethods[] = {
    {
        "forward_hash",     forward_hash,
        METH_VARARGS,       "",
    },
    {
        "forward_hash_no_rc",   forward_hash_no_rc,
        METH_VARARGS,       "",
    },
    {
        "reverse_hash",     reverse_hash,
        METH_VARARGS,       "",
    },
    {
        "hash_murmur3",
        murmur3_forward_hash,
        METH_VARARGS,
        "Calculate the hash value of a k-mer using MurmurHash3 "
        "(with reverse complement)",
    },
    {
        "hash_no_rc_murmur3",
        murmur3_forward_hash_no_rc,
        METH_VARARGS,
        "Calculate the hash value of a k-mer using MurmurHash3 "
        "(no reverse complement)",
    },
    {
        "get_version_cpp", get_version_cpp,
        METH_VARARGS, "return the VERSION c++ compiler option"
    },
    { NULL, NULL, 0, NULL } // sentinel
};

MOD_INIT(_khmer)
{
    using namespace python;

    if (PyType_Ready(&khmer_KHashtable_Type) < 0) {
        return MOD_ERROR_VAL;
    }

    khmer_KCountgraph_Type.tp_base = &khmer_KHashtable_Type;
    if (PyType_Ready(&khmer_KCountgraph_Type) < 0) {
        return MOD_ERROR_VAL;
    }

    if (PyType_Ready(&khmer_PrePartitionInfo_Type) < 0) {
        return MOD_ERROR_VAL;
    }

    khmer_KSubsetPartition_Type.tp_methods = khmer_subset_methods;
    if (PyType_Ready(&khmer_KSubsetPartition_Type) < 0) {
        return MOD_ERROR_VAL;
    }

    khmer_KNodegraph_Type.tp_base = &khmer_KHashtable_Type;
    khmer_KNodegraph_Type.tp_methods = khmer_hashbits_methods;
    if (PyType_Ready(&khmer_KNodegraph_Type) < 0) {
        return MOD_ERROR_VAL;
    }

    khmer_KGraphLabels_Type.tp_base = &khmer_KNodegraph_Type;
    khmer_KGraphLabels_Type.tp_methods = khmer_graphlabels_methods;
    khmer_KGraphLabels_Type.tp_new = khmer_graphlabels_new;
    if (PyType_Ready(&khmer_KGraphLabels_Type) < 0) {
        return MOD_ERROR_VAL;
    }

    if (PyType_Ready(&khmer_KHLLCounter_Type) < 0) {
        return MOD_ERROR_VAL;
    }
    if (PyType_Ready(&khmer_ReadAlignerType) < 0) {
        return MOD_ERROR_VAL;
    }

    _init_ReadParser_Type_constants();
    if (PyType_Ready( &khmer_ReadParser_Type ) < 0) {
        return MOD_ERROR_VAL;
    }

    if (PyType_Ready(&khmer_Read_Type ) < 0) {
        return MOD_ERROR_VAL;
    }

    if (PyType_Ready(&khmer_ReadPairIterator_Type ) < 0) {
        return MOD_ERROR_VAL;
    }

    PyObject * m;

    MOD_DEF(m, "_khmer", "interface for the khmer module low-level extensions",
            KhmerMethods);

    if (m == NULL) {
        return MOD_ERROR_VAL;
    }

    Py_INCREF(&khmer_ReadParser_Type);
    if (PyModule_AddObject( m, "ReadParser",
                            (PyObject *)&khmer_ReadParser_Type ) < 0) {
        return MOD_ERROR_VAL;
    }

    Py_INCREF(&khmer_KCountgraph_Type);
    if (PyModule_AddObject( m, "Countgraph",
                            (PyObject *)&khmer_KCountgraph_Type ) < 0) {
        return MOD_ERROR_VAL;
    }

    Py_INCREF(&khmer_KNodegraph_Type);
    if (PyModule_AddObject(m, "Nodegraph",
                           (PyObject *)&khmer_KNodegraph_Type) < 0) {
        return MOD_ERROR_VAL;
    }

    Py_INCREF(&khmer_KGraphLabels_Type);
    if (PyModule_AddObject(m, "GraphLabels",
                           (PyObject *)&khmer_KGraphLabels_Type) < 0) {
        return MOD_ERROR_VAL;
    }

    if (PyType_Ready(&_HashSet_iter_Type) < 0) {
        return MOD_ERROR_VAL;
    }

    khmer_HashSet_Type.tp_new = khmer_HashSet_new;
    if (PyType_Ready(&khmer_HashSet_Type) < 0) {
        return MOD_ERROR_VAL;
    }

    Py_INCREF(&khmer_KHLLCounter_Type);
    if (PyModule_AddObject(m, "HLLCounter",
                           (PyObject *)&khmer_KHLLCounter_Type) < 0) {
        return MOD_ERROR_VAL;
    }

    Py_INCREF(&khmer_ReadAlignerType);
    if (PyModule_AddObject(m, "ReadAligner",
                           (PyObject *)&khmer_ReadAlignerType) < 0) {
        return MOD_ERROR_VAL;
    }

    Py_INCREF(&khmer_HashSet_Type);
    if (PyModule_AddObject(m, "HashSet",
                           (PyObject *)&khmer_HashSet_Type) < 0) {
        return MOD_ERROR_VAL;
    }

    return MOD_SUCCESS_VAL(m);
}

// vim: set ft=cpp sts=4 sw=4 tw=79:<|MERGE_RESOLUTION|>--- conflicted
+++ resolved
@@ -1342,55 +1342,6 @@
 
 static
 PyObject *
-hashtable_find_high_degree_nodes(khmer_KHashtable_Object * me, PyObject * args)
-{
-    Hashtable * hashtable = me->hashtable;
-
-    const char * long_str;
-
-    if (!PyArg_ParseTuple(args, "s", &long_str)) {
-        return NULL;
-    }
-
-    if (strlen(long_str) < hashtable->ksize()) {
-        PyErr_SetString(PyExc_ValueError,
-                        "string length must >= the hashtable k-mer size");
-        return NULL;
-    }
-
-    hashtable->find_high_degree_nodes(long_str);
-
-    Py_INCREF(Py_None);
-    return Py_None;
-}
-
-static
-PyObject *
-hashtable_is_high_degree_node(khmer_KHashtable_Object * me, PyObject * args)
-{
-    Hashtable * hashtable = me->hashtable;
-
-    HashIntoType val;
-
-    if (!PyArg_ParseTuple(args, "K", &val)) {
-        return NULL;
-    }
-
-    PyObject * ret;
-
-    if (hashtable->high_degree_nodes.find(val) != \
-        hashtable->high_degree_nodes.end()) {
-        ret = Py_True;
-    }
-    else {
-        ret = Py_False;
-    }
-    Py_INCREF(ret);
-    return ret;
-}
-
-static
-PyObject *
 hashtable_neighbors(khmer_KHashtable_Object * me, PyObject * args)
 {
     Hashtable * hashtable = me->hashtable;
@@ -1505,7 +1456,6 @@
 
 static
 PyObject *
-<<<<<<< HEAD
 hashtable_get(khmer_KHashtable_Object * me, PyObject * args)
 {
     Hashtable * hashtable = me->hashtable;
@@ -1527,8 +1477,6 @@
 
 static
 PyObject *
-=======
->>>>>>> b8356021
 hashtable_load(khmer_KHashtable_Object * me, PyObject * args)
 {
     Hashtable * hashtable = me->hashtable;
