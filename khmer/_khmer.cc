/*
This file is part of khmer, https://github.com/dib-lab/khmer/, and is
Copyright (C) 2010-2015, Michigan State University.
Copyright (C) 2015-2016, The Regents of the University of California.

Redistribution and use in source and binary forms, with or without
modification, are permitted provided that the following conditions are
met:

    * Redistributions of source code must retain the above copyright
      notice, this list of conditions and the following disclaimer.

    * Redistributions in binary form must reproduce the above
      copyright notice, this list of conditions and the following
      disclaimer in the documentation and/or other materials provided
      with the distribution.

    * Neither the name of the Michigan State University nor the names
      of its contributors may be used to endorse or promote products
      derived from this software without specific prior written
      permission.

THIS SOFTWARE IS PROVIDED BY THE COPYRIGHT HOLDERS AND CONTRIBUTORS
"AS IS" AND ANY EXPRESS OR IMPLIED WARRANTIES, INCLUDING, BUT NOT
LIMITED TO, THE IMPLIED WARRANTIES OF MERCHANTABILITY AND FITNESS FOR
A PARTICULAR PURPOSE ARE DISCLAIMED. IN NO EVENT SHALL THE COPYRIGHT
HOLDER OR CONTRIBUTORS BE LIABLE FOR ANY DIRECT, INDIRECT, INCIDENTAL,
SPECIAL, EXEMPLARY, OR CONSEQUENTIAL DAMAGES (INCLUDING, BUT NOT
LIMITED TO, PROCUREMENT OF SUBSTITUTE GOODS OR SERVICES; LOSS OF USE,
DATA, OR PROFITS; OR BUSINESS INTERRUPTION) HOWEVER CAUSED AND ON ANY
THEORY OF LIABILITY, WHETHER IN CONTRACT, STRICT LIABILITY, OR TORT
(INCLUDING NEGLIGENCE OR OTHERWISE) ARISING IN ANY WAY OUT OF THE USE
OF THIS SOFTWARE, EVEN IF ADVISED OF THE POSSIBILITY OF SUCH DAMAGE.
LICENSE (END)

Contact: khmer-project@idyll.org
*/

//
// A module for Python that exports khmer C++ library functions.
//

// Must be first.
#include <Python.h>

#include <iostream>

#include "khmer.hh"
#include "kmer_hash.hh"
#include "hashtable.hh"
#include "hashgraph.hh"
#include "assembler.hh"
#include "read_aligner.hh"
#include "labelhash.hh"
#include "khmer_exception.hh"
#include "hllcounter.hh"

using namespace khmer;
using namespace read_parsers;

//
// Python 2/3 compatibility: PyInt and PyLong
//

#if (PY_MAJOR_VERSION >= 3)
#define PyInt_Check(arg) PyLong_Check(arg)
#define PyInt_AsLong(arg) PyLong_AsLong(arg)
#define PyInt_FromLong(arg) PyLong_FromLong(arg)
#define Py_TPFLAGS_HAVE_ITER 0
#endif

//
// Python 2/3 compatibility: PyBytes and PyString
// https://docs.python.org/2/howto/cporting.html#str-unicode-unification
//

#include "bytesobject.h"

//
// Python 2/3 compatibility: Module initialization
// http://python3porting.com/cextensions.html#module-initialization
//

#if PY_MAJOR_VERSION >= 3
#define MOD_ERROR_VAL NULL
#define MOD_SUCCESS_VAL(val) val
#define MOD_INIT(name) PyMODINIT_FUNC PyInit_##name(void)
#define MOD_DEF(ob, name, doc, methods) \
          static struct PyModuleDef moduledef = { \
            PyModuleDef_HEAD_INIT, name, doc, -1, methods, }; \
          ob = PyModule_Create(&moduledef);
#else
#define MOD_ERROR_VAL
#define MOD_SUCCESS_VAL(val)
#define MOD_INIT(name) void init##name(void)
#define MOD_DEF(ob, name, doc, methods) \
          ob = Py_InitModule3(name, methods, doc);
#endif

using namespace khmer;

//
// Function necessary for Python loading:
//

extern "C" {
    MOD_INIT(_khmer);
}

/***********************************************************************/

// Convert a hash to a python long object.
static bool convert_HashIntoType_to_PyObject(const HashIntoType &hashval,
        PyObject **value)
{
    *value = PyLong_FromUnsignedLongLong(hashval);
    return true;
}


// Convert a python long to a hash
static bool convert_PyLong_to_HashIntoType(PyObject * value,
        HashIntoType &hashval)
{
    if (PyLong_Check(value)) {
        //(PyLongObject *)
        hashval = PyLong_AsUnsignedLongLong(value);
        return true;
    } else if (PyInt_Check(value)) {
        hashval = PyInt_AsLong(value);
        return true;
    } else {
        PyErr_SetString(PyExc_ValueError, "could not convert to hash");
        return false;
    }
}


// Take a Python object and (try to) convert it to a HashIntoType.
// Note: will set error condition and return false if cannot do.
//
// This method uses the _hash function directly, instead of taking a
// Hashtable object and using its hash_dna method.

static bool convert_PyObject_to_HashIntoType(PyObject * value,
        HashIntoType& hashval,
        WordLength ksize)
{
    if (PyInt_Check(value) || PyLong_Check(value)) {
        return convert_PyLong_to_HashIntoType(value, hashval);
    } else if (PyUnicode_Check(value))  {
        std::string s = PyBytes_AsString(PyUnicode_AsEncodedString(
                                             value, "utf-8", "strict"));
        if (strlen(s.c_str()) != ksize) {
            PyErr_SetString(PyExc_ValueError,
                            "k-mer length must equal the k-mer size");
            return false;
        }
        hashval = _hash(s, ksize);
        return true;

    } else if (PyBytes_Check(value)) {
        std::string s = PyBytes_AsString(value);
        if (strlen(s.c_str()) != ksize) {
            PyErr_SetString(PyExc_ValueError,
                            "k-mer length must equal the k-mer size");
            return false;
        }
        hashval = _hash(s, ksize);
        return true;
    } else {
        PyErr_SetString(PyExc_ValueError,
                        "k-mers must be either a hash or a string");
        return false;
    }
}

// Take a Python object and (try to) convert it to a HashIntoType.
// Note: will set error condition and return false if cannot do.
// Further note: the main difference between this and
// ht_convert_PyObject_to_Kmer is that this will not pass HashIntoType
// numbers through the Kmer class, which means reverse complements
// will not be calculated.  There is a test in test_nodegraph.py
// that checks this.

static bool ht_convert_PyObject_to_HashIntoType(PyObject * value,
                                                HashIntoType& hashval,
                                                const Hashtable * ht)
{
    if (PyInt_Check(value) || PyLong_Check(value)) {
        return convert_PyLong_to_HashIntoType(value, hashval);
    } else if (PyUnicode_Check(value))  {
        std::string s = PyBytes_AsString(PyUnicode_AsEncodedString(
                                             value, "utf-8", "strict"));
        if (strlen(s.c_str()) != ht->ksize()) {
            PyErr_SetString(PyExc_ValueError,
                            "k-mer length must equal the k-mer size");
            return false;
        }
        hashval = ht->hash_dna(s.c_str());
        return true;

    } else if (PyBytes_Check(value)) {
        std::string s = PyBytes_AsString(value);
        if (strlen(s.c_str()) != ht->ksize()) {
            PyErr_SetString(PyExc_ValueError,
                            "k-mer length must equal the k-mer size");
            return false;
        }
        hashval = ht->hash_dna(s.c_str());
        return true;
    } else {
        PyErr_SetString(PyExc_ValueError,
                        "k-mers must be either a hash or a string");
        return false;
    }
}

// Take a Python object and (try to) convert it to a khmer::Kmer.
// Note: will set error condition and return false if cannot do.

static bool ht_convert_PyObject_to_Kmer(PyObject * value,
                                        Kmer& kmer, const Hashtable * ht)
{
    if (PyInt_Check(value) || PyLong_Check(value)) {
        HashIntoType h;
        if (!convert_PyLong_to_HashIntoType(value, h)) {
            return false;
        }
        kmer.set_from_unique_hash(h, ht->ksize());
        return true;
    } else if (PyUnicode_Check(value))  {
        std::string s = PyBytes_AsString(PyUnicode_AsEncodedString(
                                             value, "utf-8", "strict"));
        if (strlen(s.c_str()) != ht->ksize()) {
            PyErr_SetString(PyExc_ValueError,
                            "k-mer length must equal the k-mer size");
            return false;
        }
        kmer = Kmer(s, ht->ksize());
        return true;

    } else if (PyBytes_Check(value)) {
        std::string s = PyBytes_AsString(value);
        if (strlen(s.c_str()) != ht->ksize()) {
            PyErr_SetString(PyExc_ValueError,
                            "k-mer length must equal the k-mer size");
            return false;
        }
        kmer = Kmer(s, ht->ksize());
        return true;
    } else {
        PyErr_SetString(PyExc_ValueError,
                        "k-mers must be either a hash or a string");
        return false;
    }
}


static bool convert_Pytablesizes_to_vector(PyListObject * sizes_list_o,
                                           std::vector<uint64_t>& sizes)
{
    Py_ssize_t sizes_list_o_length = PyList_GET_SIZE(sizes_list_o);
    if (sizes_list_o_length < 1) {
        PyErr_SetString(PyExc_ValueError,
                        "tablesizes needs to be one or more numbers");
        return false;
    }
    for (Py_ssize_t i = 0; i < sizes_list_o_length; i++) {
        PyObject * size_o = PyList_GET_ITEM(sizes_list_o, i);
        if (PyLong_Check(size_o)) {
            sizes.push_back(PyLong_AsUnsignedLongLong(size_o));
        } else if (PyInt_Check(size_o)) {
            sizes.push_back(PyInt_AsLong(size_o));
        } else if (PyFloat_Check(size_o)) {
            sizes.push_back(PyFloat_AS_DOUBLE(size_o));
        } else {
            PyErr_SetString(PyExc_TypeError,
                            "2nd argument must be a list of ints, longs, or floats");
            return false;
        }
    }
    return true;
}


/***********************************************************************/

//
// Read object -- name, sequence, and FASTQ stuff
//

namespace khmer
{

namespace python
{

typedef struct {
    PyObject_HEAD
    //! Pointer to the low-level genomic read object.
    read_parsers:: Read *   read;
} khmer_Read_Object;


static
PyObject*
khmer_Read_new(PyTypeObject * type, PyObject * args, PyObject * kwds)
{
    khmer_Read_Object * self;
    self = (khmer_Read_Object *)type->tp_alloc(type, 0);
    if (self != NULL) {
        try {
            self->read = new Read;
        } catch (std::bad_alloc &exc) {
            Py_DECREF(self);
            return PyErr_NoMemory();
        }
    }
    return (PyObject *)self;
}

static
int
khmer_Read_init(khmer_Read_Object *self, PyObject *args, PyObject *kwds)
{
    const char * name{};
    const char * annotations{};
    const char * sequence{};
    const char * quality{};
    char *kwlist[5] = {
        const_cast<char *>("name"), const_cast<char *>("sequence"),
        const_cast<char *>("quality"), const_cast<char *>("annotations"), NULL
    };

    if (!PyArg_ParseTupleAndKeywords(args, kwds, "ss|zz", kwlist,
                                     &name, &sequence, &quality, &annotations)) {
        return -1;
    }

    if (name != NULL) {
        self->read->name = name;
    }
    if (sequence != NULL) {
        self->read->sequence = sequence;
    }
    if (quality != NULL) {
        self->read->quality = quality;
    }
    if (annotations != NULL) {
        self->read->annotations = annotations;
    }
    return 0;
}

static
void
khmer_Read_dealloc(khmer_Read_Object * obj)
{
    delete obj->read;
    obj->read = NULL;
    Py_TYPE(obj)->tp_free((PyObject*)obj);
}


static
PyObject *
Read_get_name(khmer_Read_Object * obj, void * closure )
{
    if (obj->read->name.size() > 0) {
        return PyUnicode_FromString(obj->read->name.c_str());
    } else {
        PyErr_SetString(PyExc_AttributeError,
                        "'Read' object has no attribute 'name'.");
        return NULL;
    }
}


static
PyObject *
Read_get_sequence(khmer_Read_Object * obj, void * closure)
{
    if (obj->read->sequence.size() > 0) {
        return PyUnicode_FromString(obj->read->sequence.c_str());
    } else {
        PyErr_SetString(PyExc_AttributeError,
                        "'Read' object has no attribute 'sequence'.");
        return NULL;
    }
}


static
PyObject *
Read_get_quality(khmer_Read_Object * obj, void * closure)
{
    if (obj->read->quality.size() > 0) {
        return PyUnicode_FromString(obj->read->quality.c_str());
    } else {
        PyErr_SetString(PyExc_AttributeError,
                        "'Read' object has no attribute 'quality'.");
        return NULL;
    }
}


static
PyObject *
Read_get_annotations(khmer_Read_Object * obj, void * closure)
{
    if (obj->read->annotations.size() > 0) {
        return PyUnicode_FromString(obj->read->annotations.c_str());
    } else {
        PyErr_SetString(PyExc_AttributeError,
                        "'Read' object has no attribute 'annotations'.");
        return NULL;
    }
}


// TODO? Implement setters.


static PyGetSetDef khmer_Read_accessors [ ] = {
    {
        (char *)"name",
        (getter)Read_get_name, (setter)NULL,
        (char *)"Read identifier.", NULL
    },
    {
        (char *)"sequence",
        (getter)Read_get_sequence, (setter)NULL,
        (char *)"Genomic sequence.", NULL
    },
    {
        (char *)"quality",
        (getter)Read_get_quality, (setter)NULL,
        (char *)"Quality scores.", NULL
    },
    {
        (char *)"annotations",
        (getter)Read_get_annotations, (setter)NULL,
        (char *)"Annotations.", NULL
    },

    { NULL, NULL, NULL, NULL, NULL } // sentinel
};


static PyTypeObject khmer_Read_Type = {
    PyVarObject_HEAD_INIT(NULL, 0)        /* init & ob_size */
    "khmer.Read",                         /* tp_name */
    sizeof(khmer_Read_Object),            /* tp_basicsize */
    0,                                    /* tp_itemsize */
    (destructor)khmer_Read_dealloc,       /* tp_dealloc */
    0,                                    /* tp_print */
    0,                                    /* tp_getattr */
    0,                                    /* tp_setattr */
    0,                                    /* tp_compare */
    0,                                    /* tp_repr */
    0,                                    /* tp_as_number */
    0,                                    /* tp_as_sequence */
    0,                                    /* tp_as_mapping */
    0,                                    /* tp_hash */
    0,                                    /* tp_call */
    0,                                    /* tp_str */
    0,                                    /* tp_getattro */
    0,                                    /* tp_setattro */
    0,                                    /* tp_as_buffer */
    Py_TPFLAGS_DEFAULT,                   /* tp_flags */
    "A FASTQ record plus some metadata.", /* tp_doc */
    0,                                    /* tp_traverse */
    0,                                    /* tp_clear */
    0,                                    /* tp_richcompare */
    0,                                    /* tp_weaklistoffset */
    0,                                    /* tp_iter */
    0,                                    /* tp_iternext */
    0,                                    /* tp_methods */
    0,                                    /* tp_members */
    (PyGetSetDef *)khmer_Read_accessors,  /* tp_getset */
    0,                                    /* tp_base */
    0,                                    /* tp_dict */
    0,                                    /* tp_descr_get */
    0,                                    /* tp_descr_set */
    0,                                    /* tp_dictoffset */
    (initproc)khmer_Read_init,            /* tp_init */
    0,                                    /* tp_alloc */
    khmer_Read_new,                       /* tp_new */
};


/***********************************************************************/

//
// ReadParser object -- parse reads directly from streams
// ReadPairIterator -- return pairs of Read objects
//


typedef struct {
    PyObject_HEAD
    //! Pointer to the low-level parser object.
    read_parsers:: IParser *  parser;
} khmer_ReadParser_Object;


typedef struct {
    PyObject_HEAD
    //! Pointer to Python parser object for reference counting purposes.
    PyObject *  parent;
    //! Persistent value of pair mode across invocations.
    int pair_mode;
} khmer_ReadPairIterator_Object;


static
void
_ReadParser_dealloc(khmer_ReadParser_Object * obj)
{
    Py_DECREF(obj->parser);
    obj->parser = NULL;
    Py_TYPE(obj)->tp_free((PyObject*)obj);
}


static
void
khmer_ReadPairIterator_dealloc(khmer_ReadPairIterator_Object * obj)
{
    Py_DECREF(obj->parent);
    obj->parent = NULL;
    Py_TYPE(obj)->tp_free((PyObject*)obj);
}


static
PyObject *
_ReadParser_new( PyTypeObject * subtype, PyObject * args, PyObject * kwds )
{
    const char *      ifile_name_CSTR;

    if (!PyArg_ParseTuple(args, "s", &ifile_name_CSTR )) {
        return NULL;
    }
    std:: string    ifile_name( ifile_name_CSTR );

    PyObject * self     = subtype->tp_alloc( subtype, 1 );
    if (self == NULL) {
        return NULL;
    }
    khmer_ReadParser_Object * myself  = (khmer_ReadParser_Object *)self;

    // Wrap the low-level parser object.
    try {
        myself->parser =
            IParser:: get_parser( ifile_name );
    } catch (khmer_file_exception &exc) {
        PyErr_SetString( PyExc_OSError, exc.what() );
        return NULL;
    }
    return self;
}


static
PyObject *
_ReadParser_iternext( PyObject * self )
{
    khmer_ReadParser_Object * myself  = (khmer_ReadParser_Object *)self;
    IParser *       parser  = myself->parser;
    std::string exc_string;

    bool        stop_iteration  = false;
    const char *value_exception = NULL;
    const char *file_exception  = NULL;
    Read       *the_read_PTR    = NULL;
    try {
        the_read_PTR = new Read( );
    } catch (std::bad_alloc &exc) {
        return PyErr_NoMemory();
    }

    Py_BEGIN_ALLOW_THREADS
    stop_iteration = parser->is_complete( );
    if (!stop_iteration) {
        try {
            parser->imprint_next_read( *the_read_PTR );
        } catch (NoMoreReadsAvailable &exc) {
            stop_iteration = true;
        } catch (khmer_file_exception &exc) {
            exc_string = exc.what();
            file_exception = exc_string.c_str();
        } catch (khmer_value_exception &exc) {
            exc_string = exc.what();
            value_exception = exc_string.c_str();
        }
    }
    Py_END_ALLOW_THREADS

    // Note: Can simply return NULL instead of setting the StopIteration
    //       exception.
    if (stop_iteration) {
        delete the_read_PTR;
        return NULL;
    }

    if (file_exception != NULL) {
        delete the_read_PTR;
        PyErr_SetString(PyExc_OSError, file_exception);
        return NULL;
    }
    if (value_exception != NULL) {
        delete the_read_PTR;
        PyErr_SetString(PyExc_ValueError, value_exception);
        return NULL;
    }

    PyObject * the_read_OBJECT = khmer_Read_Type.tp_alloc( &khmer_Read_Type, 1 );
    ((khmer_Read_Object *)the_read_OBJECT)->read = the_read_PTR;
    return the_read_OBJECT;
}


static
PyObject *
_ReadPairIterator_iternext(khmer_ReadPairIterator_Object * myself)
{
    khmer_ReadParser_Object * parent = (khmer_ReadParser_Object*)myself->parent;
    IParser    *parser    = parent->parser;
    uint8_t     pair_mode = myself->pair_mode;

    ReadPair    the_read_pair;
    bool        stop_iteration  = false;
    const char *value_exception = NULL;
    const char *file_exception  = NULL;
    std::string exc_string;

    Py_BEGIN_ALLOW_THREADS
    stop_iteration = parser->is_complete( );
    if (!stop_iteration) {
        try {
            parser->imprint_next_read_pair( the_read_pair, pair_mode );
        } catch (NoMoreReadsAvailable &exc) {
            stop_iteration = true;
        } catch (khmer_file_exception &exc) {
            exc_string = exc.what();
            file_exception = exc_string.c_str();
        } catch (khmer_value_exception &exc) {
            exc_string = exc.what();
            value_exception = exc_string.c_str();
        }
    }
    Py_END_ALLOW_THREADS

    // Note: Can return NULL instead of setting the StopIteration exception.
    if (stop_iteration) {
        return NULL;
    }
    if (file_exception != NULL) {
        PyErr_SetString(PyExc_OSError, file_exception);
        return NULL;
    }
    if (value_exception != NULL) {
        PyErr_SetString(PyExc_ValueError, value_exception);
        return NULL;
    }

    // Copy elements of 'ReadPair' object into Python tuple.
    // TODO? Replace dummy reads with 'None' object.
    PyObject * read_1_OBJECT = khmer_Read_Type.tp_alloc( &khmer_Read_Type, 1 );
    try {
        ((khmer_Read_Object *)read_1_OBJECT)->read = new Read( the_read_pair.first );
    } catch (std::bad_alloc &e) {
        return PyErr_NoMemory();
    }
    PyObject * read_2_OBJECT = khmer_Read_Type.tp_alloc( &khmer_Read_Type, 1 );
    try {
        ((khmer_Read_Object *)read_2_OBJECT)->read = new Read( the_read_pair.second );
    } catch (std::bad_alloc &e) {
        delete ((khmer_Read_Object *)read_1_OBJECT)->read;
        return PyErr_NoMemory();
    }
    PyObject * tup = PyTuple_Pack( 2, read_1_OBJECT, read_2_OBJECT );
    Py_XDECREF(read_1_OBJECT);
    Py_XDECREF(read_2_OBJECT);
    return tup;
}

static PyTypeObject khmer_ReadPairIterator_Type = {
    PyVarObject_HEAD_INIT(NULL, 0)              /* init & ob_size */
    "_khmer.ReadPairIterator",                   /* tp_name */
    sizeof(khmer_ReadPairIterator_Object),      /* tp_basicsize */
    0,                                          /* tp_itemsize */
    (destructor)khmer_ReadPairIterator_dealloc, /* tp_dealloc */
    0,                                          /* tp_print */
    0,                                          /* tp_getattr */
    0,                                          /* tp_setattr */
    0,                                          /* tp_compare */
    0,                                          /* tp_repr */
    0,                                          /* tp_as_number */
    0,                                          /* tp_as_sequence */
    0,                                          /* tp_as_mapping */
    0,                                          /* tp_hash */
    0,                                          /* tp_call */
    0,                                          /* tp_str */
    0,                                          /* tp_getattro */
    0,                                          /* tp_setattro */
    0,                                          /* tp_as_buffer */
    Py_TPFLAGS_DEFAULT,                         /* tp_flags */
    "Iterates over 'ReadParser' objects and returns read pairs.", /* tp_doc */
    0,                                          /* tp_traverse */
    0,                                          /* tp_clear */
    0,                                          /* tp_richcompare */
    0,                                          /* tp_weaklistoffset */
    PyObject_SelfIter,                          /* tp_iter */
    (iternextfunc)_ReadPairIterator_iternext,   /* tp_iternext */
};



static
PyObject *
ReadParser_iter_reads(PyObject * self, PyObject * args )
{
    return PyObject_SelfIter( self );
}

static
PyObject *
ReadParser_get_num_reads(khmer_ReadParser_Object * me)
{
    return PyLong_FromLong(me->parser->get_num_reads());
}

static
PyObject *
ReadParser_iter_read_pairs(PyObject * self, PyObject * args )
{
    int  pair_mode  = IParser:: PAIR_MODE_ERROR_ON_UNPAIRED;

    if (!PyArg_ParseTuple( args, "|i", &pair_mode )) {
        return NULL;
    }

    // Capture existing read parser.
    PyObject * obj = khmer_ReadPairIterator_Type.tp_alloc(
                         &khmer_ReadPairIterator_Type, 1
                     );
    if (obj == NULL) {
        return NULL;
    }
    khmer_ReadPairIterator_Object * rpi   = (khmer_ReadPairIterator_Object *)obj;
    rpi->parent             = self;
    rpi->pair_mode          = pair_mode;

    // Increment reference count on existing ReadParser object so that it
    // will not go away until all ReadPairIterator instances have gone away.
    Py_INCREF( self );

    return obj;
}


static PyMethodDef _ReadParser_methods [ ] = {
    {
        "iter_reads",       (PyCFunction)ReadParser_iter_reads,
        METH_NOARGS,        "Iterates over reads."
    },
    {
        "iter_read_pairs",  (PyCFunction)ReadParser_iter_read_pairs,
        METH_VARARGS,       "Iterates over paired reads as pairs."
    },
    { NULL, NULL, 0, NULL } // sentinel
};

static PyGetSetDef khmer_ReadParser_accessors[] = {
    {
        (char *)"num_reads",
        (getter)ReadParser_get_num_reads, NULL,
        (char *)"count of reads processed thus far.",
        NULL
    },
    {NULL, NULL, NULL, NULL, NULL} /* Sentinel */
};

static PyTypeObject khmer_ReadParser_Type
CPYCHECKER_TYPE_OBJECT_FOR_TYPEDEF("khmer_ReadParser_Object")
= {
    PyVarObject_HEAD_INIT(NULL, 0)             /* init & ob_size */
    "_khmer.ReadParser",                        /* tp_name */
    sizeof(khmer_ReadParser_Object),           /* tp_basicsize */
    0,                                         /* tp_itemsize */
    (destructor)_ReadParser_dealloc,           /* tp_dealloc */
    0,                                         /* tp_print */
    0,                                         /* tp_getattr */
    0,                                         /* tp_setattr */
    0,                                         /* tp_compare */
    0,                                         /* tp_repr */
    0,                                         /* tp_as_number */
    0,                                         /* tp_as_sequence */
    0,                                         /* tp_as_mapping */
    0,                                         /* tp_hash */
    0,                                         /* tp_call */
    0,                                         /* tp_str */
    0,                                         /* tp_getattro */
    0,                                         /* tp_setattro */
    0,                                         /* tp_as_buffer */
    Py_TPFLAGS_DEFAULT,                        /* tp_flags */
    "Parses streams from various file formats, " \
    "such as FASTA and FASTQ.",                /* tp_doc */
    0,                                         /* tp_traverse */
    0,                                         /* tp_clear */
    0,                                         /* tp_richcompare */
    0,                                         /* tp_weaklistoffset */
    PyObject_SelfIter,                         /* tp_iter */
    (iternextfunc)_ReadParser_iternext,        /* tp_iternext */
    _ReadParser_methods,                       /* tp_methods */
    0,                                         /* tp_members */
    khmer_ReadParser_accessors,                /* tp_getset */
    0,                                         /* tp_base */
    0,                                         /* tp_dict */
    0,                                         /* tp_descr_get */
    0,                                         /* tp_descr_set */
    0,                                         /* tp_dictoffset */
    0,                                         /* tp_init */
    0,                                         /* tp_alloc */
    _ReadParser_new,                           /* tp_new */
};

void _init_ReadParser_Type_constants()
{
    PyObject * cls_attrs_DICT = PyDict_New( );
    if (cls_attrs_DICT == NULL) {
        return;
    }

    // Place pair mode constants into class dictionary.
    int result;

    PyObject * value = PyLong_FromLong( IParser:: PAIR_MODE_ALLOW_UNPAIRED );
    if (value == NULL) {
        Py_DECREF(cls_attrs_DICT);
        return;
    }
    result = PyDict_SetItemString(cls_attrs_DICT,
                                  "PAIR_MODE_ALLOW_UNPAIRED", value);
    Py_XDECREF(value);
    if (!result) {
        Py_DECREF(cls_attrs_DICT);
        return;
    }

    value = PyLong_FromLong( IParser:: PAIR_MODE_IGNORE_UNPAIRED );
    if (value == NULL) {
        Py_DECREF(cls_attrs_DICT);
        return;
    }
    result = PyDict_SetItemString(cls_attrs_DICT,
                                  "PAIR_MODE_IGNORE_UNPAIRED", value );
    Py_XDECREF(value);
    if (!result) {
        Py_DECREF(cls_attrs_DICT);
        return;
    }

    value = PyLong_FromLong( IParser:: PAIR_MODE_ERROR_ON_UNPAIRED );
    if (value == NULL) {
        Py_DECREF(cls_attrs_DICT);
        return;
    }
    result = PyDict_SetItemString(cls_attrs_DICT,
                                  "PAIR_MODE_ERROR_ON_UNPAIRED", value);
    Py_XDECREF(value);
    if (!result) {
        Py_DECREF(cls_attrs_DICT);
        return;
    }

    khmer_ReadParser_Type.tp_dict     = cls_attrs_DICT;
}

} // namespace python

} // namespace khmer


static
read_parsers:: IParser *
_PyObject_to_khmer_ReadParser( PyObject * py_object )
{
    // TODO: Add type-checking.

    return ((python:: khmer_ReadParser_Object *)py_object)->parser;
}

typedef struct {
    PyObject_HEAD
    pre_partition_info *   PrePartitionInfo;
} khmer_PrePartitionInfo_Object;

static
void
khmer_PrePartitionInfo_dealloc(khmer_PrePartitionInfo_Object * obj)
{
    delete obj->PrePartitionInfo;
    obj->PrePartitionInfo = NULL;
    Py_TYPE(obj)->tp_free((PyObject*)obj);
}

static PyTypeObject khmer_PrePartitionInfo_Type = {
    PyVarObject_HEAD_INIT(NULL, 0)        /* init & ob_size */
    "_khmer.PrePartitionInfo",            /* tp_name */
    sizeof(khmer_PrePartitionInfo_Object),/* tp_basicsize */
    0,                                    /* tp_itemsize */
    (destructor)khmer_PrePartitionInfo_dealloc,       /* tp_dealloc */
    0,                                    /* tp_print */
    0,                                    /* tp_getattr */
    0,                                    /* tp_setattr */
    0,                                    /* tp_compare */
    0,                                    /* tp_repr */
    0,                                    /* tp_as_number */
    0,                                    /* tp_as_sequence */
    0,                                    /* tp_as_mapping */
    0,                                    /* tp_hash */
    0,                                    /* tp_call */
    0,                                    /* tp_str */
    0,                                    /* tp_getattro */
    0,                                    /* tp_setattro */
    0,                                    /* tp_as_buffer */
    Py_TPFLAGS_DEFAULT,                   /* tp_flags */
    "Stores a k-kmer and a set of tagged seen k-mers.", /* tp_doc */
};


/***********************************************************************/
/***********************************************************************/

typedef struct {
    PyObject_HEAD
    SeenSet * hashes;
    WordLength ksize;
} khmer_HashSet_Object;

static khmer_HashSet_Object * create_HashSet_Object(SeenSet * h, WordLength k);

static
void
khmer_HashSet_dealloc(khmer_HashSet_Object * obj)
{
    delete obj->hashes;
    obj->hashes = NULL;
    obj->ksize = 0;
    Py_TYPE(obj)->tp_free((PyObject*)obj);
}

static PyObject* khmer_HashSet_new(PyTypeObject * type, PyObject * args,
                                   PyObject * kwds)
{
    khmer_HashSet_Object * self;

    self = (khmer_HashSet_Object *)type->tp_alloc(type, 0);

    if (self != NULL) {
        PyObject * list_o = NULL;
        WordLength k;
        if (!PyArg_ParseTuple(args, "b|O!", &k, &PyList_Type, &list_o)) {
            Py_DECREF(self);
            return NULL;
        }

        try {
            self->hashes = new SeenSet;
            self->ksize = k;
        } catch (std::bad_alloc &e) {
            Py_DECREF(self);
            return PyErr_NoMemory();
        }

        if (list_o) {
            Py_ssize_t size = PyList_Size(list_o);
            for (Py_ssize_t i = 0; i < size; i++) {
                PyObject * item = PyList_GET_ITEM(list_o, i);
                HashIntoType h;

                if (!convert_PyObject_to_HashIntoType(item, h, self->ksize)) {
                    return NULL;
                }
                self->hashes->insert(h);
            }
        }
    }
    return (PyObject *) self;
}

/***********************************************************************/

typedef struct {
    PyObject_HEAD
    khmer_HashSet_Object * parent;
    SeenSet::iterator * it;
} _HashSet_iterobj;

static
void
_HashSet_iter_dealloc(_HashSet_iterobj * obj)
{
    delete obj->it;
    obj->it = NULL;
    Py_DECREF(obj->parent);
    Py_TYPE(obj)->tp_free((PyObject*)obj);
}

static PyObject * _HashSet_iter(PyObject * self)
{
    Py_INCREF(self);
    return self;
}

static PyObject * _HashSet_iternext(PyObject * self)
{
    _HashSet_iterobj * iter_obj = (_HashSet_iterobj *) self;
    SeenSet * hashes = iter_obj->parent->hashes;
    if (*iter_obj->it != hashes->end()) {
        PyObject * ret = nullptr;
        convert_HashIntoType_to_PyObject((**iter_obj->it), &ret);
        (*(iter_obj->it))++;
        return ret;
    }

    PyErr_SetString(PyExc_StopIteration, "end of HashSet");
    return NULL;
}

static PyTypeObject _HashSet_iter_Type = {
    PyVarObject_HEAD_INIT(NULL, 0)        /* init & ob_size */
    "_khmer.HashSet_iter",                /* tp_name */
    sizeof(_HashSet_iterobj),             /* tp_basicsize */
    0,                                    /* tp_itemsize */
    (destructor)_HashSet_iter_dealloc,    /* tp_dealloc */
    0,                                    /* tp_print */
    0,                                    /* tp_getattr */
    0,                                    /* tp_setattr */
    0,                                    /* tp_compare */
    0,                                    /* tp_repr */
    0,                                    /* tp_as_number */
    0,                                    /* tp_as_sequence */
    0,                                    /* tp_as_mapping */
    0,                                    /* tp_hash */
    0,                                    /* tp_call */
    0,                                    /* tp_str */
    0,                                    /* tp_getattro */
    0,                                    /* tp_setattro */
    0,                                    /* tp_as_buffer */
    Py_TPFLAGS_DEFAULT | Py_TPFLAGS_HAVE_ITER, /* tp_flags */
    "iterator object for HashSet objects.", /* tp_doc */
    0,                                    /* tp_traverse */
    0,                                    /* tp_clear */
    0,                                    /* tp_richcompare */
    0,                                    /* tp_weaklistoffset */
    _HashSet_iter,                        /* tp_iter */
    _HashSet_iternext,                    /* tp_iternext */
    0,                                    /* tp_methods */
    0,                                    /* tp_members */
    0,                                    /* tp_getset */
    0,                                    /* tp_base */
    0,                                    /* tp_dict */
    0,                                    /* tp_descr_get */
    0,                                    /* tp_descr_set */
    0,                                    /* tp_dictoffset */
    0,                                    /* tp_init */
    0,                                    /* tp_alloc */
    0,                                    /* tp_new */
};

static PyObject * khmer_HashSet_iter(PyObject * self)
{
    khmer_HashSet_Object * me = (khmer_HashSet_Object *) self;
    _HashSet_iterobj * iter_obj = (_HashSet_iterobj *)
                                  _HashSet_iter_Type.tp_alloc(&_HashSet_iter_Type, 0);
    if (iter_obj != NULL) {
        Py_INCREF(me);
        iter_obj->parent = me;

        iter_obj->it = new SeenSet::iterator;
        *iter_obj->it = me->hashes->begin();
    }
    return (PyObject *) iter_obj;
}

static int khmer_HashSet_len(khmer_HashSet_Object * o)
{
    return (Py_ssize_t) o->hashes->size();
}

static PyObject * khmer_HashSet_concat(khmer_HashSet_Object * o,
                                       khmer_HashSet_Object * o2)
{
    if (o->ksize != o2->ksize) {
        PyErr_SetString(PyExc_ValueError,
                        "cannot add HashSets with different ksizes");
        return NULL;
    }
    khmer_HashSet_Object * no = create_HashSet_Object(new SeenSet,
                                o->ksize);
    no->hashes->insert(o->hashes->begin(), o->hashes->end());
    no->hashes->insert(o2->hashes->begin(), o2->hashes->end());

    return (PyObject *) no;
}

static PyObject * khmer_HashSet_concat_inplace(khmer_HashSet_Object * o,
        khmer_HashSet_Object * o2)
{
    if (o->ksize != o2->ksize) {
        PyErr_SetString(PyExc_ValueError,
                        "cannot add HashSets with different ksizes");
        return NULL;
    }
    o->hashes->insert(o2->hashes->begin(), o2->hashes->end());

    Py_INCREF(o);
    return (PyObject *) o;
}

static int khmer_HashSet_contains(khmer_HashSet_Object * o, PyObject * val)
{
    HashIntoType v;

    if (convert_PyObject_to_HashIntoType(val, v, 0)) {
        if (set_contains(*o->hashes, v)) {
            return 1;
        }
    }
    return 0;
}

static PyObject *
hashset_add(khmer_HashSet_Object * me, PyObject * args)
{
    PyObject * hash_obj;
    HashIntoType h;
    if (!PyArg_ParseTuple(args, "O", &hash_obj)) {
        return NULL;
    }

    if (!convert_PyObject_to_HashIntoType(hash_obj, h, 0)) {
        return NULL;
    }
    me->hashes->insert(h);

    Py_INCREF(Py_None);
    return Py_None;
}

static PyObject *
hashset_remove(khmer_HashSet_Object * me, PyObject * args)
{
    PyObject * hash_obj;
    HashIntoType h;
    if (!PyArg_ParseTuple(args, "O", &hash_obj)) {
        return NULL;
    }

    if (!convert_PyObject_to_HashIntoType(hash_obj, h, 0)) {
        return NULL;
    }
    SeenSet::iterator it = me->hashes->find(h);
    if (it == me->hashes->end()) {
        PyErr_SetString(PyExc_ValueError, "h not in list");
        return NULL;
    }
    me->hashes->erase(it);

    Py_INCREF(Py_None);
    return Py_None;
}

static PyObject *
hashset_update(khmer_HashSet_Object * me, PyObject * args)
{
    PyObject * obj;
    if (!PyArg_ParseTuple(args, "O", &obj)) {
        return NULL;
    }

    PyObject * iterator = PyObject_GetIter(obj);
    if (iterator == NULL) {
        return NULL;
    }
    PyObject * item = PyIter_Next(iterator);
    while(item) {
        HashIntoType h;

        if (!convert_PyObject_to_HashIntoType(item, h, 0)) {
            PyErr_SetString(PyExc_ValueError, "unknown item type for update");
            Py_DECREF(item);
            return NULL;
        }
        me->hashes->insert(h);

        Py_DECREF(item);
        item = PyIter_Next(iterator);
    }
    Py_DECREF(iterator);
    if (PyErr_Occurred()) {
        return NULL;
    }

    Py_INCREF(Py_None);
    return Py_None;
}

static PyMethodDef khmer_HashSet_methods[] = {
    {
        "add",
        (PyCFunction)hashset_add, METH_VARARGS,
        "Add element to the HashSet."
    },
    {
        "remove",
        (PyCFunction)hashset_remove, METH_VARARGS,
        "Remove an element from the HashSet."
    },
    {
        "update",
        (PyCFunction)hashset_update, METH_VARARGS,
        "Add a list of elements to the HashSet."
    },
    {NULL, NULL, 0, NULL}           /* sentinel */
};

static PySequenceMethods khmer_HashSet_seqmethods[] = {
    (lenfunc)khmer_HashSet_len, /* sq_length */
    (binaryfunc)khmer_HashSet_concat,      /* sq_concat */
    0,                          /* sq_repeat */
    0,                          /* sq_item */
    0,                          /* sq_slice */
    0,                          /* sq_ass_item */
    0,                          /* sq_ass_slice */
    (objobjproc)khmer_HashSet_contains, /* sq_contains */
    (binaryfunc)khmer_HashSet_concat_inplace,      /* sq_inplace_concat */
    0                           /* sq_inplace_repeat */
};

static PyTypeObject khmer_HashSet_Type = {
    PyVarObject_HEAD_INIT(NULL, 0)        /* init & ob_size */
    "_khmer.HashSet",                     /* tp_name */
    sizeof(khmer_HashSet_Object),         /* tp_basicsize */
    0,                                    /* tp_itemsize */
    (destructor)khmer_HashSet_dealloc,    /* tp_dealloc */
    0,                                    /* tp_print */
    0,                                    /* tp_getattr */
    0,                                    /* tp_setattr */
    0,                                    /* tp_compare */
    0,                                    /* tp_repr */
    0,                                    /* tp_as_number */
    khmer_HashSet_seqmethods,             /* tp_as_sequence */
    0,                                    /* tp_as_mapping */
    0,                                    /* tp_hash */
    0,                                    /* tp_call */
    0,                                    /* tp_str */
    0,                                    /* tp_getattro */
    0,                                    /* tp_setattro */
    0,                                    /* tp_as_buffer */
    Py_TPFLAGS_DEFAULT | Py_TPFLAGS_HAVE_ITER, /* tp_flags */
    "Stores a set of hashed k-mers.",     /* tp_doc */
    0,                                    /* tp_traverse */
    0,                                    /* tp_clear */
    0,                                    /* tp_richcompare */
    0,                                    /* tp_weaklistoffset */
    khmer_HashSet_iter,                   /* tp_iter */
    0,                                    /* tp_iternext */
    khmer_HashSet_methods,                /* tp_methods */
    0,                                    /* tp_members */
    0,                                    /* tp_getset */
    0,                                    /* tp_base */
    0,                                    /* tp_dict */
    0,                                    /* tp_descr_get */
    0,                                    /* tp_descr_set */
    0,                                    /* tp_dictoffset */
    0,                                    /* tp_init */
    0,                                    /* tp_alloc */
    khmer_HashSet_new,                    /* tp_new */
};

static khmer_HashSet_Object * create_HashSet_Object(SeenSet * h, WordLength k)
{
    khmer_HashSet_Object * self;

    self = (khmer_HashSet_Object *)
           khmer_HashSet_Type.tp_alloc(&khmer_HashSet_Type, 0);
    if (self != NULL) {
        self->hashes = h;
        self->ksize = k;
    }
    return self;
}

/***********************************************************************/

typedef struct {
    PyObject_HEAD
    Hashtable * hashtable;
} khmer_KHashtable_Object;

typedef struct {
    khmer_KHashtable_Object khashtable;
    Hashgraph * hashgraph;
} khmer_KHashgraph_Object;

typedef struct {
    PyObject_HEAD
    SubsetPartition * subset;
} khmer_KSubsetPartition_Object;

static void khmer_subset_dealloc(khmer_KSubsetPartition_Object * obj);

static PyTypeObject khmer_KSubsetPartition_Type = {
    PyVarObject_HEAD_INIT(NULL, 0)         /* init & ob_size */
    "_khmer.KSubsetPartition",              /* tp_name */
    sizeof(khmer_KSubsetPartition_Object), /* tp_basicsize */
    0,                                     /* tp_itemsize */
    (destructor)khmer_subset_dealloc,      /*tp_dealloc*/
    0,                                     /*tp_print*/
    0,                                     /*tp_getattr*/
    0,                                     /*tp_setattr*/
    0,                                     /*tp_compare*/
    0,                                     /*tp_repr*/
    0,                                     /*tp_as_number*/
    0,                                     /*tp_as_sequence*/
    0,                                     /*tp_as_mapping*/
    0,                                     /*tp_hash */
    0,                                     /*tp_call*/
    0,                                     /*tp_str*/
    0,                                     /*tp_getattro*/
    0,                                     /*tp_setattro*/
    0,                                     /*tp_as_buffer*/
    Py_TPFLAGS_DEFAULT,                    /*tp_flags*/
    "subset object",                       /* tp_doc */
};

typedef struct {
    khmer_KHashgraph_Object khashgraph;
    Nodegraph * nodegraph;
} khmer_KNodegraph_Object;

static void khmer_nodegraph_dealloc(khmer_KNodegraph_Object * obj);
static PyObject* khmer_nodegraph_new(PyTypeObject * type, PyObject * args,
                                    PyObject * kwds);

static PyTypeObject khmer_KNodegraph_Type
CPYCHECKER_TYPE_OBJECT_FOR_TYPEDEF("khmer_KNodegraph_Object")
= {
    PyVarObject_HEAD_INIT(NULL, 0) /* init & ob_size */
    "_khmer.Nodegraph",             /* tp_name */
    sizeof(khmer_KNodegraph_Object), /* tp_basicsize */
    0,                             /* tp_itemsize */
    (destructor)khmer_nodegraph_dealloc, /*tp_dealloc*/
    0,              /*tp_print*/
    0,              /*tp_getattr*/
    0,              /*tp_setattr*/
    0,              /*tp_compare*/
    0,              /*tp_repr*/
    0,              /*tp_as_number*/
    0,              /*tp_as_sequence*/
    0,              /*tp_as_mapping*/
    0,              /*tp_hash */
    0,              /*tp_call*/
    0,              /*tp_str*/
    0,              /*tp_getattro*/
    0,              /*tp_setattro*/
    0,              /*tp_as_buffer*/
    Py_TPFLAGS_DEFAULT | Py_TPFLAGS_BASETYPE,       /*tp_flags*/
    "nodegraph object",           /* tp_doc */
    0,                       /* tp_traverse */
    0,                       /* tp_clear */
    0,                       /* tp_richcompare */
    0,                       /* tp_weaklistoffset */
    0,                       /* tp_iter */
    0,                       /* tp_iternext */
    0,  /* tp_methods */
    0,                       /* tp_members */
    0,                       /* tp_getset */
    0,                       /* tp_base */
    0,                       /* tp_dict */
    0,                       /* tp_descr_get */
    0,                       /* tp_descr_set */
    0,                       /* tp_dictoffset */
    0,                       /* tp_init */
    0,                       /* tp_alloc */
    khmer_nodegraph_new,                  /* tp_new */
};


static
PyObject *
hashtable_ksize(khmer_KHashtable_Object * me, PyObject * args)
{
    Hashtable * hashtable = me->hashtable;

    if (!PyArg_ParseTuple(args, "")) {
        return NULL;
    }

    unsigned int k = hashtable->ksize();

    return PyLong_FromLong(k);
}

static
PyObject *
hashtable_hash(khmer_KHashtable_Object * me, PyObject * args)
{
    Hashtable * hashtable = me->hashtable;

    char * kmer;
    if (!PyArg_ParseTuple(args, "s", &kmer)) {
        return NULL;
    }

    try {
        PyObject * hash = nullptr;
        const HashIntoType h(hashtable->hash_dna(kmer));
        convert_HashIntoType_to_PyObject(h, &hash);
        return hash;
    } catch (khmer_exception &e) {
        PyErr_SetString(PyExc_RuntimeError, e.what());
        return NULL;
    }
}

static
PyObject *
hashtable_reverse_hash(khmer_KHashtable_Object * me, PyObject * args)
{
    Hashtable * hashtable = me->hashtable;

    PyObject * val_o;
    HashIntoType val;
    if (!PyArg_ParseTuple(args, "O", &val_o)) {
        return NULL;
    }

    if (!convert_PyObject_to_HashIntoType(val_o, val, 0)) {
        return NULL;
    }

    return PyUnicode_FromString(hashtable->unhash_dna(val).c_str());
}

static
PyObject *
hashtable_n_occupied(khmer_KHashtable_Object * me, PyObject * args)
{
    Hashtable * hashtable = me->hashtable;

    if (!PyArg_ParseTuple(args, "")) {
        return NULL;
    }

    uint64_t n = hashtable->n_occupied();

    return PyLong_FromUnsignedLongLong(n);
}

static
PyObject *
hashtable_n_unique_kmers(khmer_KHashtable_Object * me, PyObject * args)
{
    Hashtable * hashtable = me->hashtable;

    uint64_t n = hashtable->n_unique_kmers();

    return PyLong_FromUnsignedLongLong(n);
}

static
PyObject *
hashtable_count(khmer_KHashtable_Object * me, PyObject * args)
{
    Hashtable * hashtable = me->hashtable;

    PyObject * v;
    if (!PyArg_ParseTuple(args, "O", &v)) {
        return NULL;
    }

    HashIntoType hashval;

    if (!ht_convert_PyObject_to_HashIntoType(v, hashval, hashtable)) {
        return NULL;
    }

    hashtable->count(hashval);

    return PyLong_FromLong(1);
}

static
PyObject *
hashtable_consume_fasta(khmer_KHashtable_Object * me, PyObject * args)
{
    Hashtable * hashtable  = me->hashtable;

    const char * filename;

    if (!PyArg_ParseTuple(args, "s", &filename)) {
        return NULL;
    }

    // call the C++ function, and trap signals => Python
    unsigned long long  n_consumed    = 0;
    unsigned int          total_reads   = 0;
    try {
        hashtable->consume_fasta(filename, total_reads, n_consumed);
    } catch (khmer_file_exception &exc) {
        PyErr_SetString(PyExc_OSError, exc.what());
        return NULL;
    } catch (khmer_value_exception &exc) {
        PyErr_SetString(PyExc_ValueError, exc.what());
        return NULL;
    }

    return Py_BuildValue("IK", total_reads, n_consumed);
}

static
PyObject *
hashtable_consume_fasta_with_reads_parser(khmer_KHashtable_Object * me,
        PyObject * args)
{
    Hashtable * hashtable = me->hashtable;

    PyObject * rparser_obj = NULL;

    if (!PyArg_ParseTuple(args, "O", &rparser_obj)) {
        return NULL;
    }

    read_parsers:: IParser * rparser =
        _PyObject_to_khmer_ReadParser( rparser_obj );

    // call the C++ function, and trap signals => Python
    unsigned long long  n_consumed      = 0;
    unsigned int        total_reads     = 0;
    const char         *value_exception = NULL;
    const char         *file_exception  = NULL;
    std::string exc_string;

    Py_BEGIN_ALLOW_THREADS
    try {
        hashtable->consume_fasta(rparser, total_reads, n_consumed);
    } catch (khmer_file_exception &exc) {
        exc_string = exc.what();
        file_exception = exc_string.c_str();
    } catch (khmer_value_exception &exc) {
        exc_string = exc.what();
        value_exception = exc_string.c_str();
    }
    Py_END_ALLOW_THREADS

    if (file_exception != NULL) {
        PyErr_SetString(PyExc_OSError, file_exception);
        return NULL;
    }
    if (value_exception != NULL) {
        PyErr_SetString(PyExc_ValueError, value_exception);
        return NULL;
    }

    return Py_BuildValue("IK", total_reads, n_consumed);
}

static
PyObject *
hashtable_consume(khmer_KHashtable_Object * me, PyObject * args)
{
    Hashtable * hashtable = me->hashtable;

    const char * long_str;

    if (!PyArg_ParseTuple(args, "s", &long_str)) {
        return NULL;
    }

    if (strlen(long_str) < hashtable->ksize()) {
        PyErr_SetString(PyExc_ValueError,
                        "string length must >= the hashtable k-mer size");
        return NULL;
    }

    unsigned int n_consumed;
    n_consumed = hashtable->consume_string(long_str);

    return PyLong_FromLong(n_consumed);
}

static
PyObject *
hashtable_get(khmer_KHashtable_Object * me, PyObject * args)
{
    Hashtable * hashtable = me->hashtable;

    PyObject * arg;

    if (!PyArg_ParseTuple(args, "O", &arg)) {
        return NULL;
    }

    HashIntoType hashval;

    if (!ht_convert_PyObject_to_HashIntoType(arg, hashval, hashtable)) {
        return NULL;
    }

    unsigned int count = hashtable->get_count(hashval);
    return PyLong_FromLong(count);
}

static
PyObject *
hashtable_set_use_bigcount(khmer_KHashtable_Object * me, PyObject * args)
{
    Hashtable * hashtable = me->hashtable;

    PyObject * x;
    if (!PyArg_ParseTuple(args, "O", &x)) {
        return NULL;
    }
    int setme = PyObject_IsTrue(x);
    if (setme < 0) {
        return NULL;
    }
    hashtable->set_use_bigcount((bool)setme);

    Py_RETURN_NONE;
}

static
PyObject *
hashtable_get_use_bigcount(khmer_KHashtable_Object * me, PyObject * args)
{
    Hashtable * hashtable = me->hashtable;

    if (!PyArg_ParseTuple(args, "")) {
        return NULL;
    }

    bool val = hashtable->get_use_bigcount();

    return PyBool_FromLong((int)val);
}

static
PyObject *
hashtable_get_min_count(khmer_KHashtable_Object * me, PyObject * args)
{
    Hashtable * hashtable = me->hashtable;

    const char * long_str;

    if (!PyArg_ParseTuple(args, "s", &long_str)) {
        return NULL;
    }

    if (strlen(long_str) < hashtable->ksize()) {
        PyErr_SetString(PyExc_ValueError,
                        "string length must >= the hashtable k-mer size");
        return NULL;
    }

    BoundedCounterType c = hashtable->get_min_count(long_str);
    unsigned int N = c;

    return PyLong_FromLong(N);
}

static
PyObject *
hashtable_get_max_count(khmer_KHashtable_Object * me, PyObject * args)
{
    Hashtable * hashtable = me->hashtable;

    const char * long_str;

    if (!PyArg_ParseTuple(args, "s", &long_str)) {
        return NULL;
    }

    if (strlen(long_str) < hashtable->ksize()) {
        PyErr_SetString(PyExc_ValueError,
                        "string length must >= the hashtable k-mer size");
        return NULL;
    }

    BoundedCounterType c = hashtable->get_max_count(long_str);
    unsigned int N = c;

    return PyLong_FromLong(N);
}

static
PyObject *
hashtable_abundance_distribution_with_reads_parser(khmer_KHashtable_Object * me,
        PyObject * args)
{
    Hashtable * hashtable = me->hashtable;

    khmer :: python :: khmer_ReadParser_Object * rparser_obj = NULL;
    khmer_KNodegraph_Object *tracking_obj = NULL;

    if (!PyArg_ParseTuple(args, "O!O!", &python::khmer_ReadParser_Type,
                          &rparser_obj, &khmer_KNodegraph_Type, &tracking_obj)) {
        return NULL;
    }

    read_parsers::IParser *rparser      = rparser_obj->parser;
    Nodegraph           *nodegraph        = tracking_obj->nodegraph;
    uint64_t           *dist            = NULL;
    const char         *value_exception = NULL;
    const char         *file_exception  = NULL;
    std::string exc_string;

    Py_BEGIN_ALLOW_THREADS
    try {
        dist = hashtable->abundance_distribution(rparser, nodegraph);
    } catch (khmer_file_exception &exc) {
        exc_string = exc.what();
        file_exception = exc_string.c_str();
    } catch (khmer_value_exception &exc) {
        exc_string = exc.what();
        value_exception = exc_string.c_str();
    }
    Py_END_ALLOW_THREADS

    if (file_exception != NULL) {
        PyErr_SetString(PyExc_OSError, file_exception);
        return NULL;
    }
    if (value_exception != NULL) {
        PyErr_SetString(PyExc_ValueError, value_exception);
        return NULL;
    }

    PyObject * x = PyList_New(MAX_BIGCOUNT + 1);
    if (x == NULL) {
        delete[] dist;
        return NULL;
    }
    for (int i = 0; i < MAX_BIGCOUNT + 1; i++) {
        PyList_SET_ITEM(x, i, PyLong_FromUnsignedLongLong(dist[i]));
    }

    delete[] dist;
    return x;
}

static
PyObject *
hashtable_trim_on_abundance(khmer_KHashtable_Object * me, PyObject * args)
{
    Hashtable * hashtable = me->hashtable;

    const char * seq = NULL;
    unsigned int min_count_i = 0;

    if (!PyArg_ParseTuple(args, "sI", &seq, &min_count_i)) {
        return NULL;
    }

    unsigned long trim_at;
    Py_BEGIN_ALLOW_THREADS

    BoundedCounterType min_count = min_count_i;

    trim_at = hashtable->trim_on_abundance(seq, min_count);

    Py_END_ALLOW_THREADS;

    PyObject * trim_seq = PyUnicode_FromStringAndSize(seq, trim_at);
    if (trim_seq == NULL) {
        return NULL;
    }
    PyObject * ret = Py_BuildValue("Ok", trim_seq, trim_at);
    Py_DECREF(trim_seq);

    return ret;
}

static
PyObject *
hashtable_trim_below_abundance(khmer_KHashtable_Object * me, PyObject * args)
{
    Hashtable * hashtable = me->hashtable;

    const char * seq = NULL;
    BoundedCounterType max_count_i = 0;

    if (!PyArg_ParseTuple(args, "sH", &seq, &max_count_i)) {
        return NULL;
    }

    unsigned long trim_at;
    Py_BEGIN_ALLOW_THREADS

    BoundedCounterType max_count = max_count_i;

    trim_at = hashtable->trim_below_abundance(seq, max_count);

    Py_END_ALLOW_THREADS;

    PyObject * trim_seq = PyUnicode_FromStringAndSize(seq, trim_at);
    if (trim_seq == NULL) {
        return NULL;
    }
    PyObject * ret = Py_BuildValue("Ok", trim_seq, trim_at);
    Py_DECREF(trim_seq);

    return ret;
}

static
PyObject *
hashtable_find_spectral_error_positions(khmer_KHashtable_Object * me,
                                        PyObject * args)
{
    Hashtable * hashtable = me->hashtable;

    const char * seq = NULL;
    BoundedCounterType max_count = 0; // unsigned short int

    if (!PyArg_ParseTuple(args, "sH", &seq, &max_count)) {
        return NULL;
    }

    std::vector<unsigned int> posns;

    try {
        posns = hashtable->find_spectral_error_positions(seq, max_count);
    } catch (khmer_exception &e) {
        PyErr_SetString(PyExc_ValueError, e.what());
        return NULL;
    }

    Py_ssize_t posns_size = posns.size();

    PyObject * x = PyList_New(posns_size);
    if (x == NULL) {
        return NULL;
    }
    for (Py_ssize_t i = 0; i < posns_size; i++) {
        PyList_SET_ITEM(x, i, PyLong_FromLong(posns[i]));
    }

    return x;
}

static
PyObject *
hashtable_abundance_distribution(khmer_KHashtable_Object * me, PyObject * args)
{
    Hashtable * hashtable = me->hashtable;

    const char * filename = NULL;
    khmer_KNodegraph_Object * tracking_obj = NULL;
    if (!PyArg_ParseTuple(args, "sO!", &filename, &khmer_KNodegraph_Type,
                          &tracking_obj)) {
        return NULL;
    }

    Nodegraph           *nodegraph        = tracking_obj->nodegraph;
    uint64_t           *dist            = NULL;
    const char         *value_exception = NULL;
    const char         *file_exception  = NULL;
    std::string exc_string;

    Py_BEGIN_ALLOW_THREADS
    try {
        dist = hashtable->abundance_distribution(filename, nodegraph);
    } catch (khmer_file_exception &exc) {
        exc_string = exc.what();
        file_exception = exc_string.c_str();
    } catch (khmer_value_exception &exc) {
        exc_string = exc.what();
        value_exception = exc_string.c_str();
    }
    Py_END_ALLOW_THREADS

    if (file_exception != NULL) {
        PyErr_SetString(PyExc_OSError, file_exception);
        if (dist != NULL) {
            delete []dist;
        }
        return NULL;
    }
    if (value_exception != NULL) {
        PyErr_SetString(PyExc_ValueError, value_exception);
        if (dist != NULL) {
            delete []dist;
        }
        return NULL;
    }

    PyObject * x = PyList_New(MAX_BIGCOUNT + 1);
    if (x == NULL) {
        if (dist != NULL) {
            delete []dist;
        }
        return NULL;
    }
    for (int i = 0; i < MAX_BIGCOUNT + 1; i++) {
        PyList_SET_ITEM(x, i, PyLong_FromUnsignedLongLong(dist[i]));
    }

    if (dist != NULL) {
        delete []dist;
    }

    return x;
}

static
PyObject *
hashtable_load(khmer_KHashtable_Object * me, PyObject * args)
{
    Hashtable * hashtable = me->hashtable;

    const char * filename = NULL;

    if (!PyArg_ParseTuple(args, "s", &filename)) {
        return NULL;
    }

    try {
        hashtable->load(filename);
    } catch (khmer_file_exception &e) {
        PyErr_SetString(PyExc_OSError, e.what());
        return NULL;
    }

    Py_RETURN_NONE;
}

static
PyObject *
hashtable_save(khmer_KHashtable_Object * me, PyObject * args)
{
    Hashtable * hashtable = me->hashtable;

    const char * filename = NULL;

    if (!PyArg_ParseTuple(args, "s", &filename)) {
        return NULL;
    }

    try {
        hashtable->save(filename);
    } catch (khmer_file_exception &e) {
        PyErr_SetString(PyExc_OSError, e.what());
        return NULL;
    }

    Py_RETURN_NONE;
}

static
PyObject *
hashtable_get_hashsizes(khmer_KHashtable_Object * me, PyObject * args)
{
    Hashtable * hashtable = me->hashtable;


    if (!PyArg_ParseTuple(args, "")) {
        return NULL;
    }

    std::vector<uint64_t> ts = hashtable->get_tablesizes();

    PyObject * x = PyList_New(ts.size());
    for (size_t i = 0; i < ts.size(); i++) {
        PyList_SET_ITEM(x, i, PyLong_FromUnsignedLongLong(ts[i]));
    }

    return x;
}

static
PyObject *
hashtable_get_median_count(khmer_KHashtable_Object * me, PyObject * args)
{
    Hashtable * hashtable = me->hashtable;

    const char * long_str;

    if (!PyArg_ParseTuple(args, "s", &long_str)) {
        return NULL;
    }

    if (strlen(long_str) < hashtable->ksize()) {
        PyErr_SetString(PyExc_ValueError,
                        "string length must >= the hashtable k-mer size");
        return NULL;
    }

    BoundedCounterType med = 0;
    float average = 0, stddev = 0;

    hashtable->get_median_count(long_str, med, average, stddev);

    return Py_BuildValue("iff", med, average, stddev);
}

static
PyObject *
hashtable_median_at_least(khmer_KHashtable_Object * me, PyObject * args)
{
    Hashtable * hashtable = me->hashtable;

    const char * long_str;
    unsigned int cutoff;

    if (!PyArg_ParseTuple(args, "sI", &long_str, &cutoff)) {
        return NULL;
    }

    if (strlen(long_str) < hashtable->ksize()) {
        PyErr_SetString(PyExc_ValueError,
                        "string length must >= the hashtable k-mer size");
        return NULL;
    }

    if (hashtable->median_at_least(long_str, cutoff)) {
        Py_RETURN_TRUE;
    }
    Py_RETURN_FALSE;

}

static
PyObject *
hashtable_get_kmers(khmer_KHashtable_Object * me, PyObject * args)
{
    Hashtable * hashtable = me->hashtable;
    const char * sequence;

    if (!PyArg_ParseTuple(args, "s", &sequence)) {
        return NULL;
    }

    std::vector<std::string> kmers;

    hashtable->get_kmers(sequence, kmers);

    PyObject * x = PyList_New(kmers.size());
    for (unsigned int i = 0; i < kmers.size(); i++) {
        PyObject * obj = PyUnicode_FromString(kmers[i].c_str());
        PyList_SET_ITEM(x, i, obj);
    }

    return x;
}

static
PyObject *
hashtable_get_kmer_counts(khmer_KHashtable_Object * me, PyObject * args)
{
    Hashtable * hashtable = me->hashtable;
    const char * sequence;

    if (!PyArg_ParseTuple(args, "s", &sequence)) {
        return NULL;
    }

    std::vector<BoundedCounterType> counts;
    hashtable->get_kmer_counts(sequence, counts);

    PyObject * x = PyList_New(counts.size());
    for (unsigned int i = 0; i <counts.size(); i++) {
        PyObject * obj = PyInt_FromLong(counts[i]);
        PyList_SET_ITEM(x, i, obj);
    }

    return x;
}


static
PyObject *
hashtable_get_kmer_hashes(khmer_KHashtable_Object * me, PyObject * args)
{
    Hashtable * hashtable = me->hashtable;
    const char * sequence;

    if (!PyArg_ParseTuple(args, "s", &sequence)) {
        return NULL;
    }

    std::vector<HashIntoType> hashes;
    hashtable->get_kmer_hashes(sequence, hashes);

    PyObject * x = PyList_New(hashes.size());
    for (unsigned int i = 0; i < hashes.size(); i++) {
        PyObject * obj = nullptr;
        convert_HashIntoType_to_PyObject(hashes[i], &obj);
        PyList_SET_ITEM(x, i, obj);
    }

    return x;
}


static
PyObject *
hashtable_get_kmer_hashes_as_hashset(khmer_KHashtable_Object * me,
                                     PyObject * args)
{
    Hashtable * hashtable = me->hashtable;
    const char * sequence;

    if (!PyArg_ParseTuple(args, "s", &sequence)) {
        return NULL;
    }

    SeenSet * hashes = new SeenSet;
    hashtable->get_kmer_hashes_as_hashset(sequence, *hashes);

    PyObject * x = (PyObject *) create_HashSet_Object(hashes,
                   hashtable->ksize());

    return x;
}


static PyMethodDef khmer_hashtable_methods[] = {
    //
    // Basic methods
    //

    {
        "ksize",
        (PyCFunction)hashtable_ksize, METH_VARARGS,
        "Returns the k-mer size of this graph."
    },
    {
        "hash",
        (PyCFunction)hashtable_hash, METH_VARARGS,
        "Returns the hash of this k-mer."
    },
    {
        "reverse_hash",
        (PyCFunction)hashtable_reverse_hash, METH_VARARGS,
        "Turns a k-mer hash back into a DNA k-mer, if possible."
    },
    { "hashsizes", (PyCFunction)hashtable_get_hashsizes, METH_VARARGS, "" },
    {
        "n_unique_kmers",
        (PyCFunction)hashtable_n_unique_kmers, METH_VARARGS,
        "Count the number of unique kmers in this graph."
    },
    {
        "n_occupied", (PyCFunction)hashtable_n_occupied, METH_VARARGS,
        "Count the number of occupied bins."
    },
    {
        "count",
        (PyCFunction)hashtable_count, METH_VARARGS,
        "Increment the count of this k-mer."
    },
    {
        "add",
        (PyCFunction)hashtable_count, METH_VARARGS,
        "Increment the count of this k-mer. (Synonym for 'count'.)"
    },
    {
        "consume",
        (PyCFunction)hashtable_consume, METH_VARARGS,
        "Increment the counts of all of the k-mers in the string."
    },
    {
        "consume_fasta",
        (PyCFunction)hashtable_consume_fasta, METH_VARARGS,
        "Incrment the counts of all the k-mers in the sequences in the "
        "given file"
    },
    {
        "consume_fasta_with_reads_parser",
        (PyCFunction)hashtable_consume_fasta_with_reads_parser, METH_VARARGS,
        "Count all k-mers retrieved with this reads parser object."
    },
    {
        "get",
        (PyCFunction)hashtable_get, METH_VARARGS,
        "Retrieve the count for the given k-mer."
    },
    {
        "load",
        (PyCFunction)hashtable_load, METH_VARARGS,
        "Load the graph from the specified file."
    },
    {
        "save",
        (PyCFunction)hashtable_save, METH_VARARGS,
        "Save the graph to the specified file."
    },
    {
        "get_median_count",
        (PyCFunction)hashtable_get_median_count, METH_VARARGS,
        "Get the median, average, and stddev of the k-mer counts "
        " in the string"
    },
    {
        "get_kmers",
        (PyCFunction)hashtable_get_kmers, METH_VARARGS,
        "Generate an ordered list of all substrings of length k in the string."
    },
    {
        "get_kmer_hashes",
        (PyCFunction)hashtable_get_kmer_hashes, METH_VARARGS,
        "Retrieve an ordered list of all hashes of all k-mers in the string."
    },
    {
        "get_kmer_hashes_as_hashset",
        (PyCFunction)hashtable_get_kmer_hashes_as_hashset, METH_VARARGS,
        "Retrieve a HashSet containing all the k-mers in the string."
    },
    {
        "get_kmer_counts",
        (PyCFunction)hashtable_get_kmer_counts, METH_VARARGS,
        "Retrieve an ordered list of the counts of all k-mers in the string."
    },

    {
        "set_use_bigcount",
        (PyCFunction)hashtable_set_use_bigcount, METH_VARARGS,
        "Count past maximum binsize of hashtable (set to T/F)"
    },
    {
        "get_use_bigcount",
        (PyCFunction)hashtable_get_use_bigcount, METH_VARARGS,
        "Get value of bigcount flag (T/F)"
    },
    {
        "get_min_count",
        (PyCFunction)hashtable_get_min_count, METH_VARARGS,
        "Get the smallest count of all the k-mers in the string"
    },
    {
        "get_max_count",
        (PyCFunction)hashtable_get_max_count, METH_VARARGS,
        "Get the largest count of all the k-mers in the string"
    },
    {
        "trim_on_abundance",
        (PyCFunction)hashtable_trim_on_abundance, METH_VARARGS,
        "Trim string at first k-mer below the given abundance"
    },
    {
        "trim_below_abundance",
        (PyCFunction)hashtable_trim_below_abundance, METH_VARARGS,
        "Trim string at first k-mer above the given abundance"
    },
    {
        "find_spectral_error_positions",
        (PyCFunction)hashtable_find_spectral_error_positions, METH_VARARGS,
        "Identify positions of low-abundance k-mers"
    },
    {
        "abundance_distribution",
        (PyCFunction)hashtable_abundance_distribution, METH_VARARGS,
        "Calculate the k-mer abundance distribution of the given file"
    },
    {
        "abundance_distribution_with_reads_parser",
        (PyCFunction)hashtable_abundance_distribution_with_reads_parser,
        METH_VARARGS,
        "Calculate the k-mer abundance distribution for a reads parser handle"
    },
    { "get_median_count",
      (PyCFunction)hashtable_get_median_count, METH_VARARGS,
      "Get the median, average, and stddev of the k-mer counts in the string"
    },
    { "median_at_least",
      (PyCFunction)hashtable_median_at_least, METH_VARARGS,
      "Return true if the median is at least the given cutoff"
    },
    {NULL, NULL, 0, NULL}           /* sentinel */
};

static PyTypeObject khmer_KHashtable_Type
CPYCHECKER_TYPE_OBJECT_FOR_TYPEDEF("khmer_KHashtable_Object")
= {
    PyVarObject_HEAD_INIT(NULL, 0)       /* init & ob_size */
    "_khmer.KHashtable   ",              /*tp_name*/
    sizeof(khmer_KHashtable_Object)   ,  /*tp_basicsize*/
    0,                                   /*tp_itemsize*/
    0,                                   /*tp_dealloc*/
    0,                                   /*tp_print*/
    0,                                   /*tp_getattr*/
    0,                                   /*tp_setattr*/
    0,                                   /*tp_compare*/
    0,                                   /*tp_repr*/
    0,                                   /*tp_as_number*/
    0,                                   /*tp_as_sequence*/
    0,                                   /*tp_as_mapping*/
    0,                                   /*tp_hash */
    0,                                   /*tp_call*/
    0,                                   /*tp_str*/
    0,                                   /*tp_getattro*/
    0,                                   /*tp_setattro*/
    0,                                   /*tp_as_buffer*/
    Py_TPFLAGS_DEFAULT,                  /*tp_flags*/
    "base hashtable object",             /* tp_doc */
    0,                                   /* tp_traverse */
    0,                                   /* tp_clear */
    0,                                   /* tp_richcompare */
    0,                                   /* tp_weaklistoffset */
    0,                                   /* tp_iter */
    0,                                   /* tp_iternext */
    khmer_hashtable_methods,             /* tp_methods */
    0,                                   /* tp_members */
    0,                                   /* tp_getset */
    0,                                   /* tp_base */
    0,                                   /* tp_dict */
    0,                                   /* tp_descr_get */
    0,                                   /* tp_descr_set */
    0,                                   /* tp_dictoffset */
    0,                                   /* tp_init */
    0,                                   /* tp_alloc */
    0,                                   /* tp_new */
};
<<<<<<< HEAD

#define is_hashtable_obj(v)  (Py_TYPE(v) == &khmer_KHashtable_Type)

//
// KCountingHash object
//

typedef struct {
    khmer_KHashtable_Object khashtable;
    CountingHash * counting;
} khmer_KCountingHash_Object;

typedef struct {
    PyObject_HEAD
    ReadAligner * aligner;
} khmer_ReadAligner_Object;

static void khmer_counting_dealloc(khmer_KCountingHash_Object * obj);

static
PyObject *
count_trim_on_abundance(khmer_KCountingHash_Object * me, PyObject * args)
{
    CountingHash * counting = me->counting;

    const char * seq = NULL;
    unsigned int min_count_i = 0;

    if (!PyArg_ParseTuple(args, "sI", &seq, &min_count_i)) {
        return NULL;
    }

    unsigned long trim_at;
    Py_BEGIN_ALLOW_THREADS

    BoundedCounterType min_count = min_count_i;

    trim_at = counting->trim_on_abundance(seq, min_count);

    Py_END_ALLOW_THREADS;

    PyObject * trim_seq = PyUnicode_FromStringAndSize(seq, trim_at);
    if (trim_seq == NULL) {
        return NULL;
    }
    PyObject * ret = Py_BuildValue("Ok", trim_seq, trim_at);
    Py_DECREF(trim_seq);

    return ret;
}

static
PyObject *
count_trim_below_abundance(khmer_KCountingHash_Object * me, PyObject * args)
{
    CountingHash * counting = me->counting;

    const char * seq = NULL;
    BoundedCounterType max_count_i = 0;

    if (!PyArg_ParseTuple(args, "sH", &seq, &max_count_i)) {
        return NULL;
    }

    unsigned long trim_at;
    Py_BEGIN_ALLOW_THREADS

    BoundedCounterType max_count = max_count_i;

    trim_at = counting->trim_below_abundance(seq, max_count);

    Py_END_ALLOW_THREADS;

    PyObject * trim_seq = PyUnicode_FromStringAndSize(seq, trim_at);
    if (trim_seq == NULL) {
        return NULL;
    }
    PyObject * ret = Py_BuildValue("Ok", trim_seq, trim_at);
    Py_DECREF(trim_seq);

    return ret;
}

static
PyObject *
count_find_spectral_error_positions(khmer_KCountingHash_Object * me,
                                    PyObject * args)
{
    CountingHash * counting = me->counting;

    const char * seq = NULL;
    BoundedCounterType max_count = 0; // unsigned short int
=======
>>>>>>> c4e2318c

#define is_hashtable_obj(v)  (Py_TYPE(v) == &khmer_KHashtable_Type)

#include "_cpy_nodetable.hh"
#include "_cpy_counttable.hh"
#include "_cpy_hashgraph.hh"

//
// KCountgraph object
//

typedef struct {
    khmer_KHashgraph_Object khashgraph;
    Countgraph * countgraph;
} khmer_KCountgraph_Object;

typedef struct {
    PyObject_HEAD
    ReadAligner * aligner;
} khmer_ReadAligner_Object;

static void khmer_countgraph_dealloc(khmer_KCountgraph_Object * obj);

static
PyObject *
count_get_raw_tables(khmer_KCountgraph_Object * self, PyObject * args)
{
    Countgraph * countgraph = self->countgraph;

<<<<<<< HEAD
    Byte ** table_ptrs = counting->get_raw_tables();
    std::vector<uint64_t> sizes = counting->get_tablesizes();
=======
    khmer::Byte ** table_ptrs = countgraph->get_raw_tables();
    std::vector<uint64_t> sizes = countgraph->get_tablesizes();
>>>>>>> c4e2318c

    PyObject * raw_tables = PyList_New(sizes.size());
    for (unsigned int i=0; i<sizes.size(); ++i) {
        Py_buffer buffer;
        int res = PyBuffer_FillInfo(&buffer, NULL, table_ptrs[i], sizes[i], 0,
                                    PyBUF_FULL_RO);
        if (res == -1) {
            return NULL;
        }
        PyObject * buf = PyMemoryView_FromBuffer(&buffer);
        if(!PyMemoryView_Check(buf)) {
            return NULL;
        }
        PyList_SET_ITEM(raw_tables, i, buf);
    }

    return raw_tables;
}

static
PyObject *
count_do_subset_partition_with_abundance(khmer_KCountgraph_Object * me,
        PyObject * args)
{
    Countgraph * countgraph = me->countgraph;

    HashIntoType start_kmer = 0, end_kmer = 0;
    PyObject * break_on_stop_tags_o = NULL;
    PyObject * stop_big_traversals_o = NULL;
    BoundedCounterType min_count, max_count;

    if (!PyArg_ParseTuple(args, "HH|KKOO",
                          &min_count, &max_count,
                          &start_kmer, &end_kmer,
                          &break_on_stop_tags_o,
                          &stop_big_traversals_o)) {
        return NULL;
    }

    bool break_on_stop_tags = false;
    if (break_on_stop_tags_o && PyObject_IsTrue(break_on_stop_tags_o)) {
        break_on_stop_tags = true;
    }
    bool stop_big_traversals = false;
    if (stop_big_traversals_o && PyObject_IsTrue(stop_big_traversals_o)) {
        stop_big_traversals = true;
    }

    SubsetPartition * subset_p = NULL;
    try {
        Py_BEGIN_ALLOW_THREADS
        subset_p = new SubsetPartition(countgraph);
        subset_p->do_partition_with_abundance(start_kmer, end_kmer,
                                              min_count, max_count,
                                              break_on_stop_tags,
                                              stop_big_traversals);
        Py_END_ALLOW_THREADS
    } catch (std::bad_alloc &e) {
        return PyErr_NoMemory();
    }

    khmer_KSubsetPartition_Object * subset_obj = (khmer_KSubsetPartition_Object *)\
            PyObject_New(khmer_KSubsetPartition_Object, &khmer_KSubsetPartition_Type);

    if (subset_obj == NULL) {
        delete subset_p;
        return NULL;
    }

    subset_obj->subset = subset_p;

    return (PyObject *) subset_obj;
}

static PyMethodDef khmer_countgraph_methods[] = {
    {
        "get_raw_tables",
        (PyCFunction)count_get_raw_tables, METH_VARARGS,
        "Get a list of the raw storage tables as memoryview objects."
    },
    { "do_subset_partition_with_abundance", (PyCFunction)count_do_subset_partition_with_abundance, METH_VARARGS, "" },
    {NULL, NULL, 0, NULL}           /* sentinel */
};

static PyObject* khmer_countgraph_new(PyTypeObject * type, PyObject * args,
                                      PyObject * kwds);

static PyTypeObject khmer_KCountgraph_Type
CPYCHECKER_TYPE_OBJECT_FOR_TYPEDEF("khmer_KCountgraph_Object")
= {
    PyVarObject_HEAD_INIT(NULL, 0)       /* init & ob_size */
    "_khmer.Countgraph",                 /*tp_name*/
    sizeof(khmer_KCountgraph_Object),  /*tp_basicsize*/
    0,                                   /*tp_itemsize*/
    (destructor)khmer_countgraph_dealloc,  /*tp_dealloc*/
    0,                                   /*tp_print*/
    0,                                   /*tp_getattr*/
    0,                                   /*tp_setattr*/
    0,                                   /*tp_compare*/
    0,                                   /*tp_repr*/
    0,                                   /*tp_as_number*/
    0,                                   /*tp_as_sequence*/
    0,                                   /*tp_as_mapping*/
    0,                                   /*tp_hash */
    0,                                   /*tp_call*/
    0,                                   /*tp_str*/
    0,                                   /*tp_getattro*/
    0,                                   /*tp_setattro*/
    0,                                   /*tp_as_buffer*/
    Py_TPFLAGS_DEFAULT | Py_TPFLAGS_BASETYPE,                  /*tp_flags*/
    "countgraph hash object",              /* tp_doc */
    0,                                   /* tp_traverse */
    0,                                   /* tp_clear */
    0,                                   /* tp_richcompare */
    0,                                   /* tp_weaklistoffset */
    0,                                   /* tp_iter */
    0,                                   /* tp_iternext */
    khmer_countgraph_methods,              /* tp_methods */
    0,                                   /* tp_members */
    0,                                   /* tp_getset */
    0,                                   /* tp_base */
    0,                                   /* tp_dict */
    0,                                   /* tp_descr_get */
    0,                                   /* tp_descr_set */
    0,                                   /* tp_dictoffset */
    0,                                   /* tp_init */
    0,                                   /* tp_alloc */
    khmer_countgraph_new,                /* tp_new */
};

#define is_countgraph_obj(v)  (Py_TYPE(v) == &khmer_KCountgraph_Type)

//
// khmer_countgraph_new
//

static PyObject* khmer_countgraph_new(PyTypeObject * type, PyObject * args,
                                      PyObject * kwds)
{
    khmer_KCountgraph_Object * self;

    self = (khmer_KCountgraph_Object *)type->tp_alloc(type, 0);

    if (self != NULL) {
        WordLength k = 0;
        PyListObject * sizes_list_o = NULL;

        if (!PyArg_ParseTuple(args, "bO!", &k, &PyList_Type, &sizes_list_o)) {
            Py_DECREF(self);
            return NULL;
        }

        std::vector<uint64_t> sizes;
        if (!convert_Pytablesizes_to_vector(sizes_list_o, sizes)) {
            Py_DECREF(self);
            return NULL;
        }

        try {
            self->countgraph = new Countgraph(k, sizes);
        } catch (std::bad_alloc &e) {
            Py_DECREF(self);
            return PyErr_NoMemory();
        }
        self->khashgraph.khashtable.hashtable =
            dynamic_cast<Hashtable*>(self->countgraph);
        self->khashgraph.hashgraph = dynamic_cast<Hashgraph*>(self->countgraph);
    }

    return (PyObject *) self;
}

static
PyObject *
nodegraph_update(khmer_KNodegraph_Object * me, PyObject * args)
{
    Nodegraph * nodegraph = me->nodegraph;
    Nodegraph * other;
    khmer_KNodegraph_Object * other_o;

    if (!PyArg_ParseTuple(args, "O!", &khmer_KNodegraph_Type, &other_o)) {
        return NULL;
    }

    other = other_o->nodegraph;

    try {
        nodegraph->update_from(*other);
    } catch (khmer_exception &e) {
        PyErr_SetString(PyExc_ValueError, e.what());
        return NULL;
    }

    Py_RETURN_NONE;
}

static
PyObject *
nodegraph_get_raw_tables(khmer_KNodegraph_Object * self, PyObject * args)
{
    Nodegraph * countgraph = self->nodegraph;

<<<<<<< HEAD
    Byte ** table_ptrs = counting->get_raw_tables();
    std::vector<uint64_t> sizes = counting->get_tablesizes();
=======
    khmer::Byte ** table_ptrs = countgraph->get_raw_tables();
    std::vector<uint64_t> sizes = countgraph->get_tablesizes();
>>>>>>> c4e2318c

    PyObject * raw_tables = PyList_New(sizes.size());
    for (unsigned int i=0; i<sizes.size(); ++i) {
        Py_buffer buffer;
        int res = PyBuffer_FillInfo(&buffer, NULL, table_ptrs[i], sizes[i], 0,
                                    PyBUF_FULL_RO);
        if (res == -1) {
            return NULL;
        }
        PyObject * buf = PyMemoryView_FromBuffer(&buffer);
        if(!PyMemoryView_Check(buf)) {
            return NULL;
        }
        PyList_SET_ITEM(raw_tables, i, buf);
    }

    return raw_tables;
}

static PyMethodDef khmer_nodegraph_methods[] = {
    {
        "update",
        (PyCFunction) nodegraph_update, METH_VARARGS,
        "a set update: update this nodegraph with all the entries from the other"
    },
    {
        "get_raw_tables",
        (PyCFunction) nodegraph_get_raw_tables, METH_VARARGS,
        "Get a list of the raw tables as memoryview objects"
    },
    {NULL, NULL, 0, NULL}           /* sentinel */
};

// __new__ for nodegraph; necessary for proper subclassing
// This will essentially do what the old factory function did. Unlike many __new__
// methods, we take our arguments here, because there's no "uninitialized" nodegraph
// object; we have to have k and the table sizes before creating the new objects
static PyObject* khmer_nodegraph_new(PyTypeObject * type, PyObject * args,
                                    PyObject * kwds)
{
    khmer_KNodegraph_Object * self;
    self = (khmer_KNodegraph_Object *)type->tp_alloc(type, 0);

    if (self != NULL) {
        WordLength k = 0;
        PyListObject* sizes_list_o = NULL;

        if (!PyArg_ParseTuple(args, "bO!", &k, &PyList_Type, &sizes_list_o)) {
            Py_DECREF(self);
            return NULL;
        }

        std::vector<uint64_t> sizes;
        if (!convert_Pytablesizes_to_vector(sizes_list_o, sizes)) {
            Py_DECREF(self);
            return NULL;
        }

        try {
            self->nodegraph = new Nodegraph(k, sizes);
        } catch (std::bad_alloc &e) {
            Py_DECREF(self);
            return PyErr_NoMemory();
        }
        self->khashgraph.khashtable.hashtable =
            dynamic_cast<Hashtable*>(self->nodegraph);
        self->khashgraph.hashgraph = dynamic_cast<Hashgraph*>(self->nodegraph);
    }
    return (PyObject *) self;
}

#define is_nodegraph_obj(v)  (Py_TYPE(v) == &khmer_KNodegraph_Type)

////////////////////////////////////////////////////////////////////////////

static
PyObject *
subset_count_partitions(khmer_KSubsetPartition_Object * me, PyObject * args)
{
    SubsetPartition * subset_p = me->subset;

    if (!PyArg_ParseTuple(args, "")) {
        return NULL;
    }

    size_t n_partitions = 0, n_unassigned = 0;
    subset_p->count_partitions(n_partitions, n_unassigned);

    return Py_BuildValue("nn", (Py_ssize_t) n_partitions,
                         (Py_ssize_t) n_unassigned);
}

static
PyObject *
subset_report_on_partitions(khmer_KSubsetPartition_Object * me, PyObject * args)
{
    SubsetPartition * subset_p = me->subset;

    if (!PyArg_ParseTuple(args, "")) {
        return NULL;
    }

    subset_p->report_on_partitions();

    Py_RETURN_NONE;
}

static
PyObject *
subset_partition_size_distribution(khmer_KSubsetPartition_Object * me,
                                   PyObject * args)
{
    SubsetPartition * subset_p = me->subset;

    if (!PyArg_ParseTuple(args, "")) {
        return NULL;
    }

    PartitionCountDistribution d;

    unsigned int n_unassigned = 0;
    subset_p->partition_size_distribution(d, n_unassigned);

    PyObject * x = PyList_New(d.size());
    if (x == NULL) {
        return NULL;
    }
    PartitionCountDistribution::iterator di;

    unsigned int i;
    for (i = 0, di = d.begin(); di != d.end(); ++di, i++) {
        PyObject * tup = Py_BuildValue("KK", di->first, di->second);
        if (tup != NULL) {
            PyList_SET_ITEM(x, i, tup);
        }
        Py_XDECREF(tup);
    }
    if (!(i == d.size())) {
        throw khmer_exception();
    }

    PyObject * ret = Py_BuildValue("OI", x, n_unassigned);
    Py_DECREF(x);
    return ret;
}

static
PyObject *
subset_partition_sizes(khmer_KSubsetPartition_Object * me, PyObject * args)
{
    SubsetPartition * subset_p = me->subset;

    unsigned int min_size = 0;

    if (!PyArg_ParseTuple(args, "|I", &min_size)) {
        return NULL;
    }

    PartitionCountMap cm;
    unsigned int n_unassigned = 0;
    subset_p->partition_sizes(cm, n_unassigned);

    unsigned int i = 0;
    PartitionCountMap::const_iterator mi;
    for (mi = cm.begin(); mi != cm.end(); ++mi) {
        if (mi->second >= min_size) {
            i++;
        }
    }

    PyObject * x = PyList_New(i);
    if (x == NULL) {
        return NULL;
    }

    // this should probably be a dict. @CTB
    for (i = 0, mi = cm.begin(); mi != cm.end(); ++mi) {
        if (mi->second >= min_size) {
            PyObject * tup = Py_BuildValue("II", mi->first, mi->second);
            if (tup != NULL) {
                PyList_SET_ITEM(x, i, tup);
            }
            i++;
        }
    }

    PyObject * ret = Py_BuildValue("OI", x, n_unassigned);
    Py_DECREF(x);

    return ret;
}

static
PyObject *
subset_partition_average_coverages(khmer_KSubsetPartition_Object * me,
                                   PyObject * args)
{
    SubsetPartition * subset_p = me->subset;

    khmer_KCountgraph_Object * countgraph_o;

    if (!PyArg_ParseTuple(args, "O!", &khmer_KCountgraph_Type, &countgraph_o)) {
        return NULL;
    }

    PartitionCountMap cm;
    subset_p->partition_average_coverages(cm, countgraph_o -> countgraph);

    unsigned int i;
    PartitionCountMap::iterator mi;

    PyObject * x = PyList_New(cm.size());
    if (x == NULL) {
        return NULL;
    }

    // this should probably be a dict. @CTB
    for (i = 0, mi = cm.begin(); mi != cm.end(); ++mi, i++) {
        PyObject * tup = Py_BuildValue("II", mi->first, mi->second);
        if (tup != NULL) {
            PyList_SET_ITEM(x, i, tup);
        }
    }

    return x;
}

static PyMethodDef khmer_subset_methods[] = {
    {
        "count_partitions",
        (PyCFunction)subset_count_partitions,
        METH_VARARGS,
        ""
    },
    {
        "report_on_partitions",
        (PyCFunction)subset_report_on_partitions,
        METH_VARARGS,
        ""
    },
    {
        "partition_size_distribution",
        (PyCFunction)subset_partition_size_distribution,
        METH_VARARGS,
        ""
    },
    {
        "partition_sizes",
        (PyCFunction)subset_partition_sizes,
        METH_VARARGS,
        ""
    },
    {
        "partition_average_coverages",
        (PyCFunction)subset_partition_average_coverages,
        METH_VARARGS,
        ""
    },
    {NULL, NULL, 0, NULL}           /* sentinel */
};

typedef struct {
    PyObject_HEAD
    LabelHash * labelhash;
} khmer_KGraphLabels_Object;

static PyObject * khmer_graphlabels_new(PyTypeObject * type, PyObject *args,
                                        PyObject *kwds);

#define is_graphlabels_obj(v)  (Py_TYPE(v) == &khmer_KGraphLabels_Type)

static void khmer_graphlabels_dealloc(khmer_KGraphLabels_Object * obj)
{
    delete obj->labelhash;
    obj->labelhash = NULL;

    Py_TYPE(obj)->tp_free((PyObject*)obj);
}

static PyObject * khmer_graphlabels_new(PyTypeObject *type, PyObject *args,
                                        PyObject *kwds)
{
    khmer_KGraphLabels_Object *self;
    self = (khmer_KGraphLabels_Object*)type->tp_alloc(type, 0);

    if (self != NULL) {
<<<<<<< HEAD
        PyObject * hashtable_o;
        khmer::Hashgraph * hashtable = NULL; // @CTB
=======
        PyObject * hashgraph_o;
        khmer::Hashgraph * hashgraph = NULL;
>>>>>>> c4e2318c

        if (!PyArg_ParseTuple(args, "O", &hashgraph_o)) {
            Py_DECREF(self);
            return NULL;
        }

        if (PyObject_TypeCheck(hashgraph_o, &khmer_KNodegraph_Type)) {
            khmer_KNodegraph_Object * kho = (khmer_KNodegraph_Object *) hashgraph_o;
            hashgraph = kho->nodegraph;
        } else if (PyObject_TypeCheck(hashgraph_o, &khmer_KCountgraph_Type)) {
            khmer_KCountgraph_Object * cho = (khmer_KCountgraph_Object *) hashgraph_o;
            hashgraph = cho->countgraph;
        } else {
            PyErr_SetString(PyExc_ValueError,
                            "graph object must be a NodeGraph or CountGraph");
            Py_DECREF(self);
            return NULL;
        }

        try {
            self->labelhash = new LabelHash(hashgraph);
        } catch (std::bad_alloc &e) {
            Py_DECREF(self);
            return PyErr_NoMemory();
        }
    }

    return (PyObject *) self;
}

static
PyObject *
labelhash_get_all_labels(khmer_KGraphLabels_Object * me, PyObject * args)
{
    LabelHash * hb = me->labelhash;

    PyObject * d = PyList_New(hb->all_labels.size());
    if (d == NULL) {
        return NULL;
    }
    LabelSet::iterator it;

    unsigned long long i = 0;
    for (it = hb->all_labels.begin(); it != hb->all_labels.end(); ++it) {
        PyObject * val = Py_BuildValue("K", *it);
        if (val != NULL) {
            PyList_SetItem(d, i, val);
        }
        i++;
    }

    return d;
}

static
PyObject *
labelhash_consume_fasta_and_tag_with_labels(khmer_KGraphLabels_Object * me,
        PyObject * args)
{
    LabelHash * hb = me->labelhash;

    const char * filename;

    if (!PyArg_ParseTuple(args, "s", &filename)) {
        return NULL;
    }

    const char         *value_exception = NULL;
    const char         *file_exception  = NULL;
    unsigned long long  n_consumed      = 0;
    unsigned int        total_reads     = 0;
    std::string exc_string;

    //Py_BEGIN_ALLOW_THREADS
    try {
        hb->consume_fasta_and_tag_with_labels(filename, total_reads,
                                              n_consumed);
    } catch (khmer_file_exception &exc) {
        exc_string = exc.what();
        file_exception = exc_string.c_str();
    } catch (khmer_value_exception &exc) {
        exc_string = exc.what();
        value_exception = exc_string.c_str();
    }
    //Py_END_ALLOW_THREADS

    if (file_exception != NULL) {
        PyErr_SetString(PyExc_OSError, file_exception);
        return NULL;
    }
    if (value_exception != NULL) {
        PyErr_SetString(PyExc_ValueError, value_exception);
        return NULL;
    }

    return Py_BuildValue("IK", total_reads, n_consumed);
}

static
PyObject *
labelhash_consume_partitioned_fasta_and_tag_with_labels(
    khmer_KGraphLabels_Object * me, PyObject * args)
{
    LabelHash * labelhash = me->labelhash;

    const char * filename;

    if (!PyArg_ParseTuple(args, "s", &filename)) {
        return NULL;
    }

    // call the C++ function, and trap signals => Python

    unsigned long long  n_consumed  = 0;
    unsigned int        total_reads = 0;

    try {
        labelhash->consume_partitioned_fasta_and_tag_with_labels(filename,
                total_reads, n_consumed);
    } catch (khmer_file_exception &exc) {
        PyErr_SetString(PyExc_OSError, exc.what());
        return NULL;
    } catch (khmer_value_exception &exc) {
        PyErr_SetString(PyExc_ValueError, exc.what());
        return NULL;
    }

    return Py_BuildValue("IK", total_reads, n_consumed);
}

static
PyObject *
labelhash_consume_sequence_and_tag_with_labels(khmer_KGraphLabels_Object * me,
        PyObject * args)
{
    LabelHash * hb = me->labelhash;
    const char * seq = NULL;
    unsigned long long c = 0;
    if (!PyArg_ParseTuple(args, "sK", &seq, &c)) {
        return NULL;
    }
    unsigned long long n_consumed = 0;

    hb->consume_sequence_and_tag_with_labels(seq, n_consumed, c);
    return Py_BuildValue("K", n_consumed);
}

static
PyObject *
labelhash_sweep_label_neighborhood(khmer_KGraphLabels_Object * me,
                                   PyObject * args)
{
    LabelHash * hb = me->labelhash;

    const char * seq = NULL;
    int r = 0;
    PyObject * break_on_stop_tags_o = NULL;
    PyObject * stop_big_traversals_o = NULL;

    if (!PyArg_ParseTuple(args, "s|iOO", &seq, &r,
                          &break_on_stop_tags_o,
                          &stop_big_traversals_o)) {
        return NULL;
    }

    unsigned int range = (2 * hb->graph->_get_tag_density()) + 1;
    if (r >= 0) {
        range = r;
    }

    bool break_on_stop_tags = false;
    if (break_on_stop_tags_o && PyObject_IsTrue(break_on_stop_tags_o)) {
        break_on_stop_tags = true;
    }
    bool stop_big_traversals = false;
    if (stop_big_traversals_o && PyObject_IsTrue(stop_big_traversals_o)) {
        stop_big_traversals = true;
    }

    if (strlen(seq) < hb->graph->ksize()) {
        PyErr_SetString(PyExc_ValueError,
                        "string length must >= the hashtable k-mer size");
        return NULL;
    }

    //std::pair<TagLabelPair::iterator, TagLabelPair::iterator> ret;
    LabelSet found_labels;

    //unsigned int num_traversed = 0;
    //Py_BEGIN_ALLOW_THREADS
    hb->sweep_label_neighborhood(seq, found_labels, range, break_on_stop_tags,
                                 stop_big_traversals);
    //Py_END_ALLOW_THREADS

    //printf("...%u kmers traversed\n", num_traversed);

    PyObject * x =  PyList_New(found_labels.size());
    LabelSet::const_iterator si;
    unsigned long long i = 0;
    for (si = found_labels.begin(); si != found_labels.end(); ++si) {
        PyList_SET_ITEM(x, i, Py_BuildValue("K", *si));
        i++;
    }

    return x;
}

// Similar to find_all_tags, but returns tags in a way actually usable by python
// need a tags_in_sequence iterator or function in c++ land for reuse in all
// these functions

static
PyObject *
labelhash_sweep_tag_neighborhood(khmer_KGraphLabels_Object * me,
                                 PyObject * args)
{
    LabelHash * labelhash = me->labelhash;

    const char * seq = NULL;
    int r = 0;
    PyObject * break_on_stop_tags_o = NULL;
    PyObject * stop_big_traversals_o = NULL;

    if (!PyArg_ParseTuple(args, "s|iOO", &seq, &r,
                          &break_on_stop_tags_o,
                          &stop_big_traversals_o)) {
        return NULL;
    }

    unsigned int range = (2 * labelhash->graph->_get_tag_density()) + 1;
    if (r >= 0) {
        range = r;
    }

    bool break_on_stop_tags = false;
    if (break_on_stop_tags_o && PyObject_IsTrue(break_on_stop_tags_o)) {
        break_on_stop_tags = true;
    }
    bool stop_big_traversals = false;
    if (stop_big_traversals_o && PyObject_IsTrue(stop_big_traversals_o)) {
        stop_big_traversals = true;
    }

    if (strlen(seq) < labelhash->graph->ksize()) {
        PyErr_SetString(PyExc_ValueError,
                        "string length must >= the hashtable k-mer size");
        return NULL;
    }

    SeenSet * tagged_kmers = new SeenSet;

    //Py_BEGIN_ALLOW_THREADS

    labelhash->graph->partition->sweep_for_tags(seq, *tagged_kmers,
            labelhash->graph->all_tags,
            range, break_on_stop_tags,
            stop_big_traversals);

    //Py_END_ALLOW_THREADS

    PyObject * x = (PyObject *) create_HashSet_Object(tagged_kmers,
                   labelhash->graph->ksize());
    return x;
}

static
PyObject *
labelhash_get_tag_labels(khmer_KGraphLabels_Object * me, PyObject * args)
{
    LabelHash * labelhash = me->labelhash;

    PyObject * tag_o;
    HashIntoType tag;

    if (!PyArg_ParseTuple(args, "O", &tag_o)) {
        return NULL;
    }
    if (!ht_convert_PyObject_to_HashIntoType(tag_o, tag,
                                             labelhash->graph)) {
        return NULL;
    }

    LabelSet labels;
    labelhash->get_tag_labels(tag, labels);

    PyObject * x =  PyList_New(labels.size());
    LabelSet::const_iterator si;
    unsigned long long i = 0;
    for (si = labels.begin(); si != labels.end(); ++si) {
        PyList_SET_ITEM(x, i, Py_BuildValue("K", *si));
        i++;
    }

    return x;
}

static
PyObject *
labelhash_n_labels(khmer_KGraphLabels_Object * me, PyObject * args)
{
    LabelHash * labelhash = me->labelhash;

    if (!PyArg_ParseTuple(args, "")) {
        return NULL;
    }

    return PyLong_FromSize_t(labelhash->n_labels());
}

static
PyObject *
labelhash_label_across_high_degree_nodes(khmer_KGraphLabels_Object * me,
        PyObject * args)
{
    LabelHash * labelhash = me->labelhash;

    const char * long_str;
    khmer_HashSet_Object * hdn_o = NULL;
    Label label;

    if (!PyArg_ParseTuple(args, "sO!K", &long_str,
                          &khmer_HashSet_Type, &hdn_o, &label)) {
        return NULL;
    }

    if (strlen(long_str) < labelhash->graph->ksize()) {
        Py_INCREF(Py_None);
        return Py_None;
    }

    labelhash->label_across_high_degree_nodes(long_str, *hdn_o->hashes, label);

    Py_INCREF(Py_None);
    return Py_None;
}

static
PyObject *
labelhash_assemble_labeled_path(khmer_KGraphLabels_Object * me,
                                PyObject * args)
{
    LabelHash* labelhash = me->labelhash;

    PyObject * val_o;
    khmer_KNodegraph_Object * nodegraph_o = NULL;
    Nodegraph * stop_bf = NULL;

    if (!PyArg_ParseTuple(args, "O|O!", &val_o,
                          &khmer_KNodegraph_Type, &nodegraph_o)) {
        return NULL;
    }

    Kmer start_kmer;
    if (!ht_convert_PyObject_to_Kmer(val_o, start_kmer, labelhash->graph)) {
        return NULL;
    }

    if (nodegraph_o) {
        stop_bf = nodegraph_o->nodegraph;
    }

    SimpleLabeledAssembler assembler(labelhash);
    std::vector<std::string> contigs = assembler.assemble(start_kmer, stop_bf);

    PyObject * ret = PyList_New(contigs.size());
    for (unsigned int i = 0; i < contigs.size(); i++) {
        PyList_SET_ITEM(ret, i, PyUnicode_FromString(contigs[i].c_str()));
    }

    return ret;
}

static
PyObject *
labelhash_save_labels_and_tags(khmer_KGraphLabels_Object * me, PyObject * args)
{
    const char * filename = NULL;
    LabelHash * labelhash = me->labelhash;

    if (!PyArg_ParseTuple(args, "s", &filename)) {
        return NULL;
    }

    try {
        labelhash->save_labels_and_tags(filename);
    } catch (khmer_file_exception &e) {
        PyErr_SetString(PyExc_OSError, e.what());
        return NULL;
    }

    Py_RETURN_NONE;
}

static
PyObject *
labelhash_load_labels_and_tags(khmer_KGraphLabels_Object * me, PyObject * args)
{
    const char * filename = NULL;
    LabelHash * labelhash = me->labelhash;

    if (!PyArg_ParseTuple(args, "s", &filename)) {
        return NULL;
    }

    try {
        labelhash->load_labels_and_tags(filename);
    } catch (khmer_file_exception &e) {
        PyErr_SetString(PyExc_OSError, e.what());
        return NULL;
    }

    Py_RETURN_NONE;
}

static PyMethodDef khmer_graphlabels_methods[] = {
    { "consume_fasta_and_tag_with_labels", (PyCFunction)labelhash_consume_fasta_and_tag_with_labels, METH_VARARGS, "" },
    { "sweep_label_neighborhood", (PyCFunction)labelhash_sweep_label_neighborhood, METH_VARARGS, "" },
    {"consume_partitioned_fasta_and_tag_with_labels", (PyCFunction)labelhash_consume_partitioned_fasta_and_tag_with_labels, METH_VARARGS, "" },
    {"sweep_tag_neighborhood", (PyCFunction)labelhash_sweep_tag_neighborhood, METH_VARARGS, "" },
    {"get_tag_labels", (PyCFunction)labelhash_get_tag_labels, METH_VARARGS, ""},
    {"consume_sequence_and_tag_with_labels", (PyCFunction)labelhash_consume_sequence_and_tag_with_labels, METH_VARARGS, "" },
    {"n_labels", (PyCFunction)labelhash_n_labels, METH_VARARGS, ""},
    {"get_all_labels", (PyCFunction)labelhash_get_all_labels, METH_VARARGS, "" },
    {
        "label_across_high_degree_nodes",
        (PyCFunction)labelhash_label_across_high_degree_nodes, METH_VARARGS,
        "Connect graph across high degree nodes using labels.",
    },
    {
        "assemble_labeled_path",
        (PyCFunction)labelhash_assemble_labeled_path, METH_VARARGS,
        "Assemble all paths, using labels to negotiate tricky bits."
    },
    { "save_labels_and_tags", (PyCFunction)labelhash_save_labels_and_tags, METH_VARARGS, "" },
    { "load_labels_and_tags", (PyCFunction)labelhash_load_labels_and_tags, METH_VARARGS, "" },    {NULL, NULL, 0, NULL}           /* sentinel */
};

static PyTypeObject khmer_KGraphLabels_Type = {
    PyVarObject_HEAD_INIT(NULL, 0)  /* init & ob_size */
    "_khmer.LabelHash",            /* tp_name */
    sizeof(khmer_KGraphLabels_Object), /* tp_basicsize */
    0,                       /* tp_itemsize */
    (destructor)khmer_graphlabels_dealloc, /* tp_dealloc */
    0,                       /* tp_print */
    0,                       /* tp_getattr */
    0,                       /* tp_setattr */
    0,                       /* tp_compare */
    0,                       /* tp_repr */
    0,                       /* tp_as_number */
    0,                       /* tp_as_sequence */
    0,                       /* tp_as_mapping */
    0,                       /* tp_hash */
    0,                       /* tp_call */
    0,                       /* tp_str */
    0,                       /* tp_getattro */
    0,                       /* tp_setattro */
    0,                       /* tp_as_buffer */
    Py_TPFLAGS_DEFAULT | Py_TPFLAGS_BASETYPE,   /* tp_flags */
    0,                       /* tp_doc */
    0,                       /* tp_traverse */
    0,                       /* tp_clear */
    0,                       /* tp_richcompare */
    0,                       /* tp_weaklistoffset */
    0,                       /* tp_iter */
    0,                       /* tp_iternext */
    khmer_graphlabels_methods, /* tp_methods */
    0,                       /* tp_members */
    0,                       /* tp_getset */
    0,                       /* tp_base */
    0,                       /* tp_dict */
    0,                       /* tp_descr_get */
    0,                       /* tp_descr_set */
    0,                       /* tp_dictoffset */
    0,                       /* tp_init */
    0,                       /* tp_alloc */
    khmer_graphlabels_new,      /* tp_new */
};

static
PyObject *
hashgraph_repartition_largest_partition(khmer_KHashgraph_Object * me,
                                        PyObject * args)
{
    Hashgraph * hashgraph = me->hashgraph;
    khmer_KCountgraph_Object * countgraph_o = NULL;
    PyObject * subset_o = NULL;
    SubsetPartition * subset_p;
    unsigned int distance, threshold, frequency;

    if (!PyArg_ParseTuple(args, "OO!III",
                          &subset_o,
                          &khmer_KCountgraph_Type, &countgraph_o,
                          &distance, &threshold, &frequency)) {
        return NULL;
    }

    if (PyObject_TypeCheck(subset_o, &khmer_KSubsetPartition_Type)) {
        subset_p = ((khmer_KSubsetPartition_Object *) subset_o)->subset;
    } else {
        subset_p = hashgraph->partition;
    }

    Countgraph * countgraph = countgraph_o->countgraph;

    unsigned long next_largest;
    try {
        next_largest = subset_p->repartition_largest_partition(distance,
                       threshold, frequency, *countgraph);
    } catch (khmer_exception &e) {
        PyErr_SetString(PyExc_RuntimeError, e.what());
        return NULL;
    }

    return PyLong_FromLong(next_largest);
}

static PyObject * readaligner_align(khmer_ReadAligner_Object * me,
                                    PyObject * args)
{
    const char * read;

    if (!PyArg_ParseTuple(args, "s", &read)) {
        return NULL;
    }

    /*if (strlen(read) < (unsigned int)aligner->ksize()) {
        PyErr_SetString(PyExc_ValueError,
                        "string length must >= the hashtable k-mer size");
        return NULL;
    }*/

    Alignment * aln = me->aligner->Align(read);

    const char* alignment = aln->graph_alignment.c_str();
    const char* readAlignment = aln->read_alignment.c_str();
    PyObject * ret = Py_BuildValue("dssO", aln->score, alignment,
                                   readAlignment, (aln->truncated)? Py_True : Py_False);
    delete aln;

    return ret;
}

static PyObject * readaligner_align_forward(khmer_ReadAligner_Object * me,
        PyObject * args)
{
    ReadAligner * aligner = me->aligner;

    const char * read;

    if (!PyArg_ParseTuple(args, "s", &read)) {
        return NULL;
    }

    /*if (strlen(read) < (unsigned int)aligner->ksize()) {
        PyErr_SetString(PyExc_ValueError,
                        "string length must >= the hashtable k-mer size");
        return NULL;
    }*/

    Alignment * aln;
    aln = aligner->AlignForward(read);

    const char* alignment = aln->graph_alignment.c_str();
    const char* readAlignment = aln->read_alignment.c_str();
    PyObject * x = PyList_New(aln->covs.size());
    for (size_t i = 0; i < aln->covs.size(); i++ ) {
        PyList_SET_ITEM(x, i, PyLong_FromLong(aln->covs[i]));
    }

    PyObject * ret = Py_BuildValue("dssOO", aln->score, alignment,
                                   readAlignment,
                                   (aln->truncated)? Py_True : Py_False,
                                   x);
    delete aln;
    Py_DECREF(x);

    return ret;
}

static PyObject* khmer_ReadAligner_get_scoring_matrix(
    khmer_ReadAligner_Object * me, PyObject * args)
{

    if (!PyArg_ParseTuple(args, "")) {
        return NULL;
    }
    ScoringMatrix matrix = me->aligner->getScoringMatrix();

    return Py_BuildValue( "dddd", matrix.trusted_match, matrix.trusted_mismatch,
                          matrix.untrusted_match, matrix.untrusted_mismatch);
}

static PyObject* khmer_ReadAligner_get_transition_probabilities(
    khmer_ReadAligner_Object * me, PyObject * args)
{

    if (!PyArg_ParseTuple(args, "")) {
        return NULL;
    }
    ScoringMatrix matrix = me->aligner->getScoringMatrix();

    return Py_BuildValue( "(dddddd)(dddd)(dddd)(dddddd)(dddd)(dddd)",
                          matrix.tsc[0], matrix.tsc[1], matrix.tsc[2],
                          matrix.tsc[3], matrix.tsc[4], matrix.tsc[5],
                          matrix.tsc[6], matrix.tsc[7], matrix.tsc[8],
                          matrix.tsc[9], matrix.tsc[10], matrix.tsc[11],
                          matrix.tsc[12], matrix.tsc[13], matrix.tsc[14],
                          matrix.tsc[15], matrix.tsc[16], matrix.tsc[17],
                          matrix.tsc[18], matrix.tsc[19], matrix.tsc[20],
                          matrix.tsc[21], matrix.tsc[22], matrix.tsc[23],
                          matrix.tsc[24], matrix.tsc[25], matrix.tsc[26],
                          matrix.tsc[27]);
}

static PyMethodDef khmer_ReadAligner_methods[] = {
    {"align", (PyCFunction)readaligner_align, METH_VARARGS, ""},
    {"align_forward", (PyCFunction)readaligner_align_forward, METH_VARARGS, ""},
    {
        "get_scoring_matrix", (PyCFunction)khmer_ReadAligner_get_scoring_matrix,
        METH_VARARGS,
        "Get the scoring matrix in use.\n\n\
Returns a tuple of floats: (trusted_match, trusted_mismatch, untrusted_match, \
untrusted_mismatch)"
    },
    {
        "get_transition_probabilities",
        (PyCFunction)khmer_ReadAligner_get_transition_probabilities,
        METH_VARARGS,
        "Get the transition probabilties in use.\n\n\
HMM state notation abbreviations:\n\
    M_t - trusted match; M_u - untrusted match\n\
    Ir_t - trusted read insert; Ir_u - untrusted read insert\n\
    Ig_t - trusted graph insert; Ig_u - untrusted graph insert\n\
\
Returns a sparse matrix as a tuple of six tuples.\n\
The inner tuples contain 6, 4, 4, 6, 4, and 4 floats respectively.\n\
Transition are notated as 'StartState-NextState':\n\
(\n\
  ( M_t-M_t,  M_t-Ir_t,  M_t-Ig_t,  M_t-M_u,  M_t-Ir_u,  M_t-Ig_u),\n\
  (Ir_t-M_t, Ir_t-Ir_t,            Ir_t-M_u, Ir_t-Ir_u           ),\n\
  (Ig_t-M_t,          , Ig_t-Ig_t, Ig_t-M_u,            Ig_t-Ig_u),\n\
  ( M_u-M_t,  M_u-Ir_t,  M_u-Ig_t,  M_u-M_u,  M_u-Ir_u,  M_u-Ig_u),\n\
  (Ir_u-M_t, Ir_u-Ir_t,            Ir_u-M_u, Ir_u-Ir_u           ),\n\
  (Ig_u-M_t,          , Ig_u-Ig_t, Ig_u-M_u,            Ig_u-Ig_u)\n\
)"
    },
    {NULL} /* Sentinel */
};

//
// khmer_readaligner_dealloc -- clean up readaligner object
// GRAPHALIGN addition
//
static void khmer_readaligner_dealloc(khmer_ReadAligner_Object* obj)
{
    delete obj->aligner;
    obj->aligner = NULL;
    Py_TYPE(obj)->tp_free((PyObject*)obj);
}

//
// new_readaligner
//
static PyObject* khmer_ReadAligner_new(PyTypeObject *type, PyObject * args,
                                       PyObject *kwds)
{
    khmer_ReadAligner_Object * self;

    self = (khmer_ReadAligner_Object *)type->tp_alloc(type, 0);

    if (self != NULL) {
        khmer_KCountgraph_Object * ch = NULL;
        unsigned short int trusted_cov_cutoff = 2;
        double bits_theta = 1;
        double scoring_matrix[] = { 0, 0, 0, 0 };
        double * transitions = new double[28];

        if(!PyArg_ParseTuple(
                    args,
                    "O!Hd|(dddd)((dddddd)(dddd)(dddd)(dddddd)(dddd)(dddd))",
                    &khmer_KCountgraph_Type, &ch, &trusted_cov_cutoff,
                    &bits_theta, &scoring_matrix[0], &scoring_matrix[1],
                    &scoring_matrix[2], &scoring_matrix[3], &transitions[0],
                    &transitions[1], &transitions[2], &transitions[3],
                    &transitions[4], &transitions[5], &transitions[6],
                    &transitions[7], &transitions[8], &transitions[9],
                    &transitions[10], &transitions[11], &transitions[12],
                    &transitions[13], &transitions[14], &transitions[15],
                    &transitions[16], &transitions[17], &transitions[18],
                    &transitions[19], &transitions[20], &transitions[21],
                    &transitions[22], &transitions[23], &transitions[24],
                    &transitions[25], &transitions[26], &transitions[27])) {
            Py_DECREF(self);
            return NULL;
        }

        self->aligner = new ReadAligner(ch->countgraph, trusted_cov_cutoff,
                                        bits_theta, scoring_matrix,
                                        transitions);
    }

    return (PyObject *) self;
}

static PyTypeObject khmer_ReadAlignerType = {
    PyVarObject_HEAD_INIT(NULL, 0) /* init & ob_size */
    "_khmer.ReadAligner",		    /*tp_name*/
    sizeof(khmer_ReadAligner_Object),	    /*tp_basicsize*/
    0,					    /*tp_itemsize*/
    (destructor)khmer_readaligner_dealloc,  /*tp_dealloc*/
    0,                          /*tp_print*/
    0,                          /*tp_getattr*/
    0,                          /*tp_setattr*/
    0,                          /*tp_compare*/
    0,                          /*tp_repr*/
    0,                          /*tp_as_number*/
    0,                          /*tp_as_sequence*/
    0,                          /*tp_as_mapping*/
    0,                          /*tp_hash */
    0,                          /*tp_call*/
    0,                          /*tp_str*/
    0,                          /*tp_getattro*/
    0,                          /*tp_setattro*/
    0,                          /*tp_as_buffer*/
    Py_TPFLAGS_DEFAULT | Py_TPFLAGS_BASETYPE,         /*tp_flags*/
    "ReadAligner object",           /* tp_doc */
    0,                         /* tp_traverse */
    0,                         /* tp_clear */
    0,                         /* tp_richcompare */
    0,                         /* tp_weaklistoffset */
    0,                         /* tp_iter */
    0,                         /* tp_iternext */
    khmer_ReadAligner_methods, /* tp_methods */
    0,                         /* tp_members */
    0,                         /* tp_getset */
    0,                         /* tp_base */
    0,                         /* tp_dict */
    0,                         /* tp_descr_get */
    0,                         /* tp_descr_set */
    0,                         /* tp_dictoffset */
    0,			               /* tp_init */
    0,                         /* tp_alloc */
    khmer_ReadAligner_new,     /* tp_new */
};

//
// khmer_countgraph_dealloc -- clean up a countgraph hash object.
//

static void khmer_countgraph_dealloc(khmer_KCountgraph_Object * obj)
{
    delete obj->countgraph;
    obj->countgraph = NULL;
    Py_TYPE(obj)->tp_free((PyObject*)obj);
}

//
// khmer_nodegraph_dealloc -- clean up a nodegraph object.
//
static void khmer_nodegraph_dealloc(khmer_KNodegraph_Object * obj)
{
    delete obj->nodegraph;
    obj->nodegraph = NULL;

    Py_TYPE(obj)->tp_free((PyObject*)obj);
}


//
// khmer_subset_dealloc -- clean up a subset object.
//

static void khmer_subset_dealloc(khmer_KSubsetPartition_Object * obj)
{
    delete obj->subset;
    obj->subset = NULL;
    Py_TYPE(obj)->tp_free((PyObject*)obj);
}


/***********************************************************************/

//
// KHLLCounter object
//

typedef struct {
    PyObject_HEAD
    HLLCounter * hllcounter;
} khmer_KHLLCounter_Object;

static PyObject* khmer_hllcounter_new(PyTypeObject * type, PyObject * args,
                                      PyObject * kwds)
{
    khmer_KHLLCounter_Object * self;
    self = (khmer_KHLLCounter_Object *)type->tp_alloc(type, 0);

    if (self != NULL) {
        double error_rate = 0.01;
        WordLength ksize = 20;

        if (!PyArg_ParseTuple(args, "|db", &error_rate, &ksize)) {
            Py_DECREF(self);
            return NULL;
        }

        try {
            self->hllcounter = new HLLCounter(error_rate, ksize);
        } catch (InvalidValue &e) {
            Py_DECREF(self);
            PyErr_SetString(PyExc_ValueError, e.what());
            return NULL;
        }
    }

    return (PyObject *) self;
}

//
// khmer_hllcounter_dealloc -- clean up a hllcounter object.
//

static void khmer_hllcounter_dealloc(khmer_KHLLCounter_Object * obj)
{
    delete obj->hllcounter;
    obj->hllcounter = NULL;

    Py_TYPE(obj)->tp_free((PyObject*)obj);
}

static
PyObject *
hllcounter_add(khmer_KHLLCounter_Object * me, PyObject * args)
{
    const char * kmer_str;

    if (!PyArg_ParseTuple(args, "s", &kmer_str)) {
        return NULL;
    }

    try {
        me->hllcounter->add(kmer_str);
    } catch (khmer_exception &e) {
        PyErr_SetString(PyExc_ValueError, e.what());
        return NULL;
    }

    Py_RETURN_NONE;
}

static
PyObject *
hllcounter_estimate_cardinality(khmer_KHLLCounter_Object * me, PyObject * args)
{
    if (!PyArg_ParseTuple( args, "" )) {
        return NULL;
    }

    return PyLong_FromLong(me->hllcounter->estimate_cardinality());
}

static
PyObject *
hllcounter_consume_string(khmer_KHLLCounter_Object * me, PyObject * args)
{
    const char * kmer_str;
    unsigned long long n_consumed;

    if (!PyArg_ParseTuple(args, "s", &kmer_str)) {
        return NULL;
    }

    try {
        n_consumed = me->hllcounter->consume_string(kmer_str);
    } catch (khmer_exception &e) {
        PyErr_SetString(PyExc_ValueError, e.what());
        return NULL;
    }

    return PyLong_FromLong(n_consumed);
}

static PyObject * hllcounter_consume_fasta(khmer_KHLLCounter_Object * me,
        PyObject * args, PyObject * kwds)
{
    const char * filename;
    PyObject * stream_records_o = NULL;

    static const char* const_kwlist[] = {"filename", "stream_records", NULL};
    static char** kwlist = const_cast<char**>(const_kwlist);

    bool stream_records = false;

    if (!PyArg_ParseTupleAndKeywords(args, kwds, "s|O", kwlist,
                                     &filename, &stream_records_o)) {
        return NULL;
    }

    if (stream_records_o != NULL && PyObject_IsTrue(stream_records_o)) {
        stream_records = true;
    }

    // call the C++ function, and trap signals => Python
    unsigned long long  n_consumed    = 0;
    unsigned int        total_reads   = 0;
    try {
        me->hllcounter->consume_fasta(filename, stream_records, total_reads,
                                      n_consumed);
    } catch (khmer_file_exception &exc) {
        PyErr_SetString(PyExc_OSError, exc.what());
        return NULL;
    } catch (khmer_value_exception &exc) {
        PyErr_SetString(PyExc_ValueError, exc.what());
        return NULL;
    }

    return Py_BuildValue("IK", total_reads, n_consumed);
}

static PyObject * hllcounter_merge(khmer_KHLLCounter_Object * me,
                                   PyObject * args);

static
PyObject *
hllcounter_get_erate(khmer_KHLLCounter_Object * me)
{
    return PyFloat_FromDouble(me->hllcounter->get_erate());
}

static
PyObject *
hllcounter_get_ksize(khmer_KHLLCounter_Object * me)
{
    return PyLong_FromLong(me->hllcounter->get_ksize());
}

static
int
hllcounter_set_ksize(khmer_KHLLCounter_Object * me, PyObject *value,
                     void *closure)
{
    if (value == NULL) {
        PyErr_SetString(PyExc_TypeError, "Cannot delete attribute");
        return -1;
    }

    long ksize = 0;
    if (PyLong_Check(value)) {
        ksize = PyLong_AsLong(value);
    } else if (PyInt_Check(value)) {
        ksize = PyInt_AsLong(value);
    } else {
        PyErr_SetString(PyExc_TypeError,
                        "Please use an integer value for k-mer size");
        return -1;
    }

    if (ksize <= 0) {
        PyErr_SetString(PyExc_ValueError, "Please set k-mer size to a value "
                        "greater than zero");
        return -1;
    }

    try {
        me->hllcounter->set_ksize(ksize);
    } catch (ReadOnlyAttribute &e) {
        PyErr_SetString(PyExc_AttributeError, e.what());
        return -1;
    }

    return 0;
}

static
int
hllcounter_set_erate(khmer_KHLLCounter_Object * me, PyObject *value,
                     void *closure)
{
    if (value == NULL) {
        PyErr_SetString(PyExc_TypeError, "Cannot delete attribute");
        return -1;
    }

    if (!PyFloat_Check(value)) {
        PyErr_SetString(PyExc_TypeError,
                        "Please use a float value for k-mer size");
        return -1;
    }

    double erate = PyFloat_AsDouble(value);
    try {
        me->hllcounter->set_erate(erate);
    } catch (InvalidValue &e) {
        PyErr_SetString(PyExc_ValueError, e.what());
        return -1;
    } catch (ReadOnlyAttribute &e) {
        PyErr_SetString(PyExc_AttributeError, e.what());
        return -1;
    }

    return 0;
}

static
PyObject *
hllcounter_getalpha(khmer_KHLLCounter_Object * me)
{
    return PyFloat_FromDouble(me->hllcounter->get_alpha());
}

static
PyObject *
hllcounter_getcounters(khmer_KHLLCounter_Object * me)
{
    std::vector<int> counters = me->hllcounter->get_M();

    PyObject * x = PyList_New(counters.size());
    for (size_t i = 0; i < counters.size(); i++) {
        PyList_SET_ITEM(x, i, PyLong_FromLong(counters[i]));
    }

    return x;
}

static PyMethodDef khmer_hllcounter_methods[] = {
    {
        "add", (PyCFunction)hllcounter_add,
        METH_VARARGS,
        "Add a k-mer to the counter."
    },
    {
        "estimate_cardinality", (PyCFunction)hllcounter_estimate_cardinality,
        METH_VARARGS,
        "Return the current estimation."
    },
    {
        "consume_string", (PyCFunction)hllcounter_consume_string,
        METH_VARARGS,
        "Break a sequence into k-mers and add each k-mer to the counter."
    },
    {
        "consume_fasta", (PyCFunction)hllcounter_consume_fasta,
        METH_VARARGS | METH_KEYWORDS,
        "Read sequences from file, break into k-mers, "
        "and add each k-mer to the counter. If optional keyword 'stream_out' "
        "is True, also prints each sequence to stdout."
    },
    {
        "merge", (PyCFunction)hllcounter_merge,
        METH_VARARGS,
        "Merge other counter into this one."
    },
    {NULL} /* Sentinel */
};

static PyGetSetDef khmer_hllcounter_getseters[] = {
    {
        (char *)"alpha",
        (getter)hllcounter_getalpha, NULL,
        (char *)"alpha constant for this HLL counter.",
        NULL
    },
    {
        (char *)"error_rate",
        (getter)hllcounter_get_erate, (setter)hllcounter_set_erate,
        (char *)"Error rate for this HLL counter. "
        "Can be changed prior to first counting, but becomes read-only after "
        "that (raising AttributeError)",
        NULL
    },
    {
        (char *)"ksize",
        (getter)hllcounter_get_ksize, (setter)hllcounter_set_ksize,
        (char *)"k-mer size for this HLL counter."
        "Can be changed prior to first counting, but becomes read-only after "
        "that (raising AttributeError)",
        NULL
    },
    {
        (char *)"counters",
        (getter)hllcounter_getcounters, NULL,
        (char *)"Read-only internal counters.",
        NULL
    },
    {NULL} /* Sentinel */
};

static PyTypeObject khmer_KHLLCounter_Type = {
    PyVarObject_HEAD_INIT(NULL, 0)
    "_khmer.KHLLCounter",                       /* tp_name */
    sizeof(khmer_KHLLCounter_Object),          /* tp_basicsize */
    0,                                         /* tp_itemsize */
    (destructor)khmer_hllcounter_dealloc,      /* tp_dealloc */
    0,                                         /* tp_print */
    0,                                         /* tp_getattr */
    0,                                         /* tp_setattr */
    0,                                         /* tp_compare */
    0,                                         /* tp_repr */
    0,                                         /* tp_as_number */
    0,                                         /* tp_as_sequence */
    0,                                         /* tp_as_mapping */
    0,                                         /* tp_hash */
    0,                                         /* tp_call */
    0,                                         /* tp_str */
    0,                                         /* tp_getattro */
    0,                                         /* tp_setattro */
    0,                                         /* tp_as_buffer */
    Py_TPFLAGS_DEFAULT | Py_TPFLAGS_BASETYPE,  /* tp_flags */
    "HyperLogLog counter",                     /* tp_doc */
    0,                                         /* tp_traverse */
    0,                                         /* tp_clear */
    0,                                         /* tp_richcompare */
    0,                                         /* tp_weaklistoffset */
    0,                                         /* tp_iter */
    0,                                         /* tp_iternext */
    khmer_hllcounter_methods,                  /* tp_methods */
    0,                                         /* tp_members */
    khmer_hllcounter_getseters,                /* tp_getset */
    0,                                         /* tp_base */
    0,                                         /* tp_dict */
    0,                                         /* tp_descr_get */
    0,                                         /* tp_descr_set */
    0,                                         /* tp_dictoffset */
    0,                                         /* tp_init */
    0,                                         /* tp_alloc */
    khmer_hllcounter_new,                      /* tp_new */
};

#define is_hllcounter_obj(v)  (Py_TYPE(v) == &khmer_KHLLCounter_Type)

static PyObject * hllcounter_merge(khmer_KHLLCounter_Object * me,
                                   PyObject * args)
{
    khmer_KHLLCounter_Object * other;

    if (!PyArg_ParseTuple(args, "O!", &khmer_KHLLCounter_Type, &other)) {
        return NULL;
    }

    try {
        me->hllcounter->merge(*(other->hllcounter));
    } catch (khmer_exception &e) {
        PyErr_SetString(PyExc_ValueError, e.what());
        return NULL;
    }

    Py_RETURN_NONE;
}

/********************************
 * Assembler classes
 ********************************/


typedef struct {
    PyObject_HEAD
    LinearAssembler * assembler;
} khmer_KLinearAssembler_Object;

#define is_linearassembler_obj(v)  (Py_TYPE(v) == &khmer_KLinearAssembler_Type)

static void khmer_linearassembler_dealloc(khmer_KLinearAssembler_Object * obj)
{
    delete obj->assembler;
    obj->assembler = NULL;

    Py_TYPE(obj)->tp_free((PyObject*)obj);
}

static PyObject * khmer_linearassembler_new(PyTypeObject *type, PyObject *args,
                                            PyObject *kwds)
{
    khmer_KLinearAssembler_Object *self;
    self = (khmer_KLinearAssembler_Object*)type->tp_alloc(type, 0);

    if (self != NULL) {
        PyObject * hashtable_o;
        Hashgraph * hashtable = NULL;

        if (!PyArg_ParseTuple(args, "O", &hashtable_o)) {
            Py_DECREF(self);
            return NULL;
        }

        if (PyObject_TypeCheck(hashtable_o, &khmer_KNodegraph_Type)) {
            khmer_KHashbits_Object * kho = (khmer_KHashbits_Object *) hashtable_o;
            hashtable = kho->hashbits;
        } else if (PyObject_TypeCheck(hashtable_o, &khmer_KCountgraph_Type)) {
            khmer_KCountingHash_Object * cho = (khmer_KCountingHash_Object *) hashtable_o;
            hashtable = cho->counting;
        } else {
            PyErr_SetString(PyExc_ValueError,
                            "graph object must be a NodeGraph or CountGraph");
            Py_DECREF(self);
            return NULL;
        }

        try {
       std::cout << "New Assembler: " << hashtable << std::endl;
            self->assembler = new LinearAssembler(hashtable);
        } catch (std::bad_alloc &e) {
            Py_DECREF(self);
            return PyErr_NoMemory();
        }

    }

    return (PyObject *) self;
}


static
PyObject *
linearassembler_assemble(khmer_KLinearAssembler_Object * me,
                                PyObject * args, PyObject *kwargs)
{
    LinearAssembler * assembler= me->assembler;

    PyObject * val_o;
    khmer_KHashbits_Object * nodegraph_o = NULL;
    Hashbits * stop_bf = NULL;
    const char * dir_str = NULL;
    char dir = NULL;

    const char *kwnames[] = {"seed_kmer", "stop_filter", "direction", NULL};

    if (!PyArg_ParseTupleAndKeywords(args, kwargs, "O|O!s",
                                     const_cast<char **>(kwnames), 
                                     &val_o, &khmer_KNodegraph_Type, 
                                     &nodegraph_o, &dir_str)) {
        return NULL;
    }
    if (dir_str != NULL) {
        dir = dir_str[0];
    } else {
        dir = 'B';
    }

    Kmer start_kmer;
    if (!ht_convert_PyObject_to_Kmer(val_o, start_kmer, assembler->graph)) {
        return NULL;
    }

    if (nodegraph_o) {
        stop_bf = nodegraph_o->hashbits;
    }

    std::string contig;
    if (dir == 'B') { 
        contig = assembler->assemble(start_kmer, stop_bf);
    } else if (dir == 'L') {
        contig = assembler->assemble_left(start_kmer, stop_bf);
    } else if (dir == 'R') {
        contig = assembler->assemble_right(start_kmer, stop_bf);
    } else {
        PyErr_SetString(PyExc_ValueError, "Direction must be B (both), L (left),"
                " or R (right).");
        return NULL;
    }

    PyObject * ret = Py_BuildValue("s", contig.c_str());
    return ret;
}


static PyMethodDef khmer_linearassembler_methods[] = {
    {
        "assemble",
        (PyCFunction)linearassembler_assemble, METH_VARARGS | METH_KEYWORDS,
        "Assemble a path linearly until a branch is reached."
    },
    {NULL, NULL, 0, NULL}           /* sentinel */
};

static PyTypeObject khmer_KLinearAssembler_Type = {
    PyVarObject_HEAD_INIT(NULL, 0)  /* init & ob_size */
    "_khmer.LinearAssembler",            /* tp_name */
    sizeof(khmer_KLinearAssembler_Object), /* tp_basicsize */
    0,                       /* tp_itemsize */
    (destructor)khmer_linearassembler_dealloc, /* tp_dealloc */
    0,                       /* tp_print */
    0,                       /* tp_getattr */
    0,                       /* tp_setattr */
    0,                       /* tp_compare */
    0,                       /* tp_repr */
    0,                       /* tp_as_number */
    0,                       /* tp_as_sequence */
    0,                       /* tp_as_mapping */
    0,                       /* tp_hash */
    0,                       /* tp_call */
    0,                       /* tp_str */
    0,                       /* tp_getattro */
    0,                       /* tp_setattro */
    0,                       /* tp_as_buffer */
    Py_TPFLAGS_DEFAULT | Py_TPFLAGS_BASETYPE,   /* tp_flags */
    0,                       /* tp_doc */
    0,                       /* tp_traverse */
    0,                       /* tp_clear */
    0,                       /* tp_richcompare */
    0,                       /* tp_weaklistoffset */
    0,                       /* tp_iter */
    0,                       /* tp_iternext */
    khmer_linearassembler_methods, /* tp_methods */
    0,                       /* tp_members */
    0,                       /* tp_getset */
    0,                       /* tp_base */
    0,                       /* tp_dict */
    0,                       /* tp_descr_get */
    0,                       /* tp_descr_set */
    0,                       /* tp_dictoffset */
    0,                       /* tp_init */
    0,                       /* tp_alloc */
    khmer_linearassembler_new,      /* tp_new */
};



typedef struct {
    PyObject_HEAD
    SimpleLabeledAssembler * assembler;
} khmer_KSimpleLabeledAssembler_Object;


static void khmer_simplelabeledassembler_dealloc(khmer_KLinearAssembler_Object * obj)
{
    delete obj->assembler;
    obj->assembler = NULL;

    Py_TYPE(obj)->tp_free((PyObject*)obj);
}

static PyObject * khmer_simplelabeledassembler_new(PyTypeObject *type, PyObject *args,
                                            PyObject *kwds)
{
    khmer_KSimpleLabeledAssembler_Object *self;
    self = (khmer_KSimpleLabeledAssembler_Object*)type->tp_alloc(type, 0);

    if (self != NULL) {
        PyObject * labelhash_o;
        LabelHash * labelhash = NULL;

        if (!PyArg_ParseTuple(args, "O", &labelhash_o)) {
            Py_DECREF(self);
            return NULL;
        }

        if (PyObject_TypeCheck(labelhash_o, &khmer_KGraphLabels_Type)) {
            khmer_KGraphLabels_Object * klo = (khmer_KGraphLabels_Object *) labelhash_o;
            labelhash = klo->labelhash;
        } else {
            PyErr_SetString(PyExc_ValueError,
                            "SimpleLabeledAssembler needs a GraphLabels object.");
            Py_DECREF(self);
            return NULL;
        }

        try {
            self->assembler = new SimpleLabeledAssembler(labelhash);
        } catch (std::bad_alloc &e) {
            Py_DECREF(self);
            return PyErr_NoMemory();
        }

    }

    return (PyObject *) self;
}


static
PyObject *
simplelabeledassembler_assemble(khmer_KSimpleLabeledAssembler_Object * me,
                                PyObject * args, PyObject *kwargs)
{
    SimpleLabeledAssembler * assembler = me->assembler;

    PyObject * val_o;
    khmer_KHashbits_Object * nodegraph_o = NULL;
    Hashbits * stop_bf = NULL;

    const char *kwnames[] = {"seed_kmer", "stop_filter", NULL};

    if (!PyArg_ParseTupleAndKeywords(args, kwargs, "O|O!",
                                     const_cast<char **>(kwnames), 
                                     &val_o, &khmer_KNodegraph_Type, 
                                     &nodegraph_o)) {
        return NULL;
    }


    Kmer start_kmer;
    if (!ht_convert_PyObject_to_Kmer(val_o, start_kmer, assembler->graph)) {
        return NULL;
    }

    if (nodegraph_o) {
        stop_bf = nodegraph_o->hashbits;
    }

    std::vector<std::string> contigs = assembler->assemble(start_kmer, stop_bf);
  
    PyObject * ret = PyList_New(contigs.size());
    for (unsigned int i = 0; i < contigs.size(); i++) {
        PyList_SET_ITEM(ret, i, PyUnicode_FromString(contigs[i].c_str()));
    }

    return ret;
}


static PyMethodDef khmer_simplelabeledassembler_methods[] = {
    {
        "assemble",
        (PyCFunction)simplelabeledassembler_assemble, METH_VARARGS | METH_KEYWORDS,
        "Assemble paths, using labels to jump branches."
    },
    {NULL, NULL, 0, NULL}           /* sentinel */
};

static PyTypeObject khmer_KSimpleLabeledAssembler_Type = {
    PyVarObject_HEAD_INIT(NULL, 0)  /* init & ob_size */
    "_khmer.SimpleLabeledAssembler",            /* tp_name */
    sizeof(khmer_KSimpleLabeledAssembler_Object), /* tp_basicsize */
    0,                       /* tp_itemsize */
    (destructor)khmer_simplelabeledassembler_dealloc, /* tp_dealloc */
    0,                       /* tp_print */
    0,                       /* tp_getattr */
    0,                       /* tp_setattr */
    0,                       /* tp_compare */
    0,                       /* tp_repr */
    0,                       /* tp_as_number */
    0,                       /* tp_as_sequence */
    0,                       /* tp_as_mapping */
    0,                       /* tp_hash */
    0,                       /* tp_call */
    0,                       /* tp_str */
    0,                       /* tp_getattro */
    0,                       /* tp_setattro */
    0,                       /* tp_as_buffer */
    Py_TPFLAGS_DEFAULT | Py_TPFLAGS_BASETYPE,   /* tp_flags */
    0,                       /* tp_doc */
    0,                       /* tp_traverse */
    0,                       /* tp_clear */
    0,                       /* tp_richcompare */
    0,                       /* tp_weaklistoffset */
    0,                       /* tp_iter */
    0,                       /* tp_iternext */
    khmer_simplelabeledassembler_methods, /* tp_methods */
    0,                       /* tp_members */
    0,                       /* tp_getset */
    0,                       /* tp_base */
    0,                       /* tp_dict */
    0,                       /* tp_descr_get */
    0,                       /* tp_descr_set */
    0,                       /* tp_dictoffset */
    0,                       /* tp_init */
    0,                       /* tp_alloc */
    khmer_simplelabeledassembler_new,      /* tp_new */
};



/********************************
 * JunctionCountAssembler
 ********************************/


typedef struct {
    PyObject_HEAD
    JunctionCountAssembler * assembler;
} khmer_KJunctionCountAssembler_Object;

#define is_junctioncountassembler_obj(v)  (Py_TYPE(v) == &khmer_KJunctionCountAssembler_Type)

static void khmer_junctioncountassembler_dealloc(khmer_KJunctionCountAssembler_Object * obj)
{
    delete obj->assembler;
    obj->assembler = NULL;

    Py_TYPE(obj)->tp_free((PyObject*)obj);
}

static PyObject * khmer_junctioncountassembler_new(PyTypeObject *type, PyObject *args,
                                            PyObject *kwds)
{
    khmer_KJunctionCountAssembler_Object *self;
    self = (khmer_KJunctionCountAssembler_Object*)type->tp_alloc(type, 0);

    if (self != NULL) {
        PyObject * hashtable_o;
        Hashgraph * hashtable = NULL;

        if (!PyArg_ParseTuple(args, "O", &hashtable_o)) {
            Py_DECREF(self);
            return NULL;
        }

        if (PyObject_TypeCheck(hashtable_o, &khmer_KNodegraph_Type)) {
            khmer_KHashbits_Object * kho = (khmer_KHashbits_Object *) hashtable_o;
            hashtable = kho->hashbits;
        } else if (PyObject_TypeCheck(hashtable_o, &khmer_KCountgraph_Type)) {
            khmer_KCountingHash_Object * cho = (khmer_KCountingHash_Object *) hashtable_o;
            hashtable = cho->counting;
        } else {
            PyErr_SetString(PyExc_ValueError,
                            "graph object must be a NodeGraph or CountGraph");
            Py_DECREF(self);
            return NULL;
        }

        try {
            self->assembler = new JunctionCountAssembler(hashtable);
        } catch (std::bad_alloc &e) {
            Py_DECREF(self);
            return PyErr_NoMemory();
        }

    }

    return (PyObject *) self;
}


static
PyObject *
junctioncountassembler_assemble(khmer_KJunctionCountAssembler_Object * me,
                                PyObject * args, PyObject *kwargs)
{
    JunctionCountAssembler * assembler = me->assembler;

    PyObject * val_o;
    khmer_KHashbits_Object * nodegraph_o = NULL;
    Hashbits * stop_bf = NULL;

    const char *kwnames[] = {"seed_kmer", "stop_filter", NULL};

    if (!PyArg_ParseTupleAndKeywords(args, kwargs, "O|O!",
                                     const_cast<char **>(kwnames),
                                     &val_o, &khmer_KNodegraph_Type, 
                                     &nodegraph_o)) {
        return NULL;
    } 

    Kmer start_kmer;
    if (!ht_convert_PyObject_to_Kmer(val_o, start_kmer, assembler->graph)) {
        return NULL;
    }

    if (nodegraph_o) {
        stop_bf = nodegraph_o->hashbits;
    }

    std::vector<std::string> contigs = assembler->assemble(start_kmer, stop_bf);
  
    PyObject * ret = PyList_New(contigs.size());
    for (unsigned int i = 0; i < contigs.size(); i++) {
        PyList_SET_ITEM(ret, i, PyUnicode_FromString(contigs[i].c_str()));
    }

    return ret;
}


static
PyObject *
junctioncountassembler_consume(khmer_KJunctionCountAssembler_Object * me, PyObject * args)
{
    JunctionCountAssembler * assembler = me->assembler;
    const char * long_str;

    if (!PyArg_ParseTuple(args, "s", &long_str)) {
        return NULL;
    }

    if (strlen(long_str) < assembler->_ksize) {
        PyErr_SetString(PyExc_ValueError,
                        "string length must >= the hashtable k-mer size");
        return NULL;
    }

    uint16_t n_junctions = assembler->consume(long_str);

    return PyLong_FromLong((HashIntoType) n_junctions);
}


static PyMethodDef khmer_junctioncountassembler_methods[] = {
    {
        "assemble",
        (PyCFunction)junctioncountassembler_assemble, METH_VARARGS | METH_KEYWORDS,
        "Assemble a path linearly until a branch is reached."
    },
    {
        "consume",
        (PyCFunction)junctioncountassembler_consume, METH_VARARGS,
        "Consume a string and count its branch junctions."
    },
    {NULL, NULL, 0, NULL}           /* sentinel */
};

static PyTypeObject khmer_KJunctionCountAssembler_Type = {
    PyVarObject_HEAD_INIT(NULL, 0)  /* init & ob_size */
    "_khmer.JunctionCountAssembler",            /* tp_name */
    sizeof(khmer_KJunctionCountAssembler_Object), /* tp_basicsize */
    0,                       /* tp_itemsize */
    (destructor)khmer_junctioncountassembler_dealloc, /* tp_dealloc */
    0,                       /* tp_print */
    0,                       /* tp_getattr */
    0,                       /* tp_setattr */
    0,                       /* tp_compare */
    0,                       /* tp_repr */
    0,                       /* tp_as_number */
    0,                       /* tp_as_sequence */
    0,                       /* tp_as_mapping */
    0,                       /* tp_hash */
    0,                       /* tp_call */
    0,                       /* tp_str */
    0,                       /* tp_getattro */
    0,                       /* tp_setattro */
    0,                       /* tp_as_buffer */
    Py_TPFLAGS_DEFAULT | Py_TPFLAGS_BASETYPE,   /* tp_flags */
    0,                       /* tp_doc */
    0,                       /* tp_traverse */
    0,                       /* tp_clear */
    0,                       /* tp_richcompare */
    0,                       /* tp_weaklistoffset */
    0,                       /* tp_iter */
    0,                       /* tp_iternext */
    khmer_junctioncountassembler_methods, /* tp_methods */
    0,                       /* tp_members */
    0,                       /* tp_getset */
    0,                       /* tp_base */
    0,                       /* tp_dict */
    0,                       /* tp_descr_get */
    0,                       /* tp_descr_set */
    0,                       /* tp_dictoffset */
    0,                       /* tp_init */
    0,                       /* tp_alloc */
    khmer_junctioncountassembler_new,      /* tp_new */
};


//////////////////////////////
// standalone functions

static PyObject * forward_hash(PyObject * self, PyObject * args)
{
    const char * kmer;
    WordLength ksize;

    if (!PyArg_ParseTuple(args, "sb", &kmer, &ksize)) {
        return NULL;
    }

    if (ksize > KSIZE_MAX) {
        PyErr_Format(PyExc_ValueError, "k-mer size must be <= %u", KSIZE_MAX);
        return NULL;
    }

    try {
        PyObject * hash = nullptr;
        const HashIntoType h(_hash(kmer, ksize));
        convert_HashIntoType_to_PyObject(h, &hash);
        return hash;
    } catch (khmer_exception &e) {
        PyErr_SetString(PyExc_RuntimeError, e.what());
        return NULL;
    }

}

static PyObject * forward_hash_no_rc(PyObject * self, PyObject * args)
{
    const char * kmer;
    WordLength ksize;

    if (!PyArg_ParseTuple(args, "sb", &kmer, &ksize)) {
        return NULL;
    }

    if (ksize > KSIZE_MAX) {
        PyErr_Format(PyExc_ValueError, "k-mer size must be <= %u", KSIZE_MAX);
        return NULL;
    }

    if (strlen(kmer) != ksize) {
        PyErr_SetString(PyExc_ValueError,
                        "k-mer length must equal the k-size");
        return NULL;
    }

    PyObject * hash = nullptr;
    const HashIntoType h(_hash_forward(kmer, ksize));
    convert_HashIntoType_to_PyObject(h, &hash);
    return hash;
}

static PyObject * reverse_hash(PyObject * self, PyObject * args)
{
    PyObject * val;
    HashIntoType hash;
    WordLength ksize;

    if (!PyArg_ParseTuple(args, "Ob", &val, &ksize)) {
        return NULL;
    }
    if (PyLong_Check(val) || PyInt_Check(val)) {
        if (!convert_PyLong_to_HashIntoType(val, hash)) {
            return NULL;
        }
    } else {
        PyErr_SetString(PyExc_TypeError,
                        "Hash value must be an integer.");
        return NULL;
    }

    if (ksize > KSIZE_MAX) {
        PyErr_Format(PyExc_ValueError, "k-mer size must be <= %u", KSIZE_MAX);
        return NULL;
    }

    return PyUnicode_FromString(_revhash(hash, ksize).c_str());
}

static PyObject * murmur3_forward_hash(PyObject * self, PyObject * args)
{
    const char * kmer;

    if (!PyArg_ParseTuple(args, "s", &kmer)) {
        return NULL;
    }

    PyObject * hash = nullptr;
    const HashIntoType h(_hash_murmur(kmer));
    convert_HashIntoType_to_PyObject(h, &hash);
    return hash;
}

static PyObject * murmur3_forward_hash_no_rc(PyObject * self, PyObject * args)
{
    const char * kmer;

    if (!PyArg_ParseTuple(args, "s", &kmer)) {
        return NULL;
    }

    PyObject * hash = nullptr;
    const HashIntoType h(_hash_murmur_forward(kmer));
    convert_HashIntoType_to_PyObject(h, &hash);
    return hash;
}

static PyObject * reverse_complement(PyObject * self, PyObject * args)
{
    const char * sequence;
    if (!PyArg_ParseTuple(args, "s", &sequence)) {
        return NULL;
    }

    std::string s(sequence);
    try {
        s = _revcomp(s);
    } catch (khmer_exception &e) {
        PyErr_SetString(PyExc_RuntimeError, e.what());
        return NULL;
    }
    return PyUnicode_FromString(s.c_str());
}

//
// technique for resolving literal below found here:
// https://gcc.gnu.org/onlinedocs/gcc-4.9.1/cpp/Stringification.html
//

static
PyObject *
get_version_cpp( PyObject * self, PyObject * args )
{
#define xstr(s) str(s)
#define str(s) #s
    std::string dVersion = xstr(VERSION);
    return PyUnicode_FromString(dVersion.c_str());
}


//
// Module machinery.
//

static PyMethodDef KhmerMethods[] = {
    {
        "forward_hash",     forward_hash,
        METH_VARARGS,       "",
    },
    {
        "forward_hash_no_rc",   forward_hash_no_rc,
        METH_VARARGS,       "",
    },
    {
        "reverse_hash",     reverse_hash,
        METH_VARARGS,       "",
    },
    {
        "hash_murmur3",
        murmur3_forward_hash,
        METH_VARARGS,
        "Calculate the hash value of a k-mer using MurmurHash3 "
        "(with reverse complement)",
    },
    {
        "hash_no_rc_murmur3",
        murmur3_forward_hash_no_rc,
        METH_VARARGS,
        "Calculate the hash value of a k-mer using MurmurHash3 "
        "(no reverse complement)",
    },
    {
        "reverse_complement",
        reverse_complement,
        METH_VARARGS,
        "Calculate the reverse-complement of the DNA sequence "
        "with alphabet ACGT",
    },
    {
        "get_version_cpp", get_version_cpp,
        METH_VARARGS, "return the VERSION c++ compiler option"
    },
    { NULL, NULL, 0, NULL } // sentinel
};

MOD_INIT(_khmer)
{
    using namespace python;

    if (PyType_Ready(&khmer_KHashtable_Type) < 0) {
        return MOD_ERROR_VAL;
    }

    khmer_KCounttable_Type.tp_base = &khmer_KHashtable_Type;
    if (PyType_Ready(&khmer_KCounttable_Type) < 0) {
        return MOD_ERROR_VAL;
    }

    khmer_KNodetable_Type.tp_base = &khmer_KHashtable_Type;
    if (PyType_Ready(&khmer_KNodetable_Type) < 0) {
        return MOD_ERROR_VAL;
    }

    khmer_KHashgraph_Type.tp_base = &khmer_KHashtable_Type;
    khmer_KHashgraph_Type.tp_methods = khmer_hashgraph_methods;
    if (PyType_Ready(&khmer_KHashgraph_Type) < 0) {
        return MOD_ERROR_VAL;
    }

    khmer_KCountgraph_Type.tp_base = &khmer_KHashgraph_Type;
    if (PyType_Ready(&khmer_KCountgraph_Type) < 0) {
        return MOD_ERROR_VAL;
    }

    if (PyType_Ready(&khmer_PrePartitionInfo_Type) < 0) {
        return MOD_ERROR_VAL;
    }

    khmer_KSubsetPartition_Type.tp_methods = khmer_subset_methods;
    if (PyType_Ready(&khmer_KSubsetPartition_Type) < 0) {
        return MOD_ERROR_VAL;
    }

    khmer_KNodegraph_Type.tp_base = &khmer_KHashgraph_Type;
    khmer_KNodegraph_Type.tp_methods = khmer_nodegraph_methods;
    if (PyType_Ready(&khmer_KNodegraph_Type) < 0) {
        return MOD_ERROR_VAL;
    }

<<<<<<< HEAD
    if (PyType_Ready(&khmer_KLinearAssembler_Type) < 0) {
        return MOD_ERROR_VAL;
    }
    if (PyType_Ready(&khmer_KSimpleLabeledAssembler_Type) < 0) {
        return MOD_ERROR_VAL;
    }
    if (PyType_Ready(&khmer_KJunctionCountAssembler_Type) < 0) {
        return MOD_ERROR_VAL;
    }

    khmer_KGraphLabels_Type.tp_base = &khmer_KNodegraph_Type;
=======
>>>>>>> c4e2318c
    khmer_KGraphLabels_Type.tp_methods = khmer_graphlabels_methods;
    khmer_KGraphLabels_Type.tp_new = khmer_graphlabels_new;
    if (PyType_Ready(&khmer_KGraphLabels_Type) < 0) {
        return MOD_ERROR_VAL;
    }

    if (PyType_Ready(&khmer_KHLLCounter_Type) < 0) {
        return MOD_ERROR_VAL;
    }
    if (PyType_Ready(&khmer_ReadAlignerType) < 0) {
        return MOD_ERROR_VAL;
    }

    _init_ReadParser_Type_constants();
    if (PyType_Ready( &khmer_ReadParser_Type ) < 0) {
        return MOD_ERROR_VAL;
    }

    if (PyType_Ready(&khmer_Read_Type ) < 0) {
        return MOD_ERROR_VAL;
    }

    if (PyType_Ready(&khmer_ReadPairIterator_Type ) < 0) {
        return MOD_ERROR_VAL;
    }

    PyObject * m;

    MOD_DEF(m, "_khmer", "interface for the khmer module low-level extensions",
            KhmerMethods);

    if (m == NULL) {
        return MOD_ERROR_VAL;
    }

    Py_INCREF(&khmer_Read_Type);
    if (PyModule_AddObject( m, "Read",
                            (PyObject *)&khmer_Read_Type ) < 0) {
        return MOD_ERROR_VAL;
    }

    Py_INCREF(&khmer_ReadParser_Type);
    if (PyModule_AddObject( m, "ReadParser",
                            (PyObject *)&khmer_ReadParser_Type ) < 0) {
        return MOD_ERROR_VAL;
    }

    Py_INCREF(&khmer_KCounttable_Type);
    if (PyModule_AddObject( m, "Counttable",
                            (PyObject *)&khmer_KCounttable_Type ) < 0) {
        return MOD_ERROR_VAL;
    }

    Py_INCREF(&khmer_KNodetable_Type);
    if (PyModule_AddObject( m, "Nodetable",
                            (PyObject *)&khmer_KNodetable_Type ) < 0) {
        return MOD_ERROR_VAL;
    }

    Py_INCREF(&khmer_KCountgraph_Type);
    if (PyModule_AddObject( m, "Countgraph",
                            (PyObject *)&khmer_KCountgraph_Type ) < 0) {
        return MOD_ERROR_VAL;
    }

    Py_INCREF(&khmer_KNodegraph_Type);
    if (PyModule_AddObject(m, "Nodegraph",
                           (PyObject *)&khmer_KNodegraph_Type) < 0) {
        return MOD_ERROR_VAL;
    }

    Py_INCREF(&khmer_KGraphLabels_Type);
    if (PyModule_AddObject(m, "GraphLabels",
                           (PyObject *)&khmer_KGraphLabels_Type) < 0) {
        return MOD_ERROR_VAL;
    }

    Py_INCREF(&khmer_KLinearAssembler_Type);
    if (PyModule_AddObject(m, "LinearAssembler",
                           (PyObject *)&khmer_KLinearAssembler_Type) < 0) {
        return MOD_ERROR_VAL;
    }

    Py_INCREF(&khmer_KSimpleLabeledAssembler_Type);
    if (PyModule_AddObject(m, "SimpleLabeledAssembler",
                           (PyObject *)&khmer_KSimpleLabeledAssembler_Type) < 0) {
        return MOD_ERROR_VAL;
    }

    Py_INCREF(&khmer_KJunctionCountAssembler_Type);
    if (PyModule_AddObject(m, "JunctionCountAssembler",
                           (PyObject *)&khmer_KJunctionCountAssembler_Type) < 0) {
        return MOD_ERROR_VAL;
    }

    if (PyType_Ready(&_HashSet_iter_Type) < 0) {
        return MOD_ERROR_VAL;
    }

    khmer_HashSet_Type.tp_new = khmer_HashSet_new;
    if (PyType_Ready(&khmer_HashSet_Type) < 0) {
        return MOD_ERROR_VAL;
    }

    Py_INCREF(&khmer_KHLLCounter_Type);
    if (PyModule_AddObject(m, "HLLCounter",
                           (PyObject *)&khmer_KHLLCounter_Type) < 0) {
        return MOD_ERROR_VAL;
    }

    Py_INCREF(&khmer_ReadAlignerType);
    if (PyModule_AddObject(m, "ReadAligner",
                           (PyObject *)&khmer_ReadAlignerType) < 0) {
        return MOD_ERROR_VAL;
    }

    Py_INCREF(&khmer_HashSet_Type);
    if (PyModule_AddObject(m, "HashSet",
                           (PyObject *)&khmer_HashSet_Type) < 0) {
        return MOD_ERROR_VAL;
    }

    return MOD_SUCCESS_VAL(m);
}

// vim: set ft=cpp sts=4 sw=4 tw=79:<|MERGE_RESOLUTION|>--- conflicted
+++ resolved
@@ -2329,122 +2329,27 @@
     0,                                   /* tp_alloc */
     0,                                   /* tp_new */
 };
-<<<<<<< HEAD
 
 #define is_hashtable_obj(v)  (Py_TYPE(v) == &khmer_KHashtable_Type)
 
+#include "_cpy_nodetable.hh"
+#include "_cpy_counttable.hh"
+#include "_cpy_hashgraph.hh"
+
 //
-// KCountingHash object
+// KCountgraph object
 //
 
 typedef struct {
-    khmer_KHashtable_Object khashtable;
-    CountingHash * counting;
-} khmer_KCountingHash_Object;
+    khmer_KHashgraph_Object khashgraph;
+    Countgraph * countgraph;
+} khmer_KCountgraph_Object;
 
 typedef struct {
     PyObject_HEAD
     ReadAligner * aligner;
 } khmer_ReadAligner_Object;
 
-static void khmer_counting_dealloc(khmer_KCountingHash_Object * obj);
-
-static
-PyObject *
-count_trim_on_abundance(khmer_KCountingHash_Object * me, PyObject * args)
-{
-    CountingHash * counting = me->counting;
-
-    const char * seq = NULL;
-    unsigned int min_count_i = 0;
-
-    if (!PyArg_ParseTuple(args, "sI", &seq, &min_count_i)) {
-        return NULL;
-    }
-
-    unsigned long trim_at;
-    Py_BEGIN_ALLOW_THREADS
-
-    BoundedCounterType min_count = min_count_i;
-
-    trim_at = counting->trim_on_abundance(seq, min_count);
-
-    Py_END_ALLOW_THREADS;
-
-    PyObject * trim_seq = PyUnicode_FromStringAndSize(seq, trim_at);
-    if (trim_seq == NULL) {
-        return NULL;
-    }
-    PyObject * ret = Py_BuildValue("Ok", trim_seq, trim_at);
-    Py_DECREF(trim_seq);
-
-    return ret;
-}
-
-static
-PyObject *
-count_trim_below_abundance(khmer_KCountingHash_Object * me, PyObject * args)
-{
-    CountingHash * counting = me->counting;
-
-    const char * seq = NULL;
-    BoundedCounterType max_count_i = 0;
-
-    if (!PyArg_ParseTuple(args, "sH", &seq, &max_count_i)) {
-        return NULL;
-    }
-
-    unsigned long trim_at;
-    Py_BEGIN_ALLOW_THREADS
-
-    BoundedCounterType max_count = max_count_i;
-
-    trim_at = counting->trim_below_abundance(seq, max_count);
-
-    Py_END_ALLOW_THREADS;
-
-    PyObject * trim_seq = PyUnicode_FromStringAndSize(seq, trim_at);
-    if (trim_seq == NULL) {
-        return NULL;
-    }
-    PyObject * ret = Py_BuildValue("Ok", trim_seq, trim_at);
-    Py_DECREF(trim_seq);
-
-    return ret;
-}
-
-static
-PyObject *
-count_find_spectral_error_positions(khmer_KCountingHash_Object * me,
-                                    PyObject * args)
-{
-    CountingHash * counting = me->counting;
-
-    const char * seq = NULL;
-    BoundedCounterType max_count = 0; // unsigned short int
-=======
->>>>>>> c4e2318c
-
-#define is_hashtable_obj(v)  (Py_TYPE(v) == &khmer_KHashtable_Type)
-
-#include "_cpy_nodetable.hh"
-#include "_cpy_counttable.hh"
-#include "_cpy_hashgraph.hh"
-
-//
-// KCountgraph object
-//
-
-typedef struct {
-    khmer_KHashgraph_Object khashgraph;
-    Countgraph * countgraph;
-} khmer_KCountgraph_Object;
-
-typedef struct {
-    PyObject_HEAD
-    ReadAligner * aligner;
-} khmer_ReadAligner_Object;
-
 static void khmer_countgraph_dealloc(khmer_KCountgraph_Object * obj);
 
 static
@@ -2453,13 +2358,8 @@
 {
     Countgraph * countgraph = self->countgraph;
 
-<<<<<<< HEAD
-    Byte ** table_ptrs = counting->get_raw_tables();
-    std::vector<uint64_t> sizes = counting->get_tablesizes();
-=======
     khmer::Byte ** table_ptrs = countgraph->get_raw_tables();
     std::vector<uint64_t> sizes = countgraph->get_tablesizes();
->>>>>>> c4e2318c
 
     PyObject * raw_tables = PyList_New(sizes.size());
     for (unsigned int i=0; i<sizes.size(); ++i) {
@@ -2662,13 +2562,8 @@
 {
     Nodegraph * countgraph = self->nodegraph;
 
-<<<<<<< HEAD
-    Byte ** table_ptrs = counting->get_raw_tables();
-    std::vector<uint64_t> sizes = counting->get_tablesizes();
-=======
     khmer::Byte ** table_ptrs = countgraph->get_raw_tables();
     std::vector<uint64_t> sizes = countgraph->get_tablesizes();
->>>>>>> c4e2318c
 
     PyObject * raw_tables = PyList_New(sizes.size());
     for (unsigned int i=0; i<sizes.size(); ++i) {
@@ -2955,13 +2850,8 @@
     self = (khmer_KGraphLabels_Object*)type->tp_alloc(type, 0);
 
     if (self != NULL) {
-<<<<<<< HEAD
-        PyObject * hashtable_o;
-        khmer::Hashgraph * hashtable = NULL; // @CTB
-=======
         PyObject * hashgraph_o;
-        khmer::Hashgraph * hashgraph = NULL;
->>>>>>> c4e2318c
+        khmer::Hashgraph * hashgraph = NULL; // @CTB
 
         if (!PyArg_ParseTuple(args, "O", &hashgraph_o)) {
             Py_DECREF(self);
@@ -4138,20 +4028,20 @@
     self = (khmer_KLinearAssembler_Object*)type->tp_alloc(type, 0);
 
     if (self != NULL) {
-        PyObject * hashtable_o;
-        Hashgraph * hashtable = NULL;
-
-        if (!PyArg_ParseTuple(args, "O", &hashtable_o)) {
+        PyObject * hashgraph_o;
+        Hashgraph * hashgraph = NULL;
+
+        if (!PyArg_ParseTuple(args, "O", &hashgraph_o)) {
             Py_DECREF(self);
             return NULL;
         }
 
-        if (PyObject_TypeCheck(hashtable_o, &khmer_KNodegraph_Type)) {
-            khmer_KHashbits_Object * kho = (khmer_KHashbits_Object *) hashtable_o;
-            hashtable = kho->hashbits;
-        } else if (PyObject_TypeCheck(hashtable_o, &khmer_KCountgraph_Type)) {
-            khmer_KCountingHash_Object * cho = (khmer_KCountingHash_Object *) hashtable_o;
-            hashtable = cho->counting;
+        if (PyObject_TypeCheck(hashgraph_o, &khmer_KNodegraph_Type)) {
+            khmer_KNodegraph_Object * kho = (khmer_KNodegraph_Object *) hashgraph_o;
+            hashgraph = kho->nodegraph;
+        } else if (PyObject_TypeCheck(hashgraph_o, &khmer_KCountgraph_Type)) {
+            khmer_KCountgraph_Object * cho = (khmer_KCountgraph_Object *) hashgraph_o;
+            hashgraph = cho->countgraph;
         } else {
             PyErr_SetString(PyExc_ValueError,
                             "graph object must be a NodeGraph or CountGraph");
@@ -4160,8 +4050,8 @@
         }
 
         try {
-       std::cout << "New Assembler: " << hashtable << std::endl;
-            self->assembler = new LinearAssembler(hashtable);
+       std::cout << "New Assembler: " << hashgraph << std::endl;
+            self->assembler = new LinearAssembler(hashgraph);
         } catch (std::bad_alloc &e) {
             Py_DECREF(self);
             return PyErr_NoMemory();
@@ -4181,8 +4071,8 @@
     LinearAssembler * assembler= me->assembler;
 
     PyObject * val_o;
-    khmer_KHashbits_Object * nodegraph_o = NULL;
-    Hashbits * stop_bf = NULL;
+    khmer_KNodegraph_Object * nodegraph_o = NULL;
+    Nodegraph * stop_bf = NULL;
     const char * dir_str = NULL;
     char dir = NULL;
 
@@ -4206,7 +4096,7 @@
     }
 
     if (nodegraph_o) {
-        stop_bf = nodegraph_o->hashbits;
+        stop_bf = nodegraph_o->nodegraph;
     }
 
     std::string contig;
@@ -4339,8 +4229,8 @@
     SimpleLabeledAssembler * assembler = me->assembler;
 
     PyObject * val_o;
-    khmer_KHashbits_Object * nodegraph_o = NULL;
-    Hashbits * stop_bf = NULL;
+    khmer_KNodegraph_Object * nodegraph_o = NULL;
+    Nodegraph * stop_bf = NULL;
 
     const char *kwnames[] = {"seed_kmer", "stop_filter", NULL};
 
@@ -4358,7 +4248,7 @@
     }
 
     if (nodegraph_o) {
-        stop_bf = nodegraph_o->hashbits;
+        stop_bf = nodegraph_o->nodegraph;
     }
 
     std::vector<std::string> contigs = assembler->assemble(start_kmer, stop_bf);
@@ -4451,20 +4341,20 @@
     self = (khmer_KJunctionCountAssembler_Object*)type->tp_alloc(type, 0);
 
     if (self != NULL) {
-        PyObject * hashtable_o;
-        Hashgraph * hashtable = NULL;
-
-        if (!PyArg_ParseTuple(args, "O", &hashtable_o)) {
+        PyObject * hashgraph_o;
+        Hashgraph * hashgraph = NULL;
+
+        if (!PyArg_ParseTuple(args, "O", &hashgraph_o)) {
             Py_DECREF(self);
             return NULL;
         }
 
-        if (PyObject_TypeCheck(hashtable_o, &khmer_KNodegraph_Type)) {
-            khmer_KHashbits_Object * kho = (khmer_KHashbits_Object *) hashtable_o;
-            hashtable = kho->hashbits;
-        } else if (PyObject_TypeCheck(hashtable_o, &khmer_KCountgraph_Type)) {
-            khmer_KCountingHash_Object * cho = (khmer_KCountingHash_Object *) hashtable_o;
-            hashtable = cho->counting;
+        if (PyObject_TypeCheck(hashgraph_o, &khmer_KNodegraph_Type)) {
+            khmer_KNodegraph_Object * kho = (khmer_KNodegraph_Object *) hashgraph_o;
+            hashgraph = kho->nodegraph;
+        } else if (PyObject_TypeCheck(hashgraph_o, &khmer_KCountgraph_Type)) {
+            khmer_KCountgraph_Object * cho = (khmer_KCountgraph_Object *) hashgraph_o;
+            hashgraph = cho->countgraph;
         } else {
             PyErr_SetString(PyExc_ValueError,
                             "graph object must be a NodeGraph or CountGraph");
@@ -4473,7 +4363,7 @@
         }
 
         try {
-            self->assembler = new JunctionCountAssembler(hashtable);
+            self->assembler = new JunctionCountAssembler(hashgraph);
         } catch (std::bad_alloc &e) {
             Py_DECREF(self);
             return PyErr_NoMemory();
@@ -4493,8 +4383,8 @@
     JunctionCountAssembler * assembler = me->assembler;
 
     PyObject * val_o;
-    khmer_KHashbits_Object * nodegraph_o = NULL;
-    Hashbits * stop_bf = NULL;
+    khmer_KNodegraph_Object * nodegraph_o = NULL;
+    Nodegraph * stop_bf = NULL;
 
     const char *kwnames[] = {"seed_kmer", "stop_filter", NULL};
 
@@ -4511,7 +4401,7 @@
     }
 
     if (nodegraph_o) {
-        stop_bf = nodegraph_o->hashbits;
+        stop_bf = nodegraph_o->nodegraph;
     }
 
     std::vector<std::string> contigs = assembler->assemble(start_kmer, stop_bf);
@@ -4538,7 +4428,7 @@
 
     if (strlen(long_str) < assembler->_ksize) {
         PyErr_SetString(PyExc_ValueError,
-                        "string length must >= the hashtable k-mer size");
+                        "string length must >= the hashgraph k-mer size");
         return NULL;
     }
 
@@ -4836,7 +4726,6 @@
         return MOD_ERROR_VAL;
     }
 
-<<<<<<< HEAD
     if (PyType_Ready(&khmer_KLinearAssembler_Type) < 0) {
         return MOD_ERROR_VAL;
     }
@@ -4848,8 +4737,6 @@
     }
 
     khmer_KGraphLabels_Type.tp_base = &khmer_KNodegraph_Type;
-=======
->>>>>>> c4e2318c
     khmer_KGraphLabels_Type.tp_methods = khmer_graphlabels_methods;
     khmer_KGraphLabels_Type.tp_new = khmer_graphlabels_new;
     if (PyType_Ready(&khmer_KGraphLabels_Type) < 0) {
