/*
This file is part of khmer, https://github.com/dib-lab/khmer/, and is
Copyright (C) 2010-2015, Michigan State University.
Copyright (C) 2015-2016, The Regents of the University of California.

Redistribution and use in source and binary forms, with or without
modification, are permitted provided that the following conditions are
met:

    * Redistributions of source code must retain the above copyright
      notice, this list of conditions and the following disclaimer.

    * Redistributions in binary form must reproduce the above
      copyright notice, this list of conditions and the following
      disclaimer in the documentation and/or other materials provided
      with the distribution.

    * Neither the name of the Michigan State University nor the names
      of its contributors may be used to endorse or promote products
      derived from this software without specific prior written
      permission.

THIS SOFTWARE IS PROVIDED BY THE COPYRIGHT HOLDERS AND CONTRIBUTORS
"AS IS" AND ANY EXPRESS OR IMPLIED WARRANTIES, INCLUDING, BUT NOT
LIMITED TO, THE IMPLIED WARRANTIES OF MERCHANTABILITY AND FITNESS FOR
A PARTICULAR PURPOSE ARE DISCLAIMED. IN NO EVENT SHALL THE COPYRIGHT
HOLDER OR CONTRIBUTORS BE LIABLE FOR ANY DIRECT, INDIRECT, INCIDENTAL,
SPECIAL, EXEMPLARY, OR CONSEQUENTIAL DAMAGES (INCLUDING, BUT NOT
LIMITED TO, PROCUREMENT OF SUBSTITUTE GOODS OR SERVICES; LOSS OF USE,
DATA, OR PROFITS; OR BUSINESS INTERRUPTION) HOWEVER CAUSED AND ON ANY
THEORY OF LIABILITY, WHETHER IN CONTRACT, STRICT LIABILITY, OR TORT
(INCLUDING NEGLIGENCE OR OTHERWISE) ARISING IN ANY WAY OUT OF THE USE
OF THIS SOFTWARE, EVEN IF ADVISED OF THE POSSIBILITY OF SUCH DAMAGE.
LICENSE (END)

Contact: khmer-project@idyll.org
*/

//
// A module for Python that exports khmer C++ library functions.
//

// Must be first.
#include <Python.h>

#include <iostream>

#include "khmer.hh"
#include "kmer_hash.hh"
#include "hashtable.hh"
#include "hashbits.hh"
#include "counting.hh"
#include "assembler.hh"
#include "read_aligner.hh"
#include "labelhash.hh"
#include "khmer_exception.hh"
#include "hllcounter.hh"

using namespace khmer;
using namespace read_parsers;

//
// Python 2/3 compatibility: PyInt and PyLong
//

#if (PY_MAJOR_VERSION >= 3)
#define PyInt_Check(arg) PyLong_Check(arg)
#define PyInt_AsLong(arg) PyLong_AsLong(arg)
#define PyInt_FromLong(arg) PyLong_FromLong(arg)
#define Py_TPFLAGS_HAVE_ITER 0
#endif

//
// Python 2/3 compatibility: PyBytes and PyString
// https://docs.python.org/2/howto/cporting.html#str-unicode-unification
//

#include "bytesobject.h"

//
// Python 2/3 compatibility: Module initialization
// http://python3porting.com/cextensions.html#module-initialization
//

#if PY_MAJOR_VERSION >= 3
#define MOD_ERROR_VAL NULL
#define MOD_SUCCESS_VAL(val) val
#define MOD_INIT(name) PyMODINIT_FUNC PyInit_##name(void)
#define MOD_DEF(ob, name, doc, methods) \
          static struct PyModuleDef moduledef = { \
            PyModuleDef_HEAD_INIT, name, doc, -1, methods, }; \
          ob = PyModule_Create(&moduledef);
#else
#define MOD_ERROR_VAL
#define MOD_SUCCESS_VAL(val)
#define MOD_INIT(name) void init##name(void)
#define MOD_DEF(ob, name, doc, methods) \
          ob = Py_InitModule3(name, methods, doc);
#endif

using namespace khmer;

//
// Function necessary for Python loading:
//

extern "C" {
    MOD_INIT(_khmer);
}

/***********************************************************************/

// Convert a hash to a python long object.
static bool convert_HashIntoType_to_PyObject(const HashIntoType &hashval,
        PyObject **value)
{
    *value = PyLong_FromUnsignedLongLong(hashval);
    return true;
}


// Convert a python long to a hash
static bool convert_PyLong_to_HashIntoType(PyObject * value,
        HashIntoType &hashval)
{
    if (PyLong_Check(value)) {
        //(PyLongObject *)
        hashval = PyLong_AsUnsignedLongLong(value);
        return true;
    } else if (PyInt_Check(value)) {
        hashval = PyInt_AsLong(value);
        return true;
    } else {
        PyErr_SetString(PyExc_ValueError, "could not convert to hash");
        return false;
    }
}


// Take a Python object and (try to) convert it to a HashIntoType.
// Note: will set error condition and return false if cannot do.
//
// This method uses the _hash function directly, instead of taking a
// Hashtable object and using its hash_dna method.

static bool convert_PyObject_to_HashIntoType(PyObject * value,
        HashIntoType& hashval,
        WordLength ksize)
{
    if (PyInt_Check(value) || PyLong_Check(value)) {
        return convert_PyLong_to_HashIntoType(value, hashval);
    } else if (PyUnicode_Check(value))  {
        std::string s = PyBytes_AsString(PyUnicode_AsEncodedString(
                                             value, "utf-8", "strict"));
        if (strlen(s.c_str()) != ksize) {
            PyErr_SetString(PyExc_ValueError,
                            "k-mer length must equal the k-mer size");
            return false;
        }
        hashval = _hash(s, ksize);
        return true;

    } else if (PyBytes_Check(value)) {
        std::string s = PyBytes_AsString(value);
        if (strlen(s.c_str()) != ksize) {
            PyErr_SetString(PyExc_ValueError,
                            "k-mer length must equal the k-mer size");
            return false;
        }
        hashval = _hash(s, ksize);
        return true;
    } else {
        PyErr_SetString(PyExc_ValueError,
                        "k-mers must be either a hash or a string");
        return false;
    }
}

// Take a Python object and (try to) convert it to a HashIntoType.
// Note: will set error condition and return false if cannot do.
// Further note: the main difference between this and
// ht_convert_PyObject_to_Kmer is that this will not pass HashIntoType
// numbers through the Kmer class, which means reverse complements
// will not be calculated.  There is a test in test_nodegraph.py
// that checks this.

static bool ht_convert_PyObject_to_HashIntoType(PyObject * value,
                                                HashIntoType& hashval,
                                                Hashtable * ht)
{
    if (PyInt_Check(value) || PyLong_Check(value)) {
        return convert_PyLong_to_HashIntoType(value, hashval);
    } else if (PyUnicode_Check(value))  {
        std::string s = PyBytes_AsString(PyUnicode_AsEncodedString(
                                             value, "utf-8", "strict"));
        if (strlen(s.c_str()) != ht->ksize()) {
            PyErr_SetString(PyExc_ValueError,
                            "k-mer length must equal the k-mer size");
            return false;
        }
        hashval = ht->hash_dna(s.c_str());
        return true;

    } else if (PyBytes_Check(value)) {
        std::string s = PyBytes_AsString(value);
        if (strlen(s.c_str()) != ht->ksize()) {
            PyErr_SetString(PyExc_ValueError,
                            "k-mer length must equal the k-mer size");
            return false;
        }
        hashval = ht->hash_dna(s.c_str());
        return true;
    } else {
        PyErr_SetString(PyExc_ValueError,
                        "k-mers must be either a hash or a string");
        return false;
    }
}

// Take a Python object and (try to) convert it to a khmer::Kmer.
// Note: will set error condition and return false if cannot do.

static bool ht_convert_PyObject_to_Kmer(PyObject * value,
                                        Kmer& kmer, Hashtable * ht)
{
    if (PyInt_Check(value) || PyLong_Check(value)) {
        HashIntoType h;
        if (!convert_PyLong_to_HashIntoType(value, h)) {
            return false;
        }
        kmer.set_from_unique_hash(h, ht->ksize());
        return true;
    } else if (PyUnicode_Check(value))  {
        std::string s = PyBytes_AsString(PyUnicode_AsEncodedString(
                                             value, "utf-8", "strict"));
        if (strlen(s.c_str()) != ht->ksize()) {
            PyErr_SetString(PyExc_ValueError,
                            "k-mer length must equal the k-mer size");
            return false;
        }
        kmer = Kmer(s, ht->ksize());
        return true;

    } else if (PyBytes_Check(value)) {
        std::string s = PyBytes_AsString(value);
        if (strlen(s.c_str()) != ht->ksize()) {
            PyErr_SetString(PyExc_ValueError,
                            "k-mer length must equal the k-mer size");
            return false;
        }
        kmer = Kmer(s, ht->ksize());
        return true;
    } else {
        PyErr_SetString(PyExc_ValueError,
                        "k-mers must be either a hash or a string");
        return false;
    }
}


/***********************************************************************/

//
// Read object -- name, sequence, and FASTQ stuff
//

namespace khmer
{

namespace python
{

typedef struct {
    PyObject_HEAD
    //! Pointer to the low-level genomic read object.
    read_parsers:: Read *   read;
} khmer_Read_Object;


static
void
khmer_Read_dealloc(khmer_Read_Object * obj)
{
    delete obj->read;
    obj->read = NULL;
    Py_TYPE(obj)->tp_free((PyObject*)obj);
}


static
PyObject *
Read_get_name(khmer_Read_Object * obj, void * closure )
{
    return PyUnicode_FromString(obj->read->name.c_str()) ;
}


static
PyObject *
Read_get_sequence(khmer_Read_Object * obj, void * closure)
{
    return PyUnicode_FromString(obj->read->sequence.c_str()) ;
}


static
PyObject *
Read_get_quality(khmer_Read_Object * obj, void * closure)
{
    return PyUnicode_FromString(obj->read->quality.c_str()) ;
}


static
PyObject *
Read_get_annotations(khmer_Read_Object * obj, void * closure)
{
    return PyUnicode_FromString(obj->read->annotations.c_str()) ;
}


// TODO? Implement setters.


static PyGetSetDef khmer_Read_accessors [ ] = {
    {
        (char *)"name",
        (getter)Read_get_name, (setter)NULL,
        (char *)"Read identifier.", NULL
    },
    {
        (char *)"sequence",
        (getter)Read_get_sequence, (setter)NULL,
        (char *)"Genomic sequence.", NULL
    },
    {
        (char *)"quality",
        (getter)Read_get_quality, (setter)NULL,
        (char *)"Quality scores.", NULL
    },
    {
        (char *)"annotations",
        (getter)Read_get_annotations, (setter)NULL,
        (char *)"Annotations.", NULL
    },

    { NULL, NULL, NULL, NULL, NULL } // sentinel
};


static PyTypeObject khmer_Read_Type = {
    PyVarObject_HEAD_INIT(NULL, 0)        /* init & ob_size */
    "_khmer.Read",                        /* tp_name */
    sizeof(khmer_Read_Object),            /* tp_basicsize */
    0,                                    /* tp_itemsize */
    (destructor)khmer_Read_dealloc,       /* tp_dealloc */
    0,                                    /* tp_print */
    0,                                    /* tp_getattr */
    0,                                    /* tp_setattr */
    0,                                    /* tp_compare */
    0,                                    /* tp_repr */
    0,                                    /* tp_as_number */
    0,                                    /* tp_as_sequence */
    0,                                    /* tp_as_mapping */
    0,                                    /* tp_hash */
    0,                                    /* tp_call */
    0,                                    /* tp_str */
    0,                                    /* tp_getattro */
    0,                                    /* tp_setattro */
    0,                                    /* tp_as_buffer */
    Py_TPFLAGS_DEFAULT,                   /* tp_flags */
    "A FASTQ record plus some metadata.", /* tp_doc */
    0,                                    /* tp_traverse */
    0,                                    /* tp_clear */
    0,                                    /* tp_richcompare */
    0,                                    /* tp_weaklistoffset */
    0,                                    /* tp_iter */
    0,                                    /* tp_iternext */
    0,                                    /* tp_methods */
    0,                                    /* tp_members */
    (PyGetSetDef *)khmer_Read_accessors,  /* tp_getset */
};

/***********************************************************************/

//
// ReadParser object -- parse reads directly from streams
// ReadPairIterator -- return pairs of Read objects
//


typedef struct {
    PyObject_HEAD
    //! Pointer to the low-level parser object.
    read_parsers:: IParser *  parser;
} khmer_ReadParser_Object;


typedef struct {
    PyObject_HEAD
    //! Pointer to Python parser object for reference counting purposes.
    PyObject *  parent;
    //! Persistent value of pair mode across invocations.
    int pair_mode;
} khmer_ReadPairIterator_Object;


static
void
_ReadParser_dealloc(khmer_ReadParser_Object * obj)
{
    Py_DECREF(obj->parser);
    obj->parser = NULL;
    Py_TYPE(obj)->tp_free((PyObject*)obj);
}


static
void
khmer_ReadPairIterator_dealloc(khmer_ReadPairIterator_Object * obj)
{
    Py_DECREF(obj->parent);
    obj->parent = NULL;
    Py_TYPE(obj)->tp_free((PyObject*)obj);
}


static
PyObject *
_ReadParser_new( PyTypeObject * subtype, PyObject * args, PyObject * kwds )
{
    const char *      ifile_name_CSTR;

    if (!PyArg_ParseTuple(args, "s", &ifile_name_CSTR )) {
        return NULL;
    }
    std:: string    ifile_name( ifile_name_CSTR );

    PyObject * self     = subtype->tp_alloc( subtype, 1 );
    if (self == NULL) {
        return NULL;
    }
    khmer_ReadParser_Object * myself  = (khmer_ReadParser_Object *)self;

    // Wrap the low-level parser object.
    try {
        myself->parser =
            IParser:: get_parser( ifile_name );
    } catch (khmer_file_exception &exc) {
        PyErr_SetString( PyExc_OSError, exc.what() );
        return NULL;
    }
    return self;
}


static
PyObject *
_ReadParser_iternext( PyObject * self )
{
    khmer_ReadParser_Object * myself  = (khmer_ReadParser_Object *)self;
    IParser *       parser  = myself->parser;
    std::string exc_string;

    bool        stop_iteration  = false;
    const char *value_exception = NULL;
    const char *file_exception  = NULL;
    Read       *the_read_PTR    = NULL;
    try {
        the_read_PTR = new Read( );
    } catch (std::bad_alloc &exc) {
        return PyErr_NoMemory();
    }

    Py_BEGIN_ALLOW_THREADS
    stop_iteration = parser->is_complete( );
    if (!stop_iteration) {
        try {
            parser->imprint_next_read( *the_read_PTR );
        } catch (NoMoreReadsAvailable &exc) {
            stop_iteration = true;
        } catch (khmer_file_exception &exc) {
            exc_string = exc.what();
            file_exception = exc_string.c_str();
        } catch (khmer_value_exception &exc) {
            exc_string = exc.what();
            value_exception = exc_string.c_str();
        }
    }
    Py_END_ALLOW_THREADS

    // Note: Can simply return NULL instead of setting the StopIteration
    //       exception.
    if (stop_iteration) {
        delete the_read_PTR;
        return NULL;
    }

    if (file_exception != NULL) {
        delete the_read_PTR;
        PyErr_SetString(PyExc_OSError, file_exception);
        return NULL;
    }
    if (value_exception != NULL) {
        delete the_read_PTR;
        PyErr_SetString(PyExc_ValueError, value_exception);
        return NULL;
    }

    PyObject * the_read_OBJECT = khmer_Read_Type.tp_alloc( &khmer_Read_Type, 1 );
    ((khmer_Read_Object *)the_read_OBJECT)->read = the_read_PTR;
    return the_read_OBJECT;
}


static
PyObject *
_ReadPairIterator_iternext(khmer_ReadPairIterator_Object * myself)
{
    khmer_ReadParser_Object * parent = (khmer_ReadParser_Object*)myself->parent;
    IParser    *parser    = parent->parser;
    uint8_t     pair_mode = myself->pair_mode;

    ReadPair    the_read_pair;
    bool        stop_iteration  = false;
    const char *value_exception = NULL;
    const char *file_exception  = NULL;
    std::string exc_string;

    Py_BEGIN_ALLOW_THREADS
    stop_iteration = parser->is_complete( );
    if (!stop_iteration) {
        try {
            parser->imprint_next_read_pair( the_read_pair, pair_mode );
        } catch (NoMoreReadsAvailable &exc) {
            stop_iteration = true;
        } catch (khmer_file_exception &exc) {
            exc_string = exc.what();
            file_exception = exc_string.c_str();
        } catch (khmer_value_exception &exc) {
            exc_string = exc.what();
            value_exception = exc_string.c_str();
        }
    }
    Py_END_ALLOW_THREADS

    // Note: Can return NULL instead of setting the StopIteration exception.
    if (stop_iteration) {
        return NULL;
    }
    if (file_exception != NULL) {
        PyErr_SetString(PyExc_OSError, file_exception);
        return NULL;
    }
    if (value_exception != NULL) {
        PyErr_SetString(PyExc_ValueError, value_exception);
        return NULL;
    }

    // Copy elements of 'ReadPair' object into Python tuple.
    // TODO? Replace dummy reads with 'None' object.
    PyObject * read_1_OBJECT = khmer_Read_Type.tp_alloc( &khmer_Read_Type, 1 );
    try {
        ((khmer_Read_Object *)read_1_OBJECT)->read = new Read( the_read_pair.first );
    } catch (std::bad_alloc &e) {
        return PyErr_NoMemory();
    }
    PyObject * read_2_OBJECT = khmer_Read_Type.tp_alloc( &khmer_Read_Type, 1 );
    try {
        ((khmer_Read_Object *)read_2_OBJECT)->read = new Read( the_read_pair.second );
    } catch (std::bad_alloc &e) {
        delete ((khmer_Read_Object *)read_1_OBJECT)->read;
        return PyErr_NoMemory();
    }
    PyObject * tup = PyTuple_Pack( 2, read_1_OBJECT, read_2_OBJECT );
    Py_XDECREF(read_1_OBJECT);
    Py_XDECREF(read_2_OBJECT);
    return tup;
}

static PyTypeObject khmer_ReadPairIterator_Type = {
    PyVarObject_HEAD_INIT(NULL, 0)              /* init & ob_size */
    "_khmer.ReadPairIterator",                   /* tp_name */
    sizeof(khmer_ReadPairIterator_Object),      /* tp_basicsize */
    0,                                          /* tp_itemsize */
    (destructor)khmer_ReadPairIterator_dealloc, /* tp_dealloc */
    0,                                          /* tp_print */
    0,                                          /* tp_getattr */
    0,                                          /* tp_setattr */
    0,                                          /* tp_compare */
    0,                                          /* tp_repr */
    0,                                          /* tp_as_number */
    0,                                          /* tp_as_sequence */
    0,                                          /* tp_as_mapping */
    0,                                          /* tp_hash */
    0,                                          /* tp_call */
    0,                                          /* tp_str */
    0,                                          /* tp_getattro */
    0,                                          /* tp_setattro */
    0,                                          /* tp_as_buffer */
    Py_TPFLAGS_DEFAULT,                         /* tp_flags */
    "Iterates over 'ReadParser' objects and returns read pairs.", /* tp_doc */
    0,                                          /* tp_traverse */
    0,                                          /* tp_clear */
    0,                                          /* tp_richcompare */
    0,                                          /* tp_weaklistoffset */
    PyObject_SelfIter,                          /* tp_iter */
    (iternextfunc)_ReadPairIterator_iternext,   /* tp_iternext */
};



static
PyObject *
ReadParser_iter_reads(PyObject * self, PyObject * args )
{
    return PyObject_SelfIter( self );
}

static
PyObject *
ReadParser_get_num_reads(khmer_ReadParser_Object * me)
{
    return PyLong_FromLong(me->parser->get_num_reads());
}

static
PyObject *
ReadParser_iter_read_pairs(PyObject * self, PyObject * args )
{
    int  pair_mode  = IParser:: PAIR_MODE_ERROR_ON_UNPAIRED;

    if (!PyArg_ParseTuple( args, "|i", &pair_mode )) {
        return NULL;
    }

    // Capture existing read parser.
    PyObject * obj = khmer_ReadPairIterator_Type.tp_alloc(
                         &khmer_ReadPairIterator_Type, 1
                     );
    if (obj == NULL) {
        return NULL;
    }
    khmer_ReadPairIterator_Object * rpi   = (khmer_ReadPairIterator_Object *)obj;
    rpi->parent             = self;
    rpi->pair_mode          = pair_mode;

    // Increment reference count on existing ReadParser object so that it
    // will not go away until all ReadPairIterator instances have gone away.
    Py_INCREF( self );

    return obj;
}


static PyMethodDef _ReadParser_methods [ ] = {
    {
        "iter_reads",       (PyCFunction)ReadParser_iter_reads,
        METH_NOARGS,        "Iterates over reads."
    },
    {
        "iter_read_pairs",  (PyCFunction)ReadParser_iter_read_pairs,
        METH_VARARGS,       "Iterates over paired reads as pairs."
    },
    { NULL, NULL, 0, NULL } // sentinel
};

static PyGetSetDef khmer_ReadParser_accessors[] = {
    {
        (char *)"num_reads",
        (getter)ReadParser_get_num_reads, NULL,
        (char *)"count of reads processed thus far.",
        NULL
    },
    {NULL, NULL, NULL, NULL, NULL} /* Sentinel */
};

static PyTypeObject khmer_ReadParser_Type
CPYCHECKER_TYPE_OBJECT_FOR_TYPEDEF("khmer_ReadParser_Object")
= {
    PyVarObject_HEAD_INIT(NULL, 0)             /* init & ob_size */
    "_khmer.ReadParser",                        /* tp_name */
    sizeof(khmer_ReadParser_Object),           /* tp_basicsize */
    0,                                         /* tp_itemsize */
    (destructor)_ReadParser_dealloc,           /* tp_dealloc */
    0,                                         /* tp_print */
    0,                                         /* tp_getattr */
    0,                                         /* tp_setattr */
    0,                                         /* tp_compare */
    0,                                         /* tp_repr */
    0,                                         /* tp_as_number */
    0,                                         /* tp_as_sequence */
    0,                                         /* tp_as_mapping */
    0,                                         /* tp_hash */
    0,                                         /* tp_call */
    0,                                         /* tp_str */
    0,                                         /* tp_getattro */
    0,                                         /* tp_setattro */
    0,                                         /* tp_as_buffer */
    Py_TPFLAGS_DEFAULT,                        /* tp_flags */
    "Parses streams from various file formats, " \
    "such as FASTA and FASTQ.",                /* tp_doc */
    0,                                         /* tp_traverse */
    0,                                         /* tp_clear */
    0,                                         /* tp_richcompare */
    0,                                         /* tp_weaklistoffset */
    PyObject_SelfIter,                         /* tp_iter */
    (iternextfunc)_ReadParser_iternext,        /* tp_iternext */
    _ReadParser_methods,                       /* tp_methods */
    0,                                         /* tp_members */
    khmer_ReadParser_accessors,                /* tp_getset */
    0,                                         /* tp_base */
    0,                                         /* tp_dict */
    0,                                         /* tp_descr_get */
    0,                                         /* tp_descr_set */
    0,                                         /* tp_dictoffset */
    0,                                         /* tp_init */
    0,                                         /* tp_alloc */
    _ReadParser_new,                           /* tp_new */
};

void _init_ReadParser_Type_constants()
{
    PyObject * cls_attrs_DICT = PyDict_New( );
    if (cls_attrs_DICT == NULL) {
        return;
    }

    // Place pair mode constants into class dictionary.
    int result;

    PyObject * value = PyLong_FromLong( IParser:: PAIR_MODE_ALLOW_UNPAIRED );
    if (value == NULL) {
        Py_DECREF(cls_attrs_DICT);
        return;
    }
    result = PyDict_SetItemString(cls_attrs_DICT,
                                  "PAIR_MODE_ALLOW_UNPAIRED", value);
    Py_XDECREF(value);
    if (!result) {
        Py_DECREF(cls_attrs_DICT);
        return;
    }

    value = PyLong_FromLong( IParser:: PAIR_MODE_IGNORE_UNPAIRED );
    if (value == NULL) {
        Py_DECREF(cls_attrs_DICT);
        return;
    }
    result = PyDict_SetItemString(cls_attrs_DICT,
                                  "PAIR_MODE_IGNORE_UNPAIRED", value );
    Py_XDECREF(value);
    if (!result) {
        Py_DECREF(cls_attrs_DICT);
        return;
    }

    value = PyLong_FromLong( IParser:: PAIR_MODE_ERROR_ON_UNPAIRED );
    if (value == NULL) {
        Py_DECREF(cls_attrs_DICT);
        return;
    }
    result = PyDict_SetItemString(cls_attrs_DICT,
                                  "PAIR_MODE_ERROR_ON_UNPAIRED", value);
    Py_XDECREF(value);
    if (!result) {
        Py_DECREF(cls_attrs_DICT);
        return;
    }

    khmer_ReadParser_Type.tp_dict     = cls_attrs_DICT;
}

} // namespace python

} // namespace khmer


static
read_parsers:: IParser *
_PyObject_to_khmer_ReadParser( PyObject * py_object )
{
    // TODO: Add type-checking.

    return ((python:: khmer_ReadParser_Object *)py_object)->parser;
}

typedef struct {
    PyObject_HEAD
    pre_partition_info *   PrePartitionInfo;
} khmer_PrePartitionInfo_Object;

static
void
khmer_PrePartitionInfo_dealloc(khmer_PrePartitionInfo_Object * obj)
{
    delete obj->PrePartitionInfo;
    obj->PrePartitionInfo = NULL;
    Py_TYPE(obj)->tp_free((PyObject*)obj);
}

static PyTypeObject khmer_PrePartitionInfo_Type = {
    PyVarObject_HEAD_INIT(NULL, 0)        /* init & ob_size */
    "_khmer.PrePartitionInfo",            /* tp_name */
    sizeof(khmer_PrePartitionInfo_Object),/* tp_basicsize */
    0,                                    /* tp_itemsize */
    (destructor)khmer_PrePartitionInfo_dealloc,       /* tp_dealloc */
    0,                                    /* tp_print */
    0,                                    /* tp_getattr */
    0,                                    /* tp_setattr */
    0,                                    /* tp_compare */
    0,                                    /* tp_repr */
    0,                                    /* tp_as_number */
    0,                                    /* tp_as_sequence */
    0,                                    /* tp_as_mapping */
    0,                                    /* tp_hash */
    0,                                    /* tp_call */
    0,                                    /* tp_str */
    0,                                    /* tp_getattro */
    0,                                    /* tp_setattro */
    0,                                    /* tp_as_buffer */
    Py_TPFLAGS_DEFAULT,                   /* tp_flags */
    "Stores a k-kmer and a set of tagged seen k-mers.", /* tp_doc */
};


/***********************************************************************/
/***********************************************************************/

typedef struct {
    PyObject_HEAD
    SeenSet * hashes;
    WordLength ksize;
} khmer_HashSet_Object;

static khmer_HashSet_Object * create_HashSet_Object(SeenSet * h, WordLength k);

static
void
khmer_HashSet_dealloc(khmer_HashSet_Object * obj)
{
    delete obj->hashes;
    obj->hashes = NULL;
    obj->ksize = 0;
    Py_TYPE(obj)->tp_free((PyObject*)obj);
}

static PyObject* khmer_HashSet_new(PyTypeObject * type, PyObject * args,
                                   PyObject * kwds)
{
    khmer_HashSet_Object * self;

    self = (khmer_HashSet_Object *)type->tp_alloc(type, 0);

    if (self != NULL) {
        PyObject * list_o = NULL;
        WordLength k;
        if (!PyArg_ParseTuple(args, "b|O!", &k, &PyList_Type, &list_o)) {
            Py_DECREF(self);
            return NULL;
        }

        try {
            self->hashes = new SeenSet;
            self->ksize = k;
        } catch (std::bad_alloc &e) {
            Py_DECREF(self);
            return PyErr_NoMemory();
        }

        if (list_o) {
            Py_ssize_t size = PyList_Size(list_o);
            for (Py_ssize_t i = 0; i < size; i++) {
                PyObject * item = PyList_GET_ITEM(list_o, i);
                HashIntoType h;

                if (!convert_PyObject_to_HashIntoType(item, h, self->ksize)) {
                    return NULL;
                }
                self->hashes->insert(h);
            }
        }
    }
    return (PyObject *) self;
}

/***********************************************************************/

typedef struct {
    PyObject_HEAD
    khmer_HashSet_Object * parent;
    SeenSet::iterator * it;
} _HashSet_iterobj;

static
void
_HashSet_iter_dealloc(_HashSet_iterobj * obj)
{
    delete obj->it;
    obj->it = NULL;
    Py_DECREF(obj->parent);
    Py_TYPE(obj)->tp_free((PyObject*)obj);
}

static PyObject * _HashSet_iter(PyObject * self)
{
    Py_INCREF(self);
    return self;
}

static PyObject * _HashSet_iternext(PyObject * self)
{
    _HashSet_iterobj * iter_obj = (_HashSet_iterobj *) self;
    SeenSet * hashes = iter_obj->parent->hashes;
    if (*iter_obj->it != hashes->end()) {
        PyObject * ret = nullptr;
        convert_HashIntoType_to_PyObject((**iter_obj->it), &ret);
        (*(iter_obj->it))++;
        return ret;
    }

    PyErr_SetString(PyExc_StopIteration, "end of HashSet");
    return NULL;
}

static PyTypeObject _HashSet_iter_Type = {
    PyVarObject_HEAD_INIT(NULL, 0)        /* init & ob_size */
    "_khmer.HashSet_iter",                /* tp_name */
    sizeof(_HashSet_iterobj),             /* tp_basicsize */
    0,                                    /* tp_itemsize */
    (destructor)_HashSet_iter_dealloc,    /* tp_dealloc */
    0,                                    /* tp_print */
    0,                                    /* tp_getattr */
    0,                                    /* tp_setattr */
    0,                                    /* tp_compare */
    0,                                    /* tp_repr */
    0,                                    /* tp_as_number */
    0,                                    /* tp_as_sequence */
    0,                                    /* tp_as_mapping */
    0,                                    /* tp_hash */
    0,                                    /* tp_call */
    0,                                    /* tp_str */
    0,                                    /* tp_getattro */
    0,                                    /* tp_setattro */
    0,                                    /* tp_as_buffer */
    Py_TPFLAGS_DEFAULT | Py_TPFLAGS_HAVE_ITER, /* tp_flags */
    "iterator object for HashSet objects.", /* tp_doc */
    0,                                    /* tp_traverse */
    0,                                    /* tp_clear */
    0,                                    /* tp_richcompare */
    0,                                    /* tp_weaklistoffset */
    _HashSet_iter,                        /* tp_iter */
    _HashSet_iternext,                    /* tp_iternext */
    0,                                    /* tp_methods */
    0,                                    /* tp_members */
    0,                                    /* tp_getset */
    0,                                    /* tp_base */
    0,                                    /* tp_dict */
    0,                                    /* tp_descr_get */
    0,                                    /* tp_descr_set */
    0,                                    /* tp_dictoffset */
    0,                                    /* tp_init */
    0,                                    /* tp_alloc */
    0,                                    /* tp_new */
};

static PyObject * khmer_HashSet_iter(PyObject * self)
{
    khmer_HashSet_Object * me = (khmer_HashSet_Object *) self;
    _HashSet_iterobj * iter_obj = (_HashSet_iterobj *)
                                  _HashSet_iter_Type.tp_alloc(&_HashSet_iter_Type, 0);
    if (iter_obj != NULL) {
        Py_INCREF(me);
        iter_obj->parent = me;

        iter_obj->it = new SeenSet::iterator;
        *iter_obj->it = me->hashes->begin();
    }
    return (PyObject *) iter_obj;
}

static int khmer_HashSet_len(khmer_HashSet_Object * o)
{
    return (Py_ssize_t) o->hashes->size();
}

static PyObject * khmer_HashSet_concat(khmer_HashSet_Object * o,
                                       khmer_HashSet_Object * o2)
{
    if (o->ksize != o2->ksize) {
        PyErr_SetString(PyExc_ValueError,
                        "cannot add HashSets with different ksizes");
        return NULL;
    }
    khmer_HashSet_Object * no = create_HashSet_Object(new SeenSet,
                                o->ksize);
    no->hashes->insert(o->hashes->begin(), o->hashes->end());
    no->hashes->insert(o2->hashes->begin(), o2->hashes->end());

    return (PyObject *) no;
}

static PyObject * khmer_HashSet_concat_inplace(khmer_HashSet_Object * o,
        khmer_HashSet_Object * o2)
{
    if (o->ksize != o2->ksize) {
        PyErr_SetString(PyExc_ValueError,
                        "cannot add HashSets with different ksizes");
        return NULL;
    }
    o->hashes->insert(o2->hashes->begin(), o2->hashes->end());

    Py_INCREF(o);
    return (PyObject *) o;
}

static int khmer_HashSet_contains(khmer_HashSet_Object * o, PyObject * val)
{
    HashIntoType v;

    if (convert_PyObject_to_HashIntoType(val, v, 0)) {
        if (set_contains(*o->hashes, v)) {
            return 1;
        }
    }
    return 0;
}

static PyObject *
hashset_add(khmer_HashSet_Object * me, PyObject * args)
{
    PyObject * hash_obj;
    HashIntoType h;
    if (!PyArg_ParseTuple(args, "O", &hash_obj)) {
        return NULL;
    }

    if (!convert_PyObject_to_HashIntoType(hash_obj, h, 0)) {
        return NULL;
    }
    me->hashes->insert(h);

    Py_INCREF(Py_None);
    return Py_None;
}

static PyObject *
hashset_remove(khmer_HashSet_Object * me, PyObject * args)
{
    PyObject * hash_obj;
    HashIntoType h;
    if (!PyArg_ParseTuple(args, "O", &hash_obj)) {
        return NULL;
    }

    if (!convert_PyObject_to_HashIntoType(hash_obj, h, 0)) {
        return NULL;
    }
    SeenSet::iterator it = me->hashes->find(h);
    if (it == me->hashes->end()) {
        PyErr_SetString(PyExc_ValueError, "h not in list");
        return NULL;
    }
    me->hashes->erase(it);

    Py_INCREF(Py_None);
    return Py_None;
}

static PyObject *
hashset_update(khmer_HashSet_Object * me, PyObject * args)
{
    PyObject * obj;
    if (!PyArg_ParseTuple(args, "O", &obj)) {
        return NULL;
    }

    PyObject * iterator = PyObject_GetIter(obj);
    if (iterator == NULL) {
        return NULL;
    }
    PyObject * item = PyIter_Next(iterator);
    while(item) {
        HashIntoType h;

        if (!convert_PyObject_to_HashIntoType(item, h, 0)) {
            PyErr_SetString(PyExc_ValueError, "unknown item type for update");
            Py_DECREF(item);
            return NULL;
        }
        me->hashes->insert(h);

        Py_DECREF(item);
        item = PyIter_Next(iterator);
    }
    Py_DECREF(iterator);
    if (PyErr_Occurred()) {
        return NULL;
    }

    Py_INCREF(Py_None);
    return Py_None;
}

static PyMethodDef khmer_HashSet_methods[] = {
    {
        "add",
        (PyCFunction)hashset_add, METH_VARARGS,
        "Add element to the HashSet."
    },
    {
        "remove",
        (PyCFunction)hashset_remove, METH_VARARGS,
        "Remove an element from the HashSet."
    },
    {
        "update",
        (PyCFunction)hashset_update, METH_VARARGS,
        "Add a list of elements to the HashSet."
    },
    {NULL, NULL, 0, NULL}           /* sentinel */
};

static PySequenceMethods khmer_HashSet_seqmethods[] = {
    (lenfunc)khmer_HashSet_len, /* sq_length */
    (binaryfunc)khmer_HashSet_concat,      /* sq_concat */
    0,                          /* sq_repeat */
    0,                          /* sq_item */
    0,                          /* sq_slice */
    0,                          /* sq_ass_item */
    0,                          /* sq_ass_slice */
    (objobjproc)khmer_HashSet_contains, /* sq_contains */
    (binaryfunc)khmer_HashSet_concat_inplace,      /* sq_inplace_concat */
    0                           /* sq_inplace_repeat */
};

static PyTypeObject khmer_HashSet_Type = {
    PyVarObject_HEAD_INIT(NULL, 0)        /* init & ob_size */
    "_khmer.HashSet",                     /* tp_name */
    sizeof(khmer_HashSet_Object),         /* tp_basicsize */
    0,                                    /* tp_itemsize */
    (destructor)khmer_HashSet_dealloc,    /* tp_dealloc */
    0,                                    /* tp_print */
    0,                                    /* tp_getattr */
    0,                                    /* tp_setattr */
    0,                                    /* tp_compare */
    0,                                    /* tp_repr */
    0,                                    /* tp_as_number */
    khmer_HashSet_seqmethods,             /* tp_as_sequence */
    0,                                    /* tp_as_mapping */
    0,                                    /* tp_hash */
    0,                                    /* tp_call */
    0,                                    /* tp_str */
    0,                                    /* tp_getattro */
    0,                                    /* tp_setattro */
    0,                                    /* tp_as_buffer */
    Py_TPFLAGS_DEFAULT | Py_TPFLAGS_HAVE_ITER, /* tp_flags */
    "Stores a set of hashed k-mers.",     /* tp_doc */
    0,                                    /* tp_traverse */
    0,                                    /* tp_clear */
    0,                                    /* tp_richcompare */
    0,                                    /* tp_weaklistoffset */
    khmer_HashSet_iter,                   /* tp_iter */
    0,                                    /* tp_iternext */
    khmer_HashSet_methods,                /* tp_methods */
    0,                                    /* tp_members */
    0,                                    /* tp_getset */
    0,                                    /* tp_base */
    0,                                    /* tp_dict */
    0,                                    /* tp_descr_get */
    0,                                    /* tp_descr_set */
    0,                                    /* tp_dictoffset */
    0,                                    /* tp_init */
    0,                                    /* tp_alloc */
    khmer_HashSet_new,                    /* tp_new */
};

static khmer_HashSet_Object * create_HashSet_Object(SeenSet * h, WordLength k)
{
    khmer_HashSet_Object * self;

    self = (khmer_HashSet_Object *)
           khmer_HashSet_Type.tp_alloc(&khmer_HashSet_Type, 0);
    if (self != NULL) {
        self->hashes = h;
        self->ksize = k;
    }
    return self;
}

/***********************************************************************/

typedef struct {
    PyObject_HEAD
    Hashtable * hashtable;
} khmer_KHashtable_Object;

typedef struct {
    PyObject_HEAD
    SubsetPartition * subset;
} khmer_KSubsetPartition_Object;

static void khmer_subset_dealloc(khmer_KSubsetPartition_Object * obj);

static PyTypeObject khmer_KSubsetPartition_Type = {
    PyVarObject_HEAD_INIT(NULL, 0)         /* init & ob_size */
    "_khmer.KSubsetPartition",              /* tp_name */
    sizeof(khmer_KSubsetPartition_Object), /* tp_basicsize */
    0,                                     /* tp_itemsize */
    (destructor)khmer_subset_dealloc,      /*tp_dealloc*/
    0,                                     /*tp_print*/
    0,                                     /*tp_getattr*/
    0,                                     /*tp_setattr*/
    0,                                     /*tp_compare*/
    0,                                     /*tp_repr*/
    0,                                     /*tp_as_number*/
    0,                                     /*tp_as_sequence*/
    0,                                     /*tp_as_mapping*/
    0,                                     /*tp_hash */
    0,                                     /*tp_call*/
    0,                                     /*tp_str*/
    0,                                     /*tp_getattro*/
    0,                                     /*tp_setattro*/
    0,                                     /*tp_as_buffer*/
    Py_TPFLAGS_DEFAULT,                    /*tp_flags*/
    "subset object",                       /* tp_doc */
};

typedef struct {
    khmer_KHashtable_Object khashtable;
    Hashbits * hashbits;
} khmer_KHashbits_Object;

static void khmer_hashbits_dealloc(khmer_KHashbits_Object * obj);
static PyObject* khmer_hashbits_new(PyTypeObject * type, PyObject * args,
                                    PyObject * kwds);

static PyTypeObject khmer_KNodegraph_Type
CPYCHECKER_TYPE_OBJECT_FOR_TYPEDEF("khmer_KHashbits_Object")
= {
    PyVarObject_HEAD_INIT(NULL, 0) /* init & ob_size */
    "_khmer.Nodegraph",             /* tp_name */
    sizeof(khmer_KHashbits_Object), /* tp_basicsize */
    0,                             /* tp_itemsize */
    (destructor)khmer_hashbits_dealloc, /*tp_dealloc*/
    0,              /*tp_print*/
    0,              /*tp_getattr*/
    0,              /*tp_setattr*/
    0,              /*tp_compare*/
    0,              /*tp_repr*/
    0,              /*tp_as_number*/
    0,              /*tp_as_sequence*/
    0,              /*tp_as_mapping*/
    0,              /*tp_hash */
    0,              /*tp_call*/
    0,              /*tp_str*/
    0,              /*tp_getattro*/
    0,              /*tp_setattro*/
    0,              /*tp_as_buffer*/
    Py_TPFLAGS_DEFAULT | Py_TPFLAGS_BASETYPE,       /*tp_flags*/
    "hashbits object",           /* tp_doc */
    0,                       /* tp_traverse */
    0,                       /* tp_clear */
    0,                       /* tp_richcompare */
    0,                       /* tp_weaklistoffset */
    0,                       /* tp_iter */
    0,                       /* tp_iternext */
    0,  /* tp_methods */
    0,                       /* tp_members */
    0,                       /* tp_getset */
    0,                       /* tp_base */
    0,                       /* tp_dict */
    0,                       /* tp_descr_get */
    0,                       /* tp_descr_set */
    0,                       /* tp_dictoffset */
    0,                       /* tp_init */
    0,                       /* tp_alloc */
    khmer_hashbits_new,                  /* tp_new */
};


static
PyObject *
hashtable_ksize(khmer_KHashtable_Object * me, PyObject * args)
{
    Hashtable * hashtable = me->hashtable;

    if (!PyArg_ParseTuple(args, "")) {
        return NULL;
    }

    unsigned int k = hashtable->ksize();

    return PyLong_FromLong(k);
}

static
PyObject *
hashtable_hash(khmer_KHashtable_Object * me, PyObject * args)
{
    Hashtable * hashtable = me->hashtable;

    char * kmer;
    if (!PyArg_ParseTuple(args, "s", &kmer)) {
        return NULL;
    }

    try {
        PyObject * hash = nullptr;
        const HashIntoType h(hashtable->hash_dna(kmer));
        convert_HashIntoType_to_PyObject(h, &hash);
        return hash;
    } catch (khmer_exception &e) {
        PyErr_SetString(PyExc_RuntimeError, e.what());
        return NULL;
    }
}

static
PyObject *
hashtable_reverse_hash(khmer_KHashtable_Object * me, PyObject * args)
{
    Hashtable * hashtable = me->hashtable;

    PyObject * val_o;
    HashIntoType val;
    if (!PyArg_ParseTuple(args, "O", &val_o)) {
        return NULL;
    }

    if (!convert_PyObject_to_HashIntoType(val_o, val, 0)) {
        return NULL;
    }

    return PyUnicode_FromString(hashtable->unhash_dna(val).c_str());
}

static
PyObject *
hashtable_n_occupied(khmer_KHashtable_Object * me, PyObject * args)
{
    Hashtable * hashtable = me->hashtable;

    if (!PyArg_ParseTuple(args, "")) {
        return NULL;
    }

    uint64_t n = hashtable->n_occupied();

    return PyLong_FromUnsignedLongLong(n);
}

static
PyObject *
hashtable_n_unique_kmers(khmer_KHashtable_Object * me, PyObject * args)
{
    Hashtable * hashtable = me->hashtable;

    uint64_t n = hashtable->n_unique_kmers();

    return PyLong_FromUnsignedLongLong(n);
}

static
PyObject *
hashtable_count(khmer_KHashtable_Object * me, PyObject * args)
{
    Hashtable * hashtable = me->hashtable;

    PyObject * v;
    if (!PyArg_ParseTuple(args, "O", &v)) {
        return NULL;
    }

    HashIntoType hashval;

    if (!ht_convert_PyObject_to_HashIntoType(v, hashval, hashtable)) {
        return NULL;
    }

    hashtable->count(hashval);

    return PyLong_FromLong(1);
}

static
PyObject *
hashtable_consume_fasta(khmer_KHashtable_Object * me, PyObject * args)
{
    Hashtable * hashtable  = me->hashtable;

    const char * filename;

    if (!PyArg_ParseTuple(args, "s", &filename)) {
        return NULL;
    }

    // call the C++ function, and trap signals => Python
    unsigned long long  n_consumed    = 0;
    unsigned int          total_reads   = 0;
    try {
        hashtable->consume_fasta(filename, total_reads, n_consumed);
    } catch (khmer_file_exception &exc) {
        PyErr_SetString(PyExc_OSError, exc.what());
        return NULL;
    } catch (khmer_value_exception &exc) {
        PyErr_SetString(PyExc_ValueError, exc.what());
        return NULL;
    }

    return Py_BuildValue("IK", total_reads, n_consumed);
}

static
PyObject *
hashtable_consume_fasta_with_reads_parser(khmer_KHashtable_Object * me,
        PyObject * args)
{
    Hashtable * hashtable = me->hashtable;

    PyObject * rparser_obj = NULL;

    if (!PyArg_ParseTuple(args, "O", &rparser_obj)) {
        return NULL;
    }

    read_parsers:: IParser * rparser =
        _PyObject_to_khmer_ReadParser( rparser_obj );

    // call the C++ function, and trap signals => Python
    unsigned long long  n_consumed      = 0;
    unsigned int        total_reads     = 0;
    const char         *value_exception = NULL;
    const char         *file_exception  = NULL;
    std::string exc_string;

    Py_BEGIN_ALLOW_THREADS
    try {
        hashtable->consume_fasta(rparser, total_reads, n_consumed);
    } catch (khmer_file_exception &exc) {
        exc_string = exc.what();
        file_exception = exc_string.c_str();
    } catch (khmer_value_exception &exc) {
        exc_string = exc.what();
        value_exception = exc_string.c_str();
    }
    Py_END_ALLOW_THREADS

    if (file_exception != NULL) {
        PyErr_SetString(PyExc_OSError, file_exception);
        return NULL;
    }
    if (value_exception != NULL) {
        PyErr_SetString(PyExc_ValueError, value_exception);
        return NULL;
    }

    return Py_BuildValue("IK", total_reads, n_consumed);
}

static
PyObject *
hashtable_consume(khmer_KHashtable_Object * me, PyObject * args)
{
    Hashtable * hashtable = me->hashtable;

    const char * long_str;

    if (!PyArg_ParseTuple(args, "s", &long_str)) {
        return NULL;
    }

    if (strlen(long_str) < hashtable->ksize()) {
        PyErr_SetString(PyExc_ValueError,
                        "string length must >= the hashtable k-mer size");
        return NULL;
    }

    unsigned int n_consumed;
    n_consumed = hashtable->consume_string(long_str);

    return PyLong_FromLong(n_consumed);
}

static
PyObject *
hashtable_get(khmer_KHashtable_Object * me, PyObject * args)
{
    Hashtable * hashtable = me->hashtable;

    PyObject * arg;

    if (!PyArg_ParseTuple(args, "O", &arg)) {
        return NULL;
    }

    HashIntoType hashval;

    if (!ht_convert_PyObject_to_HashIntoType(arg, hashval, hashtable)) {
        return NULL;
    }

    unsigned int count = hashtable->get_count(hashval);
    return PyLong_FromLong(count);
}

static
PyObject *
hashtable_find_high_degree_nodes(khmer_KHashtable_Object * me, PyObject * args)
{
    Hashtable * hashtable = me->hashtable;

    const char * long_str;

    if (!PyArg_ParseTuple(args, "s", &long_str)) {
        return NULL;
    }

    if (strlen(long_str) < hashtable->ksize()) {
        PyErr_SetString(PyExc_ValueError,
                        "string length must >= the hashtable k-mer size");
        return NULL;
    }

    SeenSet * hashes = new SeenSet;
    hashtable->find_high_degree_nodes(long_str, *hashes);

    khmer_HashSet_Object * o;
    o = create_HashSet_Object(hashes, hashtable->ksize());

    return (PyObject *) o;
}

static
PyObject *
hashtable_neighbors(khmer_KHashtable_Object * me, PyObject * args)
{
    Hashtable * hashtable = me->hashtable;
    PyObject * val_obj;

    if (!PyArg_ParseTuple(args, "O", &val_obj)) {
        return NULL;
    }

    Kmer start_kmer;
    if (!ht_convert_PyObject_to_Kmer(val_obj, start_kmer, hashtable)) {
        return NULL;
    }

    KmerQueue node_q;
    Traverser traverser(hashtable);

    traverser.traverse(start_kmer, node_q);

    PyObject * x =  PyList_New(node_q.size());
    if (x == NULL) {
        return NULL;
    }

    unsigned int i;
    PyObject * value = nullptr;
    for (i = 0; node_q.size() > 0; i++) {
        const HashIntoType h = node_q.front();
        node_q.pop();
        convert_HashIntoType_to_PyObject(h, &value);
        PyList_SET_ITEM(x, i, value);
    }

    return x;
}

static
PyObject *
hashtable_traverse_linear_path(khmer_KHashtable_Object * me, PyObject * args)
{
    Hashtable * hashtable = me->hashtable;

    PyObject * val_o;
    khmer_KHashbits_Object * nodegraph_o = NULL;
    khmer_HashSet_Object * hdn_o = NULL;

    if (!PyArg_ParseTuple(args, "OO!O!", &val_o,
                          &khmer_HashSet_Type, &hdn_o,
                          &khmer_KNodegraph_Type, &nodegraph_o)) {
        return NULL;
    }
    Kmer start_kmer;
    if (!ht_convert_PyObject_to_Kmer(val_o, start_kmer, hashtable)) {
        return NULL;
    }

    SeenSet * adj = new SeenSet;
    SeenSet * visited = new SeenSet;
    unsigned int size = hashtable->traverse_linear_path(start_kmer,
                        *adj, *visited,
                        *nodegraph_o->hashbits,
                        *hdn_o->hashes);

    khmer_HashSet_Object * adj_o = create_HashSet_Object(adj,
                                   hashtable->ksize());
    khmer_HashSet_Object * visited_o = create_HashSet_Object(visited,
                                       hashtable->ksize());

    PyObject * ret = Py_BuildValue("kOO", (unsigned long) size,
                                   (PyObject *) adj_o, (PyObject *) visited_o);
    Py_DECREF(adj_o);
    Py_DECREF(visited_o);

    return ret;
}

static
PyObject *
hashtable_assemble_linear_path(khmer_KHashtable_Object * me, PyObject * args)
{
    Hashtable * hashtable = me->hashtable;

    PyObject * val_o;
    khmer_KHashbits_Object * nodegraph_o = NULL;
    Hashbits * stop_bf = NULL;

    if (!PyArg_ParseTuple(args, "O|O!", &val_o,
                          &khmer_KNodegraph_Type, &nodegraph_o)) {
        return NULL;
    }

    Kmer start_kmer;
    if (!ht_convert_PyObject_to_Kmer(val_o, start_kmer, hashtable)) {
        return NULL;
    }

    if (nodegraph_o) {
        stop_bf = nodegraph_o->hashbits;
    }
    LinearAssembler assembler(hashtable);

    std::string contig = assembler.assemble(start_kmer, stop_bf);

    PyObject * ret = Py_BuildValue("s", contig.c_str());

    return ret;
}

static
PyObject *
hashtable_load(khmer_KHashtable_Object * me, PyObject * args)
{
    Hashtable * hashtable = me->hashtable;

    const char * filename = NULL;

    if (!PyArg_ParseTuple(args, "s", &filename)) {
        return NULL;
    }

    try {
        hashtable->load(filename);
    } catch (khmer_file_exception &e) {
        PyErr_SetString(PyExc_OSError, e.what());
        return NULL;
    }

    Py_RETURN_NONE;
}

static
PyObject *
hashtable_save(khmer_KHashtable_Object * me, PyObject * args)
{
    Hashtable * hashtable = me->hashtable;

    const char * filename = NULL;

    if (!PyArg_ParseTuple(args, "s", &filename)) {
        return NULL;
    }

    try {
        hashtable->save(filename);
    } catch (khmer_file_exception &e) {
        PyErr_SetString(PyExc_OSError, e.what());
        return NULL;
    }

    Py_RETURN_NONE;
}

static
PyObject *
hashtable_get_hashsizes(khmer_KHashtable_Object * me, PyObject * args)
{
    Hashtable * hashtable = me->hashtable;


    if (!PyArg_ParseTuple(args, "")) {
        return NULL;
    }

    std::vector<uint64_t> ts = hashtable->get_tablesizes();

    PyObject * x = PyList_New(ts.size());
    for (size_t i = 0; i < ts.size(); i++) {
        PyList_SET_ITEM(x, i, PyLong_FromUnsignedLongLong(ts[i]));
    }

    return x;
}

static
PyObject *
hashtable_consume_and_tag(khmer_KHashtable_Object * me, PyObject * args)
{
    Hashtable * hashtable = me->hashtable;

    const char * seq;

    if (!PyArg_ParseTuple(args, "s", &seq)) {
        return NULL;
    }

    // call the C++ function, and trap signals => Python

    unsigned long long n_consumed = 0;

    // @CTB needs to normalize
    hashtable->consume_sequence_and_tag(seq, n_consumed);

    return Py_BuildValue("K", n_consumed);
}

static
PyObject *
hashtable_get_tags_and_positions(khmer_KHashtable_Object * me, PyObject * args)
{
    Hashtable * hashtable = me->hashtable;

    const char * seq;

    if (!PyArg_ParseTuple(args, "s", &seq)) {
        return NULL;
    }

    // call the C++ function, and trap signals => Python

    std::vector<unsigned int> posns;
    std::vector<HashIntoType> tags;

    unsigned int pos = 1;
    KmerIterator kmers(seq, hashtable->ksize());

    while (!kmers.done()) {
        HashIntoType kmer = kmers.next();
        if (set_contains(hashtable->all_tags, kmer)) {
            posns.push_back(pos);
            tags.push_back(kmer);
        }
        pos++;
    }

    PyObject * tag = nullptr;
    PyObject * posns_list = PyList_New(posns.size());
    for (size_t i = 0; i < posns.size(); i++) {
        convert_HashIntoType_to_PyObject(tags[i], &tag);
        PyObject * tup = Py_BuildValue("IO", posns[i], tag);
        PyList_SET_ITEM(posns_list, i, tup);
    }

    return posns_list;
}

static
PyObject *
hashtable_find_all_tags_list(khmer_KHashtable_Object * me, PyObject * args)
{
    Hashtable * hashtable = me->hashtable;

    const char * kmer_s = NULL;

    if (!PyArg_ParseTuple(args, "s", &kmer_s)) {
        return NULL;
    }

    if (strlen(kmer_s) != hashtable->ksize()) {
        PyErr_SetString(PyExc_ValueError,
                        "k-mer length must equal the counting table k-mer size");
        return NULL;
    }

    SeenSet * tags = new SeenSet;

    Kmer start_kmer = hashtable->build_kmer(kmer_s);

    Py_BEGIN_ALLOW_THREADS

    hashtable->partition->find_all_tags(start_kmer, *tags,
                                        hashtable->all_tags);

    Py_END_ALLOW_THREADS

    PyObject * x = (PyObject *) create_HashSet_Object(tags,
                   hashtable->ksize());
    return x;
}

static
PyObject *
hashtable_consume_fasta_and_tag(khmer_KHashtable_Object * me, PyObject * args)
{
    Hashtable * hashtable = me->hashtable;

    const char * filename;

    if (!PyArg_ParseTuple(args, "s", &filename)) {
        return NULL;
    }

    // call the C++ function, and trap signals => Python

    unsigned long long n_consumed;
    unsigned int total_reads;

    try {
        hashtable->consume_fasta_and_tag(filename, total_reads, n_consumed);
    } catch (khmer_file_exception &exc) {
        PyErr_SetString(PyExc_OSError, exc.what());
        return NULL;
    } catch (khmer_value_exception &exc) {
        PyErr_SetString(PyExc_ValueError, exc.what());
        return NULL;
    }

    return Py_BuildValue("IK", total_reads, n_consumed);
}

static
PyObject *
hashtable_get_median_count(khmer_KHashtable_Object * me, PyObject * args)
{
    Hashtable * hashtable = me->hashtable;

    const char * long_str;

    if (!PyArg_ParseTuple(args, "s", &long_str)) {
        return NULL;
    }

    if (strlen(long_str) < hashtable->ksize()) {
        PyErr_SetString(PyExc_ValueError,
                        "string length must >= the hashtable k-mer size");
        return NULL;
    }

    BoundedCounterType med = 0;
    float average = 0, stddev = 0;

    hashtable->get_median_count(long_str, med, average, stddev);

    return Py_BuildValue("iff", med, average, stddev);
}

static
PyObject *
hashtable_median_at_least(khmer_KHashtable_Object * me, PyObject * args)
{
    Hashtable * hashtable = me->hashtable;

    const char * long_str;
    unsigned int cutoff;

    if (!PyArg_ParseTuple(args, "sI", &long_str, &cutoff)) {
        return NULL;
    }

    if (strlen(long_str) < hashtable->ksize()) {
        PyErr_SetString(PyExc_ValueError,
                        "string length must >= the hashtable k-mer size");
        return NULL;
    }

    if (hashtable->median_at_least(long_str, cutoff)) {
        Py_RETURN_TRUE;
    }
    Py_RETURN_FALSE;

}

static
PyObject *
hashtable_n_tags(khmer_KHashtable_Object * me, PyObject * args)
{
    Hashtable * hashtable = me->hashtable;

    if (!PyArg_ParseTuple(args, "")) {
        return NULL;
    }

    return PyLong_FromSize_t(hashtable->n_tags());
}

static
PyObject *
hashtable_print_stop_tags(khmer_KHashtable_Object * me, PyObject * args)
{
    Hashtable * hashtable = me->hashtable;

    const char * filename = NULL;

    if (!PyArg_ParseTuple(args, "s", &filename)) {
        return NULL;
    }

    hashtable->print_stop_tags(filename);

    Py_RETURN_NONE;
}

static
PyObject *
hashtable_print_tagset(khmer_KHashtable_Object * me, PyObject * args)
{
    Hashtable * hashtable = me->hashtable;

    const char * filename = NULL;

    if (!PyArg_ParseTuple(args, "s", &filename)) {
        return NULL;
    }

    hashtable->print_tagset(filename);

    Py_RETURN_NONE;
}

static
PyObject *
hashtable_load_stop_tags(khmer_KHashtable_Object * me, PyObject * args)
{
    Hashtable * hashtable = me->hashtable;

    const char * filename = NULL;
    PyObject * clear_tags_o = NULL;

    if (!PyArg_ParseTuple(args, "s|O", &filename, &clear_tags_o)) {
        return NULL;
    }

    bool clear_tags = true;
    if (clear_tags_o && !PyObject_IsTrue(clear_tags_o)) {
        clear_tags = false;
    }


    try {
        hashtable->load_stop_tags(filename, clear_tags);
    } catch (khmer_file_exception &e) {
        PyErr_SetString(PyExc_OSError, e.what());
        return NULL;
    }

    Py_RETURN_NONE;
}


static
PyObject *
hashtable_save_stop_tags(khmer_KHashtable_Object * me, PyObject * args)
{
    Hashtable * hashtable = me->hashtable;

    const char * filename = NULL;

    if (!PyArg_ParseTuple(args, "s", &filename)) {
        return NULL;
    }

    try {
        hashtable->save_stop_tags(filename);
    } catch (khmer_file_exception &e) {
        PyErr_SetString(PyExc_OSError, e.what());
        return NULL;
    }

    Py_RETURN_NONE;
}

static PyObject * hashtable_repartition_largest_partition(
    khmer_KHashtable_Object * me,
    PyObject * args);

static
PyObject *
hashtable_calc_connected_graph_size(khmer_KHashtable_Object * me,
                                    PyObject * args)
{
    Hashtable * hashtable = me->hashtable;

    const char * _kmer;
    unsigned int max_size = 0;
    PyObject * break_on_circum_o = NULL;
    if (!PyArg_ParseTuple(args, "s|IO", &_kmer, &max_size, &break_on_circum_o)) {
        return NULL;
    }

    bool break_on_circum = false;
    if (break_on_circum_o && PyObject_IsTrue(break_on_circum_o)) {
        break_on_circum = true;
    }

    unsigned long long size = 0;
    Kmer start_kmer = hashtable->build_kmer(_kmer);

    Py_BEGIN_ALLOW_THREADS
    KmerSet keeper;
    hashtable->calc_connected_graph_size(start_kmer, size, keeper, max_size,
                                         break_on_circum);
    Py_END_ALLOW_THREADS

    return PyLong_FromUnsignedLongLong(size);
}

static
PyObject *
hashtable_kmer_degree(khmer_KHashtable_Object * me, PyObject * args)
{
    Hashtable * hashtable = me->hashtable;

    const char * kmer_s = NULL;

    if (!PyArg_ParseTuple(args, "s", &kmer_s)) {
        return NULL;
    }

    return PyLong_FromLong(hashtable->kmer_degree(kmer_s));
}

static
PyObject *
hashtable_trim_on_stoptags(khmer_KHashtable_Object * me, PyObject * args)
{
    Hashtable * hashtable = me->hashtable;

    const char * seq = NULL;

    if (!PyArg_ParseTuple(args, "s", &seq)) {
        return NULL;
    }

    size_t trim_at;
    Py_BEGIN_ALLOW_THREADS

    trim_at = hashtable->trim_on_stoptags(seq);

    Py_END_ALLOW_THREADS;

    PyObject * trim_seq = PyUnicode_FromStringAndSize(seq, trim_at);
    if (trim_seq == NULL) {
        return NULL;
    }
    PyObject * ret = Py_BuildValue("Ok", trim_seq, (unsigned long) trim_at);
    Py_DECREF(trim_seq);

    return ret;
}

static
PyObject *
hashtable_do_subset_partition(khmer_KHashtable_Object * me, PyObject * args)
{
    Hashtable * hashtable = me->hashtable;

    PyObject * start_kmer_obj;
    PyObject * end_kmer_obj;
    HashIntoType start_kmer, end_kmer;
    PyObject * break_on_stop_tags_o = NULL;
    PyObject * stop_big_traversals_o = NULL;

    if (!PyArg_ParseTuple(args, "|OOOO", &start_kmer_obj, &end_kmer_obj,
                          &break_on_stop_tags_o,
                          &stop_big_traversals_o)) {
        return NULL;
    }
    if (!ht_convert_PyObject_to_HashIntoType(start_kmer_obj, start_kmer,
                                             hashtable)) {
        return NULL;
    }
    if (!ht_convert_PyObject_to_HashIntoType(end_kmer_obj, end_kmer,
                                             hashtable)) {
        return NULL;
    }

    bool break_on_stop_tags = false;
    if (break_on_stop_tags_o && PyObject_IsTrue(break_on_stop_tags_o)) {
        break_on_stop_tags = true;
    }
    bool stop_big_traversals = false;
    if (stop_big_traversals_o && PyObject_IsTrue(stop_big_traversals_o)) {
        stop_big_traversals = true;
    }

    SubsetPartition * subset_p = NULL;
    try {
        Py_BEGIN_ALLOW_THREADS
        subset_p = new SubsetPartition(hashtable);
        subset_p->do_partition(start_kmer, end_kmer, break_on_stop_tags,
                               stop_big_traversals);
        Py_END_ALLOW_THREADS
    } catch (std::bad_alloc &e) {
        return PyErr_NoMemory();
    }

    khmer_KSubsetPartition_Object * subset_obj = (khmer_KSubsetPartition_Object *)\
            PyObject_New(khmer_KSubsetPartition_Object, &khmer_KSubsetPartition_Type);

    if (subset_obj == NULL) {
        delete subset_p;
        return NULL;
    }

    subset_obj->subset = subset_p;

    return (PyObject *) subset_obj;
}


static
PyObject *
hashtable_merge_subset(khmer_KHashtable_Object * me, PyObject * args)
{
    Hashtable * hashtable = me->hashtable;

    khmer_KSubsetPartition_Object * subset_obj = NULL;
    if (!PyArg_ParseTuple(args, "O!", &khmer_KSubsetPartition_Type,
                          &subset_obj)) {
        return NULL;
    }

    SubsetPartition * subset_p = subset_obj->subset;

    hashtable->partition->merge(subset_p);

    Py_RETURN_NONE;
}

static
PyObject *
hashtable_merge_from_disk(khmer_KHashtable_Object * me, PyObject * args)
{
    Hashtable * hashtable = me->hashtable;

    const char * filename = NULL;
    if (!PyArg_ParseTuple(args, "s", &filename)) {
        return NULL;
    }

    try {
        hashtable->partition->merge_from_disk(filename);
    } catch (khmer_file_exception &e) {
        PyErr_SetString(PyExc_OSError, e.what());
        return NULL;
    }

    Py_RETURN_NONE;
}

static
PyObject *
hashtable_consume_fasta_and_tag_with_reads_parser(khmer_KHashtable_Object * me,
        PyObject * args)
{
    Hashtable * hashtable = me->hashtable;

    python::khmer_ReadParser_Object * rparser_obj = NULL;

    if (!PyArg_ParseTuple( args, "O!", &python::khmer_ReadParser_Type,
                           &rparser_obj)) {
        return NULL;
    }

    read_parsers:: IParser * rparser = rparser_obj-> parser;

    // call the C++ function, and trap signals => Python
    const char         *value_exception = NULL;
    const char         *file_exception  = NULL;
    unsigned long long  n_consumed      = 0;
    unsigned int        total_reads     = 0;
    std::string exc_string;

    Py_BEGIN_ALLOW_THREADS
    try {
        hashtable->consume_fasta_and_tag(rparser, total_reads, n_consumed);
    } catch (khmer_file_exception &exc) {
        exc_string = exc.what();
        file_exception = exc_string.c_str();
    } catch (khmer_value_exception &exc) {
        exc_string = exc.what();
        value_exception = exc_string.c_str();
    }
    Py_END_ALLOW_THREADS

    if (file_exception != NULL) {
        PyErr_SetString(PyExc_OSError, file_exception);
        return NULL;
    }
    if (value_exception != NULL) {
        PyErr_SetString(PyExc_ValueError, value_exception);
    }

    return Py_BuildValue("IK", total_reads, n_consumed);
}

static
PyObject *
hashtable_consume_partitioned_fasta(khmer_KHashtable_Object * me,
                                    PyObject * args)
{
    Hashtable * hashtable = me->hashtable;

    const char * filename;

    if (!PyArg_ParseTuple(args, "s", &filename)) {
        return NULL;
    }

    // call the C++ function, and trap signals => Python

    unsigned long long n_consumed;
    unsigned int total_reads;

    try {
        hashtable->consume_partitioned_fasta(filename, total_reads, n_consumed);
    } catch (khmer_file_exception &exc) {
        PyErr_SetString(PyExc_OSError, exc.what());
        return NULL;
    } catch (khmer_value_exception &exc) {
        PyErr_SetString(PyExc_ValueError, exc.what());
        return NULL;
    }

    return Py_BuildValue("IK", total_reads, n_consumed);
}

static
PyObject *
hashtable_find_all_tags(khmer_KHashtable_Object * me, PyObject * args)
{
    Hashtable * hashtable = me->hashtable;

    const char * kmer_s = NULL;

    if (!PyArg_ParseTuple(args, "s", &kmer_s)) {
        return NULL;
    }

    if (strlen(kmer_s) != hashtable->ksize()) {
        PyErr_SetString( PyExc_ValueError,
                         "k-mer size must equal the k-mer size of the presence table");
        return NULL;
    }

    pre_partition_info * ppi = NULL;

    Kmer kmer = hashtable->build_kmer(kmer_s);

    Py_BEGIN_ALLOW_THREADS

    try {
        ppi = new pre_partition_info(kmer);
    } catch (std::bad_alloc &e) {
        return PyErr_NoMemory();
    }
    hashtable->partition->find_all_tags(kmer, ppi->tagged_kmers,
                                        hashtable->all_tags);
    hashtable->add_kmer_to_tags(kmer);

    Py_END_ALLOW_THREADS

    khmer_PrePartitionInfo_Object * ppi_obj = (khmer_PrePartitionInfo_Object *) \
            PyObject_New(khmer_PrePartitionInfo_Object, &khmer_PrePartitionInfo_Type);

    ppi_obj->PrePartitionInfo = ppi;

    return (PyObject*)ppi_obj;
}

static
PyObject *
hashtable_assign_partition_id(khmer_KHashtable_Object * me, PyObject * args)
{
    Hashtable * hashtable = me->hashtable;

    khmer_PrePartitionInfo_Object * ppi_obj;
    if (!PyArg_ParseTuple(args, "O!", &khmer_PrePartitionInfo_Type, &ppi_obj)) {
        return NULL;
    }

    pre_partition_info * ppi;
    ppi = ppi_obj->PrePartitionInfo;

    PartitionID p;
    p = hashtable->partition->assign_partition_id(ppi->kmer,
            ppi->tagged_kmers);

    return PyLong_FromLong(p);
}

static
PyObject *
hashtable_add_tag(khmer_KHashtable_Object * me, PyObject * args)
{
    Hashtable * hashtable = me->hashtable;

    const char * kmer_s = NULL;
    if (!PyArg_ParseTuple(args, "s", &kmer_s)) {
        return NULL;
    }

    HashIntoType kmer = hashtable->hash_dna(kmer_s);
    hashtable->add_tag(kmer);

    Py_RETURN_NONE;
}

static
PyObject *
hashtable_add_stop_tag(khmer_KHashtable_Object * me, PyObject * args)
{
    Hashtable * hashtable = me->hashtable;

    const char * kmer_s = NULL;
    if (!PyArg_ParseTuple(args, "s", &kmer_s)) {
        return NULL;
    }

    HashIntoType kmer = hashtable->hash_dna(kmer_s);
    hashtable->add_stop_tag(kmer);

    Py_RETURN_NONE;
}

static
PyObject *
hashtable_get_stop_tags(khmer_KHashtable_Object * me, PyObject * args)
{
    Hashtable * hashtable = me->hashtable;

    if (!PyArg_ParseTuple(args, "")) {
        return NULL;
    }

    SeenSet::const_iterator si;

    PyObject * x = PyList_New(hashtable->stop_tags.size());
    unsigned long long i = 0;
    for (si = hashtable->stop_tags.begin(); si != hashtable->stop_tags.end();
            ++si) {
        std::string s = hashtable->unhash_dna(*si);
        PyList_SET_ITEM(x, i, Py_BuildValue("s", s.c_str()));
        i++;
    }

    return x;
}

static
PyObject *
hashtable_get_tagset(khmer_KHashtable_Object * me, PyObject * args)
{
    Hashtable * hashtable = me->hashtable;

    if (!PyArg_ParseTuple(args, "")) {
        return NULL;
    }

    SeenSet::const_iterator si;

    PyObject * x = PyList_New(hashtable->all_tags.size());
    unsigned long long i = 0;
    for (si = hashtable->all_tags.begin(); si != hashtable->all_tags.end();
            ++si) {
        std::string s = hashtable->unhash_dna(*si);
        PyList_SET_ITEM(x, i, Py_BuildValue("s", s.c_str()));
        i++;
    }

    return x;
}

static
PyObject *
hashtable_output_partitions(khmer_KHashtable_Object * me, PyObject * args)
{
    Hashtable * hashtable = me->hashtable;

    const char * filename = NULL;
    const char * output = NULL;
    PyObject * output_unassigned_o = NULL;

    if (!PyArg_ParseTuple(args, "ss|O", &filename, &output,
                          &output_unassigned_o)) {
        return NULL;
    }

    bool output_unassigned = false;
    if (output_unassigned_o != NULL && PyObject_IsTrue(output_unassigned_o)) {
        output_unassigned = true;
    }

    size_t n_partitions = 0;

    try {
        SubsetPartition * subset_p = hashtable->partition;
        n_partitions = subset_p->output_partitioned_file(filename,
                       output,
                       output_unassigned);
    } catch (khmer_file_exception &e) {
        PyErr_SetString(PyExc_OSError, e.what());
        return NULL;
    } catch (khmer_value_exception &exc) {
        PyErr_SetString(PyExc_ValueError, exc.what());
        return NULL;
    }

    return PyLong_FromLong(n_partitions);
}

static
PyObject *
hashtable_save_partitionmap(khmer_KHashtable_Object * me, PyObject * args)
{
    Hashtable * hashtable = me->hashtable;

    const char * filename = NULL;

    if (!PyArg_ParseTuple(args, "s", &filename)) {
        return NULL;
    }

    try {
        hashtable->partition->save_partitionmap(filename);
    } catch (khmer_file_exception &e) {
        PyErr_SetString(PyExc_OSError, e.what());
        return NULL;
    }

    Py_RETURN_NONE;
}

static
PyObject *
hashtable_load_partitionmap(khmer_KHashtable_Object * me, PyObject * args)
{
    Hashtable * hashtable = me->hashtable;

    const char * filename = NULL;

    if (!PyArg_ParseTuple(args, "s", &filename)) {
        return NULL;
    }

    try {
        hashtable->partition->load_partitionmap(filename);
    } catch (khmer_file_exception &e) {
        PyErr_SetString(PyExc_OSError, e.what());
        return NULL;
    }

    Py_RETURN_NONE;
}

static
PyObject *
hashtable__validate_partitionmap(khmer_KHashtable_Object * me, PyObject * args)
{
    Hashtable * hashtable = me->hashtable;

    if (!PyArg_ParseTuple(args, "")) {
        return NULL;
    }

    hashtable->partition->_validate_pmap();

    Py_RETURN_NONE;
}

static
PyObject *
hashtable_count_partitions(khmer_KHashtable_Object * me, PyObject * args)
{
    Hashtable * hashtable = me->hashtable;

    if (!PyArg_ParseTuple(args, "")) {
        return NULL;
    }

    size_t n_partitions = 0, n_unassigned = 0;
    hashtable->partition->count_partitions(n_partitions, n_unassigned);

    return Py_BuildValue("nn", (Py_ssize_t) n_partitions,
                         (Py_ssize_t) n_unassigned);
}

static
PyObject *
hashtable_subset_count_partitions(khmer_KHashtable_Object * me, PyObject * args)
{
    khmer_KSubsetPartition_Object * subset_obj = NULL;

    if (!PyArg_ParseTuple(args, "O!", &khmer_KSubsetPartition_Type,
                          &subset_obj)) {
        return NULL;
    }


    size_t n_partitions = 0, n_unassigned = 0;
    subset_obj->subset->count_partitions(n_partitions, n_unassigned);

    return Py_BuildValue("nn", (Py_ssize_t) n_partitions,
                         (Py_ssize_t) n_unassigned);
}

static
PyObject *
hashtable_subset_partition_size_distribution(khmer_KHashtable_Object * me,
        PyObject * args)
{
    khmer_KSubsetPartition_Object * subset_obj = NULL;
    if (!PyArg_ParseTuple(args, "O!", &khmer_KSubsetPartition_Type,
                          &subset_obj)) {
        return NULL;
    }

    SubsetPartition * subset_p = subset_obj->subset;

    PartitionCountDistribution d;

    unsigned int n_unassigned = 0;
    subset_p->partition_size_distribution(d, n_unassigned);

    PyObject * x = PyList_New(d.size());
    if (x == NULL) {
        return NULL;
    }
    PartitionCountDistribution::iterator di;

    unsigned int i;
    for (i = 0, di = d.begin(); di != d.end(); ++di, i++) {
        PyObject * value =  Py_BuildValue("KK", di->first, di->second);
        if (value == NULL) {
            Py_DECREF(x);
            return NULL;
        }
        PyList_SET_ITEM(x, i, value);
    }
    if (!(i == d.size())) {
        throw khmer_exception();
    }

    PyObject * returnValue = Py_BuildValue("NI", x, n_unassigned);
    if (returnValue == NULL) {
        Py_DECREF(x);
        return NULL;
    }
    return returnValue;
}

static
PyObject *
hashtable_load_tagset(khmer_KHashtable_Object * me, PyObject * args)
{
    Hashtable * hashtable = me->hashtable;

    const char * filename = NULL;
    PyObject * clear_tags_o = NULL;

    if (!PyArg_ParseTuple(args, "s|O", &filename, &clear_tags_o)) {
        return NULL;
    }

    bool clear_tags = true;
    if (clear_tags_o && !PyObject_IsTrue(clear_tags_o)) {
        clear_tags = false;
    }

    try {
        hashtable->load_tagset(filename, clear_tags);
    } catch (khmer_file_exception &e) {
        PyErr_SetString(PyExc_OSError, e.what());
        return NULL;
    }

    Py_RETURN_NONE;
}

static
PyObject *
hashtable_save_tagset(khmer_KHashtable_Object * me, PyObject * args)
{
    Hashtable * hashtable = me->hashtable;

    const char * filename = NULL;

    if (!PyArg_ParseTuple(args, "s", &filename)) {
        return NULL;
    }

    try {
        hashtable->save_tagset(filename);
    } catch (khmer_file_exception &e) {
        PyErr_SetString(PyExc_OSError, e.what());
        return NULL;
    }

    Py_RETURN_NONE;
}

static
PyObject *
hashtable_save_subset_partitionmap(khmer_KHashtable_Object * me,
                                   PyObject * args)
{
    const char * filename = NULL;
    khmer_KSubsetPartition_Object * subset_obj = NULL;

    if (!PyArg_ParseTuple(args, "O!s", &khmer_KSubsetPartition_Type,
                          &subset_obj, &filename)) {
        return NULL;
    }

    SubsetPartition * subset_p = subset_obj->subset;

    Py_BEGIN_ALLOW_THREADS

    try {
        subset_p->save_partitionmap(filename);
    } catch (khmer_file_exception &e) {
        PyErr_SetString(PyExc_OSError, e.what());
        return NULL;
    }

    Py_END_ALLOW_THREADS

    Py_RETURN_NONE;
}

static
PyObject *
hashtable_load_subset_partitionmap(khmer_KHashtable_Object * me,
                                   PyObject * args)
{
    Hashtable * hashtable = me->hashtable;

    const char * filename = NULL;

    if (!PyArg_ParseTuple(args, "s", &filename)) {
        return NULL;
    }

    SubsetPartition * subset_p;
    try {
        subset_p = new SubsetPartition(hashtable);
    } catch (std::bad_alloc &e) {
        return PyErr_NoMemory();
    }

    const char         *file_exception  = NULL;

    std::string exc_string ;
    Py_BEGIN_ALLOW_THREADS
    try {
        subset_p->load_partitionmap(filename);
    } catch (khmer_file_exception &exc) {
        exc_string = exc.what();
        file_exception = exc_string.c_str();
    }
    Py_END_ALLOW_THREADS

    if (file_exception != NULL) {
        PyErr_SetString(PyExc_OSError, file_exception);
        delete subset_p;
        return NULL;
    }

    khmer_KSubsetPartition_Object * subset_obj = (khmer_KSubsetPartition_Object *)\
            PyObject_New(khmer_KSubsetPartition_Object, &khmer_KSubsetPartition_Type);

    if (subset_obj == NULL) {
        delete subset_p;
        return NULL;
    }

    subset_obj->subset = subset_p;

    return (PyObject *) subset_obj;
}

static
PyObject *
hashtable__set_tag_density(khmer_KHashtable_Object * me, PyObject * args)
{
    Hashtable * hashtable = me->hashtable;

    unsigned int d;
    if (!PyArg_ParseTuple(args, "I", &d)) {
        return NULL;
    }

    hashtable->_set_tag_density(d);

    Py_RETURN_NONE;
}

static
PyObject *
hashtable__get_tag_density(khmer_KHashtable_Object * me, PyObject * args)
{
    Hashtable * hashtable = me->hashtable;

    if (!PyArg_ParseTuple(args, "")) {
        return NULL;
    }

    unsigned int d = hashtable->_get_tag_density();

    return PyLong_FromLong(d);
}

static
PyObject *
hashtable__validate_subset_partitionmap(khmer_KHashtable_Object * me,
                                        PyObject * args)
{
    khmer_KSubsetPartition_Object * subset_obj = NULL;

    if (!PyArg_ParseTuple(args, "O!", &khmer_KSubsetPartition_Type,
                          &subset_obj)) {
        return NULL;
    }

    SubsetPartition * subset_p = subset_obj->subset;

    subset_p->_validate_pmap();

    Py_RETURN_NONE;
}

static
PyObject *
hashtable_set_partition_id(khmer_KHashtable_Object * me, PyObject * args)
{
    Hashtable * hashtable = me->hashtable;

    const char * kmer = NULL;
    PartitionID p = 0;

    if (!PyArg_ParseTuple(args, "sI", &kmer, &p)) {
        return NULL;
    }

    hashtable->partition->set_partition_id(kmer, p);

    Py_RETURN_NONE;
}

static
PyObject *
hashtable_join_partitions(khmer_KHashtable_Object * me, PyObject * args)
{
    Hashtable * hashtable = me->hashtable;

    PartitionID p1 = 0, p2 = 0;

    if (!PyArg_ParseTuple(args, "II", &p1, &p2)) {
        return NULL;
    }

    p1 = hashtable->partition->join_partitions(p1, p2);

    return PyLong_FromLong(p1);
}

static
PyObject *
hashtable_get_partition_id(khmer_KHashtable_Object * me, PyObject * args)
{
    Hashtable * hashtable = me->hashtable;

    const char * kmer = NULL;

    if (!PyArg_ParseTuple(args, "s", &kmer)) {
        return NULL;
    }

    PartitionID partition_id;
    partition_id = hashtable->partition->get_partition_id(kmer);

    return PyLong_FromLong(partition_id);
}

static
PyObject *
hashtable_divide_tags_into_subsets(khmer_KHashtable_Object * me,
                                   PyObject * args)
{
    Hashtable * hashtable = me->hashtable;

    unsigned int subset_size = 0;

    if (!PyArg_ParseTuple(args, "I", &subset_size)) {
        return NULL;
    }

    SeenSet * divvy = new SeenSet;
    hashtable->divide_tags_into_subsets(subset_size, *divvy);

    PyObject * x = (PyObject *) create_HashSet_Object(divvy,
                   hashtable->ksize());
    return x;
}

static
PyObject *
hashtable_count_kmers_within_radius(khmer_KHashtable_Object * me,
                                    PyObject * args)
{
    Hashtable * hashtable = me->hashtable;

    const char * kmer = NULL;
    unsigned int radius = 0;
    unsigned int max_count = 0;

    if (!PyArg_ParseTuple(args, "sI|I", &kmer, &radius, &max_count)) {
        return NULL;
    }

    unsigned int n;

    Py_BEGIN_ALLOW_THREADS
    Kmer start_kmer = hashtable->build_kmer(kmer);
    KmerSet seen;
    n = hashtable->traverse_from_kmer(start_kmer, radius,
                                      seen, max_count);

    Py_END_ALLOW_THREADS

    return PyLong_FromUnsignedLong(n);
}

static
PyObject *
hashtable_extract_unique_paths(khmer_KHashtable_Object * me, PyObject * args)
{
    Hashtable * hashtable = me->hashtable;

    const char * sequence = NULL;
    unsigned int min_length = 0;
    float min_unique_f = 0;
    if (!PyArg_ParseTuple(args, "sIf", &sequence, &min_length, &min_unique_f)) {
        return NULL;
    }

    std::vector<std::string> results;
    hashtable->extract_unique_paths(sequence, min_length, min_unique_f, results);

    PyObject * x = PyList_New(results.size());
    if (x == NULL) {
        return NULL;
    }

    for (unsigned int i = 0; i < results.size(); i++) {
        PyList_SET_ITEM(x, i, PyUnicode_FromString(results[i].c_str()));
    }

    return x;
}


static
PyObject *
hashtable_get_kmers(khmer_KHashtable_Object * me, PyObject * args)
{
    Hashtable * hashtable = me->hashtable;
    const char * sequence;

    if (!PyArg_ParseTuple(args, "s", &sequence)) {
        return NULL;
    }

    std::vector<std::string> kmers;

    hashtable->get_kmers(sequence, kmers);

    PyObject * x = PyList_New(kmers.size());
    for (unsigned int i = 0; i < kmers.size(); i++) {
        PyObject * obj = PyUnicode_FromString(kmers[i].c_str());
        PyList_SET_ITEM(x, i, obj);
    }

    return x;
}

static
PyObject *
hashtable_get_kmer_counts(khmer_KHashtable_Object * me, PyObject * args)
{
    Hashtable * hashtable = me->hashtable;
    const char * sequence;

    if (!PyArg_ParseTuple(args, "s", &sequence)) {
        return NULL;
    }

    std::vector<BoundedCounterType> counts;
    hashtable->get_kmer_counts(sequence, counts);

    PyObject * x = PyList_New(counts.size());
    for (unsigned int i = 0; i <counts.size(); i++) {
        PyObject * obj = PyInt_FromLong(counts[i]);
        PyList_SET_ITEM(x, i, obj);
    }

    return x;
}


static
PyObject *
hashtable_get_kmer_hashes(khmer_KHashtable_Object * me, PyObject * args)
{
    Hashtable * hashtable = me->hashtable;
    const char * sequence;

    if (!PyArg_ParseTuple(args, "s", &sequence)) {
        return NULL;
    }

    std::vector<HashIntoType> hashes;
    hashtable->get_kmer_hashes(sequence, hashes);

    PyObject * x = PyList_New(hashes.size());
    for (unsigned int i = 0; i < hashes.size(); i++) {
        PyObject * obj = nullptr;
        convert_HashIntoType_to_PyObject(hashes[i], &obj);
        PyList_SET_ITEM(x, i, obj);
    }

    return x;
}


static
PyObject *
hashtable_get_kmer_hashes_as_hashset(khmer_KHashtable_Object * me,
                                     PyObject * args)
{
    Hashtable * hashtable = me->hashtable;
    const char * sequence;

    if (!PyArg_ParseTuple(args, "s", &sequence)) {
        return NULL;
    }

    SeenSet * hashes = new SeenSet;
    hashtable->get_kmer_hashes_as_hashset(sequence, *hashes);

    PyObject * x = (PyObject *) create_HashSet_Object(hashes,
                   hashtable->ksize());

    return x;
}


static PyMethodDef khmer_hashtable_methods[] = {
    //
    // Basic methods
    //

    {
        "ksize",
        (PyCFunction)hashtable_ksize, METH_VARARGS,
        "Returns the k-mer size of this graph."
    },
    {
        "hash",
        (PyCFunction)hashtable_hash, METH_VARARGS,
        "Returns the hash of this k-mer."
    },
    {
        "reverse_hash",
        (PyCFunction)hashtable_reverse_hash, METH_VARARGS,
        "Turns a k-mer hash back into a DNA k-mer, if possible."
    },
    { "hashsizes", (PyCFunction)hashtable_get_hashsizes, METH_VARARGS, "" },
    {
        "n_unique_kmers",
        (PyCFunction)hashtable_n_unique_kmers, METH_VARARGS,
        "Count the number of unique kmers in this graph."
    },
    {
        "n_occupied", (PyCFunction)hashtable_n_occupied, METH_VARARGS,
        "Count the number of occupied bins."
    },
    {
        "count",
        (PyCFunction)hashtable_count, METH_VARARGS,
        "Increment the count of this k-mer."
    },
    {
        "add",
        (PyCFunction)hashtable_count, METH_VARARGS,
        "Increment the count of this k-mer. (Synonym for 'count'.)"
    },
    {
        "consume",
        (PyCFunction)hashtable_consume, METH_VARARGS,
        "Increment the counts of all of the k-mers in the string."
    },
    {
        "consume_fasta",
        (PyCFunction)hashtable_consume_fasta, METH_VARARGS,
        "Incrment the counts of all the k-mers in the sequences in the "
        "given file"
    },
    {
        "consume_fasta_with_reads_parser",
        (PyCFunction)hashtable_consume_fasta_with_reads_parser, METH_VARARGS,
        "Count all k-mers retrieved with this reads parser object."
    },
    {
        "get",
        (PyCFunction)hashtable_get, METH_VARARGS,
        "Retrieve the count for the given k-mer."
    },
    {
        "load",
        (PyCFunction)hashtable_load, METH_VARARGS,
        "Load the graph from the specified file."
    },
    {
        "save",
        (PyCFunction)hashtable_save, METH_VARARGS,
        "Save the graph to the specified file."
    },
    {
        "get_median_count",
        (PyCFunction)hashtable_get_median_count, METH_VARARGS,
        "Get the median, average, and stddev of the k-mer counts "
        " in the string"
    },
    {
        "get_kmers",
        (PyCFunction)hashtable_get_kmers, METH_VARARGS,
        "Generate an ordered list of all substrings of length k in the string."
    },
    {
        "get_kmer_hashes",
        (PyCFunction)hashtable_get_kmer_hashes, METH_VARARGS,
        "Retrieve an ordered list of all hashes of all k-mers in the string."
    },
    {
        "get_kmer_hashes_as_hashset",
        (PyCFunction)hashtable_get_kmer_hashes_as_hashset, METH_VARARGS,
        "Retrieve a HashSet containing all the k-mers in the string."
    },
    {
        "get_kmer_counts",
        (PyCFunction)hashtable_get_kmer_counts, METH_VARARGS,
        "Retrieve an ordered list of the counts of all k-mers in the string."
    },

    //
    // graph/traversal functionality
    //

    {
        "neighbors",
        (PyCFunction)hashtable_neighbors, METH_VARARGS,
        "Get a list of neighbor nodes for this k-mer.",
    },
    {
        "calc_connected_graph_size",
        (PyCFunction)hashtable_calc_connected_graph_size, METH_VARARGS, ""
    },
    {
        "kmer_degree",
        (PyCFunction)hashtable_kmer_degree, METH_VARARGS,
        "Calculate the number of immediate neighbors this k-mer has in "
        "the graph."
    },
    {
        "count_kmers_within_radius",
        (PyCFunction)hashtable_count_kmers_within_radius, METH_VARARGS,
        "Calculate the number of neighbors with given radius in the graph."
    },

    {
        "find_high_degree_nodes",
        (PyCFunction)hashtable_find_high_degree_nodes, METH_VARARGS,
        "Examine the given sequence for degree > 2 nodes and add to  "
        "list; used in graph contraction.",
    },
    {
        "traverse_linear_path",
        (PyCFunction)hashtable_traverse_linear_path, METH_VARARGS,
        "Traverse the path through the graph starting with the given "
        "k-mer and avoiding high-degree nodes, finding (and returning) "
        "traversed k-mers and any encountered high-degree nodes.",
    },
    {
        "assemble_linear_path",
        (PyCFunction)hashtable_assemble_linear_path, METH_VARARGS,
        "Assemble a purely linear path starting with the given "
        "k-mer, returning traversed k-mers and any encountered high-degree "
        "nodes.",
    },

    //
    // tagging / sparse graph functionality
    //

    { "consume_and_tag", (PyCFunction)hashtable_consume_and_tag, METH_VARARGS, "Consume a sequence and tag it" },
    { "get_tags_and_positions", (PyCFunction)hashtable_get_tags_and_positions, METH_VARARGS, "Retrieve tags and their positions in a sequence." },
    { "find_all_tags_list", (PyCFunction)hashtable_find_all_tags_list, METH_VARARGS, "Find all tags within range of the given k-mer, return as list" },
    { "consume_fasta_and_tag", (PyCFunction)hashtable_consume_fasta_and_tag, METH_VARARGS, "Count all k-mers in a given file" },
    { "get_median_count", (PyCFunction)hashtable_get_median_count, METH_VARARGS, "Get the median, average, and stddev of the k-mer counts in the string" },
    { "median_at_least", (PyCFunction)hashtable_median_at_least, METH_VARARGS, "Return true if the median is at least the given cutoff" },
    { "extract_unique_paths", (PyCFunction)hashtable_extract_unique_paths, METH_VARARGS, "" },
    { "print_tagset", (PyCFunction)hashtable_print_tagset, METH_VARARGS, "" },
    { "add_tag", (PyCFunction)hashtable_add_tag, METH_VARARGS, "" },
    { "get_tagset", (PyCFunction)hashtable_get_tagset, METH_VARARGS, "" },
    { "load_tagset", (PyCFunction)hashtable_load_tagset, METH_VARARGS, "" },
    { "save_tagset", (PyCFunction)hashtable_save_tagset, METH_VARARGS, "" },
    { "n_tags", (PyCFunction)hashtable_n_tags, METH_VARARGS, "" },
    { "divide_tags_into_subsets", (PyCFunction)hashtable_divide_tags_into_subsets, METH_VARARGS, "" },
    { "_get_tag_density", (PyCFunction)hashtable__get_tag_density, METH_VARARGS, "" },
    { "_set_tag_density", (PyCFunction)hashtable__set_tag_density, METH_VARARGS, "" },

    // partitioning
    { "do_subset_partition", (PyCFunction)hashtable_do_subset_partition, METH_VARARGS, "" },
    { "find_all_tags", (PyCFunction)hashtable_find_all_tags, METH_VARARGS, "" },
    { "assign_partition_id", (PyCFunction)hashtable_assign_partition_id, METH_VARARGS, "" },
    { "output_partitions", (PyCFunction)hashtable_output_partitions, METH_VARARGS, "" },
    { "load_partitionmap", (PyCFunction)hashtable_load_partitionmap, METH_VARARGS, "" },
    { "save_partitionmap", (PyCFunction)hashtable_save_partitionmap, METH_VARARGS, "" },
    { "_validate_partitionmap", (PyCFunction)hashtable__validate_partitionmap, METH_VARARGS, "" },
    {
        "consume_fasta_and_tag_with_reads_parser", (PyCFunction)hashtable_consume_fasta_and_tag_with_reads_parser,
        METH_VARARGS, "Count all k-mers using a given reads parser"
    },
    { "consume_partitioned_fasta", (PyCFunction)hashtable_consume_partitioned_fasta, METH_VARARGS, "Count all k-mers in a given file" },
    { "merge_subset", (PyCFunction)hashtable_merge_subset, METH_VARARGS, "" },
    { "merge_subset_from_disk", (PyCFunction)hashtable_merge_from_disk, METH_VARARGS, "" },
    { "count_partitions", (PyCFunction)hashtable_count_partitions, METH_VARARGS, "" },
    { "subset_count_partitions", (PyCFunction)hashtable_subset_count_partitions, METH_VARARGS, "" },
    { "subset_partition_size_distribution", (PyCFunction)hashtable_subset_partition_size_distribution, METH_VARARGS, "" },
    { "save_subset_partitionmap", (PyCFunction)hashtable_save_subset_partitionmap, METH_VARARGS },
    { "load_subset_partitionmap", (PyCFunction)hashtable_load_subset_partitionmap, METH_VARARGS },
    { "_validate_subset_partitionmap", (PyCFunction)hashtable__validate_subset_partitionmap, METH_VARARGS, "" },
    { "set_partition_id", (PyCFunction)hashtable_set_partition_id, METH_VARARGS, "" },
    { "join_partitions", (PyCFunction)hashtable_join_partitions, METH_VARARGS, "" },
    { "get_partition_id", (PyCFunction)hashtable_get_partition_id, METH_VARARGS, "" },
    { "repartition_largest_partition", (PyCFunction)hashtable_repartition_largest_partition, METH_VARARGS, "" },

    // stop tags
    { "load_stop_tags", (PyCFunction)hashtable_load_stop_tags, METH_VARARGS, "" },
    { "save_stop_tags", (PyCFunction)hashtable_save_stop_tags, METH_VARARGS, "" },
    { "print_stop_tags", (PyCFunction)hashtable_print_stop_tags, METH_VARARGS, "" },
    { "trim_on_stoptags", (PyCFunction)hashtable_trim_on_stoptags, METH_VARARGS, "" },
    { "add_stop_tag", (PyCFunction)hashtable_add_stop_tag, METH_VARARGS, "" },
    { "get_stop_tags", (PyCFunction)hashtable_get_stop_tags, METH_VARARGS, "" },
    {NULL, NULL, 0, NULL}           /* sentinel */
};

static PyTypeObject khmer_KHashtable_Type
CPYCHECKER_TYPE_OBJECT_FOR_TYPEDEF("khmer_KHashtable_Object")
= {
    PyVarObject_HEAD_INIT(NULL, 0)       /* init & ob_size */
    "_khmer.KHashtable   ",              /*tp_name*/
    sizeof(khmer_KHashtable_Object)   ,  /*tp_basicsize*/
    0,                                   /*tp_itemsize*/
    0,                                   /*tp_dealloc*/
    0,                                   /*tp_print*/
    0,                                   /*tp_getattr*/
    0,                                   /*tp_setattr*/
    0,                                   /*tp_compare*/
    0,                                   /*tp_repr*/
    0,                                   /*tp_as_number*/
    0,                                   /*tp_as_sequence*/
    0,                                   /*tp_as_mapping*/
    0,                                   /*tp_hash */
    0,                                   /*tp_call*/
    0,                                   /*tp_str*/
    0,                                   /*tp_getattro*/
    0,                                   /*tp_setattro*/
    0,                                   /*tp_as_buffer*/
    Py_TPFLAGS_DEFAULT,                  /*tp_flags*/
    "base hashtable object",             /* tp_doc */
    0,                                   /* tp_traverse */
    0,                                   /* tp_clear */
    0,                                   /* tp_richcompare */
    0,                                   /* tp_weaklistoffset */
    0,                                   /* tp_iter */
    0,                                   /* tp_iternext */
    khmer_hashtable_methods,             /* tp_methods */
    0,                                   /* tp_members */
    0,                                   /* tp_getset */
    0,                                   /* tp_base */
    0,                                   /* tp_dict */
    0,                                   /* tp_descr_get */
    0,                                   /* tp_descr_set */
    0,                                   /* tp_dictoffset */
    0,                                   /* tp_init */
    0,                                   /* tp_alloc */
    0,                                   /* tp_new */
};

#define is_hashtable_obj(v)  (Py_TYPE(v) == &khmer_KHashtable_Type)

//
// KCountingHash object
//

typedef struct {
    khmer_KHashtable_Object khashtable;
    CountingHash * counting;
} khmer_KCountingHash_Object;

typedef struct {
    PyObject_HEAD
    ReadAligner * aligner;
} khmer_ReadAligner_Object;

static void khmer_counting_dealloc(khmer_KCountingHash_Object * obj);

static
PyObject *
count_trim_on_abundance(khmer_KCountingHash_Object * me, PyObject * args)
{
    CountingHash * counting = me->counting;

    const char * seq = NULL;
    unsigned int min_count_i = 0;

    if (!PyArg_ParseTuple(args, "sI", &seq, &min_count_i)) {
        return NULL;
    }

    unsigned long trim_at;
    Py_BEGIN_ALLOW_THREADS

    BoundedCounterType min_count = min_count_i;

    trim_at = counting->trim_on_abundance(seq, min_count);

    Py_END_ALLOW_THREADS;

    PyObject * trim_seq = PyUnicode_FromStringAndSize(seq, trim_at);
    if (trim_seq == NULL) {
        return NULL;
    }
    PyObject * ret = Py_BuildValue("Ok", trim_seq, trim_at);
    Py_DECREF(trim_seq);

    return ret;
}

static
PyObject *
count_trim_below_abundance(khmer_KCountingHash_Object * me, PyObject * args)
{
    CountingHash * counting = me->counting;

    const char * seq = NULL;
    BoundedCounterType max_count_i = 0;

    if (!PyArg_ParseTuple(args, "sH", &seq, &max_count_i)) {
        return NULL;
    }

    unsigned long trim_at;
    Py_BEGIN_ALLOW_THREADS

    BoundedCounterType max_count = max_count_i;

    trim_at = counting->trim_below_abundance(seq, max_count);

    Py_END_ALLOW_THREADS;

    PyObject * trim_seq = PyUnicode_FromStringAndSize(seq, trim_at);
    if (trim_seq == NULL) {
        return NULL;
    }
    PyObject * ret = Py_BuildValue("Ok", trim_seq, trim_at);
    Py_DECREF(trim_seq);

    return ret;
}

static
PyObject *
count_find_spectral_error_positions(khmer_KCountingHash_Object * me,
                                    PyObject * args)
{
    CountingHash * counting = me->counting;

    const char * seq = NULL;
    BoundedCounterType max_count = 0; // unsigned short int

    if (!PyArg_ParseTuple(args, "sH", &seq, &max_count)) {
        return NULL;
    }

    std::vector<unsigned int> posns;

    try {
        posns = counting->find_spectral_error_positions(seq, max_count);
    } catch (khmer_exception &e) {
        PyErr_SetString(PyExc_ValueError, e.what());
        return NULL;
    }

    Py_ssize_t posns_size = posns.size();

    PyObject * x = PyList_New(posns_size);
    if (x == NULL) {
        return NULL;
    }
    for (Py_ssize_t i = 0; i < posns_size; i++) {
        PyList_SET_ITEM(x, i, PyLong_FromLong(posns[i]));
    }

    return x;
}

static
PyObject *
count_get_raw_tables(khmer_KCountingHash_Object * self, PyObject * args)
{
    CountingHash * counting = self->counting;

    Byte ** table_ptrs = counting->get_raw_tables();
    std::vector<uint64_t> sizes = counting->get_tablesizes();

    PyObject * raw_tables = PyList_New(sizes.size());
    for (unsigned int i=0; i<sizes.size(); ++i) {
        Py_buffer buffer;
        int res = PyBuffer_FillInfo(&buffer, NULL, table_ptrs[i], sizes[i], 0,
                                    PyBUF_FULL_RO);
        if (res == -1) {
            return NULL;
        }
        PyObject * buf = PyMemoryView_FromBuffer(&buffer);
        if(!PyMemoryView_Check(buf)) {
            return NULL;
        }
        PyList_SET_ITEM(raw_tables, i, buf);
    }

    return raw_tables;
}

static
PyObject *
count_set_use_bigcount(khmer_KCountingHash_Object * me, PyObject * args)
{
    CountingHash * counting = me->counting;

    PyObject * x;
    if (!PyArg_ParseTuple(args, "O", &x)) {
        return NULL;
    }
    int setme = PyObject_IsTrue(x);
    if (setme < 0) {
        return NULL;
    }
    counting->set_use_bigcount((bool)setme);

    Py_RETURN_NONE;
}

static
PyObject *
count_get_use_bigcount(khmer_KCountingHash_Object * me, PyObject * args)
{
    CountingHash * counting = me->counting;

    if (!PyArg_ParseTuple(args, "")) {
        return NULL;
    }

    bool val = counting->get_use_bigcount();

    return PyBool_FromLong((int)val);
}

static
PyObject *
count_get_min_count(khmer_KCountingHash_Object * me, PyObject * args)
{
    CountingHash * counting = me->counting;

    const char * long_str;

    if (!PyArg_ParseTuple(args, "s", &long_str)) {
        return NULL;
    }

    if (strlen(long_str) < counting->ksize()) {
        PyErr_SetString(PyExc_ValueError,
                        "string length must >= the hashtable k-mer size");
        return NULL;
    }

    BoundedCounterType c = counting->get_min_count(long_str);
    unsigned int N = c;

    return PyLong_FromLong(N);
}

static
PyObject *
count_get_max_count(khmer_KCountingHash_Object * me, PyObject * args)
{
    CountingHash * counting = me->counting;

    const char * long_str;

    if (!PyArg_ParseTuple(args, "s", &long_str)) {
        return NULL;
    }

    if (strlen(long_str) < counting->ksize()) {
        PyErr_SetString(PyExc_ValueError,
                        "string length must >= the hashtable k-mer size");
        return NULL;
    }

    BoundedCounterType c = counting->get_max_count(long_str);
    unsigned int N = c;

    return PyLong_FromLong(N);
}

static
PyObject *
count_abundance_distribution_with_reads_parser(khmer_KCountingHash_Object * me,
        PyObject * args)
{
    CountingHash * counting = me->counting;

    khmer :: python :: khmer_ReadParser_Object * rparser_obj = NULL;
    khmer_KHashbits_Object *tracking_obj = NULL;

    if (!PyArg_ParseTuple(args, "O!O!", &python::khmer_ReadParser_Type,
                          &rparser_obj, &khmer_KNodegraph_Type, &tracking_obj)) {
        return NULL;
    }

    read_parsers::IParser *rparser      = rparser_obj->parser;
    Hashbits           *hashbits        = tracking_obj->hashbits;
    uint64_t           *dist            = NULL;
    const char         *value_exception = NULL;
    const char         *file_exception  = NULL;
    std::string exc_string;

    Py_BEGIN_ALLOW_THREADS
    try {
        dist = counting->abundance_distribution(rparser, hashbits);
    } catch (khmer_file_exception &exc) {
        exc_string = exc.what();
        file_exception = exc_string.c_str();
    } catch (khmer_value_exception &exc) {
        exc_string = exc.what();
        value_exception = exc_string.c_str();
    }
    Py_END_ALLOW_THREADS

    if (file_exception != NULL) {
        PyErr_SetString(PyExc_OSError, file_exception);
        return NULL;
    }
    if (value_exception != NULL) {
        PyErr_SetString(PyExc_ValueError, value_exception);
        return NULL;
    }

    PyObject * x = PyList_New(MAX_BIGCOUNT + 1);
    if (x == NULL) {
        delete[] dist;
        return NULL;
    }
    for (int i = 0; i < MAX_BIGCOUNT + 1; i++) {
        PyList_SET_ITEM(x, i, PyLong_FromUnsignedLongLong(dist[i]));
    }

    delete[] dist;
    return x;
}

static
PyObject *
count_abundance_distribution(khmer_KCountingHash_Object * me, PyObject * args)
{
    CountingHash * counting = me->counting;

    const char * filename = NULL;
    khmer_KHashbits_Object * tracking_obj = NULL;
    if (!PyArg_ParseTuple(args, "sO!", &filename, &khmer_KNodegraph_Type,
                          &tracking_obj)) {
        return NULL;
    }

    Hashbits           *hashbits        = tracking_obj->hashbits;
    uint64_t           *dist            = NULL;
    const char         *value_exception = NULL;
    const char         *file_exception  = NULL;
    std::string exc_string;

    Py_BEGIN_ALLOW_THREADS
    try {
        dist = counting->abundance_distribution(filename, hashbits);
    } catch (khmer_file_exception &exc) {
        exc_string = exc.what();
        file_exception = exc_string.c_str();
    } catch (khmer_value_exception &exc) {
        exc_string = exc.what();
        value_exception = exc_string.c_str();
    }
    Py_END_ALLOW_THREADS

    if (file_exception != NULL) {
        PyErr_SetString(PyExc_OSError, file_exception);
        if (dist != NULL) {
            delete []dist;
        }
        return NULL;
    }
    if (value_exception != NULL) {
        PyErr_SetString(PyExc_ValueError, value_exception);
        if (dist != NULL) {
            delete []dist;
        }
        return NULL;
    }

    PyObject * x = PyList_New(MAX_BIGCOUNT + 1);
    if (x == NULL) {
        if (dist != NULL) {
            delete []dist;
        }
        return NULL;
    }
    for (int i = 0; i < MAX_BIGCOUNT + 1; i++) {
        PyList_SET_ITEM(x, i, PyLong_FromUnsignedLongLong(dist[i]));
    }

    if (dist != NULL) {
        delete []dist;
    }

    return x;
}

static
PyObject *
count_do_subset_partition_with_abundance(khmer_KCountingHash_Object * me,
        PyObject * args)
{
    CountingHash * counting = me->counting;

    HashIntoType start_kmer = 0, end_kmer = 0;
    PyObject * break_on_stop_tags_o = NULL;
    PyObject * stop_big_traversals_o = NULL;
    BoundedCounterType min_count, max_count;

    if (!PyArg_ParseTuple(args, "HH|KKOO",
                          &min_count, &max_count,
                          &start_kmer, &end_kmer,
                          &break_on_stop_tags_o,
                          &stop_big_traversals_o)) {
        return NULL;
    }

    bool break_on_stop_tags = false;
    if (break_on_stop_tags_o && PyObject_IsTrue(break_on_stop_tags_o)) {
        break_on_stop_tags = true;
    }
    bool stop_big_traversals = false;
    if (stop_big_traversals_o && PyObject_IsTrue(stop_big_traversals_o)) {
        stop_big_traversals = true;
    }

    SubsetPartition * subset_p = NULL;
    try {
        Py_BEGIN_ALLOW_THREADS
        subset_p = new SubsetPartition(counting);
        subset_p->do_partition_with_abundance(start_kmer, end_kmer,
                                              min_count, max_count,
                                              break_on_stop_tags,
                                              stop_big_traversals);
        Py_END_ALLOW_THREADS
    } catch (std::bad_alloc &e) {
        return PyErr_NoMemory();
    }

    khmer_KSubsetPartition_Object * subset_obj = (khmer_KSubsetPartition_Object *)\
            PyObject_New(khmer_KSubsetPartition_Object, &khmer_KSubsetPartition_Type);

    if (subset_obj == NULL) {
        delete subset_p;
        return NULL;
    }

    subset_obj->subset = subset_p;

    return (PyObject *) subset_obj;
}

static PyMethodDef khmer_counting_methods[] = {
    { "set_use_bigcount", (PyCFunction)count_set_use_bigcount, METH_VARARGS, "" },
    { "get_use_bigcount", (PyCFunction)count_get_use_bigcount, METH_VARARGS, "" },
    { "get_min_count", (PyCFunction)count_get_min_count, METH_VARARGS, "Get the smallest count of all the k-mers in the string" },
    { "get_max_count", (PyCFunction)count_get_max_count, METH_VARARGS, "Get the largest count of all the k-mers in the string" },
    { "trim_on_abundance", (PyCFunction)count_trim_on_abundance, METH_VARARGS, "Trim on >= abundance" },
    { "trim_below_abundance", (PyCFunction)count_trim_below_abundance, METH_VARARGS, "Trim on >= abundance" },
    { "find_spectral_error_positions", (PyCFunction)count_find_spectral_error_positions, METH_VARARGS, "Identify positions of low-abundance k-mers" },
    { "abundance_distribution", (PyCFunction)count_abundance_distribution, METH_VARARGS, "" },
    { "abundance_distribution_with_reads_parser", (PyCFunction)count_abundance_distribution_with_reads_parser, METH_VARARGS, "" },
    {
        "get_raw_tables", (PyCFunction)count_get_raw_tables,
        METH_VARARGS, "Get a list of the raw tables as memoryview objects"
    },
    { "do_subset_partition_with_abundance", (PyCFunction)count_do_subset_partition_with_abundance, METH_VARARGS, "" },
    {NULL, NULL, 0, NULL}           /* sentinel */
};

static PyObject* _new_counting_hash(PyTypeObject * type, PyObject * args,
                                    PyObject * kwds);

static PyTypeObject khmer_KCountgraph_Type
CPYCHECKER_TYPE_OBJECT_FOR_TYPEDEF("khmer_KCountingHash_Object")
= {
    PyVarObject_HEAD_INIT(NULL, 0)       /* init & ob_size */
    "_khmer.Countgraph",                 /*tp_name*/
    sizeof(khmer_KCountingHash_Object),  /*tp_basicsize*/
    0,                                   /*tp_itemsize*/
    (destructor)khmer_counting_dealloc,  /*tp_dealloc*/
    0,                                   /*tp_print*/
    0,                                   /*tp_getattr*/
    0,                                   /*tp_setattr*/
    0,                                   /*tp_compare*/
    0,                                   /*tp_repr*/
    0,                                   /*tp_as_number*/
    0,                                   /*tp_as_sequence*/
    0,                                   /*tp_as_mapping*/
    0,                                   /*tp_hash */
    0,                                   /*tp_call*/
    0,                                   /*tp_str*/
    0,                                   /*tp_getattro*/
    0,                                   /*tp_setattro*/
    0,                                   /*tp_as_buffer*/
    Py_TPFLAGS_DEFAULT | Py_TPFLAGS_BASETYPE,                  /*tp_flags*/
    "counting hash object",              /* tp_doc */
    0,                                   /* tp_traverse */
    0,                                   /* tp_clear */
    0,                                   /* tp_richcompare */
    0,                                   /* tp_weaklistoffset */
    0,                                   /* tp_iter */
    0,                                   /* tp_iternext */
    khmer_counting_methods,              /* tp_methods */
    0,                                   /* tp_members */
    0,                                   /* tp_getset */
    0,                                   /* tp_base */
    0,                                   /* tp_dict */
    0,                                   /* tp_descr_get */
    0,                                   /* tp_descr_set */
    0,                                   /* tp_dictoffset */
    0,                                   /* tp_init */
    0,                                   /* tp_alloc */
    _new_counting_hash,                  /* tp_new */
};

#define is_counting_obj(v)  (Py_TYPE(v) == &khmer_KCountgraph_Type)

//
// _new_counting_hash
//

static PyObject* _new_counting_hash(PyTypeObject * type, PyObject * args,
                                    PyObject * kwds)
{
    khmer_KCountingHash_Object * self;

    self = (khmer_KCountingHash_Object *)type->tp_alloc(type, 0);

    if (self != NULL) {
        WordLength k = 0;
        PyListObject * sizes_list_o = NULL;

        if (!PyArg_ParseTuple(args, "bO!", &k, &PyList_Type, &sizes_list_o)) {
            Py_DECREF(self);
            return NULL;
        }

        std::vector<uint64_t> sizes;
        Py_ssize_t sizes_list_o_length = PyList_GET_SIZE(sizes_list_o);
        if (sizes_list_o_length == -1) {
            Py_DECREF(self);
            PyErr_SetString(PyExc_ValueError, "error with hashtable primes!");
            return NULL;
        }
        for (Py_ssize_t i = 0; i < sizes_list_o_length; i++) {
            PyObject * size_o = PyList_GET_ITEM(sizes_list_o, i);
            if (PyLong_Check(size_o)) {
                sizes.push_back(PyLong_AsUnsignedLongLong(size_o));
            } else if (PyInt_Check(size_o)) {
                sizes.push_back(PyInt_AsLong(size_o));
            } else if (PyFloat_Check(size_o)) {
                sizes.push_back(PyFloat_AS_DOUBLE(size_o));
            } else {
                Py_DECREF(self);
                PyErr_SetString(PyExc_TypeError,
                                "2nd argument must be a list of ints, longs, or floats");
                return NULL;
            }
        }

        try {
            self->counting = new CountingHash(k, sizes);
        } catch (std::bad_alloc &e) {
            Py_DECREF(self);
            return PyErr_NoMemory();
        }
        self->khashtable.hashtable = dynamic_cast<Hashtable*>(self->counting);
    }

    return (PyObject *) self;
}

static
PyObject *
hashbits_update(khmer_KHashbits_Object * me, PyObject * args)
{
    Hashbits * hashbits = me->hashbits;
    Hashbits * other;
    khmer_KHashbits_Object * other_o;

    if (!PyArg_ParseTuple(args, "O!", &khmer_KNodegraph_Type, &other_o)) {
        return NULL;
    }

    other = other_o->hashbits;

    try {
        hashbits->update_from(*other);
    } catch (khmer_exception &e) {
        PyErr_SetString(PyExc_ValueError, e.what());
        return NULL;
    }

    Py_RETURN_NONE;
}

static
PyObject *
hashbits_get_raw_tables(khmer_KHashbits_Object * self, PyObject * args)
{
    Hashbits * counting = self->hashbits;

    Byte ** table_ptrs = counting->get_raw_tables();
    std::vector<uint64_t> sizes = counting->get_tablesizes();

    PyObject * raw_tables = PyList_New(sizes.size());
    for (unsigned int i=0; i<sizes.size(); ++i) {
        Py_buffer buffer;
        int res = PyBuffer_FillInfo(&buffer, NULL, table_ptrs[i], sizes[i], 0,
                                    PyBUF_FULL_RO);
        if (res == -1) {
            return NULL;
        }
        PyObject * buf = PyMemoryView_FromBuffer(&buffer);
        if(!PyMemoryView_Check(buf)) {
            return NULL;
        }
        PyList_SET_ITEM(raw_tables, i, buf);
    }

    return raw_tables;
}

static PyMethodDef khmer_hashbits_methods[] = {
    {
        "update",
        (PyCFunction) hashbits_update, METH_VARARGS,
        "a set update: update this nodegraph with all the entries from the other"
    },
    {
        "get_raw_tables",
        (PyCFunction) hashbits_get_raw_tables, METH_VARARGS,
        "Get a list of the raw tables as memoryview objects"
    },
    {NULL, NULL, 0, NULL}           /* sentinel */
};

// __new__ for hashbits; necessary for proper subclassing
// This will essentially do what the old factory function did. Unlike many __new__
// methods, we take our arguments here, because there's no "uninitialized" hashbits
// object; we have to have k and the table sizes before creating the new objects
static PyObject* khmer_hashbits_new(PyTypeObject * type, PyObject * args,
                                    PyObject * kwds)
{
    khmer_KHashbits_Object * self;
    self = (khmer_KHashbits_Object *)type->tp_alloc(type, 0);

    if (self != NULL) {
        WordLength k = 0;
        PyListObject* sizes_list_o = NULL;

        if (!PyArg_ParseTuple(args, "bO!", &k, &PyList_Type, &sizes_list_o)) {
            Py_DECREF(self);
            return NULL;
        }

        std::vector<uint64_t> sizes;
        Py_ssize_t sizes_list_o_length = PyList_GET_SIZE(sizes_list_o);
        for (Py_ssize_t i = 0; i < sizes_list_o_length; i++) {
            PyObject * size_o = PyList_GET_ITEM(sizes_list_o, i);
            if (PyLong_Check(size_o)) {
                sizes.push_back(PyLong_AsUnsignedLongLong(size_o));
            } else if (PyInt_Check(size_o)) {
                sizes.push_back(PyInt_AsLong(size_o));
            } else if (PyFloat_Check(size_o)) {
                sizes.push_back(PyFloat_AS_DOUBLE(size_o));
            } else {
                Py_DECREF(self);
                PyErr_SetString(PyExc_TypeError,
                                "2nd argument must be a list of ints, longs, or floats");
                return NULL;
            }
        }

        try {
            self->hashbits = new Hashbits(k, sizes);
        } catch (std::bad_alloc &e) {
            Py_DECREF(self);
            return PyErr_NoMemory();
        }
        self->khashtable.hashtable = self->hashbits;
    }
    return (PyObject *) self;
}

#define is_hashbits_obj(v)  (Py_TYPE(v) == &khmer_KNodegraph_Type)

////////////////////////////////////////////////////////////////////////////

static
PyObject *
subset_count_partitions(khmer_KSubsetPartition_Object * me, PyObject * args)
{
    SubsetPartition * subset_p = me->subset;

    if (!PyArg_ParseTuple(args, "")) {
        return NULL;
    }

    size_t n_partitions = 0, n_unassigned = 0;
    subset_p->count_partitions(n_partitions, n_unassigned);

    return Py_BuildValue("nn", (Py_ssize_t) n_partitions,
                         (Py_ssize_t) n_unassigned);
}

static
PyObject *
subset_report_on_partitions(khmer_KSubsetPartition_Object * me, PyObject * args)
{
    SubsetPartition * subset_p = me->subset;

    if (!PyArg_ParseTuple(args, "")) {
        return NULL;
    }

    subset_p->report_on_partitions();

    Py_RETURN_NONE;
}

static
PyObject *
subset_partition_size_distribution(khmer_KSubsetPartition_Object * me,
                                   PyObject * args)
{
    SubsetPartition * subset_p = me->subset;

    if (!PyArg_ParseTuple(args, "")) {
        return NULL;
    }

    PartitionCountDistribution d;

    unsigned int n_unassigned = 0;
    subset_p->partition_size_distribution(d, n_unassigned);

    PyObject * x = PyList_New(d.size());
    if (x == NULL) {
        return NULL;
    }
    PartitionCountDistribution::iterator di;

    unsigned int i;
    for (i = 0, di = d.begin(); di != d.end(); ++di, i++) {
        PyObject * tup = Py_BuildValue("KK", di->first, di->second);
        if (tup != NULL) {
            PyList_SET_ITEM(x, i, tup);
        }
        Py_XDECREF(tup);
    }
    if (!(i == d.size())) {
        throw khmer_exception();
    }

    PyObject * ret = Py_BuildValue("OI", x, n_unassigned);
    Py_DECREF(x);
    return ret;
}

static
PyObject *
subset_partition_sizes(khmer_KSubsetPartition_Object * me, PyObject * args)
{
    SubsetPartition * subset_p = me->subset;

    unsigned int min_size = 0;

    if (!PyArg_ParseTuple(args, "|I", &min_size)) {
        return NULL;
    }

    PartitionCountMap cm;
    unsigned int n_unassigned = 0;
    subset_p->partition_sizes(cm, n_unassigned);

    unsigned int i = 0;
    PartitionCountMap::const_iterator mi;
    for (mi = cm.begin(); mi != cm.end(); ++mi) {
        if (mi->second >= min_size) {
            i++;
        }
    }

    PyObject * x = PyList_New(i);
    if (x == NULL) {
        return NULL;
    }

    // this should probably be a dict. @CTB
    for (i = 0, mi = cm.begin(); mi != cm.end(); ++mi) {
        if (mi->second >= min_size) {
            PyObject * tup = Py_BuildValue("II", mi->first, mi->second);
            if (tup != NULL) {
                PyList_SET_ITEM(x, i, tup);
            }
            i++;
        }
    }

    PyObject * ret = Py_BuildValue("OI", x, n_unassigned);
    Py_DECREF(x);

    return ret;
}

static
PyObject *
subset_partition_average_coverages(khmer_KSubsetPartition_Object * me,
                                   PyObject * args)
{
    SubsetPartition * subset_p = me->subset;

    khmer_KCountingHash_Object * counting_o;

    if (!PyArg_ParseTuple(args, "O!", &khmer_KCountgraph_Type, &counting_o)) {
        return NULL;
    }

    PartitionCountMap cm;
    subset_p->partition_average_coverages(cm, counting_o -> counting);

    unsigned int i;
    PartitionCountMap::iterator mi;

    PyObject * x = PyList_New(cm.size());
    if (x == NULL) {
        return NULL;
    }

    // this should probably be a dict. @CTB
    for (i = 0, mi = cm.begin(); mi != cm.end(); ++mi, i++) {
        PyObject * tup = Py_BuildValue("II", mi->first, mi->second);
        if (tup != NULL) {
            PyList_SET_ITEM(x, i, tup);
        }
    }

    return x;
}

static PyMethodDef khmer_subset_methods[] = {
    {
        "count_partitions",
        (PyCFunction)subset_count_partitions,
        METH_VARARGS,
        ""
    },
    {
        "report_on_partitions",
        (PyCFunction)subset_report_on_partitions,
        METH_VARARGS,
        ""
    },
    {
        "partition_size_distribution",
        (PyCFunction)subset_partition_size_distribution,
        METH_VARARGS,
        ""
    },
    {
        "partition_sizes",
        (PyCFunction)subset_partition_sizes,
        METH_VARARGS,
        ""
    },
    {
        "partition_average_coverages",
        (PyCFunction)subset_partition_average_coverages,
        METH_VARARGS,
        ""
    },
    {NULL, NULL, 0, NULL}           /* sentinel */
};

typedef struct {
    PyObject_HEAD
    LabelHash * labelhash;
} khmer_KGraphLabels_Object;

static PyObject * khmer_graphlabels_new(PyTypeObject * type, PyObject *args,
                                        PyObject *kwds);

#define is_graphlabels_obj(v)  (Py_TYPE(v) == &khmer_KGraphLabels_Type)

static void khmer_graphlabels_dealloc(khmer_KGraphLabels_Object * obj)
{
    delete obj->labelhash;
    obj->labelhash = NULL;

    Py_TYPE(obj)->tp_free((PyObject*)obj);
}

static PyObject * khmer_graphlabels_new(PyTypeObject *type, PyObject *args,
                                        PyObject *kwds)
{
    khmer_KGraphLabels_Object *self;
    self = (khmer_KGraphLabels_Object*)type->tp_alloc(type, 0);

    if (self != NULL) {
        PyObject * hashtable_o;
        Hashtable * hashtable = NULL;

        if (!PyArg_ParseTuple(args, "O", &hashtable_o)) {
            Py_DECREF(self);
            return NULL;
        }

        if (PyObject_TypeCheck(hashtable_o, &khmer_KNodegraph_Type)) {
            khmer_KHashbits_Object * kho = (khmer_KHashbits_Object *) hashtable_o;
            hashtable = kho->hashbits;
        } else if (PyObject_TypeCheck(hashtable_o, &khmer_KCountgraph_Type)) {
            khmer_KCountingHash_Object * cho = (khmer_KCountingHash_Object *) hashtable_o;
            hashtable = cho->counting;
        } else {
            PyErr_SetString(PyExc_ValueError,
                            "graph object must be a NodeGraph or CountGraph");
            Py_DECREF(self);
            return NULL;
        }

        try {
            self->labelhash = new LabelHash(hashtable);
        } catch (std::bad_alloc &e) {
            Py_DECREF(self);
            return PyErr_NoMemory();
        }
    }

    return (PyObject *) self;
}

static
PyObject *
labelhash_get_all_labels(khmer_KGraphLabels_Object * me, PyObject * args)
{
    LabelHash * hb = me->labelhash;

    PyObject * d = PyList_New(hb->all_labels.size());
    if (d == NULL) {
        return NULL;
    }
    LabelSet::iterator it;

    unsigned long long i = 0;
    for (it = hb->all_labels.begin(); it != hb->all_labels.end(); ++it) {
        PyObject * val = Py_BuildValue("K", *it);
        if (val != NULL) {
            PyList_SetItem(d, i, val);
        }
        i++;
    }

    return d;
}

static
PyObject *
labelhash_consume_fasta_and_tag_with_labels(khmer_KGraphLabels_Object * me,
        PyObject * args)
{
    LabelHash * hb = me->labelhash;

    const char * filename;

    if (!PyArg_ParseTuple(args, "s", &filename)) {
        return NULL;
    }

    const char         *value_exception = NULL;
    const char         *file_exception  = NULL;
    unsigned long long  n_consumed      = 0;
    unsigned int        total_reads     = 0;
    std::string exc_string;

    //Py_BEGIN_ALLOW_THREADS
    try {
        hb->consume_fasta_and_tag_with_labels(filename, total_reads,
                                              n_consumed);
    } catch (khmer_file_exception &exc) {
        exc_string = exc.what();
        file_exception = exc_string.c_str();
    } catch (khmer_value_exception &exc) {
        exc_string = exc.what();
        value_exception = exc_string.c_str();
    }
    //Py_END_ALLOW_THREADS

    if (file_exception != NULL) {
        PyErr_SetString(PyExc_OSError, file_exception);
        return NULL;
    }
    if (value_exception != NULL) {
        PyErr_SetString(PyExc_ValueError, value_exception);
        return NULL;
    }

    return Py_BuildValue("IK", total_reads, n_consumed);
}

static
PyObject *
labelhash_consume_partitioned_fasta_and_tag_with_labels(
    khmer_KGraphLabels_Object * me, PyObject * args)
{
    LabelHash * labelhash = me->labelhash;

    const char * filename;

    if (!PyArg_ParseTuple(args, "s", &filename)) {
        return NULL;
    }

    // call the C++ function, and trap signals => Python

    unsigned long long  n_consumed  = 0;
    unsigned int        total_reads = 0;

    try {
        labelhash->consume_partitioned_fasta_and_tag_with_labels(filename,
                total_reads, n_consumed);
    } catch (khmer_file_exception &exc) {
        PyErr_SetString(PyExc_OSError, exc.what());
        return NULL;
    } catch (khmer_value_exception &exc) {
        PyErr_SetString(PyExc_ValueError, exc.what());
        return NULL;
    }

    return Py_BuildValue("IK", total_reads, n_consumed);
}

static
PyObject *
labelhash_consume_sequence_and_tag_with_labels(khmer_KGraphLabels_Object * me,
        PyObject * args)
{
    LabelHash * hb = me->labelhash;
    const char * seq = NULL;
    unsigned long long c = 0;
    if (!PyArg_ParseTuple(args, "sK", &seq, &c)) {
        return NULL;
    }
    unsigned long long n_consumed = 0;

    hb->consume_sequence_and_tag_with_labels(seq, n_consumed, c);
    return Py_BuildValue("K", n_consumed);
}

static
PyObject *
labelhash_sweep_label_neighborhood(khmer_KGraphLabels_Object * me,
                                   PyObject * args)
{
    LabelHash * hb = me->labelhash;

    const char * seq = NULL;
    int r = 0;
    PyObject * break_on_stop_tags_o = NULL;
    PyObject * stop_big_traversals_o = NULL;

    if (!PyArg_ParseTuple(args, "s|iOO", &seq, &r,
                          &break_on_stop_tags_o,
                          &stop_big_traversals_o)) {
        return NULL;
    }

    unsigned int range = (2 * hb->graph->_get_tag_density()) + 1;
    if (r >= 0) {
        range = r;
    }

    bool break_on_stop_tags = false;
    if (break_on_stop_tags_o && PyObject_IsTrue(break_on_stop_tags_o)) {
        break_on_stop_tags = true;
    }
    bool stop_big_traversals = false;
    if (stop_big_traversals_o && PyObject_IsTrue(stop_big_traversals_o)) {
        stop_big_traversals = true;
    }

    if (strlen(seq) < hb->graph->ksize()) {
        PyErr_SetString(PyExc_ValueError,
                        "string length must >= the hashtable k-mer size");
        return NULL;
    }

    //std::pair<TagLabelPair::iterator, TagLabelPair::iterator> ret;
    LabelSet found_labels;

    //unsigned int num_traversed = 0;
    //Py_BEGIN_ALLOW_THREADS
    hb->sweep_label_neighborhood(seq, found_labels, range, break_on_stop_tags,
                                 stop_big_traversals);
    //Py_END_ALLOW_THREADS

    //printf("...%u kmers traversed\n", num_traversed);

    PyObject * x =  PyList_New(found_labels.size());
    LabelSet::const_iterator si;
    unsigned long long i = 0;
    for (si = found_labels.begin(); si != found_labels.end(); ++si) {
        PyList_SET_ITEM(x, i, Py_BuildValue("K", *si));
        i++;
    }

    return x;
}

// Similar to find_all_tags, but returns tags in a way actually usable by python
// need a tags_in_sequence iterator or function in c++ land for reuse in all
// these functions

static
PyObject *
labelhash_sweep_tag_neighborhood(khmer_KGraphLabels_Object * me,
                                 PyObject * args)
{
    LabelHash * labelhash = me->labelhash;

    const char * seq = NULL;
    int r = 0;
    PyObject * break_on_stop_tags_o = NULL;
    PyObject * stop_big_traversals_o = NULL;

    if (!PyArg_ParseTuple(args, "s|iOO", &seq, &r,
                          &break_on_stop_tags_o,
                          &stop_big_traversals_o)) {
        return NULL;
    }

    unsigned int range = (2 * labelhash->graph->_get_tag_density()) + 1;
    if (r >= 0) {
        range = r;
    }

    bool break_on_stop_tags = false;
    if (break_on_stop_tags_o && PyObject_IsTrue(break_on_stop_tags_o)) {
        break_on_stop_tags = true;
    }
    bool stop_big_traversals = false;
    if (stop_big_traversals_o && PyObject_IsTrue(stop_big_traversals_o)) {
        stop_big_traversals = true;
    }

    if (strlen(seq) < labelhash->graph->ksize()) {
        PyErr_SetString(PyExc_ValueError,
                        "string length must >= the hashtable k-mer size");
        return NULL;
    }

    SeenSet * tagged_kmers = new SeenSet;

    //Py_BEGIN_ALLOW_THREADS

    labelhash->graph->partition->sweep_for_tags(seq, *tagged_kmers,
            labelhash->graph->all_tags,
            range, break_on_stop_tags,
            stop_big_traversals);

    //Py_END_ALLOW_THREADS

    PyObject * x = (PyObject *) create_HashSet_Object(tagged_kmers,
                   labelhash->graph->ksize());
    return x;
}

static
PyObject *
labelhash_get_tag_labels(khmer_KGraphLabels_Object * me, PyObject * args)
{
    LabelHash * labelhash = me->labelhash;

    PyObject * tag_o;
    HashIntoType tag;

    if (!PyArg_ParseTuple(args, "O", &tag_o)) {
        return NULL;
    }
    if (!ht_convert_PyObject_to_HashIntoType(tag_o, tag,
                                             labelhash->graph)) {
        return NULL;
    }

    LabelSet labels;
    labelhash->get_tag_labels(tag, labels);

    PyObject * x =  PyList_New(labels.size());
    LabelSet::const_iterator si;
    unsigned long long i = 0;
    for (si = labels.begin(); si != labels.end(); ++si) {
        PyList_SET_ITEM(x, i, Py_BuildValue("K", *si));
        i++;
    }

    return x;
}

static
PyObject *
labelhash_n_labels(khmer_KGraphLabels_Object * me, PyObject * args)
{
    LabelHash * labelhash = me->labelhash;

    if (!PyArg_ParseTuple(args, "")) {
        return NULL;
    }

    return PyLong_FromSize_t(labelhash->n_labels());
}

static
PyObject *
labelhash_label_across_high_degree_nodes(khmer_KGraphLabels_Object * me,
        PyObject * args)
{
    LabelHash * labelhash = me->labelhash;

    const char * long_str;
    khmer_HashSet_Object * hdn_o = NULL;
    Label label;

    if (!PyArg_ParseTuple(args, "sO!K", &long_str,
                          &khmer_HashSet_Type, &hdn_o, &label)) {
        return NULL;
    }

    if (strlen(long_str) < labelhash->graph->ksize()) {
        Py_INCREF(Py_None);
        return Py_None;
    }

    labelhash->label_across_high_degree_nodes(long_str, *hdn_o->hashes, label);

    Py_INCREF(Py_None);
    return Py_None;
}

static
PyObject *
labelhash_assemble_labeled_path(khmer_KGraphLabels_Object * me,
                                PyObject * args)
{
    LabelHash* labelhash = me->labelhash;

    PyObject * val_o;
    khmer_KHashbits_Object * nodegraph_o = NULL;
    Hashbits * stop_bf = NULL;

    if (!PyArg_ParseTuple(args, "O|O!", &val_o,
                          &khmer_KNodegraph_Type, &nodegraph_o)) {
        return NULL;
    }

    Kmer start_kmer;
<<<<<<< HEAD
    if (!convert_PyObject_to_Kmer(val_o, start_kmer, labelhash->graph->ksize())) {
=======
    if (!ht_convert_PyObject_to_Kmer(val_o, start_kmer, labelhash->graph)) {
>>>>>>> d76fe705
        return NULL;
    }

    if (nodegraph_o) {
        stop_bf = nodegraph_o->hashbits;
    }

    SimpleLabeledAssembler assembler(labelhash);
    std::vector<std::string> contigs = assembler.assemble(start_kmer, stop_bf);

    PyObject * ret = PyList_New(contigs.size());
    for (unsigned int i = 0; i < contigs.size(); i++) {
        PyList_SET_ITEM(ret, i, PyUnicode_FromString(contigs[i].c_str()));
    }

    return ret;
}

static
PyObject *
labelhash_save_labels_and_tags(khmer_KGraphLabels_Object * me, PyObject * args)
{
    const char * filename = NULL;
    LabelHash * labelhash = me->labelhash;

    if (!PyArg_ParseTuple(args, "s", &filename)) {
        return NULL;
    }

    try {
        labelhash->save_labels_and_tags(filename);
    } catch (khmer_file_exception &e) {
        PyErr_SetString(PyExc_OSError, e.what());
        return NULL;
    }

    Py_RETURN_NONE;
}

static
PyObject *
labelhash_load_labels_and_tags(khmer_KGraphLabels_Object * me, PyObject * args)
{
    const char * filename = NULL;
    LabelHash * labelhash = me->labelhash;

    if (!PyArg_ParseTuple(args, "s", &filename)) {
        return NULL;
    }

    try {
        labelhash->load_labels_and_tags(filename);
    } catch (khmer_file_exception &e) {
        PyErr_SetString(PyExc_OSError, e.what());
        return NULL;
    }

    Py_RETURN_NONE;
}

static PyMethodDef khmer_graphlabels_methods[] = {
    { "consume_fasta_and_tag_with_labels", (PyCFunction)labelhash_consume_fasta_and_tag_with_labels, METH_VARARGS, "" },
    { "sweep_label_neighborhood", (PyCFunction)labelhash_sweep_label_neighborhood, METH_VARARGS, "" },
    {"consume_partitioned_fasta_and_tag_with_labels", (PyCFunction)labelhash_consume_partitioned_fasta_and_tag_with_labels, METH_VARARGS, "" },
    {"sweep_tag_neighborhood", (PyCFunction)labelhash_sweep_tag_neighborhood, METH_VARARGS, "" },
    {"get_tag_labels", (PyCFunction)labelhash_get_tag_labels, METH_VARARGS, ""},
    {"consume_sequence_and_tag_with_labels", (PyCFunction)labelhash_consume_sequence_and_tag_with_labels, METH_VARARGS, "" },
    {"n_labels", (PyCFunction)labelhash_n_labels, METH_VARARGS, ""},
    {"get_all_labels", (PyCFunction)labelhash_get_all_labels, METH_VARARGS, "" },
    {
        "label_across_high_degree_nodes",
        (PyCFunction)labelhash_label_across_high_degree_nodes, METH_VARARGS,
        "Connect graph across high degree nodes using labels.",
    },
    {
        "assemble_labeled_path",
        (PyCFunction)labelhash_assemble_labeled_path, METH_VARARGS,
        "Assemble all paths, using labels to negotiate tricky bits."
    },
    { "save_labels_and_tags", (PyCFunction)labelhash_save_labels_and_tags, METH_VARARGS, "" },
    { "load_labels_and_tags", (PyCFunction)labelhash_load_labels_and_tags, METH_VARARGS, "" },    {NULL, NULL, 0, NULL}           /* sentinel */
};

static PyTypeObject khmer_KGraphLabels_Type = {
    PyVarObject_HEAD_INIT(NULL, 0)  /* init & ob_size */
    "_khmer.LabelHash",            /* tp_name */
    sizeof(khmer_KGraphLabels_Object), /* tp_basicsize */
    0,                       /* tp_itemsize */
    (destructor)khmer_graphlabels_dealloc, /* tp_dealloc */
    0,                       /* tp_print */
    0,                       /* tp_getattr */
    0,                       /* tp_setattr */
    0,                       /* tp_compare */
    0,                       /* tp_repr */
    0,                       /* tp_as_number */
    0,                       /* tp_as_sequence */
    0,                       /* tp_as_mapping */
    0,                       /* tp_hash */
    0,                       /* tp_call */
    0,                       /* tp_str */
    0,                       /* tp_getattro */
    0,                       /* tp_setattro */
    0,                       /* tp_as_buffer */
    Py_TPFLAGS_DEFAULT | Py_TPFLAGS_BASETYPE,   /* tp_flags */
    0,                       /* tp_doc */
    0,                       /* tp_traverse */
    0,                       /* tp_clear */
    0,                       /* tp_richcompare */
    0,                       /* tp_weaklistoffset */
    0,                       /* tp_iter */
    0,                       /* tp_iternext */
    khmer_graphlabels_methods, /* tp_methods */
    0,                       /* tp_members */
    0,                       /* tp_getset */
    0,                       /* tp_base */
    0,                       /* tp_dict */
    0,                       /* tp_descr_get */
    0,                       /* tp_descr_set */
    0,                       /* tp_dictoffset */
    0,                       /* tp_init */
    0,                       /* tp_alloc */
    khmer_graphlabels_new,      /* tp_new */
};

static
PyObject *
hashtable_repartition_largest_partition(khmer_KHashtable_Object * me,
                                        PyObject * args)
{
    Hashtable * hashtable = me->hashtable;
    khmer_KCountingHash_Object * counting_o = NULL;
    PyObject * subset_o = NULL;
    SubsetPartition * subset_p;
    unsigned int distance, threshold, frequency;

    if (!PyArg_ParseTuple(args, "OO!III",
                          &subset_o,
                          &khmer_KCountgraph_Type, &counting_o,
                          &distance, &threshold, &frequency)) {
        return NULL;
    }

    if (PyObject_TypeCheck(subset_o, &khmer_KSubsetPartition_Type)) {
        subset_p = ((khmer_KSubsetPartition_Object *) subset_o)->subset;
    } else {
        subset_p = hashtable->partition;
    }

    CountingHash * counting = counting_o->counting;

    unsigned long next_largest;
    try {
        next_largest = subset_p->repartition_largest_partition(distance,
                       threshold, frequency, *counting);
    } catch (khmer_exception &e) {
        PyErr_SetString(PyExc_RuntimeError, e.what());
        return NULL;
    }

    return PyLong_FromLong(next_largest);
}

static PyObject * readaligner_align(khmer_ReadAligner_Object * me,
                                    PyObject * args)
{
    const char * read;

    if (!PyArg_ParseTuple(args, "s", &read)) {
        return NULL;
    }

    /*if (strlen(read) < (unsigned int)aligner->ksize()) {
        PyErr_SetString(PyExc_ValueError,
                        "string length must >= the hashtable k-mer size");
        return NULL;
    }*/

    Alignment * aln = me->aligner->Align(read);

    const char* alignment = aln->graph_alignment.c_str();
    const char* readAlignment = aln->read_alignment.c_str();
    PyObject * ret = Py_BuildValue("dssO", aln->score, alignment,
                                   readAlignment, (aln->truncated)? Py_True : Py_False);
    delete aln;

    return ret;
}

static PyObject * readaligner_align_forward(khmer_ReadAligner_Object * me,
        PyObject * args)
{
    ReadAligner * aligner = me->aligner;

    const char * read;

    if (!PyArg_ParseTuple(args, "s", &read)) {
        return NULL;
    }

    /*if (strlen(read) < (unsigned int)aligner->ksize()) {
        PyErr_SetString(PyExc_ValueError,
                        "string length must >= the hashtable k-mer size");
        return NULL;
    }*/

    Alignment * aln;
    aln = aligner->AlignForward(read);

    const char* alignment = aln->graph_alignment.c_str();
    const char* readAlignment = aln->read_alignment.c_str();
    PyObject * x = PyList_New(aln->covs.size());
    for (size_t i = 0; i < aln->covs.size(); i++ ) {
        PyList_SET_ITEM(x, i, PyLong_FromLong(aln->covs[i]));
    }

    PyObject * ret = Py_BuildValue("dssOO", aln->score, alignment,
                                   readAlignment,
                                   (aln->truncated)? Py_True : Py_False,
                                   x);
    delete aln;
    Py_DECREF(x);

    return ret;
}

static PyObject* khmer_ReadAligner_get_scoring_matrix(
    khmer_ReadAligner_Object * me, PyObject * args)
{

    if (!PyArg_ParseTuple(args, "")) {
        return NULL;
    }
    ScoringMatrix matrix = me->aligner->getScoringMatrix();

    return Py_BuildValue( "dddd", matrix.trusted_match, matrix.trusted_mismatch,
                          matrix.untrusted_match, matrix.untrusted_mismatch);
}

static PyObject* khmer_ReadAligner_get_transition_probabilities(
    khmer_ReadAligner_Object * me, PyObject * args)
{

    if (!PyArg_ParseTuple(args, "")) {
        return NULL;
    }
    ScoringMatrix matrix = me->aligner->getScoringMatrix();

    return Py_BuildValue( "(dddddd)(dddd)(dddd)(dddddd)(dddd)(dddd)",
                          matrix.tsc[0], matrix.tsc[1], matrix.tsc[2],
                          matrix.tsc[3], matrix.tsc[4], matrix.tsc[5],
                          matrix.tsc[6], matrix.tsc[7], matrix.tsc[8],
                          matrix.tsc[9], matrix.tsc[10], matrix.tsc[11],
                          matrix.tsc[12], matrix.tsc[13], matrix.tsc[14],
                          matrix.tsc[15], matrix.tsc[16], matrix.tsc[17],
                          matrix.tsc[18], matrix.tsc[19], matrix.tsc[20],
                          matrix.tsc[21], matrix.tsc[22], matrix.tsc[23],
                          matrix.tsc[24], matrix.tsc[25], matrix.tsc[26],
                          matrix.tsc[27]);
}

static PyMethodDef khmer_ReadAligner_methods[] = {
    {"align", (PyCFunction)readaligner_align, METH_VARARGS, ""},
    {"align_forward", (PyCFunction)readaligner_align_forward, METH_VARARGS, ""},
    {
        "get_scoring_matrix", (PyCFunction)khmer_ReadAligner_get_scoring_matrix,
        METH_VARARGS,
        "Get the scoring matrix in use.\n\n\
Returns a tuple of floats: (trusted_match, trusted_mismatch, untrusted_match, \
untrusted_mismatch)"
    },
    {
        "get_transition_probabilities",
        (PyCFunction)khmer_ReadAligner_get_transition_probabilities,
        METH_VARARGS,
        "Get the transition probabilties in use.\n\n\
HMM state notation abbreviations:\n\
    M_t - trusted match; M_u - untrusted match\n\
    Ir_t - trusted read insert; Ir_u - untrusted read insert\n\
    Ig_t - trusted graph insert; Ig_u - untrusted graph insert\n\
\
Returns a sparse matrix as a tuple of six tuples.\n\
The inner tuples contain 6, 4, 4, 6, 4, and 4 floats respectively.\n\
Transition are notated as 'StartState-NextState':\n\
(\n\
  ( M_t-M_t,  M_t-Ir_t,  M_t-Ig_t,  M_t-M_u,  M_t-Ir_u,  M_t-Ig_u),\n\
  (Ir_t-M_t, Ir_t-Ir_t,            Ir_t-M_u, Ir_t-Ir_u           ),\n\
  (Ig_t-M_t,          , Ig_t-Ig_t, Ig_t-M_u,            Ig_t-Ig_u),\n\
  ( M_u-M_t,  M_u-Ir_t,  M_u-Ig_t,  M_u-M_u,  M_u-Ir_u,  M_u-Ig_u),\n\
  (Ir_u-M_t, Ir_u-Ir_t,            Ir_u-M_u, Ir_u-Ir_u           ),\n\
  (Ig_u-M_t,          , Ig_u-Ig_t, Ig_u-M_u,            Ig_u-Ig_u)\n\
)"
    },
    {NULL} /* Sentinel */
};

//
// khmer_readaligner_dealloc -- clean up readaligner object
// GRAPHALIGN addition
//
static void khmer_readaligner_dealloc(khmer_ReadAligner_Object* obj)
{
    delete obj->aligner;
    obj->aligner = NULL;
    Py_TYPE(obj)->tp_free((PyObject*)obj);
}

//
// new_readaligner
//
static PyObject* khmer_ReadAligner_new(PyTypeObject *type, PyObject * args,
                                       PyObject *kwds)
{
    khmer_ReadAligner_Object * self;

    self = (khmer_ReadAligner_Object *)type->tp_alloc(type, 0);

    if (self != NULL) {
        khmer_KCountingHash_Object * ch = NULL;
        unsigned short int trusted_cov_cutoff = 2;
        double bits_theta = 1;
        double scoring_matrix[] = { 0, 0, 0, 0 };
        double * transitions = new double[28];

        if(!PyArg_ParseTuple(
                    args,
                    "O!Hd|(dddd)((dddddd)(dddd)(dddd)(dddddd)(dddd)(dddd))",
                    &khmer_KCountgraph_Type, &ch, &trusted_cov_cutoff,
                    &bits_theta, &scoring_matrix[0], &scoring_matrix[1],
                    &scoring_matrix[2], &scoring_matrix[3], &transitions[0],
                    &transitions[1], &transitions[2], &transitions[3],
                    &transitions[4], &transitions[5], &transitions[6],
                    &transitions[7], &transitions[8], &transitions[9],
                    &transitions[10], &transitions[11], &transitions[12],
                    &transitions[13], &transitions[14], &transitions[15],
                    &transitions[16], &transitions[17], &transitions[18],
                    &transitions[19], &transitions[20], &transitions[21],
                    &transitions[22], &transitions[23], &transitions[24],
                    &transitions[25], &transitions[26], &transitions[27])) {
            Py_DECREF(self);
            return NULL;
        }

        self->aligner = new ReadAligner(ch->counting, trusted_cov_cutoff,
                                        bits_theta, scoring_matrix,
                                        transitions);
    }

    return (PyObject *) self;
}

static PyTypeObject khmer_ReadAlignerType = {
    PyVarObject_HEAD_INIT(NULL, 0) /* init & ob_size */
    "_khmer.ReadAligner",		    /*tp_name*/
    sizeof(khmer_ReadAligner_Object),	    /*tp_basicsize*/
    0,					    /*tp_itemsize*/
    (destructor)khmer_readaligner_dealloc,  /*tp_dealloc*/
    0,                          /*tp_print*/
    0,                          /*tp_getattr*/
    0,                          /*tp_setattr*/
    0,                          /*tp_compare*/
    0,                          /*tp_repr*/
    0,                          /*tp_as_number*/
    0,                          /*tp_as_sequence*/
    0,                          /*tp_as_mapping*/
    0,                          /*tp_hash */
    0,                          /*tp_call*/
    0,                          /*tp_str*/
    0,                          /*tp_getattro*/
    0,                          /*tp_setattro*/
    0,                          /*tp_as_buffer*/
    Py_TPFLAGS_DEFAULT | Py_TPFLAGS_BASETYPE,         /*tp_flags*/
    "ReadAligner object",           /* tp_doc */
    0,                         /* tp_traverse */
    0,                         /* tp_clear */
    0,                         /* tp_richcompare */
    0,                         /* tp_weaklistoffset */
    0,                         /* tp_iter */
    0,                         /* tp_iternext */
    khmer_ReadAligner_methods, /* tp_methods */
    0,                         /* tp_members */
    0,                         /* tp_getset */
    0,                         /* tp_base */
    0,                         /* tp_dict */
    0,                         /* tp_descr_get */
    0,                         /* tp_descr_set */
    0,                         /* tp_dictoffset */
    0,			               /* tp_init */
    0,                         /* tp_alloc */
    khmer_ReadAligner_new,     /* tp_new */
};

//
// khmer_counting_dealloc -- clean up a counting hash object.
//

static void khmer_counting_dealloc(khmer_KCountingHash_Object * obj)
{
    delete obj->counting;
    obj->counting = NULL;
    Py_TYPE(obj)->tp_free((PyObject*)obj);
}

//
// khmer_hashbits_dealloc -- clean up a hashbits object.
//
static void khmer_hashbits_dealloc(khmer_KHashbits_Object * obj)
{
    delete obj->hashbits;
    obj->hashbits = NULL;

    Py_TYPE(obj)->tp_free((PyObject*)obj);
}


//
// khmer_subset_dealloc -- clean up a hashbits object.
//

static void khmer_subset_dealloc(khmer_KSubsetPartition_Object * obj)
{
    delete obj->subset;
    obj->subset = NULL;
    Py_TYPE(obj)->tp_free((PyObject*)obj);
}


/***********************************************************************/

//
// KHLLCounter object
//

typedef struct {
    PyObject_HEAD
    HLLCounter * hllcounter;
} khmer_KHLLCounter_Object;

static PyObject* khmer_hllcounter_new(PyTypeObject * type, PyObject * args,
                                      PyObject * kwds)
{
    khmer_KHLLCounter_Object * self;
    self = (khmer_KHLLCounter_Object *)type->tp_alloc(type, 0);

    if (self != NULL) {
        double error_rate = 0.01;
        WordLength ksize = 20;

        if (!PyArg_ParseTuple(args, "|db", &error_rate, &ksize)) {
            Py_DECREF(self);
            return NULL;
        }

        try {
            self->hllcounter = new HLLCounter(error_rate, ksize);
        } catch (InvalidValue &e) {
            Py_DECREF(self);
            PyErr_SetString(PyExc_ValueError, e.what());
            return NULL;
        }
    }

    return (PyObject *) self;
}

//
// khmer_hllcounter_dealloc -- clean up a hllcounter object.
//

static void khmer_hllcounter_dealloc(khmer_KHLLCounter_Object * obj)
{
    delete obj->hllcounter;
    obj->hllcounter = NULL;

    Py_TYPE(obj)->tp_free((PyObject*)obj);
}

static
PyObject *
hllcounter_add(khmer_KHLLCounter_Object * me, PyObject * args)
{
    const char * kmer_str;

    if (!PyArg_ParseTuple(args, "s", &kmer_str)) {
        return NULL;
    }

    try {
        me->hllcounter->add(kmer_str);
    } catch (khmer_exception &e) {
        PyErr_SetString(PyExc_ValueError, e.what());
        return NULL;
    }

    Py_RETURN_NONE;
}

static
PyObject *
hllcounter_estimate_cardinality(khmer_KHLLCounter_Object * me, PyObject * args)
{
    if (!PyArg_ParseTuple( args, "" )) {
        return NULL;
    }

    return PyLong_FromLong(me->hllcounter->estimate_cardinality());
}

static
PyObject *
hllcounter_consume_string(khmer_KHLLCounter_Object * me, PyObject * args)
{
    const char * kmer_str;
    unsigned long long n_consumed;

    if (!PyArg_ParseTuple(args, "s", &kmer_str)) {
        return NULL;
    }

    try {
        n_consumed = me->hllcounter->consume_string(kmer_str);
    } catch (khmer_exception &e) {
        PyErr_SetString(PyExc_ValueError, e.what());
        return NULL;
    }

    return PyLong_FromLong(n_consumed);
}

static PyObject * hllcounter_consume_fasta(khmer_KHLLCounter_Object * me,
        PyObject * args, PyObject * kwds)
{
    const char * filename;
    PyObject * stream_records_o = NULL;

    static const char* const_kwlist[] = {"filename", "stream_records", NULL};
    static char** kwlist = const_cast<char**>(const_kwlist);

    bool stream_records = false;

    if (!PyArg_ParseTupleAndKeywords(args, kwds, "s|O", kwlist,
                                     &filename, &stream_records_o)) {
        return NULL;
    }

    if (stream_records_o != NULL && PyObject_IsTrue(stream_records_o)) {
        stream_records = true;
    }

    // call the C++ function, and trap signals => Python
    unsigned long long  n_consumed    = 0;
    unsigned int        total_reads   = 0;
    try {
        me->hllcounter->consume_fasta(filename, stream_records, total_reads,
                                      n_consumed);
    } catch (khmer_file_exception &exc) {
        PyErr_SetString(PyExc_OSError, exc.what());
        return NULL;
    } catch (khmer_value_exception &exc) {
        PyErr_SetString(PyExc_ValueError, exc.what());
        return NULL;
    }

    return Py_BuildValue("IK", total_reads, n_consumed);
}

static PyObject * hllcounter_merge(khmer_KHLLCounter_Object * me,
                                   PyObject * args);

static
PyObject *
hllcounter_get_erate(khmer_KHLLCounter_Object * me)
{
    return PyFloat_FromDouble(me->hllcounter->get_erate());
}

static
PyObject *
hllcounter_get_ksize(khmer_KHLLCounter_Object * me)
{
    return PyLong_FromLong(me->hllcounter->get_ksize());
}

static
int
hllcounter_set_ksize(khmer_KHLLCounter_Object * me, PyObject *value,
                     void *closure)
{
    if (value == NULL) {
        PyErr_SetString(PyExc_TypeError, "Cannot delete attribute");
        return -1;
    }

    long ksize = 0;
    if (PyLong_Check(value)) {
        ksize = PyLong_AsLong(value);
    } else if (PyInt_Check(value)) {
        ksize = PyInt_AsLong(value);
    } else {
        PyErr_SetString(PyExc_TypeError,
                        "Please use an integer value for k-mer size");
        return -1;
    }

    if (ksize <= 0) {
        PyErr_SetString(PyExc_ValueError, "Please set k-mer size to a value "
                        "greater than zero");
        return -1;
    }

    try {
        me->hllcounter->set_ksize(ksize);
    } catch (ReadOnlyAttribute &e) {
        PyErr_SetString(PyExc_AttributeError, e.what());
        return -1;
    }

    return 0;
}

static
int
hllcounter_set_erate(khmer_KHLLCounter_Object * me, PyObject *value,
                     void *closure)
{
    if (value == NULL) {
        PyErr_SetString(PyExc_TypeError, "Cannot delete attribute");
        return -1;
    }

    if (!PyFloat_Check(value)) {
        PyErr_SetString(PyExc_TypeError,
                        "Please use a float value for k-mer size");
        return -1;
    }

    double erate = PyFloat_AsDouble(value);
    try {
        me->hllcounter->set_erate(erate);
    } catch (InvalidValue &e) {
        PyErr_SetString(PyExc_ValueError, e.what());
        return -1;
    } catch (ReadOnlyAttribute &e) {
        PyErr_SetString(PyExc_AttributeError, e.what());
        return -1;
    }

    return 0;
}

static
PyObject *
hllcounter_getalpha(khmer_KHLLCounter_Object * me)
{
    return PyFloat_FromDouble(me->hllcounter->get_alpha());
}

static
PyObject *
hllcounter_getcounters(khmer_KHLLCounter_Object * me)
{
    std::vector<int> counters = me->hllcounter->get_M();

    PyObject * x = PyList_New(counters.size());
    for (size_t i = 0; i < counters.size(); i++) {
        PyList_SET_ITEM(x, i, PyLong_FromLong(counters[i]));
    }

    return x;
}

static PyMethodDef khmer_hllcounter_methods[] = {
    {
        "add", (PyCFunction)hllcounter_add,
        METH_VARARGS,
        "Add a k-mer to the counter."
    },
    {
        "estimate_cardinality", (PyCFunction)hllcounter_estimate_cardinality,
        METH_VARARGS,
        "Return the current estimation."
    },
    {
        "consume_string", (PyCFunction)hllcounter_consume_string,
        METH_VARARGS,
        "Break a sequence into k-mers and add each k-mer to the counter."
    },
    {
        "consume_fasta", (PyCFunction)hllcounter_consume_fasta,
        METH_VARARGS | METH_KEYWORDS,
        "Read sequences from file, break into k-mers, "
        "and add each k-mer to the counter. If optional keyword 'stream_out' "
        "is True, also prints each sequence to stdout."
    },
    {
        "merge", (PyCFunction)hllcounter_merge,
        METH_VARARGS,
        "Merge other counter into this one."
    },
    {NULL} /* Sentinel */
};

static PyGetSetDef khmer_hllcounter_getseters[] = {
    {
        (char *)"alpha",
        (getter)hllcounter_getalpha, NULL,
        (char *)"alpha constant for this HLL counter.",
        NULL
    },
    {
        (char *)"error_rate",
        (getter)hllcounter_get_erate, (setter)hllcounter_set_erate,
        (char *)"Error rate for this HLL counter. "
        "Can be changed prior to first counting, but becomes read-only after "
        "that (raising AttributeError)",
        NULL
    },
    {
        (char *)"ksize",
        (getter)hllcounter_get_ksize, (setter)hllcounter_set_ksize,
        (char *)"k-mer size for this HLL counter."
        "Can be changed prior to first counting, but becomes read-only after "
        "that (raising AttributeError)",
        NULL
    },
    {
        (char *)"counters",
        (getter)hllcounter_getcounters, NULL,
        (char *)"Read-only internal counters.",
        NULL
    },
    {NULL} /* Sentinel */
};

static PyTypeObject khmer_KHLLCounter_Type = {
    PyVarObject_HEAD_INIT(NULL, 0)
    "_khmer.KHLLCounter",                       /* tp_name */
    sizeof(khmer_KHLLCounter_Object),          /* tp_basicsize */
    0,                                         /* tp_itemsize */
    (destructor)khmer_hllcounter_dealloc,      /* tp_dealloc */
    0,                                         /* tp_print */
    0,                                         /* tp_getattr */
    0,                                         /* tp_setattr */
    0,                                         /* tp_compare */
    0,                                         /* tp_repr */
    0,                                         /* tp_as_number */
    0,                                         /* tp_as_sequence */
    0,                                         /* tp_as_mapping */
    0,                                         /* tp_hash */
    0,                                         /* tp_call */
    0,                                         /* tp_str */
    0,                                         /* tp_getattro */
    0,                                         /* tp_setattro */
    0,                                         /* tp_as_buffer */
    Py_TPFLAGS_DEFAULT | Py_TPFLAGS_BASETYPE,  /* tp_flags */
    "HyperLogLog counter",                     /* tp_doc */
    0,                                         /* tp_traverse */
    0,                                         /* tp_clear */
    0,                                         /* tp_richcompare */
    0,                                         /* tp_weaklistoffset */
    0,                                         /* tp_iter */
    0,                                         /* tp_iternext */
    khmer_hllcounter_methods,                  /* tp_methods */
    0,                                         /* tp_members */
    khmer_hllcounter_getseters,                /* tp_getset */
    0,                                         /* tp_base */
    0,                                         /* tp_dict */
    0,                                         /* tp_descr_get */
    0,                                         /* tp_descr_set */
    0,                                         /* tp_dictoffset */
    0,                                         /* tp_init */
    0,                                         /* tp_alloc */
    khmer_hllcounter_new,                      /* tp_new */
};

#define is_hllcounter_obj(v)  (Py_TYPE(v) == &khmer_KHLLCounter_Type)

static PyObject * hllcounter_merge(khmer_KHLLCounter_Object * me,
                                   PyObject * args)
{
    khmer_KHLLCounter_Object * other;

    if (!PyArg_ParseTuple(args, "O!", &khmer_KHLLCounter_Type, &other)) {
        return NULL;
    }

    try {
        me->hllcounter->merge(*(other->hllcounter));
    } catch (khmer_exception &e) {
        PyErr_SetString(PyExc_ValueError, e.what());
        return NULL;
    }

    Py_RETURN_NONE;
}

/********************************
 * Assembler classes
 ********************************/


typedef struct {
    PyObject_HEAD
    LinearAssembler * assembler;
} khmer_KLinearAssembler_Object;

#define is_linearassembler_obj(v)  (Py_TYPE(v) == &khmer_KLinearAssembler_Type)

static void khmer_linearassembler_dealloc(khmer_KLinearAssembler_Object * obj)
{
    delete obj->assembler;
    obj->assembler = NULL;

    Py_TYPE(obj)->tp_free((PyObject*)obj);
}

static PyObject * khmer_linearassembler_new(PyTypeObject *type, PyObject *args,
                                            PyObject *kwds)
{
    khmer_KLinearAssembler_Object *self;
    self = (khmer_KLinearAssembler_Object*)type->tp_alloc(type, 0);

    if (self != NULL) {
        PyObject * hashtable_o;
        Hashtable * hashtable = NULL;

        if (!PyArg_ParseTuple(args, "O", &hashtable_o)) {
            Py_DECREF(self);
            return NULL;
        }

        if (PyObject_TypeCheck(hashtable_o, &khmer_KNodegraph_Type)) {
            khmer_KHashbits_Object * kho = (khmer_KHashbits_Object *) hashtable_o;
            hashtable = kho->hashbits;
        } else if (PyObject_TypeCheck(hashtable_o, &khmer_KCountgraph_Type)) {
            khmer_KCountingHash_Object * cho = (khmer_KCountingHash_Object *) hashtable_o;
            hashtable = cho->counting;
        } else {
            PyErr_SetString(PyExc_ValueError,
                            "graph object must be a NodeGraph or CountGraph");
            Py_DECREF(self);
            return NULL;
        }

        try {
       std::cout << "New Assembler: " << hashtable << std::endl;
            self->assembler = new LinearAssembler(hashtable);
        } catch (std::bad_alloc &e) {
            Py_DECREF(self);
            return PyErr_NoMemory();
        }

    }

    return (PyObject *) self;
}


static
PyObject *
linearassembler_assemble(khmer_KLinearAssembler_Object * me,
                                PyObject * args, PyObject *kwargs)
{
    LinearAssembler * assembler= me->assembler;

    PyObject * val_o;
    khmer_KHashbits_Object * nodegraph_o = NULL;
    Hashbits * stop_bf = NULL;
    const char * dir_str = NULL;
    char dir = NULL;

    static char *kwnames[] = {"seed_kmer", "stop_filter", "direction", NULL};

    if (!PyArg_ParseTupleAndKeywords(args, kwargs, "O|O!s",
                                    kwnames, &val_o, &khmer_KNodegraph_Type, 
                                    &nodegraph_o, &dir_str)) {
        return NULL;
    }
    if (dir_str != NULL) {
        dir = dir_str[0];
    } else {
        dir = 'B';
    }

    Kmer start_kmer;
    if (!convert_PyObject_to_Kmer(val_o, start_kmer, assembler->graph->ksize())) {
        return NULL;
    }

    if (nodegraph_o) {
        stop_bf = nodegraph_o->hashbits;
    }

    std::string contig;
    if (dir == 'B') { 
        contig = assembler->assemble(start_kmer, stop_bf);
    } else if (dir == 'L') {
        contig = assembler->assemble_left(start_kmer, stop_bf);
    } else if (dir == 'R') {
        contig = assembler->assemble_right(start_kmer, stop_bf);
    } else {
        PyErr_SetString(PyExc_ValueError, "Direction must be B (both), L (left),"
                " or R (right).");
        return NULL;
    }

    PyObject * ret = Py_BuildValue("s", contig.c_str());
    return ret;
}


static PyMethodDef khmer_linearassembler_methods[] = {
    {
        "assemble",
        (PyCFunction)linearassembler_assemble, METH_VARARGS | METH_KEYWORDS,
        "Assemble a path linearly until a branch is reached."
    },
    {NULL, NULL, 0, NULL}           /* sentinel */
};

static PyTypeObject khmer_KLinearAssembler_Type = {
    PyVarObject_HEAD_INIT(NULL, 0)  /* init & ob_size */
    "_khmer.LinearAssembler",            /* tp_name */
    sizeof(khmer_KLinearAssembler_Object), /* tp_basicsize */
    0,                       /* tp_itemsize */
    (destructor)khmer_linearassembler_dealloc, /* tp_dealloc */
    0,                       /* tp_print */
    0,                       /* tp_getattr */
    0,                       /* tp_setattr */
    0,                       /* tp_compare */
    0,                       /* tp_repr */
    0,                       /* tp_as_number */
    0,                       /* tp_as_sequence */
    0,                       /* tp_as_mapping */
    0,                       /* tp_hash */
    0,                       /* tp_call */
    0,                       /* tp_str */
    0,                       /* tp_getattro */
    0,                       /* tp_setattro */
    0,                       /* tp_as_buffer */
    Py_TPFLAGS_DEFAULT | Py_TPFLAGS_BASETYPE,   /* tp_flags */
    0,                       /* tp_doc */
    0,                       /* tp_traverse */
    0,                       /* tp_clear */
    0,                       /* tp_richcompare */
    0,                       /* tp_weaklistoffset */
    0,                       /* tp_iter */
    0,                       /* tp_iternext */
    khmer_linearassembler_methods, /* tp_methods */
    0,                       /* tp_members */
    0,                       /* tp_getset */
    0,                       /* tp_base */
    0,                       /* tp_dict */
    0,                       /* tp_descr_get */
    0,                       /* tp_descr_set */
    0,                       /* tp_dictoffset */
    0,                       /* tp_init */
    0,                       /* tp_alloc */
    khmer_linearassembler_new,      /* tp_new */
};



typedef struct {
    PyObject_HEAD
    SimpleLabeledAssembler * assembler;
} khmer_KSimpleLabeledAssembler_Object;


static void khmer_simplelabeledassembler_dealloc(khmer_KLinearAssembler_Object * obj)
{
    delete obj->assembler;
    obj->assembler = NULL;

    Py_TYPE(obj)->tp_free((PyObject*)obj);
}

static PyObject * khmer_simplelabeledassembler_new(PyTypeObject *type, PyObject *args,
                                            PyObject *kwds)
{
    khmer_KSimpleLabeledAssembler_Object *self;
    self = (khmer_KSimpleLabeledAssembler_Object*)type->tp_alloc(type, 0);

    if (self != NULL) {
        PyObject * labelhash_o;
        LabelHash * labelhash = NULL;

        if (!PyArg_ParseTuple(args, "O", &labelhash_o)) {
            Py_DECREF(self);
            return NULL;
        }

        if (PyObject_TypeCheck(labelhash_o, &khmer_KGraphLabels_Type)) {
            khmer_KGraphLabels_Object * klo = (khmer_KGraphLabels_Object *) labelhash_o;
            labelhash = klo->labelhash;
        } else {
            PyErr_SetString(PyExc_ValueError,
                            "SimpleLabeledAssembler needs a GraphLabels object.");
            Py_DECREF(self);
            return NULL;
        }

        try {
            self->assembler = new SimpleLabeledAssembler(labelhash);
        } catch (std::bad_alloc &e) {
            Py_DECREF(self);
            return PyErr_NoMemory();
        }

    }

    return (PyObject *) self;
}


static
PyObject *
simplelabeledassembler_assemble(khmer_KSimpleLabeledAssembler_Object * me,
                                PyObject * args, PyObject *kwargs)
{
    SimpleLabeledAssembler * assembler = me->assembler;

    PyObject * val_o;
    khmer_KHashbits_Object * nodegraph_o = NULL;
    Hashbits * stop_bf = NULL;

    static char *kwnames[] = {"seed_kmer", "stop_filter", NULL};

    if (!PyArg_ParseTupleAndKeywords(args, kwargs, "O|O!",
                                    kwnames, &val_o, &khmer_KNodegraph_Type, 
                                    &nodegraph_o)) {
        return NULL;
    }


    Kmer start_kmer;
    if (!convert_PyObject_to_Kmer(val_o, start_kmer, assembler->graph->ksize())) {
        return NULL;
    }

    if (nodegraph_o) {
        stop_bf = nodegraph_o->hashbits;
    }

    std::vector<std::string> contigs = assembler->assemble(start_kmer, stop_bf);
  
    PyObject * ret = PyList_New(contigs.size());
    for (unsigned int i = 0; i < contigs.size(); i++) {
        PyList_SET_ITEM(ret, i, PyUnicode_FromString(contigs[i].c_str()));
    }

    return ret;
}


static PyMethodDef khmer_simplelabeledassembler_methods[] = {
    {
        "assemble",
        (PyCFunction)simplelabeledassembler_assemble, METH_VARARGS | METH_KEYWORDS,
        "Assemble paths, using labels to jump branches."
    },
    {NULL, NULL, 0, NULL}           /* sentinel */
};

static PyTypeObject khmer_KSimpleLabeledAssembler_Type = {
    PyVarObject_HEAD_INIT(NULL, 0)  /* init & ob_size */
    "_khmer.SimpleLabeledAssembler",            /* tp_name */
    sizeof(khmer_KSimpleLabeledAssembler_Object), /* tp_basicsize */
    0,                       /* tp_itemsize */
    (destructor)khmer_simplelabeledassembler_dealloc, /* tp_dealloc */
    0,                       /* tp_print */
    0,                       /* tp_getattr */
    0,                       /* tp_setattr */
    0,                       /* tp_compare */
    0,                       /* tp_repr */
    0,                       /* tp_as_number */
    0,                       /* tp_as_sequence */
    0,                       /* tp_as_mapping */
    0,                       /* tp_hash */
    0,                       /* tp_call */
    0,                       /* tp_str */
    0,                       /* tp_getattro */
    0,                       /* tp_setattro */
    0,                       /* tp_as_buffer */
    Py_TPFLAGS_DEFAULT | Py_TPFLAGS_BASETYPE,   /* tp_flags */
    0,                       /* tp_doc */
    0,                       /* tp_traverse */
    0,                       /* tp_clear */
    0,                       /* tp_richcompare */
    0,                       /* tp_weaklistoffset */
    0,                       /* tp_iter */
    0,                       /* tp_iternext */
    khmer_simplelabeledassembler_methods, /* tp_methods */
    0,                       /* tp_members */
    0,                       /* tp_getset */
    0,                       /* tp_base */
    0,                       /* tp_dict */
    0,                       /* tp_descr_get */
    0,                       /* tp_descr_set */
    0,                       /* tp_dictoffset */
    0,                       /* tp_init */
    0,                       /* tp_alloc */
    khmer_simplelabeledassembler_new,      /* tp_new */
};



/********************************
 * JunctionCountAssembler
 ********************************/


typedef struct {
    PyObject_HEAD
    JunctionCountAssembler * assembler;
} khmer_KJunctionCountAssembler_Object;

#define is_junctioncountassembler_obj(v)  (Py_TYPE(v) == &khmer_KJunctionCountAssembler_Type)

static void khmer_junctioncountassembler_dealloc(khmer_KJunctionCountAssembler_Object * obj)
{
    delete obj->assembler;
    obj->assembler = NULL;

    Py_TYPE(obj)->tp_free((PyObject*)obj);
}

static PyObject * khmer_junctioncountassembler_new(PyTypeObject *type, PyObject *args,
                                            PyObject *kwds)
{
    khmer_KJunctionCountAssembler_Object *self;
    self = (khmer_KJunctionCountAssembler_Object*)type->tp_alloc(type, 0);

    if (self != NULL) {
        PyObject * hashtable_o;
        Hashtable * hashtable = NULL;

        if (!PyArg_ParseTuple(args, "O", &hashtable_o)) {
            Py_DECREF(self);
            return NULL;
        }

        if (PyObject_TypeCheck(hashtable_o, &khmer_KNodegraph_Type)) {
            khmer_KHashbits_Object * kho = (khmer_KHashbits_Object *) hashtable_o;
            hashtable = kho->hashbits;
        } else if (PyObject_TypeCheck(hashtable_o, &khmer_KCountgraph_Type)) {
            khmer_KCountingHash_Object * cho = (khmer_KCountingHash_Object *) hashtable_o;
            hashtable = cho->counting;
        } else {
            PyErr_SetString(PyExc_ValueError,
                            "graph object must be a NodeGraph or CountGraph");
            Py_DECREF(self);
            return NULL;
        }

        try {
            self->assembler = new JunctionCountAssembler(hashtable);
        } catch (std::bad_alloc &e) {
            Py_DECREF(self);
            return PyErr_NoMemory();
        }

    }

    return (PyObject *) self;
}


static
PyObject *
junctioncountassembler_assemble(khmer_KJunctionCountAssembler_Object * me,
                                PyObject * args, PyObject *kwargs)
{
    JunctionCountAssembler * assembler = me->assembler;

    PyObject * val_o;
    khmer_KHashbits_Object * nodegraph_o = NULL;
    Hashbits * stop_bf = NULL;

    static char *kwnames[] = {"seed_kmer", "stop_filter", NULL};

    if (!PyArg_ParseTupleAndKeywords(args, kwargs, "O|O!",
                                    kwnames, &val_o, &khmer_KNodegraph_Type, 
                                    &nodegraph_o)) {
        return NULL;
    } 

    Kmer start_kmer;
    if (!convert_PyObject_to_Kmer(val_o, start_kmer, assembler->_ksize)) {
        return NULL;
    }

    if (nodegraph_o) {
        stop_bf = nodegraph_o->hashbits;
    }

    std::vector<std::string> contigs = assembler->assemble(start_kmer, stop_bf);
  
    PyObject * ret = PyList_New(contigs.size());
    for (unsigned int i = 0; i < contigs.size(); i++) {
        PyList_SET_ITEM(ret, i, PyUnicode_FromString(contigs[i].c_str()));
    }

    return ret;
}


static
PyObject *
junctioncountassembler_consume(khmer_KJunctionCountAssembler_Object * me, PyObject * args)
{
    JunctionCountAssembler * assembler = me->assembler;
    const char * long_str;

    if (!PyArg_ParseTuple(args, "s", &long_str)) {
        return NULL;
    }

    if (strlen(long_str) < assembler->_ksize) {
        PyErr_SetString(PyExc_ValueError,
                        "string length must >= the hashtable k-mer size");
        return NULL;
    }

    uint16_t n_junctions = assembler->consume(long_str);

    return PyLong_FromLong((HashIntoType) n_junctions);
}


static PyMethodDef khmer_junctioncountassembler_methods[] = {
    {
        "assemble",
        (PyCFunction)junctioncountassembler_assemble, METH_VARARGS | METH_KEYWORDS,
        "Assemble a path linearly until a branch is reached."
    },
    {
        "consume",
        (PyCFunction)junctioncountassembler_consume, METH_VARARGS,
        "Consume a string and count its branch junctions."
    },
    {NULL, NULL, 0, NULL}           /* sentinel */
};

static PyTypeObject khmer_KJunctionCountAssembler_Type = {
    PyVarObject_HEAD_INIT(NULL, 0)  /* init & ob_size */
    "_khmer.JunctionCountAssembler",            /* tp_name */
    sizeof(khmer_KJunctionCountAssembler_Object), /* tp_basicsize */
    0,                       /* tp_itemsize */
    (destructor)khmer_junctioncountassembler_dealloc, /* tp_dealloc */
    0,                       /* tp_print */
    0,                       /* tp_getattr */
    0,                       /* tp_setattr */
    0,                       /* tp_compare */
    0,                       /* tp_repr */
    0,                       /* tp_as_number */
    0,                       /* tp_as_sequence */
    0,                       /* tp_as_mapping */
    0,                       /* tp_hash */
    0,                       /* tp_call */
    0,                       /* tp_str */
    0,                       /* tp_getattro */
    0,                       /* tp_setattro */
    0,                       /* tp_as_buffer */
    Py_TPFLAGS_DEFAULT | Py_TPFLAGS_BASETYPE,   /* tp_flags */
    0,                       /* tp_doc */
    0,                       /* tp_traverse */
    0,                       /* tp_clear */
    0,                       /* tp_richcompare */
    0,                       /* tp_weaklistoffset */
    0,                       /* tp_iter */
    0,                       /* tp_iternext */
    khmer_junctioncountassembler_methods, /* tp_methods */
    0,                       /* tp_members */
    0,                       /* tp_getset */
    0,                       /* tp_base */
    0,                       /* tp_dict */
    0,                       /* tp_descr_get */
    0,                       /* tp_descr_set */
    0,                       /* tp_dictoffset */
    0,                       /* tp_init */
    0,                       /* tp_alloc */
    khmer_junctioncountassembler_new,      /* tp_new */
};




//////////////////////////////
// standalone functions

static PyObject * forward_hash(PyObject * self, PyObject * args)
{
    const char * kmer;
    WordLength ksize;

    if (!PyArg_ParseTuple(args, "sb", &kmer, &ksize)) {
        return NULL;
    }

    if (ksize > KSIZE_MAX) {
        PyErr_Format(PyExc_ValueError, "k-mer size must be <= %u", KSIZE_MAX);
        return NULL;
    }

    try {
        PyObject * hash = nullptr;
        const HashIntoType h(_hash(kmer, ksize));
        convert_HashIntoType_to_PyObject(h, &hash);
        return hash;
    } catch (khmer_exception &e) {
        PyErr_SetString(PyExc_RuntimeError, e.what());
        return NULL;
    }

}

static PyObject * forward_hash_no_rc(PyObject * self, PyObject * args)
{
    const char * kmer;
    WordLength ksize;

    if (!PyArg_ParseTuple(args, "sb", &kmer, &ksize)) {
        return NULL;
    }

    if (ksize > KSIZE_MAX) {
        PyErr_Format(PyExc_ValueError, "k-mer size must be <= %u", KSIZE_MAX);
        return NULL;
    }

    if (strlen(kmer) != ksize) {
        PyErr_SetString(PyExc_ValueError,
                        "k-mer length must equal the k-size");
        return NULL;
    }

    PyObject * hash = nullptr;
    const HashIntoType h(_hash_forward(kmer, ksize));
    convert_HashIntoType_to_PyObject(h, &hash);
    return hash;
}

static PyObject * reverse_hash(PyObject * self, PyObject * args)
{
    PyObject * val;
    HashIntoType hash;
    WordLength ksize;

    if (!PyArg_ParseTuple(args, "Ob", &val, &ksize)) {
        return NULL;
    }
    if (PyLong_Check(val) || PyInt_Check(val)) {
        if (!convert_PyLong_to_HashIntoType(val, hash)) {
            return NULL;
        }
    } else {
        PyErr_SetString(PyExc_TypeError,
                        "Hash value must be an integer.");
        return NULL;
    }

    if (ksize > KSIZE_MAX) {
        PyErr_Format(PyExc_ValueError, "k-mer size must be <= %u", KSIZE_MAX);
        return NULL;
    }

    return PyUnicode_FromString(_revhash(hash, ksize).c_str());
}

static PyObject * murmur3_forward_hash(PyObject * self, PyObject * args)
{
    const char * kmer;

    if (!PyArg_ParseTuple(args, "s", &kmer)) {
        return NULL;
    }

    PyObject * hash = nullptr;
    const HashIntoType h(_hash_murmur(kmer));
    convert_HashIntoType_to_PyObject(h, &hash);
    return hash;
}

static PyObject * murmur3_forward_hash_no_rc(PyObject * self, PyObject * args)
{
    const char * kmer;

    if (!PyArg_ParseTuple(args, "s", &kmer)) {
        return NULL;
    }

    PyObject * hash = nullptr;
    const HashIntoType h(_hash_murmur_forward(kmer));
    convert_HashIntoType_to_PyObject(h, &hash);
    return hash;
}

static PyObject * reverse_complement(PyObject * self, PyObject * args)
{
    const char * sequence;
    if (!PyArg_ParseTuple(args, "s", &sequence)) {
        return NULL;
    }

    std::string s(sequence);
    try {
        s = _revcomp(s);
    } catch (khmer_exception &e) {
        PyErr_SetString(PyExc_RuntimeError, e.what());
        return NULL;
    }
    return PyUnicode_FromString(s.c_str());
}

//
// technique for resolving literal below found here:
// https://gcc.gnu.org/onlinedocs/gcc-4.9.1/cpp/Stringification.html
//

static
PyObject *
get_version_cpp( PyObject * self, PyObject * args )
{
#define xstr(s) str(s)
#define str(s) #s
    std::string dVersion = xstr(VERSION);
    return PyUnicode_FromString(dVersion.c_str());
}


//
// Module machinery.
//

static PyMethodDef KhmerMethods[] = {
    {
        "forward_hash",     forward_hash,
        METH_VARARGS,       "",
    },
    {
        "forward_hash_no_rc",   forward_hash_no_rc,
        METH_VARARGS,       "",
    },
    {
        "reverse_hash",     reverse_hash,
        METH_VARARGS,       "",
    },
    {
        "hash_murmur3",
        murmur3_forward_hash,
        METH_VARARGS,
        "Calculate the hash value of a k-mer using MurmurHash3 "
        "(with reverse complement)",
    },
    {
        "hash_no_rc_murmur3",
        murmur3_forward_hash_no_rc,
        METH_VARARGS,
        "Calculate the hash value of a k-mer using MurmurHash3 "
        "(no reverse complement)",
    },
    {
        "reverse_complement",
        reverse_complement,
        METH_VARARGS,
        "Calculate the reverse-complement of the DNA sequence "
        "with alphabet ACGT",
    },
    {
        "get_version_cpp", get_version_cpp,
        METH_VARARGS, "return the VERSION c++ compiler option"
    },
    { NULL, NULL, 0, NULL } // sentinel
};

MOD_INIT(_khmer)
{
    using namespace python;

    if (PyType_Ready(&khmer_KHashtable_Type) < 0) {
        return MOD_ERROR_VAL;
    }

    khmer_KCountgraph_Type.tp_base = &khmer_KHashtable_Type;
    if (PyType_Ready(&khmer_KCountgraph_Type) < 0) {
        return MOD_ERROR_VAL;
    }

    if (PyType_Ready(&khmer_PrePartitionInfo_Type) < 0) {
        return MOD_ERROR_VAL;
    }

    khmer_KSubsetPartition_Type.tp_methods = khmer_subset_methods;
    if (PyType_Ready(&khmer_KSubsetPartition_Type) < 0) {
        return MOD_ERROR_VAL;
    }

    khmer_KNodegraph_Type.tp_base = &khmer_KHashtable_Type;
    khmer_KNodegraph_Type.tp_methods = khmer_hashbits_methods;
    if (PyType_Ready(&khmer_KNodegraph_Type) < 0) {
        return MOD_ERROR_VAL;
    }

    if (PyType_Ready(&khmer_KLinearAssembler_Type) < 0) {
        return MOD_ERROR_VAL;
    }
    if (PyType_Ready(&khmer_KSimpleLabeledAssembler_Type) < 0) {
        return MOD_ERROR_VAL;
    }
    if (PyType_Ready(&khmer_KJunctionCountAssembler_Type) < 0) {
        return MOD_ERROR_VAL;
    }

    khmer_KGraphLabels_Type.tp_base = &khmer_KNodegraph_Type;
    khmer_KGraphLabels_Type.tp_methods = khmer_graphlabels_methods;
    khmer_KGraphLabels_Type.tp_new = khmer_graphlabels_new;
    if (PyType_Ready(&khmer_KGraphLabels_Type) < 0) {
        return MOD_ERROR_VAL;
    }

    if (PyType_Ready(&khmer_KHLLCounter_Type) < 0) {
        return MOD_ERROR_VAL;
    }
    if (PyType_Ready(&khmer_ReadAlignerType) < 0) {
        return MOD_ERROR_VAL;
    }

    _init_ReadParser_Type_constants();
    if (PyType_Ready( &khmer_ReadParser_Type ) < 0) {
        return MOD_ERROR_VAL;
    }

    if (PyType_Ready(&khmer_Read_Type ) < 0) {
        return MOD_ERROR_VAL;
    }

    if (PyType_Ready(&khmer_ReadPairIterator_Type ) < 0) {
        return MOD_ERROR_VAL;
    }

    PyObject * m;

    MOD_DEF(m, "_khmer", "interface for the khmer module low-level extensions",
            KhmerMethods);

    if (m == NULL) {
        return MOD_ERROR_VAL;
    }

    Py_INCREF(&khmer_ReadParser_Type);
    if (PyModule_AddObject( m, "ReadParser",
                            (PyObject *)&khmer_ReadParser_Type ) < 0) {
        return MOD_ERROR_VAL;
    }

    Py_INCREF(&khmer_KCountgraph_Type);
    if (PyModule_AddObject( m, "Countgraph",
                            (PyObject *)&khmer_KCountgraph_Type ) < 0) {
        return MOD_ERROR_VAL;
    }

    Py_INCREF(&khmer_KNodegraph_Type);
    if (PyModule_AddObject(m, "Nodegraph",
                           (PyObject *)&khmer_KNodegraph_Type) < 0) {
        return MOD_ERROR_VAL;
    }

    Py_INCREF(&khmer_KGraphLabels_Type);
    if (PyModule_AddObject(m, "GraphLabels",
                           (PyObject *)&khmer_KGraphLabels_Type) < 0) {
        return MOD_ERROR_VAL;
    }

    Py_INCREF(&khmer_KLinearAssembler_Type);
    if (PyModule_AddObject(m, "LinearAssembler",
                           (PyObject *)&khmer_KLinearAssembler_Type) < 0) {
        return MOD_ERROR_VAL;
    }

    Py_INCREF(&khmer_KSimpleLabeledAssembler_Type);
    if (PyModule_AddObject(m, "SimpleLabeledAssembler",
                           (PyObject *)&khmer_KSimpleLabeledAssembler_Type) < 0) {
        return MOD_ERROR_VAL;
    }

    Py_INCREF(&khmer_KJunctionCountAssembler_Type);
    if (PyModule_AddObject(m, "JunctionCountAssembler",
                           (PyObject *)&khmer_KJunctionCountAssembler_Type) < 0) {
        return MOD_ERROR_VAL;
    }

    if (PyType_Ready(&_HashSet_iter_Type) < 0) {
        return MOD_ERROR_VAL;
    }

    khmer_HashSet_Type.tp_new = khmer_HashSet_new;
    if (PyType_Ready(&khmer_HashSet_Type) < 0) {
        return MOD_ERROR_VAL;
    }

    Py_INCREF(&khmer_KHLLCounter_Type);
    if (PyModule_AddObject(m, "HLLCounter",
                           (PyObject *)&khmer_KHLLCounter_Type) < 0) {
        return MOD_ERROR_VAL;
    }

    Py_INCREF(&khmer_ReadAlignerType);
    if (PyModule_AddObject(m, "ReadAligner",
                           (PyObject *)&khmer_ReadAlignerType) < 0) {
        return MOD_ERROR_VAL;
    }

    Py_INCREF(&khmer_HashSet_Type);
    if (PyModule_AddObject(m, "HashSet",
                           (PyObject *)&khmer_HashSet_Type) < 0) {
        return MOD_ERROR_VAL;
    }

    return MOD_SUCCESS_VAL(m);
}

// vim: set ft=cpp sts=4 sw=4 tw=79:<|MERGE_RESOLUTION|>--- conflicted
+++ resolved
@@ -186,7 +186,7 @@
 
 static bool ht_convert_PyObject_to_HashIntoType(PyObject * value,
                                                 HashIntoType& hashval,
-                                                Hashtable * ht)
+                                                const Hashtable * ht)
 {
     if (PyInt_Check(value) || PyLong_Check(value)) {
         return convert_PyLong_to_HashIntoType(value, hashval);
@@ -221,7 +221,7 @@
 // Note: will set error condition and return false if cannot do.
 
 static bool ht_convert_PyObject_to_Kmer(PyObject * value,
-                                        Kmer& kmer, Hashtable * ht)
+                                        Kmer& kmer, const Hashtable * ht)
 {
     if (PyInt_Check(value) || PyLong_Check(value)) {
         HashIntoType h;
@@ -4419,11 +4419,7 @@
     }
 
     Kmer start_kmer;
-<<<<<<< HEAD
-    if (!convert_PyObject_to_Kmer(val_o, start_kmer, labelhash->graph->ksize())) {
-=======
     if (!ht_convert_PyObject_to_Kmer(val_o, start_kmer, labelhash->graph)) {
->>>>>>> d76fe705
         return NULL;
     }
 
@@ -5294,11 +5290,12 @@
     const char * dir_str = NULL;
     char dir = NULL;
 
-    static char *kwnames[] = {"seed_kmer", "stop_filter", "direction", NULL};
+    const char *kwnames[] = {"seed_kmer", "stop_filter", "direction", NULL};
 
     if (!PyArg_ParseTupleAndKeywords(args, kwargs, "O|O!s",
-                                    kwnames, &val_o, &khmer_KNodegraph_Type, 
-                                    &nodegraph_o, &dir_str)) {
+                                     const_cast<char **>(kwnames), 
+                                     &val_o, &khmer_KNodegraph_Type, 
+                                     &nodegraph_o, &dir_str)) {
         return NULL;
     }
     if (dir_str != NULL) {
@@ -5308,7 +5305,7 @@
     }
 
     Kmer start_kmer;
-    if (!convert_PyObject_to_Kmer(val_o, start_kmer, assembler->graph->ksize())) {
+    if (!ht_convert_PyObject_to_Kmer(val_o, start_kmer, assembler->graph)) {
         return NULL;
     }
 
@@ -5449,17 +5446,18 @@
     khmer_KHashbits_Object * nodegraph_o = NULL;
     Hashbits * stop_bf = NULL;
 
-    static char *kwnames[] = {"seed_kmer", "stop_filter", NULL};
+    const char *kwnames[] = {"seed_kmer", "stop_filter", NULL};
 
     if (!PyArg_ParseTupleAndKeywords(args, kwargs, "O|O!",
-                                    kwnames, &val_o, &khmer_KNodegraph_Type, 
-                                    &nodegraph_o)) {
+                                     const_cast<char **>(kwnames), 
+                                     &val_o, &khmer_KNodegraph_Type, 
+                                     &nodegraph_o)) {
         return NULL;
     }
 
 
     Kmer start_kmer;
-    if (!convert_PyObject_to_Kmer(val_o, start_kmer, assembler->graph->ksize())) {
+    if (!ht_convert_PyObject_to_Kmer(val_o, start_kmer, assembler->graph)) {
         return NULL;
     }
 
@@ -5602,16 +5600,17 @@
     khmer_KHashbits_Object * nodegraph_o = NULL;
     Hashbits * stop_bf = NULL;
 
-    static char *kwnames[] = {"seed_kmer", "stop_filter", NULL};
+    const char *kwnames[] = {"seed_kmer", "stop_filter", NULL};
 
     if (!PyArg_ParseTupleAndKeywords(args, kwargs, "O|O!",
-                                    kwnames, &val_o, &khmer_KNodegraph_Type, 
-                                    &nodegraph_o)) {
+                                     const_cast<char **>(kwnames),
+                                     &val_o, &khmer_KNodegraph_Type, 
+                                     &nodegraph_o)) {
         return NULL;
     } 
 
     Kmer start_kmer;
-    if (!convert_PyObject_to_Kmer(val_o, start_kmer, assembler->_ksize)) {
+    if (!ht_convert_PyObject_to_Kmer(val_o, start_kmer, assembler->graph)) {
         return NULL;
     }
 
@@ -5709,8 +5708,6 @@
 };
 
 
-
-
 //////////////////////////////
 // standalone functions
 
