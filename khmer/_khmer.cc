/*
This file is part of khmer, https://github.com/dib-lab/khmer/, and is
Copyright (C) 2010-2015, Michigan State University.
Copyright (C) 2015, The Regents of the University of California.

Redistribution and use in source and binary forms, with or without
modification, are permitted provided that the following conditions are
met:

    * Redistributions of source code must retain the above copyright
      notice, this list of conditions and the following disclaimer.

    * Redistributions in binary form must reproduce the above
      copyright notice, this list of conditions and the following
      disclaimer in the documentation and/or other materials provided
      with the distribution.

    * Neither the name of the Michigan State University nor the names
      of its contributors may be used to endorse or promote products
      derived from this software without specific prior written
      permission.

THIS SOFTWARE IS PROVIDED BY THE COPYRIGHT HOLDERS AND CONTRIBUTORS
"AS IS" AND ANY EXPRESS OR IMPLIED WARRANTIES, INCLUDING, BUT NOT
LIMITED TO, THE IMPLIED WARRANTIES OF MERCHANTABILITY AND FITNESS FOR
A PARTICULAR PURPOSE ARE DISCLAIMED. IN NO EVENT SHALL THE COPYRIGHT
HOLDER OR CONTRIBUTORS BE LIABLE FOR ANY DIRECT, INDIRECT, INCIDENTAL,
SPECIAL, EXEMPLARY, OR CONSEQUENTIAL DAMAGES (INCLUDING, BUT NOT
LIMITED TO, PROCUREMENT OF SUBSTITUTE GOODS OR SERVICES; LOSS OF USE,
DATA, OR PROFITS; OR BUSINESS INTERRUPTION) HOWEVER CAUSED AND ON ANY
THEORY OF LIABILITY, WHETHER IN CONTRACT, STRICT LIABILITY, OR TORT
(INCLUDING NEGLIGENCE OR OTHERWISE) ARISING IN ANY WAY OUT OF THE USE
OF THIS SOFTWARE, EVEN IF ADVISED OF THE POSSIBILITY OF SUCH DAMAGE.
LICENSE (END)

Contact: khmer-project@idyll.org
*/

//
// A module for Python that exports khmer C++ library functions.
//

#include <iostream>

#include "khmer.hh"
#include "kmer_hash.hh"
#include "hashtable.hh"
#include "hashbits.hh"
#include "counting.hh"
#include "read_aligner.hh"
#include "labelhash.hh"
#include "khmer_exception.hh"
#include "hllcounter.hh"

#include "_minhash.hh"
#include "_khmer.hh"

using namespace khmer;
using namespace read_parsers;

using namespace khmer;

//
// Function necessary for Python loading:
//

extern "C" {
    MOD_INIT(_khmer);
}

/***********************************************************************/

// Take a Python object and (try to) convert it to a khmer::Kmer.
// Note: will set error condition and return false if cannot do.

static bool convert_PyObject_to_Kmer(PyObject * value,
                                     Kmer& kmer, WordLength ksize)
{
    if (PyInt_Check(value) || PyLong_Check(value)) {
        HashIntoType h = PyLong_AsUnsignedLongLong(value);

        kmer.set_from_unique_hash(h, ksize);
        return true;
    } else if (PyUnicode_Check(value))  {
        std::string s = PyBytes_AsString(PyUnicode_AsEncodedString(
                                            value, "utf-8", "strict"));
        if (strlen(s.c_str()) != ksize) {
            PyErr_SetString(PyExc_ValueError,
                            "k-mer length must equal the k-mer size");
            return false;
        }
        kmer = Kmer(s, ksize);
        return true;

    } else if (PyBytes_Check(value)) {
        std::string s = PyBytes_AsString(value);
        if (strlen(s.c_str()) != ksize) {
            PyErr_SetString(PyExc_ValueError,
                            "k-mer length must equal the k-mer size");
            return false;
        }
        kmer = Kmer(s, ksize);
        return true;
    } else {
        PyErr_SetString(PyExc_ValueError,
                        "k-mers must be either a hash or a string");
        return false;
    }
}

// Take a Python object and (try to) convert it to a HashIntoType..
// Note: will set error condition and return false if cannot do.
// Further note: the main difference between this and
// convert_PyObject_to_Kmer is that this will not pass HashIntoType
// numbers through the Kmer class, which means reverse complements
// will not be calculated.  There is a test in test_nodegraph.py
// that checks this.

static bool convert_PyObject_to_HashIntoType(PyObject * value,
                                             HashIntoType& hashval,
                                             WordLength ksize)
{
    if (PyInt_Check(value) || PyLong_Check(value)) {
        hashval = PyLong_AsUnsignedLongLong(value);
        return true;
    } else if (PyUnicode_Check(value))  {
        std::string s = PyBytes_AsString(PyUnicode_AsEncodedString(
                                            value, "utf-8", "strict"));
        if (strlen(s.c_str()) != ksize) {
            PyErr_SetString(PyExc_ValueError,
                            "k-mer length must equal the k-mer size");
            return false;
        }
        hashval = _hash(s, ksize);
        return true;

    } else if (PyBytes_Check(value)) {
        std::string s = PyBytes_AsString(value);
        if (strlen(s.c_str()) != ksize) {
            PyErr_SetString(PyExc_ValueError,
                            "k-mer length must equal the k-mer size");
            return false;
        }
        hashval = _hash(s, ksize);
        return true;
    } else {
        PyErr_SetString(PyExc_ValueError,
                        "k-mers must be either a hash or a string");
        return false;
    }
}

/***********************************************************************/

//
// Read object -- name, sequence, and FASTQ stuff
//

namespace khmer
{

namespace python
{

typedef struct {
    PyObject_HEAD
    //! Pointer to the low-level genomic read object.
    read_parsers:: Read *   read;
} khmer_Read_Object;


static
void
khmer_Read_dealloc(khmer_Read_Object * obj)
{
    delete obj->read;
    obj->read = NULL;
    Py_TYPE(obj)->tp_free((PyObject*)obj);
}


static
PyObject *
Read_get_name(khmer_Read_Object * obj, void * closure )
{
    return PyUnicode_FromString(obj->read->name.c_str()) ;
}


static
PyObject *
Read_get_sequence(khmer_Read_Object * obj, void * closure)
{
    return PyUnicode_FromString(obj->read->sequence.c_str()) ;
}


static
PyObject *
Read_get_quality(khmer_Read_Object * obj, void * closure)
{
    return PyUnicode_FromString(obj->read->quality.c_str()) ;
}


static
PyObject *
Read_get_annotations(khmer_Read_Object * obj, void * closure)
{
    return PyUnicode_FromString(obj->read->annotations.c_str()) ;
}


// TODO? Implement setters.


static PyGetSetDef khmer_Read_accessors [ ] = {
    {
        (char *)"name",
        (getter)Read_get_name, (setter)NULL,
        (char *)"Read identifier.", NULL
    },
    {
        (char *)"sequence",
        (getter)Read_get_sequence, (setter)NULL,
        (char *)"Genomic sequence.", NULL
    },
    {
        (char *)"quality",
        (getter)Read_get_quality, (setter)NULL,
        (char *)"Quality scores.", NULL
    },
    {
        (char *)"annotations",
        (getter)Read_get_annotations, (setter)NULL,
        (char *)"Annotations.", NULL
    },

    { NULL, NULL, NULL, NULL, NULL } // sentinel
};


static PyTypeObject khmer_Read_Type = {
    PyVarObject_HEAD_INIT(NULL, 0)        /* init & ob_size */
    "_khmer.Read",                        /* tp_name */
    sizeof(khmer_Read_Object),            /* tp_basicsize */
    0,                                    /* tp_itemsize */
    (destructor)khmer_Read_dealloc,       /* tp_dealloc */
    0,                                    /* tp_print */
    0,                                    /* tp_getattr */
    0,                                    /* tp_setattr */
    0,                                    /* tp_compare */
    0,                                    /* tp_repr */
    0,                                    /* tp_as_number */
    0,                                    /* tp_as_sequence */
    0,                                    /* tp_as_mapping */
    0,                                    /* tp_hash */
    0,                                    /* tp_call */
    0,                                    /* tp_str */
    0,                                    /* tp_getattro */
    0,                                    /* tp_setattro */
    0,                                    /* tp_as_buffer */
    Py_TPFLAGS_DEFAULT,                   /* tp_flags */
    "A FASTQ record plus some metadata.", /* tp_doc */
    0,                                    /* tp_traverse */
    0,                                    /* tp_clear */
    0,                                    /* tp_richcompare */
    0,                                    /* tp_weaklistoffset */
    0,                                    /* tp_iter */
    0,                                    /* tp_iternext */
    0,                                    /* tp_methods */
    0,                                    /* tp_members */
    (PyGetSetDef *)khmer_Read_accessors,  /* tp_getset */
};

/***********************************************************************/

//
// ReadParser object -- parse reads directly from streams
// ReadPairIterator -- return pairs of Read objects
//


typedef struct {
    PyObject_HEAD
    //! Pointer to the low-level parser object.
    read_parsers:: IParser *  parser;
} khmer_ReadParser_Object;


typedef struct {
    PyObject_HEAD
    //! Pointer to Python parser object for reference counting purposes.
    PyObject *  parent;
    //! Persistent value of pair mode across invocations.
    int pair_mode;
} khmer_ReadPairIterator_Object;


static
void
_ReadParser_dealloc(khmer_ReadParser_Object * obj)
{
    Py_DECREF(obj->parser);
    obj->parser = NULL;
    Py_TYPE(obj)->tp_free((PyObject*)obj);
}


static
void
khmer_ReadPairIterator_dealloc(khmer_ReadPairIterator_Object * obj)
{
    Py_DECREF(obj->parent);
    obj->parent = NULL;
    Py_TYPE(obj)->tp_free((PyObject*)obj);
}


static
PyObject *
_ReadParser_new( PyTypeObject * subtype, PyObject * args, PyObject * kwds )
{
    const char *      ifile_name_CSTR;

    if (!PyArg_ParseTuple(args, "s", &ifile_name_CSTR )) {
        return NULL;
    }
    std:: string    ifile_name( ifile_name_CSTR );

    PyObject * self     = subtype->tp_alloc( subtype, 1 );
    if (self == NULL) {
        return NULL;
    }
    khmer_ReadParser_Object * myself  = (khmer_ReadParser_Object *)self;

    // Wrap the low-level parser object.
    try {
        myself->parser =
            IParser:: get_parser( ifile_name );
    } catch (khmer_file_exception &exc) {
        PyErr_SetString( PyExc_OSError, exc.what() );
        return NULL;
    }
    return self;
}


static
PyObject *
_ReadParser_iternext( PyObject * self )
{
    khmer_ReadParser_Object * myself  = (khmer_ReadParser_Object *)self;
    IParser *       parser  = myself->parser;

    bool        stop_iteration  = false;
    const char *value_exception = NULL;
    const char *file_exception  = NULL;
    Read       *the_read_PTR    = NULL;
    try {
        the_read_PTR = new Read( );
    } catch (std::bad_alloc &exc) {
        return PyErr_NoMemory();
    }

    Py_BEGIN_ALLOW_THREADS
    stop_iteration = parser->is_complete( );
    if (!stop_iteration) {
        try {
            parser->imprint_next_read( *the_read_PTR );
        } catch (NoMoreReadsAvailable &exc) {
            stop_iteration = true;
        } catch (khmer_file_exception &exc) {
            file_exception = exc.what();
        } catch (khmer_value_exception &exc) {
            value_exception = exc.what();
        }
    }
    Py_END_ALLOW_THREADS

    // Note: Can simply return NULL instead of setting the StopIteration
    //       exception.
    if (stop_iteration) {
        delete the_read_PTR;
        return NULL;
    }

    if (file_exception != NULL) {
        delete the_read_PTR;
        PyErr_SetString(PyExc_OSError, file_exception);
        return NULL;
    }
    if (value_exception != NULL) {
        delete the_read_PTR;
        PyErr_SetString(PyExc_ValueError, value_exception);
        return NULL;
    }

    PyObject * the_read_OBJECT = khmer_Read_Type.tp_alloc( &khmer_Read_Type, 1 );
    ((khmer_Read_Object *)the_read_OBJECT)->read = the_read_PTR;
    return the_read_OBJECT;
}


static
PyObject *
_ReadPairIterator_iternext(khmer_ReadPairIterator_Object * myself)
{
    khmer_ReadParser_Object * parent = (khmer_ReadParser_Object*)myself->parent;
    IParser    *parser    = parent->parser;
    uint8_t     pair_mode = myself->pair_mode;

    ReadPair    the_read_pair;
    bool        stop_iteration  = false;
    const char *value_exception = NULL;
    const char *file_exception  = NULL;

    Py_BEGIN_ALLOW_THREADS
    stop_iteration = parser->is_complete( );
    if (!stop_iteration) {
        try {
            parser->imprint_next_read_pair( the_read_pair, pair_mode );
        } catch (NoMoreReadsAvailable &exc) {
            stop_iteration = true;
        } catch (khmer_file_exception &exc) {
            file_exception = exc.what();
        } catch (khmer_value_exception &exc) {
            value_exception = exc.what();
        }
    }
    Py_END_ALLOW_THREADS

    // Note: Can return NULL instead of setting the StopIteration exception.
    if (stop_iteration) {
        return NULL;
    }
    if (file_exception != NULL) {
        PyErr_SetString(PyExc_OSError, file_exception);
        return NULL;
    }
    if (value_exception != NULL) {
        PyErr_SetString(PyExc_ValueError, value_exception);
        return NULL;
    }

    // Copy elements of 'ReadPair' object into Python tuple.
    // TODO? Replace dummy reads with 'None' object.
    PyObject * read_1_OBJECT = khmer_Read_Type.tp_alloc( &khmer_Read_Type, 1 );
    try {
        ((khmer_Read_Object *)read_1_OBJECT)->read = new Read( the_read_pair.first );
    } catch (std::bad_alloc &e) {
        return PyErr_NoMemory();
    }
    PyObject * read_2_OBJECT = khmer_Read_Type.tp_alloc( &khmer_Read_Type, 1 );
    try {
        ((khmer_Read_Object *)read_2_OBJECT)->read = new Read( the_read_pair.second );
    } catch (std::bad_alloc &e) {
        delete ((khmer_Read_Object *)read_1_OBJECT)->read;
        return PyErr_NoMemory();
    }
    PyObject * tup = PyTuple_Pack( 2, read_1_OBJECT, read_2_OBJECT );
    Py_XDECREF(read_1_OBJECT);
    Py_XDECREF(read_2_OBJECT);
    return tup;
}

static PyTypeObject khmer_ReadPairIterator_Type = {
    PyVarObject_HEAD_INIT(NULL, 0)              /* init & ob_size */
    "_khmer.ReadPairIterator",                   /* tp_name */
    sizeof(khmer_ReadPairIterator_Object),      /* tp_basicsize */
    0,                                          /* tp_itemsize */
    (destructor)khmer_ReadPairIterator_dealloc, /* tp_dealloc */
    0,                                          /* tp_print */
    0,                                          /* tp_getattr */
    0,                                          /* tp_setattr */
    0,                                          /* tp_compare */
    0,                                          /* tp_repr */
    0,                                          /* tp_as_number */
    0,                                          /* tp_as_sequence */
    0,                                          /* tp_as_mapping */
    0,                                          /* tp_hash */
    0,                                          /* tp_call */
    0,                                          /* tp_str */
    0,                                          /* tp_getattro */
    0,                                          /* tp_setattro */
    0,                                          /* tp_as_buffer */
    Py_TPFLAGS_DEFAULT,                         /* tp_flags */
    "Iterates over 'ReadParser' objects and returns read pairs.", /* tp_doc */
    0,                                          /* tp_traverse */
    0,                                          /* tp_clear */
    0,                                          /* tp_richcompare */
    0,                                          /* tp_weaklistoffset */
    PyObject_SelfIter,                          /* tp_iter */
    (iternextfunc)_ReadPairIterator_iternext,   /* tp_iternext */
};



static
PyObject *
ReadParser_iter_reads(PyObject * self, PyObject * args )
{
    return PyObject_SelfIter( self );
}

static
PyObject *
ReadParser_get_num_reads(khmer_ReadParser_Object * me)
{
    return PyLong_FromLong(me->parser->get_num_reads());
}

static
PyObject *
ReadParser_iter_read_pairs(PyObject * self, PyObject * args )
{
    int  pair_mode  = IParser:: PAIR_MODE_ERROR_ON_UNPAIRED;

    if (!PyArg_ParseTuple( args, "|i", &pair_mode )) {
        return NULL;
    }

    // Capture existing read parser.
    PyObject * obj = khmer_ReadPairIterator_Type.tp_alloc(
                         &khmer_ReadPairIterator_Type, 1
                     );
    if (obj == NULL) {
        return NULL;
    }
    khmer_ReadPairIterator_Object * rpi   = (khmer_ReadPairIterator_Object *)obj;
    rpi->parent             = self;
    rpi->pair_mode          = pair_mode;

    // Increment reference count on existing ReadParser object so that it
    // will not go away until all ReadPairIterator instances have gone away.
    Py_INCREF( self );

    return obj;
}


static PyMethodDef _ReadParser_methods [ ] = {
    {
        "iter_reads",       (PyCFunction)ReadParser_iter_reads,
        METH_NOARGS,        "Iterates over reads."
    },
    {
        "iter_read_pairs",  (PyCFunction)ReadParser_iter_read_pairs,
        METH_VARARGS,       "Iterates over paired reads as pairs."
    },
    { NULL, NULL, 0, NULL } // sentinel
};

static PyGetSetDef khmer_ReadParser_accessors[] = {
    {
        (char *)"num_reads",
        (getter)ReadParser_get_num_reads, NULL,
        (char *)"count of reads processed thus far.",
        NULL
    },
    {NULL, NULL, NULL, NULL, NULL} /* Sentinel */
};

static PyTypeObject khmer_ReadParser_Type
CPYCHECKER_TYPE_OBJECT_FOR_TYPEDEF("khmer_ReadParser_Object")
= {
    PyVarObject_HEAD_INIT(NULL, 0)             /* init & ob_size */
    "_khmer.ReadParser",                        /* tp_name */
    sizeof(khmer_ReadParser_Object),           /* tp_basicsize */
    0,                                         /* tp_itemsize */
    (destructor)_ReadParser_dealloc,           /* tp_dealloc */
    0,                                         /* tp_print */
    0,                                         /* tp_getattr */
    0,                                         /* tp_setattr */
    0,                                         /* tp_compare */
    0,                                         /* tp_repr */
    0,                                         /* tp_as_number */
    0,                                         /* tp_as_sequence */
    0,                                         /* tp_as_mapping */
    0,                                         /* tp_hash */
    0,                                         /* tp_call */
    0,                                         /* tp_str */
    0,                                         /* tp_getattro */
    0,                                         /* tp_setattro */
    0,                                         /* tp_as_buffer */
    Py_TPFLAGS_DEFAULT,                        /* tp_flags */
    "Parses streams from various file formats, " \
    "such as FASTA and FASTQ.",                /* tp_doc */
    0,                                         /* tp_traverse */
    0,                                         /* tp_clear */
    0,                                         /* tp_richcompare */
    0,                                         /* tp_weaklistoffset */
    PyObject_SelfIter,                         /* tp_iter */
    (iternextfunc)_ReadParser_iternext,        /* tp_iternext */
    _ReadParser_methods,                       /* tp_methods */
    0,                                         /* tp_members */
    khmer_ReadParser_accessors,                /* tp_getset */
    0,                                         /* tp_base */
    0,                                         /* tp_dict */
    0,                                         /* tp_descr_get */
    0,                                         /* tp_descr_set */
    0,                                         /* tp_dictoffset */
    0,                                         /* tp_init */
    0,                                         /* tp_alloc */
    _ReadParser_new,                           /* tp_new */
};

void _init_ReadParser_Type_constants()
{
    PyObject * cls_attrs_DICT = PyDict_New( );
    if (cls_attrs_DICT == NULL) {
        return;
    }

    // Place pair mode constants into class dictionary.
    int result;

    PyObject * value = PyLong_FromLong( IParser:: PAIR_MODE_ALLOW_UNPAIRED );
    if (value == NULL) {
        Py_DECREF(cls_attrs_DICT);
        return;
    }
    result = PyDict_SetItemString(cls_attrs_DICT,
                                  "PAIR_MODE_ALLOW_UNPAIRED", value);
    Py_XDECREF(value);
    if (!result) {
        Py_DECREF(cls_attrs_DICT);
        return;
    }

    value = PyLong_FromLong( IParser:: PAIR_MODE_IGNORE_UNPAIRED );
    if (value == NULL) {
        Py_DECREF(cls_attrs_DICT);
        return;
    }
    result = PyDict_SetItemString(cls_attrs_DICT,
                                  "PAIR_MODE_IGNORE_UNPAIRED", value );
    Py_XDECREF(value);
    if (!result) {
        Py_DECREF(cls_attrs_DICT);
        return;
    }

    value = PyLong_FromLong( IParser:: PAIR_MODE_ERROR_ON_UNPAIRED );
    if (value == NULL) {
        Py_DECREF(cls_attrs_DICT);
        return;
    }
    result = PyDict_SetItemString(cls_attrs_DICT,
                                  "PAIR_MODE_ERROR_ON_UNPAIRED", value);
    Py_XDECREF(value);
    if (!result) {
        Py_DECREF(cls_attrs_DICT);
        return;
    }

    khmer_ReadParser_Type.tp_dict     = cls_attrs_DICT;
}

} // namespace python

} // namespace khmer


static
read_parsers:: IParser *
_PyObject_to_khmer_ReadParser( PyObject * py_object )
{
    // TODO: Add type-checking.

    return ((python:: khmer_ReadParser_Object *)py_object)->parser;
}

typedef struct {
    PyObject_HEAD
    pre_partition_info *   PrePartitionInfo;
} khmer_PrePartitionInfo_Object;

static
void
khmer_PrePartitionInfo_dealloc(khmer_PrePartitionInfo_Object * obj)
{
    delete obj->PrePartitionInfo;
    obj->PrePartitionInfo = NULL;
    Py_TYPE(obj)->tp_free((PyObject*)obj);
}

static PyTypeObject khmer_PrePartitionInfo_Type = {
    PyVarObject_HEAD_INIT(NULL, 0)        /* init & ob_size */
    "_khmer.PrePartitionInfo",            /* tp_name */
    sizeof(khmer_PrePartitionInfo_Object),/* tp_basicsize */
    0,                                    /* tp_itemsize */
    (destructor)khmer_PrePartitionInfo_dealloc,       /* tp_dealloc */
    0,                                    /* tp_print */
    0,                                    /* tp_getattr */
    0,                                    /* tp_setattr */
    0,                                    /* tp_compare */
    0,                                    /* tp_repr */
    0,                                    /* tp_as_number */
    0,                                    /* tp_as_sequence */
    0,                                    /* tp_as_mapping */
    0,                                    /* tp_hash */
    0,                                    /* tp_call */
    0,                                    /* tp_str */
    0,                                    /* tp_getattro */
    0,                                    /* tp_setattro */
    0,                                    /* tp_as_buffer */
    Py_TPFLAGS_DEFAULT,                   /* tp_flags */
    "Stores a k-mer and a set of tagged seen k-mers.", /* tp_doc */
};


/***********************************************************************/
/***********************************************************************/

typedef struct {
    PyObject_HEAD
    SeenSet * hashes;
    WordLength ksize;
} khmer_HashSet_Object;

static khmer_HashSet_Object * create_HashSet_Object(SeenSet * h, WordLength k);

static
void
khmer_HashSet_dealloc(khmer_HashSet_Object * obj)
{
    delete obj->hashes;
    obj->hashes = NULL;
    obj->ksize = 0;
    Py_TYPE(obj)->tp_free((PyObject*)obj);
}

static PyObject* khmer_HashSet_new(PyTypeObject * type, PyObject * args,
                                   PyObject * kwds)
{
    khmer_HashSet_Object * self;

    self = (khmer_HashSet_Object *)type->tp_alloc(type, 0);

    if (self != NULL) {
        PyObject * list_o = NULL;
        WordLength k;
        if (!PyArg_ParseTuple(args, "b|O!", &k, &PyList_Type, &list_o)) {
            Py_DECREF(self);
            return NULL;
        }

        try {
            self->hashes = new SeenSet;
            self->ksize = k;
        } catch (std::bad_alloc &e) {
            Py_DECREF(self);
            return PyErr_NoMemory();
        }

        if (list_o) {
            Py_ssize_t size = PyList_Size(list_o);
            for (Py_ssize_t i = 0; i < size; i++) {
                PyObject * item = PyList_GET_ITEM(list_o, i);
                HashIntoType h;
                if (!convert_PyObject_to_HashIntoType(item, h, self->ksize)) {
                    return NULL;
                }
                self->hashes->insert(h);
            }
        }
    }
    return (PyObject *) self;
}

/***********************************************************************/

typedef struct {
    PyObject_HEAD
    khmer_HashSet_Object * parent;
    SeenSet::iterator * it;
} _HashSet_iterobj;

static
void
_HashSet_iter_dealloc(_HashSet_iterobj * obj)
{
    delete obj->it;
    obj->it = NULL;
    Py_DECREF(obj->parent);
    Py_TYPE(obj)->tp_free((PyObject*)obj);
}

static PyObject * _HashSet_iter(PyObject * self)
{
    return self;
}

static PyObject * _HashSet_iternext(PyObject * self)
{
    _HashSet_iterobj * iter_obj = (_HashSet_iterobj *) self;
    SeenSet * hashes = iter_obj->parent->hashes;
    if (*iter_obj->it != hashes->end()) {
        PyObject * ret = PyLong_FromUnsignedLongLong(**iter_obj->it);
        (*(iter_obj->it))++;
        return ret;
    }

    PyErr_SetString(PyExc_StopIteration, "end of HashSet");
    return NULL;
}

static PyTypeObject _HashSet_iter_Type = {
    PyVarObject_HEAD_INIT(NULL, 0)        /* init & ob_size */
    "_khmer.HashSet_iter",                /* tp_name */
    sizeof(_HashSet_iterobj),        /* tp_basicsize */
    0,                                    /* tp_itemsize */
    (destructor)_HashSet_iter_dealloc, /* tp_dealloc */
    0,                                    /* tp_print */
    0,                                    /* tp_getattr */
    0,                                    /* tp_setattr */
    0,                                    /* tp_compare */
    0,                                    /* tp_repr */
    0,                                    /* tp_as_number */
    0,                                    /* tp_as_sequence */
    0,                                    /* tp_as_mapping */
    0,                                    /* tp_hash */
    0,                                    /* tp_call */
    0,                                    /* tp_str */
    0,                                    /* tp_getattro */
    0,                                    /* tp_setattro */
    0,                                    /* tp_as_buffer */
    Py_TPFLAGS_DEFAULT | Py_TPFLAGS_HAVE_ITER, /* tp_flags */
    "iterator object for HashSet objects.", /* tp_doc */
    0,                                    /* tp_traverse */
    0,                                    /* tp_clear */
    0,                                    /* tp_richcompare */
    0,                                    /* tp_weaklistoffset */
    _HashSet_iter,                        /* tp_iter */
    _HashSet_iternext,                    /* tp_iternext */
    0,                                    /* tp_methods */
    0,                                    /* tp_members */
    0,                                    /* tp_getset */
    0,                                    /* tp_base */
    0,                                    /* tp_dict */
    0,                                    /* tp_descr_get */
    0,                                    /* tp_descr_set */
    0,                                    /* tp_dictoffset */
    0,                                    /* tp_init */
    0,                                    /* tp_alloc */
    0,                                    /* tp_new */
};

static PyObject * khmer_HashSet_iter(PyObject * self)
{
    khmer_HashSet_Object * me = (khmer_HashSet_Object *) self;
    _HashSet_iterobj * iter_obj = (_HashSet_iterobj *)
        _HashSet_iter_Type.tp_alloc(&_HashSet_iter_Type, 0);
    if (iter_obj != NULL) {
        Py_INCREF(me);
        iter_obj->parent = me;

        iter_obj->it = new SeenSet::iterator;
        *iter_obj->it = me->hashes->begin();
    }
    return (PyObject *) iter_obj;
}

static int khmer_HashSet_len(khmer_HashSet_Object * o)
{
    return o->hashes->size();
}

static int khmer_HashSet_contains(khmer_HashSet_Object * o, PyObject * val)
{
    if (PyInt_Check(val) || PyLong_Check(val)) {
        HashIntoType v = PyLong_AsUnsignedLongLong(val);

        if (set_contains(*o->hashes, v)) {
            return 1;
        }
    }
    return 0;
}

static PyObject *
hashset_add(khmer_HashSet_Object * me, PyObject * args)
{
    HashIntoType h;
    if (!PyArg_ParseTuple(args, "K", &h)) {
        return NULL;
    }
    me->hashes->insert(h);

    Py_INCREF(Py_None);
    return Py_None;
}

static PyObject *
hashset_remove(khmer_HashSet_Object * me, PyObject * args)
{
    HashIntoType h;
    if (!PyArg_ParseTuple(args, "K", &h)) {
        return NULL;
    }
    SeenSet::iterator it = me->hashes->find(h);
    if (it == me->hashes->end()) {
        PyErr_SetString(PyExc_ValueError, "h not in list");
        return NULL;
    }
    me->hashes->erase(it);

    Py_INCREF(Py_None);
    return Py_None;
}

static PyObject *
hashset_update(khmer_HashSet_Object * me, PyObject * args)
{
    PyObject * obj;
    if (!PyArg_ParseTuple(args, "O", &obj)) {
        return NULL;
    }

    PyObject * iterator = PyObject_GetIter(obj);
    if (iterator == NULL) {
        return NULL;
    }
    PyObject * item = PyIter_Next(iterator);
    while(item) {
        HashIntoType h = PyLong_AsUnsignedLongLong(item);
        me->hashes->insert(h);
        
        Py_DECREF(item);
        item = PyIter_Next(iterator);
    }
    Py_DECREF(iterator);
    if (PyErr_Occurred()) {
        return NULL;
    }

    Py_INCREF(Py_None);
    return Py_None;
}

static PyMethodDef khmer_HashSet_methods[] = {
    {
        "add",
        (PyCFunction)hashset_add, METH_VARARGS,
        "Add element to the HashSet."
    },
    {
        "remove",
        (PyCFunction)hashset_remove, METH_VARARGS,
        "Remove an element from the HashSet."
    },
    {
        "update",
        (PyCFunction)hashset_update, METH_VARARGS,
        "Add a list of elements to the HashSet."
    },
    {NULL, NULL, 0, NULL}           /* sentinel */
};

static PySequenceMethods khmer_HashSet_seqmethods[] = {
    (lenfunc)khmer_HashSet_len, /* sq_length */
    0,                          /* sq_concat */
    0,                          /* sq_repeat */
    0,                          /* sq_item */
    0,                          /* sq_slice */
    0,                          /* sq_ass_item */
    0,                          /* sq_ass_slice */
    (objobjproc)khmer_HashSet_contains, /* sq_contains */
    0,                          /* sq_inplace_concat */
    0                           /* sq_inplace_repeat */
};

static PyTypeObject khmer_HashSet_Type = {
    PyVarObject_HEAD_INIT(NULL, 0)        /* init & ob_size */
    "_khmer.HashSet",                     /* tp_name */
    sizeof(khmer_HashSet_Object),         /* tp_basicsize */
    0,                                    /* tp_itemsize */
    (destructor)khmer_HashSet_dealloc,    /* tp_dealloc */
    0,                                    /* tp_print */
    0,                                    /* tp_getattr */
    0,                                    /* tp_setattr */
    0,                                    /* tp_compare */
    0,                                    /* tp_repr */
    0,                                    /* tp_as_number */
    khmer_HashSet_seqmethods,             /* tp_as_sequence */
    0,                                    /* tp_as_mapping */
    0,                                    /* tp_hash */
    0,                                    /* tp_call */
    0,                                    /* tp_str */
    0,                                    /* tp_getattro */
    0,                                    /* tp_setattro */
    0,                                    /* tp_as_buffer */
    Py_TPFLAGS_DEFAULT | Py_TPFLAGS_HAVE_ITER, /* tp_flags */
    "Stores a set of hashed k-mers.",     /* tp_doc */
    0,                                    /* tp_traverse */
    0,                                    /* tp_clear */
    0,                                    /* tp_richcompare */
    0,                                    /* tp_weaklistoffset */
    khmer_HashSet_iter,                   /* tp_iter */
    0,                                    /* tp_iternext */
    khmer_HashSet_methods,                /* tp_methods */
    0,                                    /* tp_members */
    0,                                    /* tp_getset */
    0,                                    /* tp_base */
    0,                                    /* tp_dict */
    0,                                    /* tp_descr_get */
    0,                                    /* tp_descr_set */
    0,                                    /* tp_dictoffset */
    0,                                    /* tp_init */
    0,                                    /* tp_alloc */
    khmer_HashSet_new,                    /* tp_new */
};

static khmer_HashSet_Object * create_HashSet_Object(SeenSet * h, WordLength k)
{
    khmer_HashSet_Object * self;

    self = (khmer_HashSet_Object *)
        khmer_HashSet_Type.tp_alloc(&khmer_HashSet_Type, 0);
    if (self != NULL) {
        self->hashes = h;
        self->ksize = k;
    }
    return self;
}

/***********************************************************************/

typedef struct {
    PyObject_HEAD
    Hashtable * hashtable;
} khmer_KHashtable_Object;

typedef struct {
    PyObject_HEAD
    SubsetPartition * subset;
} khmer_KSubsetPartition_Object;

static void khmer_subset_dealloc(khmer_KSubsetPartition_Object * obj);

static PyTypeObject khmer_KSubsetPartition_Type = {
    PyVarObject_HEAD_INIT(NULL, 0)         /* init & ob_size */
    "_khmer.KSubsetPartition",              /* tp_name */
    sizeof(khmer_KSubsetPartition_Object), /* tp_basicsize */
    0,                                     /* tp_itemsize */
    (destructor)khmer_subset_dealloc,      /*tp_dealloc*/
    0,                                     /*tp_print*/
    0,                                     /*tp_getattr*/
    0,                                     /*tp_setattr*/
    0,                                     /*tp_compare*/
    0,                                     /*tp_repr*/
    0,                                     /*tp_as_number*/
    0,                                     /*tp_as_sequence*/
    0,                                     /*tp_as_mapping*/
    0,                                     /*tp_hash */
    0,                                     /*tp_call*/
    0,                                     /*tp_str*/
    0,                                     /*tp_getattro*/
    0,                                     /*tp_setattro*/
    0,                                     /*tp_as_buffer*/
    Py_TPFLAGS_DEFAULT,                    /*tp_flags*/
    "subset object",                       /* tp_doc */
};

typedef struct {
    khmer_KHashtable_Object khashtable;
    Hashbits * hashbits;
} khmer_KHashbits_Object;

static void khmer_hashbits_dealloc(khmer_KHashbits_Object * obj);
static PyObject* khmer_hashbits_new(PyTypeObject * type, PyObject * args,
                                    PyObject * kwds);

static PyTypeObject khmer_KNodegraph_Type
CPYCHECKER_TYPE_OBJECT_FOR_TYPEDEF("khmer_KHashbits_Object")
= {
    PyVarObject_HEAD_INIT(NULL, 0) /* init & ob_size */
    "_khmer.Nodegraph",             /* tp_name */
    sizeof(khmer_KHashbits_Object), /* tp_basicsize */
    0,                             /* tp_itemsize */
    (destructor)khmer_hashbits_dealloc, /*tp_dealloc*/
    0,              /*tp_print*/
    0,              /*tp_getattr*/
    0,              /*tp_setattr*/
    0,              /*tp_compare*/
    0,              /*tp_repr*/
    0,              /*tp_as_number*/
    0,              /*tp_as_sequence*/
    0,              /*tp_as_mapping*/
    0,              /*tp_hash */
    0,              /*tp_call*/
    0,              /*tp_str*/
    0,              /*tp_getattro*/
    0,              /*tp_setattro*/
    0,              /*tp_as_buffer*/
    Py_TPFLAGS_DEFAULT | Py_TPFLAGS_BASETYPE,       /*tp_flags*/
    "hashbits object",           /* tp_doc */
    0,                       /* tp_traverse */
    0,                       /* tp_clear */
    0,                       /* tp_richcompare */
    0,                       /* tp_weaklistoffset */
    0,                       /* tp_iter */
    0,                       /* tp_iternext */
    0,  /* tp_methods */
    0,                       /* tp_members */
    0,                       /* tp_getset */
    0,                       /* tp_base */
    0,                       /* tp_dict */
    0,                       /* tp_descr_get */
    0,                       /* tp_descr_set */
    0,                       /* tp_dictoffset */
    0,                       /* tp_init */
    0,                       /* tp_alloc */
    khmer_hashbits_new,                  /* tp_new */
};


static
PyObject *
hashtable_ksize(khmer_KHashtable_Object * me, PyObject * args)
{
    Hashtable * hashtable = me->hashtable;

    if (!PyArg_ParseTuple(args, "")) {
        return NULL;
    }

    unsigned int k = hashtable->ksize();

    return PyLong_FromLong(k);
}

static
PyObject *
hashtable_hash(khmer_KHashtable_Object * me, PyObject * args)
{
    Hashtable * hashtable = me->hashtable;

    char * kmer;
    if (!PyArg_ParseTuple(args, "s", &kmer)) {
        return NULL;
    }

    try {
        PyObject * hash;
        hash = PyLong_FromUnsignedLongLong(_hash(kmer, hashtable->ksize()));
        return hash;
    } catch (khmer_exception &e) {
        PyErr_SetString(PyExc_RuntimeError, e.what());
        return NULL;
    }
}

static
PyObject *
hashtable_reverse_hash(khmer_KHashtable_Object * me, PyObject * args)
{
    Hashtable * hashtable = me->hashtable;

    HashIntoType val;
    if (!PyArg_ParseTuple(args, "K", &val)) {
        return NULL;
    }

    return PyUnicode_FromString(_revhash(val, hashtable->ksize()).c_str());
}

static
PyObject *
hashtable_n_occupied(khmer_KHashtable_Object * me, PyObject * args)
{
    Hashtable * hashtable = me->hashtable;

    if (!PyArg_ParseTuple(args, "")) {
        return NULL;
    }

    HashIntoType n = hashtable->n_occupied();

    return PyLong_FromUnsignedLongLong(n);
}

static
PyObject *
hashtable_n_unique_kmers(khmer_KHashtable_Object * me, PyObject * args)
{
    Hashtable * hashtable = me->hashtable;

    HashIntoType n = hashtable->n_unique_kmers();

    return PyLong_FromUnsignedLongLong(n);
}

static
PyObject *
hashtable_count(khmer_KHashtable_Object * me, PyObject * args)
{
    Hashtable * hashtable = me->hashtable;

    const char * kmer;

    if (!PyArg_ParseTuple(args, "s", &kmer)) {
        return NULL;
    }

    if (strlen(kmer) != hashtable->ksize()) {
        PyErr_SetString(PyExc_ValueError,
                        "k-mer length must be the same as the hashtable k-size");
        return NULL;
    }

    hashtable->count(kmer);

    return PyLong_FromLong(1);
}

static
PyObject *
hashtable_consume_fasta(khmer_KHashtable_Object * me, PyObject * args)
{
    Hashtable * hashtable  = me->hashtable;

    const char * filename;

    if (!PyArg_ParseTuple(args, "s", &filename)) {
        return NULL;
    }

    // call the C++ function, and trap signals => Python
    unsigned long long  n_consumed    = 0;
    unsigned int          total_reads   = 0;
    try {
        hashtable->consume_fasta(filename, total_reads, n_consumed);
    } catch (khmer_file_exception &exc) {
        PyErr_SetString(PyExc_OSError, exc.what());
        return NULL;
    } catch (khmer_value_exception &exc) {
        PyErr_SetString(PyExc_ValueError, exc.what());
        return NULL;
    }

    return Py_BuildValue("IK", total_reads, n_consumed);
}

static
PyObject *
hashtable_consume_fasta_with_reads_parser(khmer_KHashtable_Object * me,
        PyObject * args)
{
    Hashtable * hashtable = me->hashtable;

    PyObject * rparser_obj = NULL;

    if (!PyArg_ParseTuple(args, "O", &rparser_obj)) {
        return NULL;
    }

    read_parsers:: IParser * rparser =
        _PyObject_to_khmer_ReadParser( rparser_obj );

    // call the C++ function, and trap signals => Python
    unsigned long long  n_consumed      = 0;
    unsigned int        total_reads     = 0;
    const char         *value_exception = NULL;
    const char         *file_exception  = NULL;

    Py_BEGIN_ALLOW_THREADS
    try {
        hashtable->consume_fasta(rparser, total_reads, n_consumed);
    } catch (khmer_file_exception &exc) {
        file_exception = exc.what();
    } catch (khmer_value_exception &exc) {
        value_exception = exc.what();
    }
    Py_END_ALLOW_THREADS

    if (file_exception != NULL) {
        PyErr_SetString(PyExc_OSError, file_exception);
        return NULL;
    }
    if (value_exception != NULL) {
        PyErr_SetString(PyExc_ValueError, value_exception);
        return NULL;
    }

    return Py_BuildValue("IK", total_reads, n_consumed);
}

static
PyObject *
hashtable_consume(khmer_KHashtable_Object * me, PyObject * args)
{
    Hashtable * hashtable = me->hashtable;

    const char * long_str;

    if (!PyArg_ParseTuple(args, "s", &long_str)) {
        return NULL;
    }

    if (strlen(long_str) < hashtable->ksize()) {
        PyErr_SetString(PyExc_ValueError,
                        "string length must >= the hashtable k-mer size");
        return NULL;
    }

    unsigned int n_consumed;
    n_consumed = hashtable->consume_string(long_str);

    return PyLong_FromLong(n_consumed);
}

static
PyObject *
hashtable_find_high_degree_nodes(khmer_KHashtable_Object * me, PyObject * args)
{
    Hashtable * hashtable = me->hashtable;

    const char * long_str;
    khmer_HashSet_Object * hdn_o;

    if (!PyArg_ParseTuple(args, "sO!", &long_str,
                          &khmer_HashSet_Type, &hdn_o)) {
        return NULL;
    }

    if (strlen(long_str) < hashtable->ksize()) {
        PyErr_SetString(PyExc_ValueError,
                        "string length must >= the hashtable k-mer size");
        return NULL;
    }

    hashtable->find_high_degree_nodes(long_str, *hdn_o->hashes);

    Py_INCREF(Py_None);
    return Py_None;
}

static
PyObject *
hashtable_neighbors(khmer_KHashtable_Object * me, PyObject * args)
{
    Hashtable * hashtable = me->hashtable;
    PyObject * val_obj;

    if (!PyArg_ParseTuple(args, "O", &val_obj)) {
        return NULL;
    }

    Kmer start_kmer;
    if (!convert_PyObject_to_Kmer(val_obj, start_kmer, hashtable->ksize())) {
        return NULL;
    }

    KmerQueue node_q;
    Traverser traverser(hashtable);

    traverser.traverse(start_kmer, node_q);

    PyObject * x =  PyList_New(node_q.size());
    if (x == NULL) {
        return NULL;
    }

    unsigned int i;
    for (i = 0; node_q.size() > 0; i++) {
        HashIntoType h = node_q.front();
        node_q.pop();
        // type K for python unsigned long long
        PyList_SET_ITEM(x, i, Py_BuildValue("K", h));
    }

    return x;
}

static
PyObject *
hashtable_traverse_linear_path(khmer_KHashtable_Object * me, PyObject * args)
{
    Hashtable * hashtable = me->hashtable;

    HashIntoType val;
    khmer_KHashbits_Object * nodegraph_o;
    khmer_HashSet_Object * hdn_o;

    if (!PyArg_ParseTuple(args, "KO!O!", &val,
                          &khmer_HashSet_Type, &hdn_o,
                          &khmer_KNodegraph_Type, &nodegraph_o)) {
        return NULL;
    }

    SeenSet adj;
    SeenSet visited;
    std::string s = _revhash(val, hashtable->ksize());
    unsigned int size = hashtable->traverse_linear_path(s, adj, visited,
                                                        *nodegraph_o->hashbits,
                                                        *hdn_o->hashes);

    khmer_HashSet_Object * adj_o = create_HashSet_Object(&adj,
                                                         hashtable->ksize());
    khmer_HashSet_Object * visited_o = create_HashSet_Object(&visited,
                                                           hashtable->ksize());

    PyObject * ret = Py_BuildValue("kOO", (unsigned long) size,
                                   (PyObject *) adj_o, (PyObject *) visited_o);
    Py_DECREF(adj_o);
    Py_DECREF(visited_o);

    return ret;
}

static
PyObject *
<<<<<<< HEAD
hashtable_get_high_degree_nodes(khmer_KHashtable_Object * me, PyObject * args)
{
    Hashtable * hashtable = me->hashtable;

    if (!PyArg_ParseTuple(args, "")) {
        return NULL;
    }

    SeenSet * hdg = &hashtable->high_degree_nodes;

    PyObject * x =  PyList_New(hdg->size());
    if (x == NULL) {
        return NULL;
    }
    SeenSet::iterator si;
    unsigned long long i = 0;
    for (si = hdg->begin(); si != hdg->end(); ++si) {
        // type K for python unsigned long long
        PyList_SET_ITEM(x, i, Py_BuildValue("K", *si));
        i++;
    }

    return x;
}

static
PyObject *
hashtable_get(khmer_KHashtable_Object * me, PyObject * args)
{
    Hashtable * hashtable = me->hashtable;

    PyObject * arg;

    if (!PyArg_ParseTuple(args, "O", &arg)) {
        return NULL;
    }

    HashIntoType hashval;
    if (!convert_PyObject_to_HashIntoType(arg, hashval, hashtable->ksize())) {
        return NULL;
    }

    unsigned int count = hashtable->get_count(hashval);
    return PyLong_FromLong(count);
}

static
PyObject *
=======
>>>>>>> 48144786
hashtable_load(khmer_KHashtable_Object * me, PyObject * args)
{
    Hashtable * hashtable = me->hashtable;

    const char * filename = NULL;

    if (!PyArg_ParseTuple(args, "s", &filename)) {
        return NULL;
    }

    try {
        hashtable->load(filename);
    } catch (khmer_file_exception &e) {
        PyErr_SetString(PyExc_OSError, e.what());
        return NULL;
    }

    Py_RETURN_NONE;
}

static
PyObject *
hashtable_save(khmer_KHashtable_Object * me, PyObject * args)
{
    Hashtable * hashtable = me->hashtable;

    const char * filename = NULL;

    if (!PyArg_ParseTuple(args, "s", &filename)) {
        return NULL;
    }

    try {
        hashtable->save(filename);
    } catch (khmer_file_exception &e) {
        PyErr_SetString(PyExc_OSError, e.what());
        return NULL;
    }

    Py_RETURN_NONE;
}

static
PyObject *
hashtable_get_hashsizes(khmer_KHashtable_Object * me, PyObject * args)
{
    Hashtable * hashtable = me->hashtable;


    if (!PyArg_ParseTuple(args, "")) {
        return NULL;
    }

    std::vector<HashIntoType> ts = hashtable->get_tablesizes();

    PyObject * x = PyList_New(ts.size());
    for (size_t i = 0; i < ts.size(); i++) {
        PyList_SET_ITEM(x, i, PyLong_FromUnsignedLongLong(ts[i]));
    }

    return x;
}

static
PyObject *
hashtable_consume_and_tag(khmer_KHashtable_Object * me, PyObject * args)
{
    Hashtable * hashtable = me->hashtable;

    const char * seq;

    if (!PyArg_ParseTuple(args, "s", &seq)) {
        return NULL;
    }

    // call the C++ function, and trap signals => Python

    unsigned long long n_consumed = 0;

    // @CTB needs to normalize
    hashtable->consume_sequence_and_tag(seq, n_consumed);

    return Py_BuildValue("K", n_consumed);
}

static
PyObject *
hashtable_get_tags_and_positions(khmer_KHashtable_Object * me, PyObject * args)
{
    Hashtable * hashtable = me->hashtable;

    const char * seq;

    if (!PyArg_ParseTuple(args, "s", &seq)) {
        return NULL;
    }

    // call the C++ function, and trap signals => Python

    std::vector<unsigned int> posns;
    std::vector<HashIntoType> tags;

    unsigned int pos = 1;
    KmerIterator kmers(seq, hashtable->ksize());

    while (!kmers.done()) {
        HashIntoType kmer = kmers.next();
        if (set_contains(hashtable->all_tags, kmer)) {
            posns.push_back(pos);
            tags.push_back(kmer);
        }
        pos++;
    }

    PyObject * posns_list = PyList_New(posns.size());
    for (size_t i = 0; i < posns.size(); i++) {
        PyObject * tup = Py_BuildValue("IK", posns[i], tags[i]);
        PyList_SET_ITEM(posns_list, i, tup);
    }

    return posns_list;
}

static
PyObject *
hashtable_find_all_tags_list(khmer_KHashtable_Object * me, PyObject * args)
{
    Hashtable * hashtable = me->hashtable;

    const char * kmer_s = NULL;

    if (!PyArg_ParseTuple(args, "s", &kmer_s)) {
        return NULL;
    }

    if (strlen(kmer_s) != hashtable->ksize()) {
        PyErr_SetString(PyExc_ValueError,
                        "k-mer length must equal the counting table k-mer size");
        return NULL;
    }

    SeenSet * tags = new SeenSet;

    Kmer start_kmer = hashtable->build_kmer(kmer_s);

    Py_BEGIN_ALLOW_THREADS

    hashtable->partition->find_all_tags(start_kmer, *tags,
                                        hashtable->all_tags);

    Py_END_ALLOW_THREADS

        PyObject * x = (PyObject *) create_HashSet_Object(tags,
                                                          hashtable->ksize());
    return x;
}

static
PyObject *
hashtable_consume_fasta_and_tag(khmer_KHashtable_Object * me, PyObject * args)
{
    Hashtable * hashtable = me->hashtable;

    const char * filename;

    if (!PyArg_ParseTuple(args, "s", &filename)) {
        return NULL;
    }

    // call the C++ function, and trap signals => Python

    unsigned long long n_consumed;
    unsigned int total_reads;

    try {
        hashtable->consume_fasta_and_tag(filename, total_reads, n_consumed);
    } catch (khmer_file_exception &exc) {
        PyErr_SetString(PyExc_OSError, exc.what());
        return NULL;
    } catch (khmer_value_exception &exc) {
        PyErr_SetString(PyExc_ValueError, exc.what());
        return NULL;
    }

    return Py_BuildValue("IK", total_reads, n_consumed);
}

static
PyObject *
hashtable_get_median_count(khmer_KHashtable_Object * me, PyObject * args)
{
    Hashtable * hashtable = me->hashtable;

    const char * long_str;

    if (!PyArg_ParseTuple(args, "s", &long_str)) {
        return NULL;
    }

    if (strlen(long_str) < hashtable->ksize()) {
        PyErr_SetString(PyExc_ValueError,
                        "string length must >= the hashtable k-mer size");
        return NULL;
    }

    BoundedCounterType med = 0;
    float average = 0, stddev = 0;

    hashtable->get_median_count(long_str, med, average, stddev);

    return Py_BuildValue("iff", med, average, stddev);
}

static
PyObject *
hashtable_median_at_least(khmer_KHashtable_Object * me, PyObject * args)
{
    Hashtable * hashtable = me->hashtable;

    const char * long_str;
    unsigned int cutoff;

    if (!PyArg_ParseTuple(args, "sI", &long_str, &cutoff)) {
        return NULL;
    }

    if (strlen(long_str) < hashtable->ksize()) {
        PyErr_SetString(PyExc_ValueError,
                        "string length must >= the hashtable k-mer size");
        return NULL;
    }

    if (hashtable->median_at_least(long_str, cutoff)) {
        Py_RETURN_TRUE;
    }
    Py_RETURN_FALSE;

}

static
PyObject *
hashtable_n_tags(khmer_KHashtable_Object * me, PyObject * args)
{
    Hashtable * hashtable = me->hashtable;

    if (!PyArg_ParseTuple(args, "")) {
        return NULL;
    }

    return PyLong_FromSize_t(hashtable->n_tags());
}

static
PyObject *
hashtable_print_stop_tags(khmer_KHashtable_Object * me, PyObject * args)
{
    Hashtable * hashtable = me->hashtable;

    const char * filename = NULL;

    if (!PyArg_ParseTuple(args, "s", &filename)) {
        return NULL;
    }

    hashtable->print_stop_tags(filename);

    Py_RETURN_NONE;
}

static
PyObject *
hashtable_print_tagset(khmer_KHashtable_Object * me, PyObject * args)
{
    Hashtable * hashtable = me->hashtable;

    const char * filename = NULL;

    if (!PyArg_ParseTuple(args, "s", &filename)) {
        return NULL;
    }

    hashtable->print_tagset(filename);

    Py_RETURN_NONE;
}

static
PyObject *
hashtable_load_stop_tags(khmer_KHashtable_Object * me, PyObject * args)
{
    Hashtable * hashtable = me->hashtable;

    const char * filename = NULL;
    PyObject * clear_tags_o = NULL;

    if (!PyArg_ParseTuple(args, "s|O", &filename, &clear_tags_o)) {
        return NULL;
    }

    bool clear_tags = true;
    if (clear_tags_o && !PyObject_IsTrue(clear_tags_o)) {
        clear_tags = false;
    }


    try {
        hashtable->load_stop_tags(filename, clear_tags);
    } catch (khmer_file_exception &e) {
        PyErr_SetString(PyExc_OSError, e.what());
        return NULL;
    }

    Py_RETURN_NONE;
}


static
PyObject *
hashtable_save_stop_tags(khmer_KHashtable_Object * me, PyObject * args)
{
    Hashtable * hashtable = me->hashtable;

    const char * filename = NULL;

    if (!PyArg_ParseTuple(args, "s", &filename)) {
        return NULL;
    }

    try {
        hashtable->save_stop_tags(filename);
    } catch (khmer_file_exception &e) {
        PyErr_SetString(PyExc_OSError, e.what());
        return NULL;
    }

    Py_RETURN_NONE;
}

static PyObject * hashtable_repartition_largest_partition(
    khmer_KHashtable_Object * me,
    PyObject * args);

static
PyObject *
hashtable_calc_connected_graph_size(khmer_KHashtable_Object * me,
                                    PyObject * args)
{
    Hashtable * hashtable = me->hashtable;

    const char * _kmer;
    unsigned int max_size = 0;
    PyObject * break_on_circum_o = NULL;
    if (!PyArg_ParseTuple(args, "s|IO", &_kmer, &max_size, &break_on_circum_o)) {
        return NULL;
    }

    bool break_on_circum = false;
    if (break_on_circum_o && PyObject_IsTrue(break_on_circum_o)) {
        break_on_circum = true;
    }

    unsigned long long size = 0;
    Kmer start_kmer = hashtable->build_kmer(_kmer);

    Py_BEGIN_ALLOW_THREADS
    KmerSet keeper;
    hashtable->calc_connected_graph_size(start_kmer, size, keeper, max_size,
                                         break_on_circum);
    Py_END_ALLOW_THREADS

    return PyLong_FromUnsignedLongLong(size);
}

static
PyObject *
hashtable_kmer_degree(khmer_KHashtable_Object * me, PyObject * args)
{
    Hashtable * hashtable = me->hashtable;

    const char * kmer_s = NULL;

    if (!PyArg_ParseTuple(args, "s", &kmer_s)) {
        return NULL;
    }

    return PyLong_FromLong(hashtable->kmer_degree(kmer_s));
}

static
PyObject *
hashtable_trim_on_stoptags(khmer_KHashtable_Object * me, PyObject * args)
{
    Hashtable * hashtable = me->hashtable;

    const char * seq = NULL;

    if (!PyArg_ParseTuple(args, "s", &seq)) {
        return NULL;
    }

    size_t trim_at;
    Py_BEGIN_ALLOW_THREADS

    trim_at = hashtable->trim_on_stoptags(seq);

    Py_END_ALLOW_THREADS;

    PyObject * trim_seq = PyUnicode_FromStringAndSize(seq, trim_at);
    if (trim_seq == NULL) {
        return NULL;
    }
    PyObject * ret = Py_BuildValue("Ok", trim_seq, (unsigned long) trim_at);
    Py_DECREF(trim_seq);

    return ret;
}

static
PyObject *
hashtable_do_subset_partition(khmer_KHashtable_Object * me, PyObject * args)
{
    Hashtable * hashtable = me->hashtable;

    HashIntoType start_kmer = 0, end_kmer = 0;
    PyObject * break_on_stop_tags_o = NULL;
    PyObject * stop_big_traversals_o = NULL;

    if (!PyArg_ParseTuple(args, "|KKOO", &start_kmer, &end_kmer,
                          &break_on_stop_tags_o,
                          &stop_big_traversals_o)) {
        return NULL;
    }

    bool break_on_stop_tags = false;
    if (break_on_stop_tags_o && PyObject_IsTrue(break_on_stop_tags_o)) {
        break_on_stop_tags = true;
    }
    bool stop_big_traversals = false;
    if (stop_big_traversals_o && PyObject_IsTrue(stop_big_traversals_o)) {
        stop_big_traversals = true;
    }

    SubsetPartition * subset_p = NULL;
    try {
        Py_BEGIN_ALLOW_THREADS
        subset_p = new SubsetPartition(hashtable);
        subset_p->do_partition(start_kmer, end_kmer, break_on_stop_tags,
                               stop_big_traversals);
        Py_END_ALLOW_THREADS
    } catch (std::bad_alloc &e) {
        return PyErr_NoMemory();
    }

    khmer_KSubsetPartition_Object * subset_obj = (khmer_KSubsetPartition_Object *)\
            PyObject_New(khmer_KSubsetPartition_Object, &khmer_KSubsetPartition_Type);

    if (subset_obj == NULL) {
        delete subset_p;
        return NULL;
    }

    subset_obj->subset = subset_p;

    return (PyObject *) subset_obj;
}


static
PyObject *
hashtable_merge_subset(khmer_KHashtable_Object * me, PyObject * args)
{
    Hashtable * hashtable = me->hashtable;

    khmer_KSubsetPartition_Object * subset_obj = NULL;
    if (!PyArg_ParseTuple(args, "O!", &khmer_KSubsetPartition_Type,
                          &subset_obj)) {
        return NULL;
    }

    SubsetPartition * subset_p = subset_obj->subset;

    hashtable->partition->merge(subset_p);

    Py_RETURN_NONE;
}

static
PyObject *
hashtable_merge_from_disk(khmer_KHashtable_Object * me, PyObject * args)
{
    Hashtable * hashtable = me->hashtable;

    const char * filename = NULL;
    if (!PyArg_ParseTuple(args, "s", &filename)) {
        return NULL;
    }

    try {
        hashtable->partition->merge_from_disk(filename);
    } catch (khmer_file_exception &e) {
        PyErr_SetString(PyExc_OSError, e.what());
        return NULL;
    }

    Py_RETURN_NONE;
}

static
PyObject *
hashtable_consume_fasta_and_tag_with_reads_parser(khmer_KHashtable_Object * me,
        PyObject * args)
{
    Hashtable * hashtable = me->hashtable;

    python::khmer_ReadParser_Object * rparser_obj = NULL;

    if (!PyArg_ParseTuple( args, "O!", &python::khmer_ReadParser_Type,
                           &rparser_obj)) {
        return NULL;
    }

    read_parsers:: IParser * rparser = rparser_obj-> parser;

    // call the C++ function, and trap signals => Python
    const char         *value_exception = NULL;
    const char         *file_exception  = NULL;
    unsigned long long  n_consumed      = 0;
    unsigned int        total_reads     = 0;

    Py_BEGIN_ALLOW_THREADS
    try {
        hashtable->consume_fasta_and_tag(rparser, total_reads, n_consumed);
    } catch (khmer_file_exception &exc) {
        file_exception = exc.what();
    } catch (khmer_value_exception &exc) {
        value_exception = exc.what();
    }
    Py_END_ALLOW_THREADS

    if (file_exception != NULL) {
        PyErr_SetString(PyExc_OSError, file_exception);
        return NULL;
    }
    if (value_exception != NULL) {
        PyErr_SetString(PyExc_ValueError, value_exception);
    }

    return Py_BuildValue("IK", total_reads, n_consumed);
}

static
PyObject *
hashtable_consume_partitioned_fasta(khmer_KHashtable_Object * me,
                                    PyObject * args)
{
    Hashtable * hashtable = me->hashtable;

    const char * filename;

    if (!PyArg_ParseTuple(args, "s", &filename)) {
        return NULL;
    }

    // call the C++ function, and trap signals => Python

    unsigned long long n_consumed;
    unsigned int total_reads;

    try {
        hashtable->consume_partitioned_fasta(filename, total_reads, n_consumed);
    } catch (khmer_file_exception &exc) {
        PyErr_SetString(PyExc_OSError, exc.what());
        return NULL;
    } catch (khmer_value_exception &exc) {
        PyErr_SetString(PyExc_ValueError, exc.what());
        return NULL;
    }

    return Py_BuildValue("IK", total_reads, n_consumed);
}

static
PyObject *
hashtable_find_all_tags(khmer_KHashtable_Object * me, PyObject * args)
{
    Hashtable * hashtable = me->hashtable;

    const char * kmer_s = NULL;

    if (!PyArg_ParseTuple(args, "s", &kmer_s)) {
        return NULL;
    }

    if (strlen(kmer_s) != hashtable->ksize()) {
        PyErr_SetString( PyExc_ValueError,
                         "k-mer size must equal the k-mer size of the presence table");
        return NULL;
    }

    pre_partition_info * ppi = NULL;

    Kmer kmer = hashtable->build_kmer(kmer_s);

    Py_BEGIN_ALLOW_THREADS

    try {
        ppi = new pre_partition_info(kmer);
    } catch (std::bad_alloc &e) {
        return PyErr_NoMemory();
    }
    hashtable->partition->find_all_tags(kmer, ppi->tagged_kmers,
                                        hashtable->all_tags);
    hashtable->add_kmer_to_tags(kmer);

    Py_END_ALLOW_THREADS

    khmer_PrePartitionInfo_Object * ppi_obj = (khmer_PrePartitionInfo_Object *) \
            PyObject_New(khmer_PrePartitionInfo_Object, &khmer_PrePartitionInfo_Type);

    ppi_obj->PrePartitionInfo = ppi;

    return (PyObject*)ppi_obj;
}

static
PyObject *
hashtable_build_neighborhood_minhashes(khmer_KHashtable_Object * me,
                                       PyObject * args)
{
    Hashtable * hashtable = me->hashtable;

    long int mh_prime = 0;
    PyObject * is_protein_o = NULL;
    bool is_protein = false;
    if (!PyArg_ParseTuple(args, "|Ol", &is_protein_o, &mh_prime)) {
        return NULL;
    }

    if (mh_prime == 0) {
        mh_prime = DEFAULT_MINHASH_PRIME;
    }

    if (is_protein_o && PyObject_IsTrue(is_protein_o)) {
      is_protein = true;
    }

    PyObject * module = PyImport_ImportModule("khmer._minhash");
    if (module == NULL ){
      return NULL;
    }

    PyObject * tname = PyObject_GetAttrString(module, "NeighborhoodMinHash");
    if (tname == NULL ) {
      Py_DECREF(module);
      return NULL;
    }
    Py_DECREF(module);

    PyObject * nbhd_mh_args = Py_BuildValue("bOl",
                                            (WordLength)hashtable->ksize(),
                                            is_protein ? Py_True : Py_False,
                                            mh_prime);
    PyObject * nbhd_mh_o = PyObject_Call(tname, nbhd_mh_args, NULL);
    Py_DECREF(nbhd_mh_args);
    Py_DECREF(tname);

    if (nbhd_mh_o == NULL) {
      return NULL;
    }

    NeighborhoodMinHash * nbhd_mh = extract_NeighborhoodMinHash(nbhd_mh_o);

    Py_BEGIN_ALLOW_THREADS

    hashtable->partition->build_neighborhood_minhashes(hashtable->all_tags,
                                                       *nbhd_mh);
    Py_END_ALLOW_THREADS

    return nbhd_mh_o;
}

static
PyObject *
hashtable_build_neighborhood_minhash(khmer_KHashtable_Object * me, PyObject * args)
{
#if 0
    Hashtable * hashtable = me->hashtable;

    const char * kmer_s = NULL;
    PyObject * mh_obj = NULL;;

    if (!PyArg_ParseTuple(args, "sO", &kmer_s, &mh_obj)) {
        return NULL;
    }

    if (strlen(kmer_s) != hashtable->ksize()) {
        PyErr_SetString( PyExc_ValueError,
                         "k-mer size must equal the k-mer size of the graph");
        return NULL;
    }

    Kmer kmer = hashtable->build_kmer(kmer_s);
    KmerMinHash * mh = extract_KmerMinHash(mh_obj);

    Py_BEGIN_ALLOW_THREADS

    SeenSet tagged_kmers;

    hashtable->partition->build_neighborhood_minhash(kmer, tagged_kmers, *mh,
                                                     hashtable->all_tags);

    Py_END_ALLOW_THREADS
#endif //0
    Py_INCREF(Py_None);
    return Py_None;
}

static
PyObject *
hashtable_assign_partition_id(khmer_KHashtable_Object * me, PyObject * args)
{
    Hashtable * hashtable = me->hashtable;

    khmer_PrePartitionInfo_Object * ppi_obj;
    if (!PyArg_ParseTuple(args, "O!", &khmer_PrePartitionInfo_Type, &ppi_obj)) {
        return NULL;
    }

    pre_partition_info * ppi;
    ppi = ppi_obj->PrePartitionInfo;

    PartitionID p;
    p = hashtable->partition->assign_partition_id(ppi->kmer,
            ppi->tagged_kmers);

    return PyLong_FromLong(p);
}

static
PyObject *
hashtable_add_tag(khmer_KHashtable_Object * me, PyObject * args)
{
    Hashtable * hashtable = me->hashtable;

    const char * kmer_s = NULL;
    if (!PyArg_ParseTuple(args, "s", &kmer_s)) {
        return NULL;
    }

    HashIntoType kmer = _hash(kmer_s, hashtable->ksize());
    hashtable->add_tag(kmer);

    Py_RETURN_NONE;
}

static
PyObject *
hashtable_add_stop_tag(khmer_KHashtable_Object * me, PyObject * args)
{
    Hashtable * hashtable = me->hashtable;

    const char * kmer_s = NULL;
    if (!PyArg_ParseTuple(args, "s", &kmer_s)) {
        return NULL;
    }

    HashIntoType kmer = _hash(kmer_s, hashtable->ksize());
    hashtable->add_stop_tag(kmer);

    Py_RETURN_NONE;
}

static
PyObject *
hashtable_get_stop_tags(khmer_KHashtable_Object * me, PyObject * args)
{
    Hashtable * hashtable = me->hashtable;

    if (!PyArg_ParseTuple(args, "")) {
        return NULL;
    }

    WordLength k = hashtable->ksize();
    SeenSet::const_iterator si;

    PyObject * x = PyList_New(hashtable->stop_tags.size());
    unsigned long long i = 0;
    for (si = hashtable->stop_tags.begin(); si != hashtable->stop_tags.end();
            ++si) {
        std::string s = _revhash(*si, k);
        PyList_SET_ITEM(x, i, Py_BuildValue("s", s.c_str()));
        i++;
    }

    return x;
}

static
PyObject *
hashtable_get_tagset(khmer_KHashtable_Object * me, PyObject * args)
{
    Hashtable * hashtable = me->hashtable;

    if (!PyArg_ParseTuple(args, "")) {
        return NULL;
    }

    WordLength k = hashtable->ksize();
    SeenSet::const_iterator si;

    PyObject * x = PyList_New(hashtable->all_tags.size());
    unsigned long long i = 0;
    for (si = hashtable->all_tags.begin(); si != hashtable->all_tags.end();
            ++si) {
        std::string s = _revhash(*si, k);
        PyList_SET_ITEM(x, i, Py_BuildValue("s", s.c_str()));
        i++;
    }

    return x;
}

static
PyObject *
hashtable_output_partitions(khmer_KHashtable_Object * me, PyObject * args)
{
    Hashtable * hashtable = me->hashtable;

    const char * filename = NULL;
    const char * output = NULL;
    PyObject * output_unassigned_o = NULL;

    if (!PyArg_ParseTuple(args, "ss|O", &filename, &output,
                          &output_unassigned_o)) {
        return NULL;
    }

    bool output_unassigned = false;
    if (output_unassigned_o != NULL && PyObject_IsTrue(output_unassigned_o)) {
        output_unassigned = true;
    }

    size_t n_partitions = 0;

    try {
        SubsetPartition * subset_p = hashtable->partition;
        n_partitions = subset_p->output_partitioned_file(filename,
                       output,
                       output_unassigned);
    } catch (khmer_file_exception &e) {
        PyErr_SetString(PyExc_OSError, e.what());
        return NULL;
    } catch (khmer_value_exception &exc) {
        PyErr_SetString(PyExc_ValueError, exc.what());
        return NULL;
    }

    return PyLong_FromLong(n_partitions);
}

static
PyObject *
hashtable_save_partitionmap(khmer_KHashtable_Object * me, PyObject * args)
{
    Hashtable * hashtable = me->hashtable;

    const char * filename = NULL;

    if (!PyArg_ParseTuple(args, "s", &filename)) {
        return NULL;
    }

    try {
        hashtable->partition->save_partitionmap(filename);
    } catch (khmer_file_exception &e) {
        PyErr_SetString(PyExc_OSError, e.what());
        return NULL;
    }

    Py_RETURN_NONE;
}

static
PyObject *
hashtable_load_partitionmap(khmer_KHashtable_Object * me, PyObject * args)
{
    Hashtable * hashtable = me->hashtable;

    const char * filename = NULL;

    if (!PyArg_ParseTuple(args, "s", &filename)) {
        return NULL;
    }

    try {
        hashtable->partition->load_partitionmap(filename);
    } catch (khmer_file_exception &e) {
        PyErr_SetString(PyExc_OSError, e.what());
        return NULL;
    }

    Py_RETURN_NONE;
}

static
PyObject *
hashtable__validate_partitionmap(khmer_KHashtable_Object * me, PyObject * args)
{
    Hashtable * hashtable = me->hashtable;

    if (!PyArg_ParseTuple(args, "")) {
        return NULL;
    }

    hashtable->partition->_validate_pmap();

    Py_RETURN_NONE;
}

static
PyObject *
hashtable_count_partitions(khmer_KHashtable_Object * me, PyObject * args)
{
    Hashtable * hashtable = me->hashtable;

    if (!PyArg_ParseTuple(args, "")) {
        return NULL;
    }

    size_t n_partitions = 0, n_unassigned = 0;
    hashtable->partition->count_partitions(n_partitions, n_unassigned);

    return Py_BuildValue("nn", (Py_ssize_t) n_partitions,
                         (Py_ssize_t) n_unassigned);
}

static
PyObject *
hashtable_subset_count_partitions(khmer_KHashtable_Object * me, PyObject * args)
{
    khmer_KSubsetPartition_Object * subset_obj = NULL;

    if (!PyArg_ParseTuple(args, "O!", &khmer_KSubsetPartition_Type,
                          &subset_obj)) {
        return NULL;
    }


    size_t n_partitions = 0, n_unassigned = 0;
    subset_obj->subset->count_partitions(n_partitions, n_unassigned);

    return Py_BuildValue("nn", (Py_ssize_t) n_partitions,
                         (Py_ssize_t) n_unassigned);
}

static
PyObject *
hashtable_subset_partition_size_distribution(khmer_KHashtable_Object * me,
        PyObject * args)
{
    khmer_KSubsetPartition_Object * subset_obj = NULL;
    if (!PyArg_ParseTuple(args, "O!", &khmer_KSubsetPartition_Type,
                          &subset_obj)) {
        return NULL;
    }

    SubsetPartition * subset_p = subset_obj->subset;

    PartitionCountDistribution d;

    unsigned int n_unassigned = 0;
    subset_p->partition_size_distribution(d, n_unassigned);

    PyObject * x = PyList_New(d.size());
    if (x == NULL) {
        return NULL;
    }
    PartitionCountDistribution::iterator di;

    unsigned int i;
    for (i = 0, di = d.begin(); di != d.end(); ++di, i++) {
        PyObject * value =  Py_BuildValue("KK", di->first, di->second);
        if (value == NULL) {
            Py_DECREF(x);
            return NULL;
        }
        PyList_SET_ITEM(x, i, value);
    }
    if (!(i == d.size())) {
        throw khmer_exception();
    }

    PyObject * returnValue = Py_BuildValue("NI", x, n_unassigned);
    if (returnValue == NULL) {
        Py_DECREF(x);
        return NULL;
    }
    return returnValue;
}

static
PyObject *
hashtable_load_tagset(khmer_KHashtable_Object * me, PyObject * args)
{
    Hashtable * hashtable = me->hashtable;

    const char * filename = NULL;
    PyObject * clear_tags_o = NULL;

    if (!PyArg_ParseTuple(args, "s|O", &filename, &clear_tags_o)) {
        return NULL;
    }

    bool clear_tags = true;
    if (clear_tags_o && !PyObject_IsTrue(clear_tags_o)) {
        clear_tags = false;
    }

    try {
        hashtable->load_tagset(filename, clear_tags);
    } catch (khmer_file_exception &e) {
        PyErr_SetString(PyExc_OSError, e.what());
        return NULL;
    }

    Py_RETURN_NONE;
}

static
PyObject *
hashtable_save_tagset(khmer_KHashtable_Object * me, PyObject * args)
{
    Hashtable * hashtable = me->hashtable;

    const char * filename = NULL;

    if (!PyArg_ParseTuple(args, "s", &filename)) {
        return NULL;
    }

    try {
        hashtable->save_tagset(filename);
    } catch (khmer_file_exception &e) {
        PyErr_SetString(PyExc_OSError, e.what());
        return NULL;
    }

    Py_RETURN_NONE;
}

static
PyObject *
hashtable_save_subset_partitionmap(khmer_KHashtable_Object * me,
                                   PyObject * args)
{
    const char * filename = NULL;
    khmer_KSubsetPartition_Object * subset_obj = NULL;

    if (!PyArg_ParseTuple(args, "O!s", &khmer_KSubsetPartition_Type,
                          &subset_obj, &filename)) {
        return NULL;
    }

    SubsetPartition * subset_p = subset_obj->subset;

    Py_BEGIN_ALLOW_THREADS

    try {
        subset_p->save_partitionmap(filename);
    } catch (khmer_file_exception &e) {
        PyErr_SetString(PyExc_OSError, e.what());
        return NULL;
    }

    Py_END_ALLOW_THREADS

    Py_RETURN_NONE;
}

static
PyObject *
hashtable_load_subset_partitionmap(khmer_KHashtable_Object * me,
                                   PyObject * args)
{
    Hashtable * hashtable = me->hashtable;

    const char * filename = NULL;

    if (!PyArg_ParseTuple(args, "s", &filename)) {
        return NULL;
    }

    SubsetPartition * subset_p;
    try {
        subset_p = new SubsetPartition(hashtable);
    } catch (std::bad_alloc &e) {
        return PyErr_NoMemory();
    }

    const char         *file_exception  = NULL;

    Py_BEGIN_ALLOW_THREADS
    try {
        subset_p->load_partitionmap(filename);
    } catch (khmer_file_exception &exc) {
        file_exception = exc.what();
    }
    Py_END_ALLOW_THREADS

    if (file_exception != NULL) {
        PyErr_SetString(PyExc_OSError, file_exception);
        delete subset_p;
        return NULL;
    }

    khmer_KSubsetPartition_Object * subset_obj = (khmer_KSubsetPartition_Object *)\
            PyObject_New(khmer_KSubsetPartition_Object, &khmer_KSubsetPartition_Type);

    if (subset_obj == NULL) {
        delete subset_p;
        return NULL;
    }

    subset_obj->subset = subset_p;

    return (PyObject *) subset_obj;
}

static
PyObject *
hashtable__set_tag_density(khmer_KHashtable_Object * me, PyObject * args)
{
    Hashtable * hashtable = me->hashtable;

    unsigned int d;
    if (!PyArg_ParseTuple(args, "I", &d)) {
        return NULL;
    }

    hashtable->_set_tag_density(d);

    Py_RETURN_NONE;
}

static
PyObject *
hashtable__get_tag_density(khmer_KHashtable_Object * me, PyObject * args)
{
    Hashtable * hashtable = me->hashtable;

    if (!PyArg_ParseTuple(args, "")) {
        return NULL;
    }

    unsigned int d = hashtable->_get_tag_density();

    return PyLong_FromLong(d);
}

static
PyObject *
hashtable__validate_subset_partitionmap(khmer_KHashtable_Object * me,
                                        PyObject * args)
{
    khmer_KSubsetPartition_Object * subset_obj = NULL;

    if (!PyArg_ParseTuple(args, "O!", &khmer_KSubsetPartition_Type,
                          &subset_obj)) {
        return NULL;
    }

    SubsetPartition * subset_p = subset_obj->subset;

    subset_p->_validate_pmap();

    Py_RETURN_NONE;
}

static
PyObject *
hashtable_set_partition_id(khmer_KHashtable_Object * me, PyObject * args)
{
    Hashtable * hashtable = me->hashtable;

    const char * kmer = NULL;
    PartitionID p = 0;

    if (!PyArg_ParseTuple(args, "sI", &kmer, &p)) {
        return NULL;
    }

    hashtable->partition->set_partition_id(kmer, p);

    Py_RETURN_NONE;
}

static
PyObject *
hashtable_join_partitions(khmer_KHashtable_Object * me, PyObject * args)
{
    Hashtable * hashtable = me->hashtable;

    PartitionID p1 = 0, p2 = 0;

    if (!PyArg_ParseTuple(args, "II", &p1, &p2)) {
        return NULL;
    }

    p1 = hashtable->partition->join_partitions(p1, p2);

    return PyLong_FromLong(p1);
}

static
PyObject *
hashtable_get_partition_id(khmer_KHashtable_Object * me, PyObject * args)
{
    Hashtable * hashtable = me->hashtable;

    const char * kmer = NULL;

    if (!PyArg_ParseTuple(args, "s", &kmer)) {
        return NULL;
    }

    PartitionID partition_id;
    partition_id = hashtable->partition->get_partition_id(kmer);

    return PyLong_FromLong(partition_id);
}

static
PyObject *
hashtable_divide_tags_into_subsets(khmer_KHashtable_Object * me,
                                   PyObject * args)
{
    Hashtable * hashtable = me->hashtable;

    unsigned int subset_size = 0;

    if (!PyArg_ParseTuple(args, "I", &subset_size)) {
        return NULL;
    }

    SeenSet * divvy = new SeenSet;
    hashtable->divide_tags_into_subsets(subset_size, *divvy);

    PyObject * x = (PyObject *) create_HashSet_Object(divvy,
                                                      hashtable->ksize());
    return x;
}

static
PyObject *
hashtable_count_kmers_within_radius(khmer_KHashtable_Object * me,
                                    PyObject * args)
{
    Hashtable * hashtable = me->hashtable;

    const char * kmer = NULL;
    unsigned int radius = 0;
    unsigned int max_count = 0;

    if (!PyArg_ParseTuple(args, "sI|I", &kmer, &radius, &max_count)) {
        return NULL;
    }

    unsigned int n;

    Py_BEGIN_ALLOW_THREADS
    Kmer start_kmer = hashtable->build_kmer(kmer);
    KmerSet seen;
    n = hashtable->traverse_from_kmer(start_kmer, radius,
                                      seen, max_count);

    Py_END_ALLOW_THREADS

    return PyLong_FromUnsignedLong(n);
}

static
PyObject *
hashtable_extract_unique_paths(khmer_KHashtable_Object * me, PyObject * args)
{
    Hashtable * hashtable = me->hashtable;

    const char * sequence = NULL;
    unsigned int min_length = 0;
    float min_unique_f = 0;
    if (!PyArg_ParseTuple(args, "sIf", &sequence, &min_length, &min_unique_f)) {
        return NULL;
    }

    std::vector<std::string> results;
    hashtable->extract_unique_paths(sequence, min_length, min_unique_f, results);

    PyObject * x = PyList_New(results.size());
    if (x == NULL) {
        return NULL;
    }

    for (unsigned int i = 0; i < results.size(); i++) {
        PyList_SET_ITEM(x, i, PyUnicode_FromString(results[i].c_str()));
    }

    return x;
}


static
PyObject *
hashtable_get_kmers(khmer_KHashtable_Object * me, PyObject * args)
{
    Hashtable * hashtable = me->hashtable;
    const char * sequence;

    if (!PyArg_ParseTuple(args, "s", &sequence)) {
        return NULL;
    }

    std::vector<std::string> kmers;

    hashtable->get_kmers(sequence, kmers);

    PyObject * x = PyList_New(kmers.size());
    for (unsigned int i = 0; i < kmers.size(); i++) {
        PyObject * obj = PyUnicode_FromString(kmers[i].c_str());
        PyList_SET_ITEM(x, i, obj);
    }

    return x;
}

static
PyObject *
hashtable_get_kmer_counts(khmer_KHashtable_Object * me, PyObject * args)
{
    Hashtable * hashtable = me->hashtable;
    const char * sequence;

    if (!PyArg_ParseTuple(args, "s", &sequence)) {
        return NULL;
    }

    std::vector<BoundedCounterType> counts;
    hashtable->get_kmer_counts(sequence, counts);

    PyObject * x = PyList_New(counts.size());
    for (unsigned int i = 0; i <counts.size(); i++) {
        PyObject * obj = PyInt_FromLong(counts[i]);
        PyList_SET_ITEM(x, i, obj);
    }

    return x;
}


static
PyObject *
hashtable_get_kmer_hashes(khmer_KHashtable_Object * me, PyObject * args)
{
    Hashtable * hashtable = me->hashtable;
    const char * sequence;

    if (!PyArg_ParseTuple(args, "s", &sequence)) {
        return NULL;
    }

    std::vector<HashIntoType> hashes;
    hashtable->get_kmer_hashes(sequence, hashes);

    PyObject * x = PyList_New(hashes.size());
    for (unsigned int i = 0; i < hashes.size(); i++) {
        PyObject * obj = PyLong_FromUnsignedLongLong(hashes[i]);
        PyList_SET_ITEM(x, i, obj);
    }

    return x;
}


static PyMethodDef khmer_hashtable_methods[] = {
    //
    // Basic methods
    //

    {
        "ksize",
        (PyCFunction)hashtable_ksize, METH_VARARGS,
        "Returns the k-mer size of this graph."
    },
    {
        "hash",
        (PyCFunction)hashtable_hash, METH_VARARGS,
        "Returns the hash of this k-mer."
    },
    {
        "reverse_hash",
        (PyCFunction)hashtable_reverse_hash, METH_VARARGS,
        "Turns a k-mer hash back into a DNA k-mer, if possible."
    },
    { "hashsizes", (PyCFunction)hashtable_get_hashsizes, METH_VARARGS, "" },
    {
        "n_unique_kmers",
        (PyCFunction)hashtable_n_unique_kmers, METH_VARARGS,
        "Count the number of unique kmers in this graph."
    },
    {
        "n_occupied", (PyCFunction)hashtable_n_occupied, METH_VARARGS,
        "Count the number of occupied bins."
    },
    {
        "count",
        (PyCFunction)hashtable_count, METH_VARARGS,
        "Increment the count of this k-mer."
    },
    {
        "consume",
        (PyCFunction)hashtable_consume, METH_VARARGS,
        "Increment the counts of all of the k-mers in the string."
    },
    {
        "consume_fasta",
        (PyCFunction)hashtable_consume_fasta, METH_VARARGS,
        "Incrment the counts of all the k-mers in the sequences in the "
        "given file"
    },
    {
        "consume_fasta_with_reads_parser",
        (PyCFunction)hashtable_consume_fasta_with_reads_parser, METH_VARARGS,
        "Count all k-mers retrieved with this reads parser object."
    },
    {
        "get",
        (PyCFunction)hashtable_get, METH_VARARGS,
        "Retrieve the count for the given k-mer."
    },
    {
        "load",
        (PyCFunction)hashtable_load, METH_VARARGS,
        "Load the graph from the specified file."
    },
    {
        "save",
        (PyCFunction)hashtable_save, METH_VARARGS,
        "Save the graph to the specified file."
    },
    {
        "get_median_count",
        (PyCFunction)hashtable_get_median_count, METH_VARARGS,
        "Get the median, average, and stddev of the k-mer counts "
        " in the string"
    },
    {
        "get_kmers",
        (PyCFunction)hashtable_get_kmers, METH_VARARGS,
        "Generate an ordered list of all substrings of length k in the string."
    },
    {
        "get_kmer_hashes",
        (PyCFunction)hashtable_get_kmer_hashes, METH_VARARGS,
        "Retrieve an ordered list of all hashes of all k-mers in the string."
    },
    {
        "get_kmer_counts",
        (PyCFunction)hashtable_get_kmer_counts, METH_VARARGS,
        "Retrieve an ordered list of the counts of all k-mers in the string."
    },

    //
    // graph/traversal functionality
    //

    {
        "neighbors",
        (PyCFunction)hashtable_neighbors, METH_VARARGS,
        "Get a list of neighbor nodes for this k-mer.",
    },
    {
        "calc_connected_graph_size",
        (PyCFunction)hashtable_calc_connected_graph_size, METH_VARARGS, ""
    },
    {
        "kmer_degree",
        (PyCFunction)hashtable_kmer_degree, METH_VARARGS,
        "Calculate the number of immediate neighbors this k-mer has in "
        "the graph."
    },
    {
        "count_kmers_within_radius",
        (PyCFunction)hashtable_count_kmers_within_radius, METH_VARARGS,
        "Calculate the number of neighbors with given radius in the graph."
    },
    {
        "find_high_degree_nodes",
        (PyCFunction)hashtable_find_high_degree_nodes, METH_VARARGS,
        "Examine the given sequence for degree > 2 nodes and add to  "
        "list; used in graph contraction.",
    },
    {
        "traverse_linear_path",
        (PyCFunction)hashtable_traverse_linear_path, METH_VARARGS,
        "Traverse the path through the graph starting with the given "
        "k-mer and avoiding high-degree nodes, finding (and returning) "
        "traversed k-mers and any encountered high-degree nodes.",
    },

    //
    // tagging / sparse graph functionality
    //

    { "consume_and_tag", (PyCFunction)hashtable_consume_and_tag, METH_VARARGS, "Consume a sequence and tag it" },
    { "get_tags_and_positions", (PyCFunction)hashtable_get_tags_and_positions, METH_VARARGS, "Retrieve tags and their positions in a sequence." },
    { "find_all_tags_list", (PyCFunction)hashtable_find_all_tags_list, METH_VARARGS, "Find all tags within range of the given k-mer, return as list" },
    { "build_neighborhood_minhash", (PyCFunction)hashtable_build_neighborhood_minhash, METH_VARARGS, "Add neighboring kmers to a MinHash object" },    
    { "build_neighborhood_minhashes", (PyCFunction)hashtable_build_neighborhood_minhashes, METH_VARARGS, "Build MinHash objects for all tags" },
    { "consume_fasta_and_tag", (PyCFunction)hashtable_consume_fasta_and_tag, METH_VARARGS, "Count all k-mers in a given file" },
    { "get_median_count", (PyCFunction)hashtable_get_median_count, METH_VARARGS, "Get the median, average, and stddev of the k-mer counts in the string" },
    { "median_at_least", (PyCFunction)hashtable_median_at_least, METH_VARARGS, "Return true if the median is at least the given cutoff" },
    { "extract_unique_paths", (PyCFunction)hashtable_extract_unique_paths, METH_VARARGS, "" },
    { "print_tagset", (PyCFunction)hashtable_print_tagset, METH_VARARGS, "" },
    { "add_tag", (PyCFunction)hashtable_add_tag, METH_VARARGS, "" },
    { "get_tagset", (PyCFunction)hashtable_get_tagset, METH_VARARGS, "" },
    { "load_tagset", (PyCFunction)hashtable_load_tagset, METH_VARARGS, "" },
    { "save_tagset", (PyCFunction)hashtable_save_tagset, METH_VARARGS, "" },
    { "n_tags", (PyCFunction)hashtable_n_tags, METH_VARARGS, "" },
    { "divide_tags_into_subsets", (PyCFunction)hashtable_divide_tags_into_subsets, METH_VARARGS, "" },
    { "_get_tag_density", (PyCFunction)hashtable__get_tag_density, METH_VARARGS, "" },
    { "_set_tag_density", (PyCFunction)hashtable__set_tag_density, METH_VARARGS, "" },

    // partitioning
    { "do_subset_partition", (PyCFunction)hashtable_do_subset_partition, METH_VARARGS, "" },
    { "find_all_tags", (PyCFunction)hashtable_find_all_tags, METH_VARARGS, "" },
    { "assign_partition_id", (PyCFunction)hashtable_assign_partition_id, METH_VARARGS, "" },
    { "output_partitions", (PyCFunction)hashtable_output_partitions, METH_VARARGS, "" },
    { "load_partitionmap", (PyCFunction)hashtable_load_partitionmap, METH_VARARGS, "" },
    { "save_partitionmap", (PyCFunction)hashtable_save_partitionmap, METH_VARARGS, "" },
    { "_validate_partitionmap", (PyCFunction)hashtable__validate_partitionmap, METH_VARARGS, "" },
    {
        "consume_fasta_and_tag_with_reads_parser", (PyCFunction)hashtable_consume_fasta_and_tag_with_reads_parser,
        METH_VARARGS, "Count all k-mers using a given reads parser"
    },
    { "consume_partitioned_fasta", (PyCFunction)hashtable_consume_partitioned_fasta, METH_VARARGS, "Count all k-mers in a given file" },
    { "merge_subset", (PyCFunction)hashtable_merge_subset, METH_VARARGS, "" },
    { "merge_subset_from_disk", (PyCFunction)hashtable_merge_from_disk, METH_VARARGS, "" },
    { "count_partitions", (PyCFunction)hashtable_count_partitions, METH_VARARGS, "" },
    { "subset_count_partitions", (PyCFunction)hashtable_subset_count_partitions, METH_VARARGS, "" },
    { "subset_partition_size_distribution", (PyCFunction)hashtable_subset_partition_size_distribution, METH_VARARGS, "" },
    { "save_subset_partitionmap", (PyCFunction)hashtable_save_subset_partitionmap, METH_VARARGS },
    { "load_subset_partitionmap", (PyCFunction)hashtable_load_subset_partitionmap, METH_VARARGS },
    { "_validate_subset_partitionmap", (PyCFunction)hashtable__validate_subset_partitionmap, METH_VARARGS, "" },
    { "set_partition_id", (PyCFunction)hashtable_set_partition_id, METH_VARARGS, "" },
    { "join_partitions", (PyCFunction)hashtable_join_partitions, METH_VARARGS, "" },
    { "get_partition_id", (PyCFunction)hashtable_get_partition_id, METH_VARARGS, "" },
    { "repartition_largest_partition", (PyCFunction)hashtable_repartition_largest_partition, METH_VARARGS, "" },

    // stop tags
    { "load_stop_tags", (PyCFunction)hashtable_load_stop_tags, METH_VARARGS, "" },
    { "save_stop_tags", (PyCFunction)hashtable_save_stop_tags, METH_VARARGS, "" },
    { "print_stop_tags", (PyCFunction)hashtable_print_stop_tags, METH_VARARGS, "" },
    { "trim_on_stoptags", (PyCFunction)hashtable_trim_on_stoptags, METH_VARARGS, "" },
    { "add_stop_tag", (PyCFunction)hashtable_add_stop_tag, METH_VARARGS, "" },
    { "get_stop_tags", (PyCFunction)hashtable_get_stop_tags, METH_VARARGS, "" },
    {NULL, NULL, 0, NULL}           /* sentinel */
};

static PyTypeObject khmer_KHashtable_Type
CPYCHECKER_TYPE_OBJECT_FOR_TYPEDEF("khmer_KHashtable_Object")
= {
    PyVarObject_HEAD_INIT(NULL, 0)       /* init & ob_size */
    "_khmer.KHashtable   ",              /*tp_name*/
    sizeof(khmer_KHashtable_Object)   ,  /*tp_basicsize*/
    0,                                   /*tp_itemsize*/
    0,                                   /*tp_dealloc*/
    0,                                   /*tp_print*/
    0,                                   /*tp_getattr*/
    0,                                   /*tp_setattr*/
    0,                                   /*tp_compare*/
    0,                                   /*tp_repr*/
    0,                                   /*tp_as_number*/
    0,                                   /*tp_as_sequence*/
    0,                                   /*tp_as_mapping*/
    0,                                   /*tp_hash */
    0,                                   /*tp_call*/
    0,                                   /*tp_str*/
    0,                                   /*tp_getattro*/
    0,                                   /*tp_setattro*/
    0,                                   /*tp_as_buffer*/
    Py_TPFLAGS_DEFAULT,                  /*tp_flags*/
    "base hashtable object",             /* tp_doc */
    0,                                   /* tp_traverse */
    0,                                   /* tp_clear */
    0,                                   /* tp_richcompare */
    0,                                   /* tp_weaklistoffset */
    0,                                   /* tp_iter */
    0,                                   /* tp_iternext */
    khmer_hashtable_methods,             /* tp_methods */
    0,                                   /* tp_members */
    0,                                   /* tp_getset */
    0,                                   /* tp_base */
    0,                                   /* tp_dict */
    0,                                   /* tp_descr_get */
    0,                                   /* tp_descr_set */
    0,                                   /* tp_dictoffset */
    0,                                   /* tp_init */
    0,                                   /* tp_alloc */
    0,                                   /* tp_new */
};

#define is_hashtable_obj(v)  (Py_TYPE(v) == &khmer_KHashtable_Type)

//
// KCountingHash object
//

typedef struct {
    khmer_KHashtable_Object khashtable;
    CountingHash * counting;
} khmer_KCountingHash_Object;

typedef struct {
    PyObject_HEAD
    ReadAligner * aligner;
} khmer_ReadAligner_Object;

static void khmer_counting_dealloc(khmer_KCountingHash_Object * obj);

static
PyObject *
count_trim_on_abundance(khmer_KCountingHash_Object * me, PyObject * args)
{
    CountingHash * counting = me->counting;

    const char * seq = NULL;
    unsigned int min_count_i = 0;

    if (!PyArg_ParseTuple(args, "sI", &seq, &min_count_i)) {
        return NULL;
    }

    unsigned long trim_at;
    Py_BEGIN_ALLOW_THREADS

    BoundedCounterType min_count = min_count_i;

    trim_at = counting->trim_on_abundance(seq, min_count);

    Py_END_ALLOW_THREADS;

    PyObject * trim_seq = PyUnicode_FromStringAndSize(seq, trim_at);
    if (trim_seq == NULL) {
        return NULL;
    }
    PyObject * ret = Py_BuildValue("Ok", trim_seq, trim_at);
    Py_DECREF(trim_seq);

    return ret;
}

static
PyObject *
count_trim_below_abundance(khmer_KCountingHash_Object * me, PyObject * args)
{
    CountingHash * counting = me->counting;

    const char * seq = NULL;
    BoundedCounterType max_count_i = 0;

    if (!PyArg_ParseTuple(args, "sH", &seq, &max_count_i)) {
        return NULL;
    }

    unsigned long trim_at;
    Py_BEGIN_ALLOW_THREADS

    BoundedCounterType max_count = max_count_i;

    trim_at = counting->trim_below_abundance(seq, max_count);

    Py_END_ALLOW_THREADS;

    PyObject * trim_seq = PyUnicode_FromStringAndSize(seq, trim_at);
    if (trim_seq == NULL) {
        return NULL;
    }
    PyObject * ret = Py_BuildValue("Ok", trim_seq, trim_at);
    Py_DECREF(trim_seq);

    return ret;
}

static
PyObject *
count_find_spectral_error_positions(khmer_KCountingHash_Object * me,
                                    PyObject * args)
{
    khmer::CountingHash * counting = me->counting;

    const char * seq = NULL;
    khmer::BoundedCounterType max_count = 0; // unsigned short int

    if (!PyArg_ParseTuple(args, "sH", &seq, &max_count)) {
        return NULL;
    }

    std::vector<unsigned int> posns;

    try {
        posns = counting->find_spectral_error_positions(seq, max_count);
    } catch (khmer_exception &e) {
        PyErr_SetString(PyExc_ValueError, e.what());
        return NULL;
    }

    Py_ssize_t posns_size = posns.size();

    PyObject * x = PyList_New(posns_size);
    if (x == NULL) {
        return NULL;
    }
    for (Py_ssize_t i = 0; i < posns_size; i++) {
        PyList_SET_ITEM(x, i, PyLong_FromLong(posns[i]));
    }

    return x;
}

static
PyObject *
count_get_raw_tables(khmer_KCountingHash_Object * self, PyObject * args)
{
    CountingHash * counting = self->counting;

    khmer::Byte ** table_ptrs = counting->get_raw_tables();
    std::vector<HashIntoType> sizes = counting->get_tablesizes();

    PyObject * raw_tables = PyList_New(sizes.size());
    for (unsigned int i=0; i<sizes.size(); ++i) {
        Py_buffer buffer;
        int res = PyBuffer_FillInfo(&buffer, NULL, table_ptrs[i], sizes[i], 0,
                                    PyBUF_FULL_RO);
        if (res == -1) {
            return NULL;
        }
        PyObject * buf = PyMemoryView_FromBuffer(&buffer);
        if(!PyMemoryView_Check(buf)) {
            return NULL;
        }
        PyList_SET_ITEM(raw_tables, i, buf);
    }

    return raw_tables;
}

static
PyObject *
count_set_use_bigcount(khmer_KCountingHash_Object * me, PyObject * args)
{
    CountingHash * counting = me->counting;

    PyObject * x;
    if (!PyArg_ParseTuple(args, "O", &x)) {
        return NULL;
    }
    int setme = PyObject_IsTrue(x);
    if (setme < 0) {
        return NULL;
    }
    counting->set_use_bigcount((bool)setme);

    Py_RETURN_NONE;
}

static
PyObject *
count_get_use_bigcount(khmer_KCountingHash_Object * me, PyObject * args)
{
    CountingHash * counting = me->counting;

    if (!PyArg_ParseTuple(args, "")) {
        return NULL;
    }

    bool val = counting->get_use_bigcount();

    return PyBool_FromLong((int)val);
}

static
PyObject *
count_get_min_count(khmer_KCountingHash_Object * me, PyObject * args)
{
    CountingHash * counting = me->counting;

    const char * long_str;

    if (!PyArg_ParseTuple(args, "s", &long_str)) {
        return NULL;
    }

    if (strlen(long_str) < counting->ksize()) {
        PyErr_SetString(PyExc_ValueError,
                        "string length must >= the hashtable k-mer size");
        return NULL;
    }

    BoundedCounterType c = counting->get_min_count(long_str);
    unsigned int N = c;

    return PyLong_FromLong(N);
}

static
PyObject *
count_get_max_count(khmer_KCountingHash_Object * me, PyObject * args)
{
    CountingHash * counting = me->counting;

    const char * long_str;

    if (!PyArg_ParseTuple(args, "s", &long_str)) {
        return NULL;
    }

    if (strlen(long_str) < counting->ksize()) {
        PyErr_SetString(PyExc_ValueError,
                        "string length must >= the hashtable k-mer size");
        return NULL;
    }

    BoundedCounterType c = counting->get_max_count(long_str);
    unsigned int N = c;

    return PyLong_FromLong(N);
}

static
PyObject *
count_abundance_distribution_with_reads_parser(khmer_KCountingHash_Object * me,
        PyObject * args)
{
    CountingHash * counting = me->counting;

    khmer :: python :: khmer_ReadParser_Object * rparser_obj = NULL;
    khmer_KHashbits_Object *tracking_obj = NULL;

    if (!PyArg_ParseTuple(args, "O!O!", &python::khmer_ReadParser_Type,
                          &rparser_obj, &khmer_KNodegraph_Type, &tracking_obj)) {
        return NULL;
    }

    read_parsers::IParser *rparser      = rparser_obj->parser;
    Hashbits           *hashbits        = tracking_obj->hashbits;
    HashIntoType       *dist            = NULL;
    const char         *value_exception = NULL;
    const char         *file_exception  = NULL;

    Py_BEGIN_ALLOW_THREADS
    try {
        dist = counting->abundance_distribution(rparser, hashbits);
    } catch (khmer_file_exception &exc) {
        file_exception = exc.what();
    } catch (khmer_value_exception &exc) {
        value_exception = exc.what();
    }
    Py_END_ALLOW_THREADS

    if (file_exception != NULL) {
        PyErr_SetString(PyExc_OSError, file_exception);
        return NULL;
    }
    if (value_exception != NULL) {
        PyErr_SetString(PyExc_ValueError, value_exception);
        return NULL;
    }

    PyObject * x = PyList_New(MAX_BIGCOUNT + 1);
    if (x == NULL) {
        delete[] dist;
        return NULL;
    }
    for (int i = 0; i < MAX_BIGCOUNT + 1; i++) {
        PyList_SET_ITEM(x, i, PyLong_FromUnsignedLongLong(dist[i]));
    }

    delete[] dist;
    return x;
}

static
PyObject *
count_abundance_distribution(khmer_KCountingHash_Object * me, PyObject * args)
{
    CountingHash * counting = me->counting;

    const char * filename = NULL;
    khmer_KHashbits_Object * tracking_obj = NULL;
    if (!PyArg_ParseTuple(args, "sO!", &filename, &khmer_KNodegraph_Type,
                          &tracking_obj)) {
        return NULL;
    }

    Hashbits           *hashbits        = tracking_obj->hashbits;
    HashIntoType       *dist            = NULL;
    const char         *value_exception = NULL;
    const char         *file_exception  = NULL;
    Py_BEGIN_ALLOW_THREADS
    try {
        dist = counting->abundance_distribution(filename, hashbits);
    } catch (khmer_file_exception &exc) {
        file_exception = exc.what();
    } catch (khmer_value_exception &exc) {
        value_exception = exc.what();
    }
    Py_END_ALLOW_THREADS

    if (file_exception != NULL) {
        PyErr_SetString(PyExc_OSError, file_exception);
        if (dist != NULL) {
            delete []dist;
        }
        return NULL;
    }
    if (value_exception != NULL) {
        PyErr_SetString(PyExc_ValueError, value_exception);
        if (dist != NULL) {
            delete []dist;
        }
        return NULL;
    }

    PyObject * x = PyList_New(MAX_BIGCOUNT + 1);
    if (x == NULL) {
        if (dist != NULL) {
            delete []dist;
        }
        return NULL;
    }
    for (int i = 0; i < MAX_BIGCOUNT + 1; i++) {
        PyList_SET_ITEM(x, i, PyLong_FromUnsignedLongLong(dist[i]));
    }

    if (dist != NULL) {
        delete []dist;
    }

    return x;
}

static
PyObject *
count_do_subset_partition_with_abundance(khmer_KCountingHash_Object * me,
        PyObject * args)
{
    CountingHash * counting = me->counting;

    HashIntoType start_kmer = 0, end_kmer = 0;
    PyObject * break_on_stop_tags_o = NULL;
    PyObject * stop_big_traversals_o = NULL;
    BoundedCounterType min_count, max_count;

    if (!PyArg_ParseTuple(args, "HH|KKOO",
                          &min_count, &max_count,
                          &start_kmer, &end_kmer,
                          &break_on_stop_tags_o,
                          &stop_big_traversals_o)) {
        return NULL;
    }

    bool break_on_stop_tags = false;
    if (break_on_stop_tags_o && PyObject_IsTrue(break_on_stop_tags_o)) {
        break_on_stop_tags = true;
    }
    bool stop_big_traversals = false;
    if (stop_big_traversals_o && PyObject_IsTrue(stop_big_traversals_o)) {
        stop_big_traversals = true;
    }

    SubsetPartition * subset_p = NULL;
    try {
        Py_BEGIN_ALLOW_THREADS
        subset_p = new SubsetPartition(counting);
        subset_p->do_partition_with_abundance(start_kmer, end_kmer,
                                              min_count, max_count,
                                              break_on_stop_tags,
                                              stop_big_traversals);
        Py_END_ALLOW_THREADS
    } catch (std::bad_alloc &e) {
        return PyErr_NoMemory();
    }

    khmer_KSubsetPartition_Object * subset_obj = (khmer_KSubsetPartition_Object *)\
            PyObject_New(khmer_KSubsetPartition_Object, &khmer_KSubsetPartition_Type);

    if (subset_obj == NULL) {
        delete subset_p;
        return NULL;
    }

    subset_obj->subset = subset_p;

    return (PyObject *) subset_obj;
}

static PyMethodDef khmer_counting_methods[] = {
    { "set_use_bigcount", (PyCFunction)count_set_use_bigcount, METH_VARARGS, "" },
    { "get_use_bigcount", (PyCFunction)count_get_use_bigcount, METH_VARARGS, "" },
    { "get_min_count", (PyCFunction)count_get_min_count, METH_VARARGS, "Get the smallest count of all the k-mers in the string" },
    { "get_max_count", (PyCFunction)count_get_max_count, METH_VARARGS, "Get the largest count of all the k-mers in the string" },
    { "trim_on_abundance", (PyCFunction)count_trim_on_abundance, METH_VARARGS, "Trim on >= abundance" },
    { "trim_below_abundance", (PyCFunction)count_trim_below_abundance, METH_VARARGS, "Trim on >= abundance" },
    { "find_spectral_error_positions", (PyCFunction)count_find_spectral_error_positions, METH_VARARGS, "Identify positions of low-abundance k-mers" },
    { "abundance_distribution", (PyCFunction)count_abundance_distribution, METH_VARARGS, "" },
    { "abundance_distribution_with_reads_parser", (PyCFunction)count_abundance_distribution_with_reads_parser, METH_VARARGS, "" },
    {
        "get_raw_tables", (PyCFunction)count_get_raw_tables,
        METH_VARARGS, "Get a list of the raw tables as memoryview objects"
    },
    { "do_subset_partition_with_abundance", (PyCFunction)count_do_subset_partition_with_abundance, METH_VARARGS, "" },
    {NULL, NULL, 0, NULL}           /* sentinel */
};

static PyObject* _new_counting_hash(PyTypeObject * type, PyObject * args,
                                    PyObject * kwds);

static PyTypeObject khmer_KCountgraph_Type
CPYCHECKER_TYPE_OBJECT_FOR_TYPEDEF("khmer_KCountingHash_Object")
= {
    PyVarObject_HEAD_INIT(NULL, 0)       /* init & ob_size */
    "_khmer.Countgraph",                 /*tp_name*/
    sizeof(khmer_KCountingHash_Object),  /*tp_basicsize*/
    0,                                   /*tp_itemsize*/
    (destructor)khmer_counting_dealloc,  /*tp_dealloc*/
    0,                                   /*tp_print*/
    0,                                   /*tp_getattr*/
    0,                                   /*tp_setattr*/
    0,                                   /*tp_compare*/
    0,                                   /*tp_repr*/
    0,                                   /*tp_as_number*/
    0,                                   /*tp_as_sequence*/
    0,                                   /*tp_as_mapping*/
    0,                                   /*tp_hash */
    0,                                   /*tp_call*/
    0,                                   /*tp_str*/
    0,                                   /*tp_getattro*/
    0,                                   /*tp_setattro*/
    0,                                   /*tp_as_buffer*/
    Py_TPFLAGS_DEFAULT | Py_TPFLAGS_BASETYPE,                  /*tp_flags*/
    "counting hash object",              /* tp_doc */
    0,                                   /* tp_traverse */
    0,                                   /* tp_clear */
    0,                                   /* tp_richcompare */
    0,                                   /* tp_weaklistoffset */
    0,                                   /* tp_iter */
    0,                                   /* tp_iternext */
    khmer_counting_methods,              /* tp_methods */
    0,                                   /* tp_members */
    0,                                   /* tp_getset */
    0,                                   /* tp_base */
    0,                                   /* tp_dict */
    0,                                   /* tp_descr_get */
    0,                                   /* tp_descr_set */
    0,                                   /* tp_dictoffset */
    0,                                   /* tp_init */
    0,                                   /* tp_alloc */
    _new_counting_hash,                  /* tp_new */
};

#define is_counting_obj(v)  (Py_TYPE(v) == &khmer_KCountgraph_Type)

//
// _new_counting_hash
//

static PyObject* _new_counting_hash(PyTypeObject * type, PyObject * args,
                                    PyObject * kwds)
{
    khmer_KCountingHash_Object * self;

    self = (khmer_KCountingHash_Object *)type->tp_alloc(type, 0);

    if (self != NULL) {
        WordLength k = 0;
        PyListObject * sizes_list_o = NULL;

        if (!PyArg_ParseTuple(args, "bO!", &k, &PyList_Type, &sizes_list_o)) {
            Py_DECREF(self);
            return NULL;
        }

        std::vector<HashIntoType> sizes;
        Py_ssize_t sizes_list_o_length = PyList_GET_SIZE(sizes_list_o);
        if (sizes_list_o_length == -1) {
            Py_DECREF(self);
            PyErr_SetString(PyExc_ValueError, "error with hashtable primes!");
            return NULL;
        }
        for (Py_ssize_t i = 0; i < sizes_list_o_length; i++) {
            PyObject * size_o = PyList_GET_ITEM(sizes_list_o, i);
            if (PyLong_Check(size_o)) {
                sizes.push_back((HashIntoType) PyLong_AsUnsignedLongLong(size_o));
            } else if (PyInt_Check(size_o)) {
                sizes.push_back((HashIntoType) PyInt_AsLong(size_o));
            } else if (PyFloat_Check(size_o)) {
                sizes.push_back((HashIntoType) PyFloat_AS_DOUBLE(size_o));
            } else {
                Py_DECREF(self);
                PyErr_SetString(PyExc_TypeError,
                                "2nd argument must be a list of ints, longs, or floats");
                return NULL;
            }
        }

        try {
            self->counting = new CountingHash(k, sizes);
        } catch (std::bad_alloc &e) {
            Py_DECREF(self);
            return PyErr_NoMemory();
        }
        self->khashtable.hashtable = dynamic_cast<Hashtable*>(self->counting);
    }

    return (PyObject *) self;
}

static
PyObject *
hashbits_update(khmer_KHashbits_Object * me, PyObject * args)
{
    Hashbits * hashbits = me->hashbits;
    Hashbits * other;
    khmer_KHashbits_Object * other_o;

    if (!PyArg_ParseTuple(args, "O!", &khmer_KNodegraph_Type, &other_o)) {
        return NULL;
    }

    other = other_o->hashbits;

    try {
        hashbits->update_from(*other);
    } catch (khmer_exception &e) {
        PyErr_SetString(PyExc_ValueError, e.what());
        return NULL;
    }

    Py_RETURN_NONE;
}

static
PyObject *
hashbits_get_raw_tables(khmer_KHashbits_Object * self, PyObject * args)
{
    Hashbits * counting = self->hashbits;

    khmer::Byte ** table_ptrs = counting->get_raw_tables();
    std::vector<HashIntoType> sizes = counting->get_tablesizes();

    PyObject * raw_tables = PyList_New(sizes.size());
    for (unsigned int i=0; i<sizes.size(); ++i) {
        Py_buffer buffer;
        int res = PyBuffer_FillInfo(&buffer, NULL, table_ptrs[i], sizes[i], 0,
                                    PyBUF_FULL_RO);
        if (res == -1) {
            return NULL;
        }
        PyObject * buf = PyMemoryView_FromBuffer(&buffer);
        if(!PyMemoryView_Check(buf)) {
            return NULL;
        }
        PyList_SET_ITEM(raw_tables, i, buf);
    }

    return raw_tables;
}

static PyMethodDef khmer_hashbits_methods[] = {
    {
        "update",
        (PyCFunction) hashbits_update, METH_VARARGS,
        "a set update: update this nodegraph with all the entries from the other"
    },
    {
        "get_raw_tables",
        (PyCFunction) hashbits_get_raw_tables, METH_VARARGS,
        "Get a list of the raw tables as memoryview objects"
    },
    {NULL, NULL, 0, NULL}           /* sentinel */
};

// __new__ for hashbits; necessary for proper subclassing
// This will essentially do what the old factory function did. Unlike many __new__
// methods, we take our arguments here, because there's no "uninitialized" hashbits
// object; we have to have k and the table sizes before creating the new objects
static PyObject* khmer_hashbits_new(PyTypeObject * type, PyObject * args,
                                    PyObject * kwds)
{
    khmer_KHashbits_Object * self;
    self = (khmer_KHashbits_Object *)type->tp_alloc(type, 0);

    if (self != NULL) {
        WordLength k = 0;
        PyListObject* sizes_list_o = NULL;

        if (!PyArg_ParseTuple(args, "bO!", &k, &PyList_Type, &sizes_list_o)) {
            Py_DECREF(self);
            return NULL;
        }

        std::vector<HashIntoType> sizes;
        Py_ssize_t sizes_list_o_length = PyList_GET_SIZE(sizes_list_o);
        for (Py_ssize_t i = 0; i < sizes_list_o_length; i++) {
            PyObject * size_o = PyList_GET_ITEM(sizes_list_o, i);
            if (PyLong_Check(size_o)) {
                sizes.push_back((HashIntoType) PyLong_AsUnsignedLongLong(size_o));
            } else if (PyInt_Check(size_o)) {
                sizes.push_back((HashIntoType) PyInt_AsLong(size_o));
            } else if (PyFloat_Check(size_o)) {
                sizes.push_back((HashIntoType) PyFloat_AS_DOUBLE(size_o));
            } else {
                Py_DECREF(self);
                PyErr_SetString(PyExc_TypeError,
                                "2nd argument must be a list of ints, longs, or floats");
                return NULL;
            }
        }

        try {
            self->hashbits = new Hashbits(k, sizes);
        } catch (std::bad_alloc &e) {
            Py_DECREF(self);
            return PyErr_NoMemory();
        }
        self->khashtable.hashtable = self->hashbits;
    }
    return (PyObject *) self;
}

#define is_hashbits_obj(v)  (Py_TYPE(v) == &khmer_KNodegraph_Type)

////////////////////////////////////////////////////////////////////////////

static
PyObject *
subset_count_partitions(khmer_KSubsetPartition_Object * me, PyObject * args)
{
    SubsetPartition * subset_p = me->subset;

    if (!PyArg_ParseTuple(args, "")) {
        return NULL;
    }

    size_t n_partitions = 0, n_unassigned = 0;
    subset_p->count_partitions(n_partitions, n_unassigned);

    return Py_BuildValue("nn", (Py_ssize_t) n_partitions,
                         (Py_ssize_t) n_unassigned);
}

static
PyObject *
subset_report_on_partitions(khmer_KSubsetPartition_Object * me, PyObject * args)
{
    SubsetPartition * subset_p = me->subset;

    if (!PyArg_ParseTuple(args, "")) {
        return NULL;
    }

    subset_p->report_on_partitions();

    Py_RETURN_NONE;
}

static
PyObject *
subset_partition_size_distribution(khmer_KSubsetPartition_Object * me,
                                   PyObject * args)
{
    SubsetPartition * subset_p = me->subset;

    if (!PyArg_ParseTuple(args, "")) {
        return NULL;
    }

    PartitionCountDistribution d;

    unsigned int n_unassigned = 0;
    subset_p->partition_size_distribution(d, n_unassigned);

    PyObject * x = PyList_New(d.size());
    if (x == NULL) {
        return NULL;
    }
    PartitionCountDistribution::iterator di;

    unsigned int i;
    for (i = 0, di = d.begin(); di != d.end(); ++di, i++) {
        PyObject * tup = Py_BuildValue("KK", di->first, di->second);
        if (tup != NULL) {
            PyList_SET_ITEM(x, i, tup);
        }
        Py_XDECREF(tup);
    }
    if (!(i == d.size())) {
        throw khmer_exception();
    }

    PyObject * ret = Py_BuildValue("OI", x, n_unassigned);
    Py_DECREF(x);
    return ret;
}

static
PyObject *
subset_partition_sizes(khmer_KSubsetPartition_Object * me, PyObject * args)
{
    SubsetPartition * subset_p = me->subset;

    unsigned int min_size = 0;

    if (!PyArg_ParseTuple(args, "|I", &min_size)) {
        return NULL;
    }

    PartitionCountMap cm;
    unsigned int n_unassigned = 0;
    subset_p->partition_sizes(cm, n_unassigned);

    unsigned int i = 0;
    PartitionCountMap::const_iterator mi;
    for (mi = cm.begin(); mi != cm.end(); ++mi) {
        if (mi->second >= min_size) {
            i++;
        }
    }

    PyObject * x = PyList_New(i);
    if (x == NULL) {
        return NULL;
    }

    // this should probably be a dict. @CTB
    for (i = 0, mi = cm.begin(); mi != cm.end(); ++mi) {
        if (mi->second >= min_size) {
            PyObject * tup = Py_BuildValue("II", mi->first, mi->second);
            if (tup != NULL) {
                PyList_SET_ITEM(x, i, tup);
            }
            i++;
        }
    }

    PyObject * ret = Py_BuildValue("OI", x, n_unassigned);
    Py_DECREF(x);

    return ret;
}

static
PyObject *
subset_partition_average_coverages(khmer_KSubsetPartition_Object * me,
                                   PyObject * args)
{
    SubsetPartition * subset_p = me->subset;

    khmer_KCountingHash_Object * counting_o;

    if (!PyArg_ParseTuple(args, "O!", &khmer_KCountgraph_Type, &counting_o)) {
        return NULL;
    }

    PartitionCountMap cm;
    subset_p->partition_average_coverages(cm, counting_o -> counting);

    unsigned int i;
    PartitionCountMap::iterator mi;

    PyObject * x = PyList_New(cm.size());
    if (x == NULL) {
        return NULL;
    }

    // this should probably be a dict. @CTB
    for (i = 0, mi = cm.begin(); mi != cm.end(); ++mi, i++) {
        PyObject * tup = Py_BuildValue("II", mi->first, mi->second);
        if (tup != NULL) {
            PyList_SET_ITEM(x, i, tup);
        }
    }

    return x;
}

static PyMethodDef khmer_subset_methods[] = {
    {
        "count_partitions",
        (PyCFunction)subset_count_partitions,
        METH_VARARGS,
        ""
    },
    {
        "report_on_partitions",
        (PyCFunction)subset_report_on_partitions,
        METH_VARARGS,
        ""
    },
    {
        "partition_size_distribution",
        (PyCFunction)subset_partition_size_distribution,
        METH_VARARGS,
        ""
    },
    {
        "partition_sizes",
        (PyCFunction)subset_partition_sizes,
        METH_VARARGS,
        ""
    },
    {
        "partition_average_coverages",
        (PyCFunction)subset_partition_average_coverages,
        METH_VARARGS,
        ""
    },
    {NULL, NULL, 0, NULL}           /* sentinel */
};

typedef struct {
    PyObject_HEAD
    LabelHash * labelhash;
} khmer_KGraphLabels_Object;

static PyObject * khmer_graphlabels_new(PyTypeObject * type, PyObject *args,
                                        PyObject *kwds);

#define is_graphlabels_obj(v)  (Py_TYPE(v) == &khmer_KGraphLabels_Type)

static void khmer_graphlabels_dealloc(khmer_KGraphLabels_Object * obj)
{
    delete obj->labelhash;
    obj->labelhash = NULL;

    Py_TYPE(obj)->tp_free((PyObject*)obj);
}

static PyObject * khmer_graphlabels_new(PyTypeObject *type, PyObject *args,
                                        PyObject *kwds)
{
    khmer_KGraphLabels_Object *self;
    self = (khmer_KGraphLabels_Object*)type->tp_alloc(type, 0);

    if (self != NULL) {
        PyObject * hashtable_o;
        khmer::Hashtable * hashtable = NULL;

        if (!PyArg_ParseTuple(args, "O", &hashtable_o)) {
            Py_DECREF(self);
            return NULL;
        }

        if (PyObject_TypeCheck(hashtable_o, &khmer_KNodegraph_Type)) {
            khmer_KHashbits_Object * kho = (khmer_KHashbits_Object *) hashtable_o;
            hashtable = kho->hashbits;
        } else if (PyObject_TypeCheck(hashtable_o, &khmer_KCountgraph_Type)) {
            khmer_KCountingHash_Object * cho = (khmer_KCountingHash_Object *) hashtable_o;
            hashtable = cho->counting;
        } else {
            PyErr_SetString(PyExc_ValueError,
                            "graph object must be a NodeGraph or CountGraph");
            Py_DECREF(self);
            return NULL;
        }

        try {
            self->labelhash = new LabelHash(hashtable);
        } catch (std::bad_alloc &e) {
            Py_DECREF(self);
            return PyErr_NoMemory();
        }
    }

    return (PyObject *) self;
}

static
PyObject *
labelhash_get_label_dict(khmer_KGraphLabels_Object * me, PyObject * args)
{
    LabelHash * hb = me->labelhash;

    PyObject * d = PyDict_New();
    if (d == NULL) {
        return NULL;
    }
    LabelPtrMap::iterator it;

    for (it = hb->label_ptrs.begin(); it != hb->label_ptrs.end(); ++it) {
        PyObject * key = Py_BuildValue("K", it->first);
        PyObject * val = Py_BuildValue("K", it->second);
        if (key != NULL && val != NULL) {
            PyDict_SetItem(d, key, val);
        }
        Py_XDECREF(key);
        Py_XDECREF(val);
    }

    return d;
}

static
PyObject *
labelhash_consume_fasta_and_tag_with_labels(khmer_KGraphLabels_Object * me,
        PyObject * args)
{
    LabelHash * hb = me->labelhash;

    const char * filename;

    if (!PyArg_ParseTuple(args, "s", &filename)) {
        return NULL;
    }

    const char         *value_exception = NULL;
    const char         *file_exception  = NULL;
    unsigned long long  n_consumed      = 0;
    unsigned int        total_reads     = 0;
    //Py_BEGIN_ALLOW_THREADS
    try {
        hb->consume_fasta_and_tag_with_labels(filename, total_reads,
                                              n_consumed);
    } catch (khmer_file_exception &exc) {
        file_exception = exc.what();
    } catch (khmer_value_exception &exc) {
        value_exception = exc.what();
    }
    //Py_END_ALLOW_THREADS

    if (file_exception != NULL) {
        PyErr_SetString(PyExc_OSError, file_exception);
        return NULL;
    }
    if (value_exception != NULL) {
        PyErr_SetString(PyExc_ValueError, value_exception);
        return NULL;
    }

    return Py_BuildValue("IK", total_reads, n_consumed);
}

static
PyObject *
labelhash_consume_partitioned_fasta_and_tag_with_labels(
    khmer_KGraphLabels_Object * me, PyObject * args)
{
    LabelHash * labelhash = me->labelhash;

    const char * filename;

    if (!PyArg_ParseTuple(args, "s", &filename)) {
        return NULL;
    }

    // call the C++ function, and trap signals => Python

    unsigned long long  n_consumed  = 0;
    unsigned int        total_reads = 0;

    try {
        labelhash->consume_partitioned_fasta_and_tag_with_labels(filename,
                total_reads, n_consumed);
    } catch (khmer_file_exception &exc) {
        PyErr_SetString(PyExc_OSError, exc.what());
        return NULL;
    } catch (khmer_value_exception &exc) {
        PyErr_SetString(PyExc_ValueError, exc.what());
        return NULL;
    }

    return Py_BuildValue("IK", total_reads, n_consumed);
}

static
PyObject *
labelhash_consume_sequence_and_tag_with_labels(khmer_KGraphLabels_Object * me,
        PyObject * args)
{
    LabelHash * hb = me->labelhash;
    const char * seq = NULL;
    unsigned long long c = 0;
    if (!PyArg_ParseTuple(args, "sK", &seq, &c)) {
        return NULL;
    }
    unsigned long long n_consumed = 0;
    Label * the_label = hb->check_and_allocate_label(c);

    hb->consume_sequence_and_tag_with_labels(seq, n_consumed, *the_label);
    return Py_BuildValue("K", n_consumed);
}

static
PyObject *
labelhash_sweep_label_neighborhood(khmer_KGraphLabels_Object * me,
                                   PyObject * args)
{
    LabelHash * hb = me->labelhash;

    const char * seq = NULL;
    int r = 0;
    PyObject * break_on_stop_tags_o = NULL;
    PyObject * stop_big_traversals_o = NULL;

    if (!PyArg_ParseTuple(args, "s|iOO", &seq, &r,
                          &break_on_stop_tags_o,
                          &stop_big_traversals_o)) {
        return NULL;
    }

    unsigned int range = (2 * hb->graph->_get_tag_density()) + 1;
    if (r >= 0) {
        range = r;
    }

    bool break_on_stop_tags = false;
    if (break_on_stop_tags_o && PyObject_IsTrue(break_on_stop_tags_o)) {
        break_on_stop_tags = true;
    }
    bool stop_big_traversals = false;
    if (stop_big_traversals_o && PyObject_IsTrue(stop_big_traversals_o)) {
        stop_big_traversals = true;
    }

    if (strlen(seq) < hb->graph->ksize()) {
        PyErr_SetString(PyExc_ValueError,
                        "string length must >= the hashtable k-mer size");
        return NULL;
    }

    //std::pair<TagLabelPtrPair::iterator, TagLabelPtrPair::iterator> ret;
    LabelPtrSet found_labels;

    //unsigned int num_traversed = 0;
    //Py_BEGIN_ALLOW_THREADS
    hb->sweep_label_neighborhood(seq, found_labels, range, break_on_stop_tags,
                                 stop_big_traversals);
    //Py_END_ALLOW_THREADS

    //printf("...%u kmers traversed\n", num_traversed);

    PyObject * x =  PyList_New(found_labels.size());
    LabelPtrSet::const_iterator si;
    unsigned long long i = 0;
    for (si = found_labels.begin(); si != found_labels.end(); ++si) {
        PyList_SET_ITEM(x, i, Py_BuildValue("K", *(*si)));
        i++;
    }

    return x;
}

// Similar to find_all_tags, but returns tags in a way actually usable by python
// need a tags_in_sequence iterator or function in c++ land for reuse in all
// these functions

static
PyObject *
labelhash_sweep_tag_neighborhood(khmer_KGraphLabels_Object * me,
                                 PyObject * args)
{
    LabelHash * labelhash = me->labelhash;

    const char * seq = NULL;
    int r = 0;
    PyObject * break_on_stop_tags_o = NULL;
    PyObject * stop_big_traversals_o = NULL;

    if (!PyArg_ParseTuple(args, "s|iOO", &seq, &r,
                          &break_on_stop_tags_o,
                          &stop_big_traversals_o)) {
        return NULL;
    }

    unsigned int range = (2 * labelhash->graph->_get_tag_density()) + 1;
    if (r >= 0) {
        range = r;
    }

    bool break_on_stop_tags = false;
    if (break_on_stop_tags_o && PyObject_IsTrue(break_on_stop_tags_o)) {
        break_on_stop_tags = true;
    }
    bool stop_big_traversals = false;
    if (stop_big_traversals_o && PyObject_IsTrue(stop_big_traversals_o)) {
        stop_big_traversals = true;
    }

    if (strlen(seq) < labelhash->graph->ksize()) {
        PyErr_SetString(PyExc_ValueError,
                        "string length must >= the hashtable k-mer size");
        return NULL;
    }

    SeenSet * tagged_kmers = new SeenSet;

    //Py_BEGIN_ALLOW_THREADS

    labelhash->graph->partition->sweep_for_tags(seq, *tagged_kmers,
            labelhash->graph->all_tags,
            range, break_on_stop_tags,
            stop_big_traversals);

    //Py_END_ALLOW_THREADS

    PyObject * x = (PyObject *) create_HashSet_Object(tagged_kmers,
                                                   labelhash->graph->ksize());
    return x;
}

static
PyObject *
labelhash_get_tag_labels(khmer_KGraphLabels_Object * me, PyObject * args)
{
    LabelHash * labelhash = me->labelhash;

    HashIntoType tag;

    if (!PyArg_ParseTuple(args, "K", &tag)) {
        return NULL;
    }

    LabelPtrSet labels;

    labels = labelhash->get_tag_labels(tag);

    PyObject * x =  PyList_New(labels.size());
    LabelPtrSet::const_iterator si;
    unsigned long long i = 0;
    for (si = labels.begin(); si != labels.end(); ++si) {
        //std::string kmer_s = _revhash(*si, labelhash->ksize());
        PyList_SET_ITEM(x, i, Py_BuildValue("K", *(*si)));
        i++;
    }

    return x;
}

static
PyObject *
labelhash_n_labels(khmer_KGraphLabels_Object * me, PyObject * args)
{
    LabelHash * labelhash = me->labelhash;

    if (!PyArg_ParseTuple(args, "")) {
        return NULL;
    }

    return PyLong_FromSize_t(labelhash->n_labels());
}

static
PyObject *
labelhash_save_labels_and_tags(khmer_KGraphLabels_Object * me, PyObject * args)
{
    const char * filename = NULL;
    LabelHash * labelhash = me->labelhash;

    if (!PyArg_ParseTuple(args, "s", &filename)) {
        return NULL;
    }

    try {
        labelhash->save_labels_and_tags(filename);
    } catch (khmer_file_exception &e) {
        PyErr_SetString(PyExc_OSError, e.what());
        return NULL;
    }

    Py_RETURN_NONE;
}

static
PyObject *
labelhash_load_labels_and_tags(khmer_KGraphLabels_Object * me, PyObject * args)
{
    const char * filename = NULL;
    LabelHash * labelhash = me->labelhash;

    if (!PyArg_ParseTuple(args, "s", &filename)) {
        return NULL;
    }

    try {
        labelhash->load_labels_and_tags(filename);
    } catch (khmer_file_exception &e) {
        PyErr_SetString(PyExc_OSError, e.what());
        return NULL;
    }

    Py_RETURN_NONE;
}

static PyMethodDef khmer_graphlabels_methods[] = {
    { "consume_fasta_and_tag_with_labels", (PyCFunction)labelhash_consume_fasta_and_tag_with_labels, METH_VARARGS, "" },
    { "sweep_label_neighborhood", (PyCFunction)labelhash_sweep_label_neighborhood, METH_VARARGS, "" },
    {"consume_partitioned_fasta_and_tag_with_labels", (PyCFunction)labelhash_consume_partitioned_fasta_and_tag_with_labels, METH_VARARGS, "" },
    {"sweep_tag_neighborhood", (PyCFunction)labelhash_sweep_tag_neighborhood, METH_VARARGS, "" },
    {"get_tag_labels", (PyCFunction)labelhash_get_tag_labels, METH_VARARGS, ""},
    {"consume_sequence_and_tag_with_labels", (PyCFunction)labelhash_consume_sequence_and_tag_with_labels, METH_VARARGS, "" },
    {"n_labels", (PyCFunction)labelhash_n_labels, METH_VARARGS, ""},
    {"get_label_dict", (PyCFunction)labelhash_get_label_dict, METH_VARARGS, "" },
    { "save_labels_and_tags", (PyCFunction)labelhash_save_labels_and_tags, METH_VARARGS, "" },
    { "load_labels_and_tags", (PyCFunction)labelhash_load_labels_and_tags, METH_VARARGS, "" },    {NULL, NULL, 0, NULL}           /* sentinel */
};

static PyTypeObject khmer_KGraphLabels_Type = {
    PyVarObject_HEAD_INIT(NULL, 0)  /* init & ob_size */
    "_khmer.LabelHash",            /* tp_name */
    sizeof(khmer_KGraphLabels_Object), /* tp_basicsize */
    0,                       /* tp_itemsize */
    (destructor)khmer_graphlabels_dealloc, /* tp_dealloc */
    0,                       /* tp_print */
    0,                       /* tp_getattr */
    0,                       /* tp_setattr */
    0,                       /* tp_compare */
    0,                       /* tp_repr */
    0,                       /* tp_as_number */
    0,                       /* tp_as_sequence */
    0,                       /* tp_as_mapping */
    0,                       /* tp_hash */
    0,                       /* tp_call */
    0,                       /* tp_str */
    0,                       /* tp_getattro */
    0,                       /* tp_setattro */
    0,                       /* tp_as_buffer */
    Py_TPFLAGS_DEFAULT | Py_TPFLAGS_BASETYPE,   /* tp_flags */
    0,                       /* tp_doc */
    0,                       /* tp_traverse */
    0,                       /* tp_clear */
    0,                       /* tp_richcompare */
    0,                       /* tp_weaklistoffset */
    0,                       /* tp_iter */
    0,                       /* tp_iternext */
    khmer_graphlabels_methods, /* tp_methods */
    0,                       /* tp_members */
    0,                       /* tp_getset */
    0,                       /* tp_base */
    0,                       /* tp_dict */
    0,                       /* tp_descr_get */
    0,                       /* tp_descr_set */
    0,                       /* tp_dictoffset */
    0,                       /* tp_init */
    0,                       /* tp_alloc */
    khmer_graphlabels_new,      /* tp_new */
};

static
PyObject *
hashtable_repartition_largest_partition(khmer_KHashtable_Object * me,
                                        PyObject * args)
{
    Hashtable * hashtable = me->hashtable;
    khmer_KCountingHash_Object * counting_o = NULL;
    PyObject * subset_o = NULL;
    SubsetPartition * subset_p;
    unsigned int distance, threshold, frequency;

    if (!PyArg_ParseTuple(args, "OO!III",
                          &subset_o,
                          &khmer_KCountgraph_Type, &counting_o,
                          &distance, &threshold, &frequency)) {
        return NULL;
    }

    if (PyObject_TypeCheck(subset_o, &khmer_KSubsetPartition_Type)) {
        subset_p = ((khmer_KSubsetPartition_Object *) subset_o)->subset;
    } else {
        subset_p = hashtable->partition;
    }

    CountingHash * counting = counting_o->counting;

    unsigned long next_largest;
    try {
        next_largest = subset_p->repartition_largest_partition(distance,
                       threshold, frequency, *counting);
    } catch (khmer_exception &e) {
        PyErr_SetString(PyExc_RuntimeError, e.what());
        return NULL;
    }

    return PyLong_FromLong(next_largest);
}

static PyObject * readaligner_align(khmer_ReadAligner_Object * me,
                                    PyObject * args)
{
    const char * read;

    if (!PyArg_ParseTuple(args, "s", &read)) {
        return NULL;
    }

    /*if (strlen(read) < (unsigned int)aligner->ksize()) {
        PyErr_SetString(PyExc_ValueError,
                        "string length must >= the hashtable k-mer size");
        return NULL;
    }*/

    Alignment * aln = me->aligner->Align(read);

    const char* alignment = aln->graph_alignment.c_str();
    const char* readAlignment = aln->read_alignment.c_str();
    PyObject * ret = Py_BuildValue("dssO", aln->score, alignment,
                                   readAlignment, (aln->truncated)? Py_True : Py_False);
    delete aln;

    return ret;
}

static PyObject * readaligner_align_forward(khmer_ReadAligner_Object * me,
        PyObject * args)
{
    ReadAligner * aligner = me->aligner;

    const char * read;

    if (!PyArg_ParseTuple(args, "s", &read)) {
        return NULL;
    }

    /*if (strlen(read) < (unsigned int)aligner->ksize()) {
        PyErr_SetString(PyExc_ValueError,
                        "string length must >= the hashtable k-mer size");
        return NULL;
    }*/

    Alignment * aln;
    aln = aligner->AlignForward(read);

    const char* alignment = aln->graph_alignment.c_str();
    const char* readAlignment = aln->read_alignment.c_str();
    PyObject * x = PyList_New(aln->covs.size());
    for (size_t i = 0; i < aln->covs.size(); i++ ) {
        PyList_SET_ITEM(x, i, PyLong_FromLong(aln->covs[i]));
    }

    PyObject * ret = Py_BuildValue("dssOO", aln->score, alignment,
                                   readAlignment,
                                   (aln->truncated)? Py_True : Py_False,
                                   x);
    delete aln;
    Py_DECREF(x);

    return ret;
}

static PyObject* khmer_ReadAligner_get_scoring_matrix(
    khmer_ReadAligner_Object * me, PyObject * args)
{

    if (!PyArg_ParseTuple(args, "")) {
        return NULL;
    }
    ScoringMatrix matrix = me->aligner->getScoringMatrix();

    return Py_BuildValue( "dddd", matrix.trusted_match, matrix.trusted_mismatch,
                          matrix.untrusted_match, matrix.untrusted_mismatch);
}

static PyObject* khmer_ReadAligner_get_transition_probabilities(
    khmer_ReadAligner_Object * me, PyObject * args)
{

    if (!PyArg_ParseTuple(args, "")) {
        return NULL;
    }
    ScoringMatrix matrix = me->aligner->getScoringMatrix();

    return Py_BuildValue( "(dddddd)(dddd)(dddd)(dddddd)(dddd)(dddd)",
                          matrix.tsc[0], matrix.tsc[1], matrix.tsc[2],
                          matrix.tsc[3], matrix.tsc[4], matrix.tsc[5],
                          matrix.tsc[6], matrix.tsc[7], matrix.tsc[8],
                          matrix.tsc[9], matrix.tsc[10], matrix.tsc[11],
                          matrix.tsc[12], matrix.tsc[13], matrix.tsc[14],
                          matrix.tsc[15], matrix.tsc[16], matrix.tsc[17],
                          matrix.tsc[18], matrix.tsc[19], matrix.tsc[20],
                          matrix.tsc[21], matrix.tsc[22], matrix.tsc[23],
                          matrix.tsc[24], matrix.tsc[25], matrix.tsc[26],
                          matrix.tsc[27]);
}

static PyMethodDef khmer_ReadAligner_methods[] = {
    {"align", (PyCFunction)readaligner_align, METH_VARARGS, ""},
    {"align_forward", (PyCFunction)readaligner_align_forward, METH_VARARGS, ""},
    {
        "get_scoring_matrix", (PyCFunction)khmer_ReadAligner_get_scoring_matrix,
        METH_VARARGS,
        "Get the scoring matrix in use.\n\n\
Returns a tuple of floats: (trusted_match, trusted_mismatch, untrusted_match, \
untrusted_mismatch)"
    },
    {
        "get_transition_probabilities",
        (PyCFunction)khmer_ReadAligner_get_transition_probabilities,
        METH_VARARGS,
        "Get the transition probabilties in use.\n\n\
HMM state notation abbreviations:\n\
    M_t - trusted match; M_u - untrusted match\n\
    Ir_t - trusted read insert; Ir_u - untrusted read insert\n\
    Ig_t - trusted graph insert; Ig_u - untrusted graph insert\n\
\
Returns a sparse matrix as a tuple of six tuples.\n\
The inner tuples contain 6, 4, 4, 6, 4, and 4 floats respectively.\n\
Transition are notated as 'StartState-NextState':\n\
(\n\
  ( M_t-M_t,  M_t-Ir_t,  M_t-Ig_t,  M_t-M_u,  M_t-Ir_u,  M_t-Ig_u),\n\
  (Ir_t-M_t, Ir_t-Ir_t,            Ir_t-M_u, Ir_t-Ir_u           ),\n\
  (Ig_t-M_t,          , Ig_t-Ig_t, Ig_t-M_u,            Ig_t-Ig_u),\n\
  ( M_u-M_t,  M_u-Ir_t,  M_u-Ig_t,  M_u-M_u,  M_u-Ir_u,  M_u-Ig_u),\n\
  (Ir_u-M_t, Ir_u-Ir_t,            Ir_u-M_u, Ir_u-Ir_u           ),\n\
  (Ig_u-M_t,          , Ig_u-Ig_t, Ig_u-M_u,            Ig_u-Ig_u)\n\
)"
    },
    {NULL} /* Sentinel */
};

//
// khmer_readaligner_dealloc -- clean up readaligner object
// GRAPHALIGN addition
//
static void khmer_readaligner_dealloc(khmer_ReadAligner_Object* obj)
{
    delete obj->aligner;
    obj->aligner = NULL;
    Py_TYPE(obj)->tp_free((PyObject*)obj);
}

//
// new_readaligner
//
static PyObject* khmer_ReadAligner_new(PyTypeObject *type, PyObject * args,
                                       PyObject *kwds)
{
    khmer_ReadAligner_Object * self;

    self = (khmer_ReadAligner_Object *)type->tp_alloc(type, 0);

    if (self != NULL) {
        khmer_KCountingHash_Object * ch = NULL;
        unsigned short int trusted_cov_cutoff = 2;
        double bits_theta = 1;
        double scoring_matrix[] = { 0, 0, 0, 0 };
        double * transitions = new double[28];

        if(!PyArg_ParseTuple(
                    args,
                    "O!Hd|(dddd)((dddddd)(dddd)(dddd)(dddddd)(dddd)(dddd))",
                    &khmer_KCountgraph_Type, &ch, &trusted_cov_cutoff,
                    &bits_theta, &scoring_matrix[0], &scoring_matrix[1],
                    &scoring_matrix[2], &scoring_matrix[3], &transitions[0],
                    &transitions[1], &transitions[2], &transitions[3],
                    &transitions[4], &transitions[5], &transitions[6],
                    &transitions[7], &transitions[8], &transitions[9],
                    &transitions[10], &transitions[11], &transitions[12],
                    &transitions[13], &transitions[14], &transitions[15],
                    &transitions[16], &transitions[17], &transitions[18],
                    &transitions[19], &transitions[20], &transitions[21],
                    &transitions[22], &transitions[23], &transitions[24],
                    &transitions[25], &transitions[26], &transitions[27])) {
            Py_DECREF(self);
            return NULL;
        }

        self->aligner = new ReadAligner(ch->counting, trusted_cov_cutoff,
                                        bits_theta, scoring_matrix,
                                        transitions);
    }

    return (PyObject *) self;
}

static PyTypeObject khmer_ReadAlignerType = {
    PyVarObject_HEAD_INIT(NULL, 0) /* init & ob_size */
    "_khmer.ReadAligner",		    /*tp_name*/
    sizeof(khmer_ReadAligner_Object),	    /*tp_basicsize*/
    0,					    /*tp_itemsize*/
    (destructor)khmer_readaligner_dealloc,  /*tp_dealloc*/
    0,                          /*tp_print*/
    0,                          /*tp_getattr*/
    0,                          /*tp_setattr*/
    0,                          /*tp_compare*/
    0,                          /*tp_repr*/
    0,                          /*tp_as_number*/
    0,                          /*tp_as_sequence*/
    0,                          /*tp_as_mapping*/
    0,                          /*tp_hash */
    0,                          /*tp_call*/
    0,                          /*tp_str*/
    0,                          /*tp_getattro*/
    0,                          /*tp_setattro*/
    0,                          /*tp_as_buffer*/
    Py_TPFLAGS_DEFAULT | Py_TPFLAGS_BASETYPE,         /*tp_flags*/
    "ReadAligner object",           /* tp_doc */
    0,                         /* tp_traverse */
    0,                         /* tp_clear */
    0,                         /* tp_richcompare */
    0,                         /* tp_weaklistoffset */
    0,                         /* tp_iter */
    0,                         /* tp_iternext */
    khmer_ReadAligner_methods, /* tp_methods */
    0,                         /* tp_members */
    0,                         /* tp_getset */
    0,                         /* tp_base */
    0,                         /* tp_dict */
    0,                         /* tp_descr_get */
    0,                         /* tp_descr_set */
    0,                         /* tp_dictoffset */
    0,			               /* tp_init */
    0,                         /* tp_alloc */
    khmer_ReadAligner_new,     /* tp_new */
};

//
// khmer_counting_dealloc -- clean up a counting hash object.
//

static void khmer_counting_dealloc(khmer_KCountingHash_Object * obj)
{
    delete obj->counting;
    obj->counting = NULL;
    Py_TYPE(obj)->tp_free((PyObject*)obj);
}

//
// khmer_hashbits_dealloc -- clean up a hashbits object.
//
static void khmer_hashbits_dealloc(khmer_KHashbits_Object * obj)
{
    delete obj->hashbits;
    obj->hashbits = NULL;

    Py_TYPE(obj)->tp_free((PyObject*)obj);
}


//
// khmer_subset_dealloc -- clean up a hashbits object.
//

static void khmer_subset_dealloc(khmer_KSubsetPartition_Object * obj)
{
    delete obj->subset;
    obj->subset = NULL;
    Py_TYPE(obj)->tp_free((PyObject*)obj);
}


/***********************************************************************/

//
// KHLLCounter object
//

typedef struct {
    PyObject_HEAD
    khmer::HLLCounter * hllcounter;
} khmer_KHLLCounter_Object;

static PyObject* khmer_hllcounter_new(PyTypeObject * type, PyObject * args,
                                      PyObject * kwds)
{
    khmer_KHLLCounter_Object * self;
    self = (khmer_KHLLCounter_Object *)type->tp_alloc(type, 0);

    if (self != NULL) {
        double error_rate = 0.01;
        WordLength ksize = 20;

        if (!PyArg_ParseTuple(args, "|db", &error_rate, &ksize)) {
            Py_DECREF(self);
            return NULL;
        }

        try {
            self->hllcounter = new HLLCounter(error_rate, ksize);
        } catch (InvalidValue &e) {
            Py_DECREF(self);
            PyErr_SetString(PyExc_ValueError, e.what());
            return NULL;
        }
    }

    return (PyObject *) self;
}

//
// khmer_hllcounter_dealloc -- clean up a hllcounter object.
//

static void khmer_hllcounter_dealloc(khmer_KHLLCounter_Object * obj)
{
    delete obj->hllcounter;
    obj->hllcounter = NULL;

    Py_TYPE(obj)->tp_free((PyObject*)obj);
}

static
PyObject *
hllcounter_add(khmer_KHLLCounter_Object * me, PyObject * args)
{
    const char * kmer_str;

    if (!PyArg_ParseTuple(args, "s", &kmer_str)) {
        return NULL;
    }

    try {
        me->hllcounter->add(kmer_str);
    } catch (khmer_exception &e) {
        PyErr_SetString(PyExc_ValueError, e.what());
        return NULL;
    }

    Py_RETURN_NONE;
}

static
PyObject *
hllcounter_estimate_cardinality(khmer_KHLLCounter_Object * me, PyObject * args)
{
    if (!PyArg_ParseTuple( args, "" )) {
        return NULL;
    }

    return PyLong_FromLong(me->hllcounter->estimate_cardinality());
}

static
PyObject *
hllcounter_consume_string(khmer_KHLLCounter_Object * me, PyObject * args)
{
    const char * kmer_str;
    unsigned long long n_consumed;

    if (!PyArg_ParseTuple(args, "s", &kmer_str)) {
        return NULL;
    }

    try {
        n_consumed = me->hllcounter->consume_string(kmer_str);
    } catch (khmer_exception &e) {
        PyErr_SetString(PyExc_ValueError, e.what());
        return NULL;
    }

    return PyLong_FromLong(n_consumed);
}

static PyObject * hllcounter_consume_fasta(khmer_KHLLCounter_Object * me,
        PyObject * args, PyObject * kwds)
{
    const char * filename;
    PyObject * stream_records_o = NULL;

    static const char* const_kwlist[] = {"filename", "stream_records", NULL};
    static char** kwlist = const_cast<char**>(const_kwlist);

    bool stream_records = false;

    if (!PyArg_ParseTupleAndKeywords(args, kwds, "s|O", kwlist,
                                     &filename, &stream_records_o)) {
        return NULL;
    }

    if (stream_records_o != NULL && PyObject_IsTrue(stream_records_o)) {
        stream_records = true;
    }

    // call the C++ function, and trap signals => Python
    unsigned long long  n_consumed    = 0;
    unsigned int        total_reads   = 0;
    try {
        me->hllcounter->consume_fasta(filename, stream_records, total_reads,
                                      n_consumed);
    } catch (khmer_file_exception &exc) {
        PyErr_SetString(PyExc_OSError, exc.what());
        return NULL;
    } catch (khmer_value_exception &exc) {
        PyErr_SetString(PyExc_ValueError, exc.what());
        return NULL;
    }

    return Py_BuildValue("IK", total_reads, n_consumed);
}

static PyObject * hllcounter_merge(khmer_KHLLCounter_Object * me,
                                   PyObject * args);

static
PyObject *
hllcounter_get_erate(khmer_KHLLCounter_Object * me)
{
    return PyFloat_FromDouble(me->hllcounter->get_erate());
}

static
PyObject *
hllcounter_get_ksize(khmer_KHLLCounter_Object * me)
{
    return PyLong_FromLong(me->hllcounter->get_ksize());
}

static
int
hllcounter_set_ksize(khmer_KHLLCounter_Object * me, PyObject *value,
                     void *closure)
{
    if (value == NULL) {
        PyErr_SetString(PyExc_TypeError, "Cannot delete attribute");
        return -1;
    }

    long ksize = 0;
    if (PyLong_Check(value)) {
        ksize = PyLong_AsLong(value);
    } else if (PyInt_Check(value)) {
        ksize = PyInt_AsLong(value);
    } else {
        PyErr_SetString(PyExc_TypeError,
                        "Please use an integer value for k-mer size");
        return -1;
    }

    if (ksize <= 0) {
        PyErr_SetString(PyExc_ValueError, "Please set k-mer size to a value "
                        "greater than zero");
        return -1;
    }

    try {
        me->hllcounter->set_ksize(ksize);
    } catch (ReadOnlyAttribute &e) {
        PyErr_SetString(PyExc_AttributeError, e.what());
        return -1;
    }

    return 0;
}

static
int
hllcounter_set_erate(khmer_KHLLCounter_Object * me, PyObject *value,
                     void *closure)
{
    if (value == NULL) {
        PyErr_SetString(PyExc_TypeError, "Cannot delete attribute");
        return -1;
    }

    if (!PyFloat_Check(value)) {
        PyErr_SetString(PyExc_TypeError,
                        "Please use a float value for k-mer size");
        return -1;
    }

    double erate = PyFloat_AsDouble(value);
    try {
        me->hllcounter->set_erate(erate);
    } catch (InvalidValue &e) {
        PyErr_SetString(PyExc_ValueError, e.what());
        return -1;
    } catch (ReadOnlyAttribute &e) {
        PyErr_SetString(PyExc_AttributeError, e.what());
        return -1;
    }

    return 0;
}

static
PyObject *
hllcounter_getalpha(khmer_KHLLCounter_Object * me)
{
    return PyFloat_FromDouble(me->hllcounter->get_alpha());
}

static
PyObject *
hllcounter_getcounters(khmer_KHLLCounter_Object * me)
{
    std::vector<int> counters = me->hllcounter->get_M();

    PyObject * x = PyList_New(counters.size());
    for (size_t i = 0; i < counters.size(); i++) {
        PyList_SET_ITEM(x, i, PyLong_FromLong(counters[i]));
    }

    return x;
}

static PyMethodDef khmer_hllcounter_methods[] = {
    {
        "add", (PyCFunction)hllcounter_add,
        METH_VARARGS,
        "Add a k-mer to the counter."
    },
    {
        "estimate_cardinality", (PyCFunction)hllcounter_estimate_cardinality,
        METH_VARARGS,
        "Return the current estimation."
    },
    {
        "consume_string", (PyCFunction)hllcounter_consume_string,
        METH_VARARGS,
        "Break a sequence into k-mers and add each k-mer to the counter."
    },
    {
        "consume_fasta", (PyCFunction)hllcounter_consume_fasta,
        METH_VARARGS | METH_KEYWORDS,
        "Read sequences from file, break into k-mers, "
        "and add each k-mer to the counter. If optional keyword 'stream_out' "
        "is True, also prints each sequence to stdout."
    },
    {
        "merge", (PyCFunction)hllcounter_merge,
        METH_VARARGS,
        "Merge other counter into this one."
    },
    {NULL} /* Sentinel */
};

static PyGetSetDef khmer_hllcounter_getseters[] = {
    {
        (char *)"alpha",
        (getter)hllcounter_getalpha, NULL,
        (char *)"alpha constant for this HLL counter.",
        NULL
    },
    {
        (char *)"error_rate",
        (getter)hllcounter_get_erate, (setter)hllcounter_set_erate,
        (char *)"Error rate for this HLL counter. "
        "Can be changed prior to first counting, but becomes read-only after "
        "that (raising AttributeError)",
        NULL
    },
    {
        (char *)"ksize",
        (getter)hllcounter_get_ksize, (setter)hllcounter_set_ksize,
        (char *)"k-mer size for this HLL counter."
        "Can be changed prior to first counting, but becomes read-only after "
        "that (raising AttributeError)",
        NULL
    },
    {
        (char *)"counters",
        (getter)hllcounter_getcounters, NULL,
        (char *)"Read-only internal counters.",
        NULL
    },
    {NULL} /* Sentinel */
};

static PyTypeObject khmer_KHLLCounter_Type = {
    PyVarObject_HEAD_INIT(NULL, 0)
    "_khmer.KHLLCounter",                       /* tp_name */
    sizeof(khmer_KHLLCounter_Object),          /* tp_basicsize */
    0,                                         /* tp_itemsize */
    (destructor)khmer_hllcounter_dealloc,      /* tp_dealloc */
    0,                                         /* tp_print */
    0,                                         /* tp_getattr */
    0,                                         /* tp_setattr */
    0,                                         /* tp_compare */
    0,                                         /* tp_repr */
    0,                                         /* tp_as_number */
    0,                                         /* tp_as_sequence */
    0,                                         /* tp_as_mapping */
    0,                                         /* tp_hash */
    0,                                         /* tp_call */
    0,                                         /* tp_str */
    0,                                         /* tp_getattro */
    0,                                         /* tp_setattro */
    0,                                         /* tp_as_buffer */
    Py_TPFLAGS_DEFAULT | Py_TPFLAGS_BASETYPE,  /* tp_flags */
    "HyperLogLog counter",                     /* tp_doc */
    0,                                         /* tp_traverse */
    0,                                         /* tp_clear */
    0,                                         /* tp_richcompare */
    0,                                         /* tp_weaklistoffset */
    0,                                         /* tp_iter */
    0,                                         /* tp_iternext */
    khmer_hllcounter_methods,                  /* tp_methods */
    0,                                         /* tp_members */
    khmer_hllcounter_getseters,                /* tp_getset */
    0,                                         /* tp_base */
    0,                                         /* tp_dict */
    0,                                         /* tp_descr_get */
    0,                                         /* tp_descr_set */
    0,                                         /* tp_dictoffset */
    0,                                         /* tp_init */
    0,                                         /* tp_alloc */
    khmer_hllcounter_new,                      /* tp_new */
};

#define is_hllcounter_obj(v)  (Py_TYPE(v) == &khmer_KHLLCounter_Type)

static PyObject * hllcounter_merge(khmer_KHLLCounter_Object * me,
                                   PyObject * args)
{
    khmer_KHLLCounter_Object * other;

    if (!PyArg_ParseTuple(args, "O!", &khmer_KHLLCounter_Type, &other)) {
        return NULL;
    }

    try {
        me->hllcounter->merge(*(other->hllcounter));
    } catch (khmer_exception &e) {
        PyErr_SetString(PyExc_ValueError, e.what());
        return NULL;
    }

    Py_RETURN_NONE;
}

//////////////////////////////
// standalone functions

static PyObject * forward_hash(PyObject * self, PyObject * args)
{
    const char * kmer;
    WordLength ksize;

    if (!PyArg_ParseTuple(args, "sb", &kmer, &ksize)) {
        return NULL;
    }

    if (ksize > KSIZE_MAX) {
        PyErr_Format(PyExc_ValueError, "k-mer size must be <= %u", KSIZE_MAX);
        return NULL;
    }

    try {
        PyObject * hash;
        hash = PyLong_FromUnsignedLongLong(_hash(kmer, ksize));
        return hash;
    } catch (khmer_exception &e) {
        PyErr_SetString(PyExc_RuntimeError, e.what());
        return NULL;
    }

}

static PyObject * forward_hash_no_rc(PyObject * self, PyObject * args)
{
    const char * kmer;
    WordLength ksize;

    if (!PyArg_ParseTuple(args, "sb", &kmer, &ksize)) {
        return NULL;
    }

    if (ksize > KSIZE_MAX) {
        PyErr_Format(PyExc_ValueError, "k-mer size must be <= %u", KSIZE_MAX);
        return NULL;
    }

    if (strlen(kmer) != ksize) {
        PyErr_SetString(PyExc_ValueError,
                        "k-mer length must equal the k-size");
        return NULL;
    }

    return PyLong_FromUnsignedLongLong(_hash_forward(kmer, ksize));
}

static PyObject * reverse_hash(PyObject * self, PyObject * args)
{
    HashIntoType val;
    WordLength ksize;

    if (!PyArg_ParseTuple(args, "Kb", &val, &ksize)) {
        return NULL;
    }

    if (ksize > KSIZE_MAX) {
        PyErr_Format(PyExc_ValueError, "k-mer size must be <= %u", KSIZE_MAX);
        return NULL;
    }

    return PyUnicode_FromString(_revhash(val, ksize).c_str());
}

static PyObject * murmur3_forward_hash(PyObject * self, PyObject * args)
{
    const char * kmer;

    if (!PyArg_ParseTuple(args, "s", &kmer)) {
        return NULL;
    }

    return PyLong_FromUnsignedLongLong(_hash_murmur(kmer));
}

static PyObject * murmur3_forward_hash_no_rc(PyObject * self, PyObject * args)
{
    const char * kmer;

    if (!PyArg_ParseTuple(args, "s", &kmer)) {
        return NULL;
    }

    return PyLong_FromUnsignedLongLong(_hash_murmur_forward(kmer));
}

//
// technique for resolving literal below found here:
// https://gcc.gnu.org/onlinedocs/gcc-4.9.1/cpp/Stringification.html
//

static
PyObject *
get_version_cpp( PyObject * self, PyObject * args )
{
#define xstr(s) str(s)
#define str(s) #s
    std::string dVersion = xstr(VERSION);
    return PyUnicode_FromString(dVersion.c_str());
}


//
// Module machinery.
//

static PyMethodDef KhmerMethods[] = {
    {
        "forward_hash",     forward_hash,
        METH_VARARGS,       "",
    },
    {
        "forward_hash_no_rc",   forward_hash_no_rc,
        METH_VARARGS,       "",
    },
    {
        "reverse_hash",     reverse_hash,
        METH_VARARGS,       "",
    },
    {
        "hash_murmur3",
        murmur3_forward_hash,
        METH_VARARGS,
        "Calculate the hash value of a k-mer using MurmurHash3 "
        "(with reverse complement)",
    },
    {
        "hash_no_rc_murmur3",
        murmur3_forward_hash_no_rc,
        METH_VARARGS,
        "Calculate the hash value of a k-mer using MurmurHash3 "
        "(no reverse complement)",
    },
    {
        "get_version_cpp", get_version_cpp,
        METH_VARARGS, "return the VERSION c++ compiler option"
    },
    { NULL, NULL, 0, NULL } // sentinel
};

MOD_INIT(_khmer)
{
    using namespace python;

    if (PyType_Ready(&khmer_KHashtable_Type) < 0) {
        return MOD_ERROR_VAL;
    }

    khmer_KCountgraph_Type.tp_base = &khmer_KHashtable_Type;
    if (PyType_Ready(&khmer_KCountgraph_Type) < 0) {
        return MOD_ERROR_VAL;
    }

    if (PyType_Ready(&khmer_PrePartitionInfo_Type) < 0) {
        return MOD_ERROR_VAL;
    }

    khmer_KSubsetPartition_Type.tp_methods = khmer_subset_methods;
    if (PyType_Ready(&khmer_KSubsetPartition_Type) < 0) {
        return MOD_ERROR_VAL;
    }

    khmer_KNodegraph_Type.tp_base = &khmer_KHashtable_Type;
    khmer_KNodegraph_Type.tp_methods = khmer_hashbits_methods;
    if (PyType_Ready(&khmer_KNodegraph_Type) < 0) {
        return MOD_ERROR_VAL;
    }

    khmer_KGraphLabels_Type.tp_base = &khmer_KNodegraph_Type;
    khmer_KGraphLabels_Type.tp_methods = khmer_graphlabels_methods;
    khmer_KGraphLabels_Type.tp_new = khmer_graphlabels_new;
    if (PyType_Ready(&khmer_KGraphLabels_Type) < 0) {
        return MOD_ERROR_VAL;
    }

    if (PyType_Ready(&khmer_KHLLCounter_Type) < 0) {
        return MOD_ERROR_VAL;
    }
    if (PyType_Ready(&khmer_ReadAlignerType) < 0) {
        return MOD_ERROR_VAL;
    }

    _init_ReadParser_Type_constants();
    if (PyType_Ready( &khmer_ReadParser_Type ) < 0) {
        return MOD_ERROR_VAL;
    }

    if (PyType_Ready(&khmer_Read_Type ) < 0) {
        return MOD_ERROR_VAL;
    }

    if (PyType_Ready(&khmer_ReadPairIterator_Type ) < 0) {
        return MOD_ERROR_VAL;
    }

    PyObject * m;

    MOD_DEF(m, "_khmer", "interface for the khmer module low-level extensions",
            KhmerMethods);

    if (m == NULL) {
        return MOD_ERROR_VAL;
    }

    Py_INCREF(&khmer_ReadParser_Type);
    if (PyModule_AddObject( m, "ReadParser",
                            (PyObject *)&khmer_ReadParser_Type ) < 0) {
        return MOD_ERROR_VAL;
    }

    Py_INCREF(&khmer_KCountgraph_Type);
    if (PyModule_AddObject( m, "Countgraph",
                            (PyObject *)&khmer_KCountgraph_Type ) < 0) {
        return MOD_ERROR_VAL;
    }

    Py_INCREF(&khmer_KNodegraph_Type);
    if (PyModule_AddObject(m, "Nodegraph",
                           (PyObject *)&khmer_KNodegraph_Type) < 0) {
        return MOD_ERROR_VAL;
    }

    Py_INCREF(&khmer_KGraphLabels_Type);
    if (PyModule_AddObject(m, "GraphLabels",
                           (PyObject *)&khmer_KGraphLabels_Type) < 0) {
        return MOD_ERROR_VAL;
    }

    if (PyType_Ready(&_HashSet_iter_Type) < 0) {
        return MOD_ERROR_VAL;
    }

    khmer_HashSet_Type.tp_new = khmer_HashSet_new;
    if (PyType_Ready(&khmer_HashSet_Type) < 0) {
        return MOD_ERROR_VAL;
    }

    Py_INCREF(&khmer_KHLLCounter_Type);
    if (PyModule_AddObject(m, "HLLCounter",
                           (PyObject *)&khmer_KHLLCounter_Type) < 0) {
        return MOD_ERROR_VAL;
    }

    Py_INCREF(&khmer_ReadAlignerType);
    if (PyModule_AddObject(m, "ReadAligner",
                           (PyObject *)&khmer_ReadAlignerType) < 0) {
        return MOD_ERROR_VAL;
    }

    Py_INCREF(&khmer_HashSet_Type);
    if (PyModule_AddObject(m, "HashSet",
                           (PyObject *)&khmer_HashSet_Type) < 0) {
        return MOD_ERROR_VAL;
    }

    return MOD_SUCCESS_VAL(m);
}

// vim: set ft=cpp sts=4 sw=4 tw=79:<|MERGE_RESOLUTION|>--- conflicted
+++ resolved
@@ -1412,7 +1412,6 @@
 
 static
 PyObject *
-<<<<<<< HEAD
 hashtable_get_high_degree_nodes(khmer_KHashtable_Object * me, PyObject * args)
 {
     Hashtable * hashtable = me->hashtable;
@@ -1461,8 +1460,6 @@
 
 static
 PyObject *
-=======
->>>>>>> 48144786
 hashtable_load(khmer_KHashtable_Object * me, PyObject * args)
 {
     Hashtable * hashtable = me->hashtable;
