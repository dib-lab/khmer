--- conflicted
+++ resolved
@@ -1561,8 +1561,7 @@
 
 static
 PyObject *
-<<<<<<< HEAD
-hashtable_consume_fasta_banding(khmer_KHashtable_Object * me, PyObject * args)
+hashtable_consume_seqfile_banding(khmer_KHashtable_Object * me, PyObject * args)
 {
     Hashtable * hashtable  = me->hashtable;
 
@@ -1578,7 +1577,7 @@
     unsigned long long n_consumed = 0;
     unsigned int total_reads = 0;
     try {
-        hashtable->consume_fasta_banding<FastxReader>(filename, num_batches,
+        hashtable->consume_seqfile_banding<FastxReader>(filename, num_batches,
             batch, total_reads, n_consumed);
     } catch (khmer_file_exception &exc) {
         PyErr_SetString(PyExc_OSError, exc.what());
@@ -1593,10 +1592,7 @@
 
 static
 PyObject *
-hashtable_consume_fasta_with_reads_parser(khmer_KHashtable_Object * me,
-=======
 hashtable_consume_seqfile_with_reads_parser(khmer_KHashtable_Object * me,
->>>>>>> b2ab5157
         PyObject * args)
 {
     Hashtable * hashtable = me->hashtable;
@@ -2155,31 +2151,20 @@
         "Increment the counts of all of the k-mers in the string."
     },
     {
-<<<<<<< HEAD
-        "consume_fasta",
-        (PyCFunction)hashtable_consume_fasta, METH_VARARGS,
-        "Increment the counts of all the k-mers in the sequences in the "
-        "given file"
-    },
-    {
-        "consume_fasta_banding",
-        (PyCFunction)hashtable_consume_fasta_banding, METH_VARARGS,
-        "Increment the counts of a subset of the k-mers in the sequence "
-        "file"
-    },
-    {
-        "consume_fasta_with_reads_parser",
-        (PyCFunction)hashtable_consume_fasta_with_reads_parser, METH_VARARGS,
-=======
         "consume_seqfile",
         (PyCFunction)hashtable_consume_seqfile, METH_VARARGS,
         "Incrment the counts of all the k-mers in the sequences in the "
         "given file"
     },
     {
+        "consume_seqfile_banding",
+        (PyCFunction)hashtable_consume_seqfile_banding, METH_VARARGS,
+        "Increment the counts of a subset of the k-mers in the sequence "
+        "file"
+    },
+    {
         "consume_seqfile_with_reads_parser",
         (PyCFunction)hashtable_consume_seqfile_with_reads_parser, METH_VARARGS,
->>>>>>> b2ab5157
         "Count all k-mers retrieved with this reads parser object."
     },
     {
