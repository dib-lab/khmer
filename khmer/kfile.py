--- conflicted
+++ resolved
@@ -34,10 +34,6 @@
 # Contact: khmer-project@idyll.org
 """File handling/checking utilities for command-line scripts."""
 
-<<<<<<< HEAD
-=======
-
->>>>>>> d565f349
 import os
 import sys
 import errno
