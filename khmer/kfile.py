# This file is part of khmer, https://github.com/dib-lab/khmer/, and is
# Copyright (C) 2014-2015, Michigan State University.
# Copyright (C) 2015, The Regents of the University of California.
#
# Redistribution and use in source and binary forms, with or without
# modification, are permitted provided that the following conditions are
# met:
#
#     * Redistributions of source code must retain the above copyright
#       notice, this list of conditions and the following disclaimer.
#
#     * Redistributions in binary form must reproduce the above
#       copyright notice, this list of conditions and the following
#       disclaimer in the documentation and/or other materials provided
#       with the distribution.
#
#     * Neither the name of the Michigan State University nor the names
#       of its contributors may be used to endorse or promote products
#       derived from this software without specific prior written
#       permission.
#
# THIS SOFTWARE IS PROVIDED BY THE COPYRIGHT HOLDERS AND CONTRIBUTORS
# "AS IS" AND ANY EXPRESS OR IMPLIED WARRANTIES, INCLUDING, BUT NOT
# LIMITED TO, THE IMPLIED WARRANTIES OF MERCHANTABILITY AND FITNESS FOR
# A PARTICULAR PURPOSE ARE DISCLAIMED. IN NO EVENT SHALL THE COPYRIGHT
# HOLDER OR CONTRIBUTORS BE LIABLE FOR ANY DIRECT, INDIRECT, INCIDENTAL,
# SPECIAL, EXEMPLARY, OR CONSEQUENTIAL DAMAGES (INCLUDING, BUT NOT
# LIMITED TO, PROCUREMENT OF SUBSTITUTE GOODS OR SERVICES; LOSS OF USE,
# DATA, OR PROFITS; OR BUSINESS INTERRUPTION) HOWEVER CAUSED AND ON ANY
# THEORY OF LIABILITY, WHETHER IN CONTRACT, STRICT LIABILITY, OR TORT
# (INCLUDING NEGLIGENCE OR OTHERWISE) ARISING IN ANY WAY OUT OF THE USE
# OF THIS SOFTWARE, EVEN IF ADVISED OF THE POSSIBILITY OF SUCH DAMAGE.
#
# Contact: khmer-project@idyll.org
"""File handling/checking utilities for command-line scripts."""

<<<<<<< HEAD
=======

>>>>>>> 9323ca4e
import os
import sys
import errno
from stat import S_ISBLK, S_ISFIFO, S_ISCHR
import gzip
import bz2file


def check_input_files(file_path, force):
    """Check the status of the file.

    If the file is empty or doesn't exist AND if the file is NOT a
    fifo/block/named pipe then a warning is printed and sys.exit(1) is
    called
    """
    mode = None

    if file_path == '-':
        return

    try:
        mode = os.stat(file_path).st_mode
    except OSError:
        print("ERROR: Input file %s does not exist" %
              file_path, file=sys.stderr)

        if not force:
            print("NOTE: This can be overridden using the --force argument",
                  file=sys.stderr)
            print("Exiting", file=sys.stderr)
            sys.exit(1)
        else:
            return

    # block devices/stdin will be nonzero
    if S_ISBLK(mode) or S_ISFIFO(mode) or S_ISCHR(mode):
        return

    if not os.path.exists(file_path):
        print("ERROR: Input file %s does not exist; exiting" %
              file_path, file=sys.stderr)
        if not force:
            print("NOTE: This can be overridden using the --force argument",
                  file=sys.stderr)
            sys.exit(1)
    else:
        if os.stat(file_path).st_size == 0:
            print("ERROR: Input file %s is empty; exiting." %
                  file_path, file=sys.stderr)
            if not force:
                print("NOTE: This can be overridden using the --force"
                      " argument", file=sys.stderr)
                sys.exit(1)


def check_file_writable(file_path):
    """Return if file_path is writable, exit out if it's not."""
    try:
        file_obj = open(file_path, "a")
    except IOError as error:
        if error.errno == errno.EACCES:
            print("ERROR: File %s does not have write "
                  % file_path + "permission; exiting", file=sys.stderr)
            sys.exit(1)
        else:
            print("ERROR: " + error.strerror, file=sys.stderr)
    else:
        file_obj.close()
        return


def check_space(in_files, force, _testhook_free_space=None):
    """Check for available disk space.

    Estimate size of input files passed, then calculate disk space
    available and exit if disk space is insufficient.
    """
    # Get disk free space in Bytes assuming non superuser
    # and assuming all inFiles are in same disk
    in_file = in_files[0]

    dir_path = os.path.dirname(os.path.realpath(in_file))
    target = os.statvfs(dir_path)

    if _testhook_free_space is None:
        free_space = target.f_frsize * target.f_bavail
    else:
        free_space = _testhook_free_space

    # Check input file array, remove corrupt files
    valid_files = [f for f in in_files if os.path.isfile(f)]

    # Get input file size as worst case estimate of
    # output file size
    file_sizes = [os.stat(f).st_size for f in valid_files]
    total_size = sum(file_sizes)

    size_diff = total_size - free_space
    if size_diff > 0:
        print("ERROR: Not enough free space on disk "
              "for output files;\n"
              "       Need at least %.1f GB more."
              % (float(size_diff) / 1e9), file=sys.stderr)
        print("       Estimated output size: %.1f GB"
              % (float(total_size) / 1e9,), file=sys.stderr)
        print("       Free space: %.1f GB"
              % (float(free_space) / 1e9,), file=sys.stderr)
        if not force:
            print("NOTE: This can be overridden using the --force argument",
                  file=sys.stderr)
            sys.exit(1)


def check_space_for_graph(outfile_name, hash_size, force,
                          _testhook_free_space=None):
    """
    Check that we have enough size to write the specified graph.

    The "hash_size" parameter should equal the total bytes required for the
    entire data structure.
    """
    dir_path = os.path.dirname(os.path.realpath(outfile_name))
    target = os.statvfs(dir_path)

    if _testhook_free_space is None:
        free_space = target.f_frsize * target.f_bavail
    else:
        free_space = _testhook_free_space  # allow us to test this code...

    size_diff = hash_size - free_space
    if size_diff > 0:
        mem_needed = '{:.1f} GB'.format(size_diff / 1e9)
        mem_requested = '{:.1f} GB'.format(hash_size / 1e9)
        mem_available = '{:.1f} GB'.format(free_space / 1e9)
        message = 'Not enough free space on disk for saved graph files;'
        message += '\n       Need at least {:s} more.'.format(mem_needed)
        message += '\n       Table size: {:s}'.format(mem_requested)
        message += '\n       Free space: {:s}'.format(mem_available)
        if force:
            print('WARNING:', message, file=sys.stderr)
        else:
            message = 'ERROR: ' + message + \
                '\nNOTE: This can be overridden using the --force argument'
            raise SystemExit(message)


def check_valid_file_exists(in_files):
    """Warn if input files are empty or missing.

    In a scenario where we expect multiple input files and
    are OK with some of them being empty or non-existent,
    this check warns to stderr if any input file is empty
    or non-existent.
    """
    for in_file in in_files:
        if in_file == '-':
            pass
        elif os.path.exists(in_file):
            mode = os.stat(in_file).st_mode
            if os.stat(in_file).st_size > 0 or S_ISBLK(mode) or S_ISFIFO(mode):
                return
            else:
                print('WARNING: Input file %s is empty' %
                      in_file, file=sys.stderr)
        else:
            print('WARNING: Input file %s not found' %
                  in_file, file=sys.stderr)


def is_block(fthing):
    """Take in a file object and checks to see if it's a block or fifo."""
    if fthing is sys.stdout or fthing is sys.stdin:
        return True
    else:
        mode = os.stat(fthing.name).st_mode
        return S_ISBLK(mode) or S_ISCHR(mode)


def describe_file_handle(fthing):
    """Return the name of file or a description."""
    if is_block(fthing):
        return "block device"
    else:
        return fthing.name


def add_output_compression_type(parser):
    """Add compression arguments to a parser object."""
    group = parser.add_mutually_exclusive_group()
    group.add_argument('--gzip', default=False, action='store_true',
                       help='Compress output using gzip')
    group.add_argument('--bzip', default=False, action='store_true',
                       help='Compress output using bzip2')


def get_file_writer(file_handle, do_gzip, do_bzip):
    """Generate and return a file object with specified compression."""
    ofile = None

    if do_gzip and do_bzip:
        raise ValueError("Cannot specify both bzip and gzip compression!")

    if do_gzip:
        ofile = gzip.GzipFile(fileobj=file_handle, mode='w')
    elif do_bzip:
        ofile = bz2file.open(file_handle, mode='w')
    else:
        ofile = file_handle

    return ofile<|MERGE_RESOLUTION|>--- conflicted
+++ resolved
@@ -34,10 +34,7 @@
 # Contact: khmer-project@idyll.org
 """File handling/checking utilities for command-line scripts."""
 
-<<<<<<< HEAD
-=======
-
->>>>>>> 9323ca4e
+
 import os
 import sys
 import errno
