# This file is part of khmer, https://github.com/dib-lab/khmer/, and is
# Copyright (C) 2010-2015, Michigan State University.
# Copyright (C) 2015-2016, The Regents of the University of California.
#
# Redistribution and use in source and binary forms, with or without
# modification, are permitted provided that the following conditions are
# met:
#
#     * Redistributions of source code must retain the above copyright
#       notice, this list of conditions and the following disclaimer.
#
#     * Redistributions in binary form must reproduce the above
#       copyright notice, this list of conditions and the following
#       disclaimer in the documentation and/or other materials provided
#       with the distribution.
#
#     * Neither the name of the Michigan State University nor the names
#       of its contributors may be used to endorse or promote products
#       derived from this software without specific prior written
#       permission.
#
# THIS SOFTWARE IS PROVIDED BY THE COPYRIGHT HOLDERS AND CONTRIBUTORS
# "AS IS" AND ANY EXPRESS OR IMPLIED WARRANTIES, INCLUDING, BUT NOT
# LIMITED TO, THE IMPLIED WARRANTIES OF MERCHANTABILITY AND FITNESS FOR
# A PARTICULAR PURPOSE ARE DISCLAIMED. IN NO EVENT SHALL THE COPYRIGHT
# HOLDER OR CONTRIBUTORS BE LIABLE FOR ANY DIRECT, INDIRECT, INCIDENTAL,
# SPECIAL, EXEMPLARY, OR CONSEQUENTIAL DAMAGES (INCLUDING, BUT NOT
# LIMITED TO, PROCUREMENT OF SUBSTITUTE GOODS OR SERVICES; LOSS OF USE,
# DATA, OR PROFITS; OR BUSINESS INTERRUPTION) HOWEVER CAUSED AND ON ANY
# THEORY OF LIABILITY, WHETHER IN CONTRACT, STRICT LIABILITY, OR TORT
# (INCLUDING NEGLIGENCE OR OTHERWISE) ARISING IN ANY WAY OUT OF THE USE
# OF THIS SOFTWARE, EVEN IF ADVISED OF THE POSSIBILITY OF SUCH DAMAGE.
#
# Contact: khmer-project@idyll.org
# pylint: disable=too-few-public-methods,no-init,missing-docstring
"""This is khmer; please see http://khmer.readthedocs.io/."""


from __future__ import print_function
from collections import namedtuple
from math import log
import json


from khmer._khmer import Read
from khmer._khmer import forward_hash
# tests/test_{functions,countgraph,counting_single}.py

from khmer._khmer import forward_hash_no_rc  # tests/test_functions.py

from khmer._khmer import reverse_hash  # tests/test_functions.py
# tests/counting_single.py

from khmer._khmer import hash_murmur3        # tests/test_functions.py
from khmer._khmer import hash_no_rc_murmur3  # tests/test_functions.py

from khmer._khmer import reverse_complement

from khmer._khmer import get_version_cpp as __version_cpp__
# tests/test_version.py

from khmer._khmer import ReadParser  # sandbox/to-casava-1.8-fastq.py
# tests/test_read_parsers.py,scripts/{filter-abund-single,load-graph}.py
# scripts/{abundance-dist-single,load-into-counting}.py

from khmer import _oxli
from khmer._oxli.utils import get_n_primes_near_x
from khmer._khmer import FILETYPES

from khmer._oxli.graphs import (Counttable, QFCounttable, Nodetable,
                                SmallCounttable, Countgraph, SmallCountgraph,
                                Nodegraph)
from khmer._oxli.labeling import GraphLabels
from khmer._oxli.legacy_partitioning import SubsetPartition, PrePartitionInfo
from khmer._oxli.parsing import FastxParser
from khmer._oxli.readaligner import ReadAligner

from khmer._oxli.utils import get_n_primes_near_x, is_prime
import sys

from struct import pack, unpack

from ._version import get_versions
__version__ = get_versions()['version']
del get_versions


_buckets_per_byte = {
    # calculated by hand from settings in third-part/cqf/gqf.h
    'qfcounttable': 1 / 1.26,
    'countgraph': 1,
    'smallcountgraph': 2,
    'nodegraph': 8,
}


def extract_nodegraph_info(filename):
    """Open the given nodegraph file and return a tuple of information.

    Returns: the k-mer size, the table size, the number of tables, the version
    of the table format, and the type of table flag.

    Keyword argument:
    filename -- the name of the nodegraph file to inspect
    """
    ksize = None
    n_tables = None
    table_size = None
    signature = None
    version = None
    ht_type = None
    occupied = None

    uint_size = len(pack('I', 0))
    uchar_size = len(pack('B', 0))
    ulonglong_size = len(pack('Q', 0))

    try:
        with open(filename, 'rb') as nodegraph:
            signature, = unpack('4s', nodegraph.read(4))
            version, = unpack('B', nodegraph.read(1))
            ht_type, = unpack('B', nodegraph.read(1))
            ksize, = unpack('I', nodegraph.read(uint_size))
            n_tables, = unpack('B', nodegraph.read(uchar_size))
            occupied, = unpack('Q', nodegraph.read(ulonglong_size))
            table_size, = unpack('Q', nodegraph.read(ulonglong_size))
        if signature != b"OXLI":
            raise ValueError("Node graph '{}' is missing file type "
                             "signature".format(filename) + str(signature))
    except:
        raise ValueError("Node graph '{}' is corrupt ".format(filename))

    return ksize, round(table_size, -2), n_tables, version, ht_type, occupied


def extract_countgraph_info(filename):
    """Open the given countgraph file and return a tuple of information.

    Return: the k-mer size, the table size, the number of tables, the bigcount
    flag, the version of the table format, and the type of table flag.

    Keyword argument:
    filename -- the name of the countgraph file to inspect
    """
    CgInfo = namedtuple("CgInfo", ['ksize', 'n_tables', 'table_size',
                                   'use_bigcount', 'version', 'ht_type',
                                   'n_occupied'])
    ksize = None
    n_tables = None
    table_size = None
    signature = None
    version = None
    ht_type = None
    use_bigcount = None
    occupied = None

    uint_size = len(pack('I', 0))
    ulonglong_size = len(pack('Q', 0))

    try:
        with open(filename, 'rb') as countgraph:
            signature, = unpack('4s', countgraph.read(4))
            version, = unpack('B', countgraph.read(1))
            ht_type, = unpack('B', countgraph.read(1))
            if ht_type != FILETYPES['SMALLCOUNT']:
                use_bigcount, = unpack('B', countgraph.read(1))
            else:
                use_bigcount = None
            ksize, = unpack('I', countgraph.read(uint_size))
            n_tables, = unpack('B', countgraph.read(1))
            occupied, = unpack('Q', countgraph.read(ulonglong_size))
            table_size, = unpack('Q', countgraph.read(ulonglong_size))
        if signature != b'OXLI':
            raise ValueError("Count graph file '{}' is missing file type "
                             "signature. ".format(filename) + str(signature))
    except:
        raise ValueError("Count graph file '{}' is corrupt ".format(filename))

    return CgInfo(ksize, n_tables, round(table_size, -2), use_bigcount,
                  version, ht_type, occupied)


def calc_expected_collisions(graph, force=False, max_false_pos=.2):
    """Do a quick & dirty expected collision rate calculation on a graph.

    Also check to see that collision rate is within threshold.

    Keyword argument:
    graph: the countgraph or nodegraph object to inspect
    """
    sizes = graph.hashsizes()
    n_ht = float(len(sizes))
    occupancy = float(graph.n_occupied())
    min_size = min(sizes)

    fp_one = occupancy / min_size
    fp_all = fp_one ** n_ht

    if fp_all > max_false_pos:
        print("**", file=sys.stderr)
        print("** ERROR: the graph structure is too small for ",
              file=sys.stderr)
        print("** this data set.  Increase data structure size",
              file=sys.stderr)
        print("** with --max_memory_usage/-M.", file=sys.stderr)
        print("**", file=sys.stderr)
        print("** Do not use these results!!", file=sys.stderr)
        print("**", file=sys.stderr)
        print("** (estimated false positive rate of %.3f;" % fp_all,
              file=sys.stderr, end=' ')
        print("max recommended %.3f)" % max_false_pos, file=sys.stderr)
        print("**", file=sys.stderr)

        if not force:
            sys.exit(1)

    return fp_all


<<<<<<< HEAD

# Expose the cpython objects with __new__ implementations.
# These constructors add the functionality provided by the existing
# factory methods to the constructors defined over in cpython land.
# Additional functionality can be added to these classes as appropriate.


class Countgraph(_Countgraph):

    def __new__(cls, k, starting_size, n_tables):
        primes = get_n_primes_near_x(n_tables, starting_size)
        countgraph = _Countgraph.__new__(cls, k, primes)
        countgraph.primes = primes
        return countgraph


class SmallCountgraph(_SmallCountgraph):

    def __new__(cls, k, starting_size, n_tables):
        primes = get_n_primes_near_x(n_tables, starting_size)
        countgraph = _SmallCountgraph.__new__(cls, k, primes)
        countgraph.primes = primes
        return countgraph


class Counttable(_Counttable):

    def __new__(cls, k, starting_size, n_tables):
        primes = get_n_primes_near_x(n_tables, starting_size)
        counttable = _Counttable.__new__(cls, k, primes)
        counttable.primes = primes
        return counttable


class SmallCounttable(_SmallCounttable):

    def __new__(cls, k, starting_size, n_tables):
        primes = get_n_primes_near_x(n_tables, starting_size)
        counttable = _SmallCounttable.__new__(cls, k, primes)
        counttable.primes = primes
        return counttable


class GraphLabels(_GraphLabels):

    def __new__(cls, k, starting_size, n_tables):
        nodegraph = Nodegraph(k, starting_size, n_tables)
        graphlabels = _GraphLabels.__new__(cls, nodegraph)
        graphlabels.graph = nodegraph
        return graphlabels


class CountingGraphLabels(_GraphLabels):

    def __new__(cls, k, starting_size, n_tables):
        primes = get_n_primes_near_x(n_tables, starting_size)
        countgraph = _Countgraph(k, primes)
        class_ = _GraphLabels.__new__(cls, countgraph)
        class_.graph = countgraph
        return class_


class Nodegraph(_Nodegraph):

    def __new__(cls, k, starting_size, n_tables):
        primes = get_n_primes_near_x(n_tables, starting_size)
        nodegraph = _Nodegraph.__new__(cls, k, primes)
        nodegraph.primes = primes
        return nodegraph


class Nodetable(_Nodetable):

    def __new__(cls, k, starting_size, n_tables):
        primes = get_n_primes_near_x(n_tables, starting_size)
        nodetable = _Nodetable.__new__(cls, k, primes)
        nodetable.primes = primes
        return nodetable


class HLLCounter(_HLLCounter):
    """HyperLogLog counter.

    A HyperLogLog counter is a probabilistic data structure specialized on
    cardinality estimation.
    There is a precision/memory consumption trade-off: error rate determines
    how much memory is consumed.

    # Creating a new HLLCounter:

    >>> khmer.HLLCounter(error_rate, ksize)

    where the default values are:
      - error_rate: 0.01
      - ksize: 20
    """

    def __len__(self):
        """Return the cardinality estimate."""
        return _HLLCounter.estimate_cardinality(self)


class ReadAligner(_ReadAligner):
    """Sequence to graph aligner.

    ReadAligner uses a Countgraph (the counts of k-mers in the target DNA
    sequences) as an implicit De Bruijn graph. Input DNA sequences are aligned
    to this graph via a paired Hidden Markov Model.

    The HMM is configured upon class instantiation; default paramaters for the
    HMM are provided in 'defaultTransitionProbablitites' and
    'defaultScoringMatrix'.

    The main method is 'align'.
    """

    defaultTransitionProbabilities = (  # _M, _Ir, _Ig, _Mu, _Iru, _Igu
        (log(0.9848843, 2), log(0.0000735, 2), log(0.0000334, 2),
         log(0.0150068, 2), log(0.0000017, 2), log(0.0000003, 2)),  # M_
        (log(0.5196194, 2), log(0.4647955, 2), log(0.0059060, 2),
         log(0.0096792, 2)),  # Ir_
        (log(0.7611255, 2), log(0.2294619, 2), log(0.0072673, 2),
         log(0.0021453, 2)),  # Ig_
        (log(0.0799009, 2), log(0.0000262, 2), log(0.0001836, 2),
         log(0.9161349, 2), log(0.0033370, 2), log(0.0004173, 2)),  # Mu_
        (log(0.1434529, 2), log(0.0036995, 2), log(0.2642928, 2),
         log(0.5885548, 2)),  # Iru_
        (log(0.1384551, 2), log(0.0431328, 2), log(0.6362921, 2),
         log(0.1821200, 2))  # Igu_
    )

    defaultScoringMatrix = [
        log(0.955, 2), log(0.04, 2), log(0.004, 2), log(0.001, 2)]

    def __new__(cls, count_graph, trusted_cov_cutoff, bits_theta,
                **kwargs):

        if 'filename' in kwargs:
            with open(kwargs.pop('filename')) as paramfile:
                params = json.load(paramfile)
            scoring_matrix = params['scoring_matrix']
            transition_probabilities = params['transition_probabilities']
        else:
            if 'scoring_matrix' in kwargs:
                scoring_matrix = kwargs.pop('scoring_matrix')
            else:
                scoring_matrix = ReadAligner.defaultScoringMatrix
            if 'transition_probabilities' in kwargs:
                transition_probabilities = kwargs.pop(
                    'transition_probabilities')
            else:
                transition_probabilities = \
                    ReadAligner.defaultTransitionProbabilities
        readaligner = _ReadAligner.__new__(
            cls, count_graph, trusted_cov_cutoff, bits_theta, scoring_matrix,
            transition_probabilities)
        readaligner.graph = count_graph
        return readaligner

    def __init__(self, *args, **kwargs):  # pylint: disable=unused-argument
        """
        Initialize ReadAligner.

        HMM state notation abbreviations:
        M_t - trusted match; M_u - untrusted match
        Ir_t - trusted read insert; Ir_u - untrusted read insert
        Ig_t - trusted graph insert; Ig_u - untrusted graph insert

        Keyword arguments:
        filename - a path to a JSON encoded file providing the scoring matrix
            for the HMM in an entry named 'scoring_matrix' and the transition
            probabilities for the HMM in an entry named
            'transition_probabilities'. If provided the remaining keyword
            arguments are ignored. (default: None)
        scoring_matrix - a list of floats: trusted match, trusted mismatch,
            unstrusted match, untrusted mismatch. (default:
                ReadAligner.defaultScoringMatrix)
        transition_probabilities - A sparse matrix as a tuple of six tuples.
            The inner tuples contain 6, 4, 4, 6, 4, and 4 floats respectively.
            Transition are notated as 'StartState-NextState':
            (
              ( M_t-M_t,  M_t-Ir_t,  M_t-Ig_t,  M_t-M_u,  M_t-Ir_u,  M_t-Ig_u),
              (Ir_t-M_t, Ir_t-Ir_t,            Ir_t-M_u, Ir_t-Ir_u           ),
              (Ig_t-M_t,          , Ig_t-Ig_t, Ig_t-M_u,            Ig_t-Ig_u),
              ( M_u-M_t,  M_u-Ir_t,  M_u-Ig_t,  M_u-M_u,  M_u-Ir_u,  M_u-Ig_u),
              (Ir_u-M_t, Ir_u-Ir_t,            Ir_u-M_u, Ir_u-Ir_u           ),
              (Ig_u-M_t,          , Ig_u-Ig_t, Ig_u-M_u,            Ig_u-Ig_u)
            )
            (default: ReadAligner.defaultTransitionProbabilities)


        Note: the underlying CPython implementation creates the ReadAligner
        during the __new__ process and so the class initialization actually
        occurs there. Instatiation is documented here in __init__ as this is
        the traditional way.
        """
        _ReadAligner.__init__(self)

=======
>>>>>>> 26faf0de
from khmer._oxli.assembly import (LinearAssembler, SimpleLabeledAssembler,
                                  JunctionCountAssembler)
from khmer._oxli.hashset import HashSet
from khmer._oxli.hllcounter import HLLCounter
from khmer._oxli.labeling import GraphLabels<|MERGE_RESOLUTION|>--- conflicted
+++ resolved
@@ -74,6 +74,12 @@
 from khmer._oxli.legacy_partitioning import SubsetPartition, PrePartitionInfo
 from khmer._oxli.parsing import FastxParser
 from khmer._oxli.readaligner import ReadAligner
+
+from khmer._oxli.assembly import (LinearAssembler, SimpleLabeledAssembler,
+                                  JunctionCountAssembler)
+from khmer._oxli.hashset import HashSet
+from khmer._oxli.hllcounter import HLLCounter
+from khmer._oxli.labeling import GraphLabels
 
 from khmer._oxli.utils import get_n_primes_near_x, is_prime
 import sys
@@ -214,212 +220,4 @@
         if not force:
             sys.exit(1)
 
-    return fp_all
-
-
-<<<<<<< HEAD
-
-# Expose the cpython objects with __new__ implementations.
-# These constructors add the functionality provided by the existing
-# factory methods to the constructors defined over in cpython land.
-# Additional functionality can be added to these classes as appropriate.
-
-
-class Countgraph(_Countgraph):
-
-    def __new__(cls, k, starting_size, n_tables):
-        primes = get_n_primes_near_x(n_tables, starting_size)
-        countgraph = _Countgraph.__new__(cls, k, primes)
-        countgraph.primes = primes
-        return countgraph
-
-
-class SmallCountgraph(_SmallCountgraph):
-
-    def __new__(cls, k, starting_size, n_tables):
-        primes = get_n_primes_near_x(n_tables, starting_size)
-        countgraph = _SmallCountgraph.__new__(cls, k, primes)
-        countgraph.primes = primes
-        return countgraph
-
-
-class Counttable(_Counttable):
-
-    def __new__(cls, k, starting_size, n_tables):
-        primes = get_n_primes_near_x(n_tables, starting_size)
-        counttable = _Counttable.__new__(cls, k, primes)
-        counttable.primes = primes
-        return counttable
-
-
-class SmallCounttable(_SmallCounttable):
-
-    def __new__(cls, k, starting_size, n_tables):
-        primes = get_n_primes_near_x(n_tables, starting_size)
-        counttable = _SmallCounttable.__new__(cls, k, primes)
-        counttable.primes = primes
-        return counttable
-
-
-class GraphLabels(_GraphLabels):
-
-    def __new__(cls, k, starting_size, n_tables):
-        nodegraph = Nodegraph(k, starting_size, n_tables)
-        graphlabels = _GraphLabels.__new__(cls, nodegraph)
-        graphlabels.graph = nodegraph
-        return graphlabels
-
-
-class CountingGraphLabels(_GraphLabels):
-
-    def __new__(cls, k, starting_size, n_tables):
-        primes = get_n_primes_near_x(n_tables, starting_size)
-        countgraph = _Countgraph(k, primes)
-        class_ = _GraphLabels.__new__(cls, countgraph)
-        class_.graph = countgraph
-        return class_
-
-
-class Nodegraph(_Nodegraph):
-
-    def __new__(cls, k, starting_size, n_tables):
-        primes = get_n_primes_near_x(n_tables, starting_size)
-        nodegraph = _Nodegraph.__new__(cls, k, primes)
-        nodegraph.primes = primes
-        return nodegraph
-
-
-class Nodetable(_Nodetable):
-
-    def __new__(cls, k, starting_size, n_tables):
-        primes = get_n_primes_near_x(n_tables, starting_size)
-        nodetable = _Nodetable.__new__(cls, k, primes)
-        nodetable.primes = primes
-        return nodetable
-
-
-class HLLCounter(_HLLCounter):
-    """HyperLogLog counter.
-
-    A HyperLogLog counter is a probabilistic data structure specialized on
-    cardinality estimation.
-    There is a precision/memory consumption trade-off: error rate determines
-    how much memory is consumed.
-
-    # Creating a new HLLCounter:
-
-    >>> khmer.HLLCounter(error_rate, ksize)
-
-    where the default values are:
-      - error_rate: 0.01
-      - ksize: 20
-    """
-
-    def __len__(self):
-        """Return the cardinality estimate."""
-        return _HLLCounter.estimate_cardinality(self)
-
-
-class ReadAligner(_ReadAligner):
-    """Sequence to graph aligner.
-
-    ReadAligner uses a Countgraph (the counts of k-mers in the target DNA
-    sequences) as an implicit De Bruijn graph. Input DNA sequences are aligned
-    to this graph via a paired Hidden Markov Model.
-
-    The HMM is configured upon class instantiation; default paramaters for the
-    HMM are provided in 'defaultTransitionProbablitites' and
-    'defaultScoringMatrix'.
-
-    The main method is 'align'.
-    """
-
-    defaultTransitionProbabilities = (  # _M, _Ir, _Ig, _Mu, _Iru, _Igu
-        (log(0.9848843, 2), log(0.0000735, 2), log(0.0000334, 2),
-         log(0.0150068, 2), log(0.0000017, 2), log(0.0000003, 2)),  # M_
-        (log(0.5196194, 2), log(0.4647955, 2), log(0.0059060, 2),
-         log(0.0096792, 2)),  # Ir_
-        (log(0.7611255, 2), log(0.2294619, 2), log(0.0072673, 2),
-         log(0.0021453, 2)),  # Ig_
-        (log(0.0799009, 2), log(0.0000262, 2), log(0.0001836, 2),
-         log(0.9161349, 2), log(0.0033370, 2), log(0.0004173, 2)),  # Mu_
-        (log(0.1434529, 2), log(0.0036995, 2), log(0.2642928, 2),
-         log(0.5885548, 2)),  # Iru_
-        (log(0.1384551, 2), log(0.0431328, 2), log(0.6362921, 2),
-         log(0.1821200, 2))  # Igu_
-    )
-
-    defaultScoringMatrix = [
-        log(0.955, 2), log(0.04, 2), log(0.004, 2), log(0.001, 2)]
-
-    def __new__(cls, count_graph, trusted_cov_cutoff, bits_theta,
-                **kwargs):
-
-        if 'filename' in kwargs:
-            with open(kwargs.pop('filename')) as paramfile:
-                params = json.load(paramfile)
-            scoring_matrix = params['scoring_matrix']
-            transition_probabilities = params['transition_probabilities']
-        else:
-            if 'scoring_matrix' in kwargs:
-                scoring_matrix = kwargs.pop('scoring_matrix')
-            else:
-                scoring_matrix = ReadAligner.defaultScoringMatrix
-            if 'transition_probabilities' in kwargs:
-                transition_probabilities = kwargs.pop(
-                    'transition_probabilities')
-            else:
-                transition_probabilities = \
-                    ReadAligner.defaultTransitionProbabilities
-        readaligner = _ReadAligner.__new__(
-            cls, count_graph, trusted_cov_cutoff, bits_theta, scoring_matrix,
-            transition_probabilities)
-        readaligner.graph = count_graph
-        return readaligner
-
-    def __init__(self, *args, **kwargs):  # pylint: disable=unused-argument
-        """
-        Initialize ReadAligner.
-
-        HMM state notation abbreviations:
-        M_t - trusted match; M_u - untrusted match
-        Ir_t - trusted read insert; Ir_u - untrusted read insert
-        Ig_t - trusted graph insert; Ig_u - untrusted graph insert
-
-        Keyword arguments:
-        filename - a path to a JSON encoded file providing the scoring matrix
-            for the HMM in an entry named 'scoring_matrix' and the transition
-            probabilities for the HMM in an entry named
-            'transition_probabilities'. If provided the remaining keyword
-            arguments are ignored. (default: None)
-        scoring_matrix - a list of floats: trusted match, trusted mismatch,
-            unstrusted match, untrusted mismatch. (default:
-                ReadAligner.defaultScoringMatrix)
-        transition_probabilities - A sparse matrix as a tuple of six tuples.
-            The inner tuples contain 6, 4, 4, 6, 4, and 4 floats respectively.
-            Transition are notated as 'StartState-NextState':
-            (
-              ( M_t-M_t,  M_t-Ir_t,  M_t-Ig_t,  M_t-M_u,  M_t-Ir_u,  M_t-Ig_u),
-              (Ir_t-M_t, Ir_t-Ir_t,            Ir_t-M_u, Ir_t-Ir_u           ),
-              (Ig_t-M_t,          , Ig_t-Ig_t, Ig_t-M_u,            Ig_t-Ig_u),
-              ( M_u-M_t,  M_u-Ir_t,  M_u-Ig_t,  M_u-M_u,  M_u-Ir_u,  M_u-Ig_u),
-              (Ir_u-M_t, Ir_u-Ir_t,            Ir_u-M_u, Ir_u-Ir_u           ),
-              (Ig_u-M_t,          , Ig_u-Ig_t, Ig_u-M_u,            Ig_u-Ig_u)
-            )
-            (default: ReadAligner.defaultTransitionProbabilities)
-
-
-        Note: the underlying CPython implementation creates the ReadAligner
-        during the __new__ process and so the class initialization actually
-        occurs there. Instatiation is documented here in __init__ as this is
-        the traditional way.
-        """
-        _ReadAligner.__init__(self)
-
-=======
->>>>>>> 26faf0de
-from khmer._oxli.assembly import (LinearAssembler, SimpleLabeledAssembler,
-                                  JunctionCountAssembler)
-from khmer._oxli.hashset import HashSet
-from khmer._oxli.hllcounter import HLLCounter
-from khmer._oxli.labeling import GraphLabels+    return fp_all