# This file is part of khmer, https://github.com/dib-lab/khmer/, and is
# Copyright (C) 2010-2015, Michigan State University.
# Copyright (C) 2015-2016, The Regents of the University of California.
#
# Redistribution and use in source and binary forms, with or without
# modification, are permitted provided that the following conditions are
# met:
#
#     * Redistributions of source code must retain the above copyright
#       notice, this list of conditions and the following disclaimer.
#
#     * Redistributions in binary form must reproduce the above
#       copyright notice, this list of conditions and the following
#       disclaimer in the documentation and/or other materials provided
#       with the distribution.
#
#     * Neither the name of the Michigan State University nor the names
#       of its contributors may be used to endorse or promote products
#       derived from this software without specific prior written
#       permission.
#
# THIS SOFTWARE IS PROVIDED BY THE COPYRIGHT HOLDERS AND CONTRIBUTORS
# "AS IS" AND ANY EXPRESS OR IMPLIED WARRANTIES, INCLUDING, BUT NOT
# LIMITED TO, THE IMPLIED WARRANTIES OF MERCHANTABILITY AND FITNESS FOR
# A PARTICULAR PURPOSE ARE DISCLAIMED. IN NO EVENT SHALL THE COPYRIGHT
# HOLDER OR CONTRIBUTORS BE LIABLE FOR ANY DIRECT, INDIRECT, INCIDENTAL,
# SPECIAL, EXEMPLARY, OR CONSEQUENTIAL DAMAGES (INCLUDING, BUT NOT
# LIMITED TO, PROCUREMENT OF SUBSTITUTE GOODS OR SERVICES; LOSS OF USE,
# DATA, OR PROFITS; OR BUSINESS INTERRUPTION) HOWEVER CAUSED AND ON ANY
# THEORY OF LIABILITY, WHETHER IN CONTRACT, STRICT LIABILITY, OR TORT
# (INCLUDING NEGLIGENCE OR OTHERWISE) ARISING IN ANY WAY OUT OF THE USE
# OF THIS SOFTWARE, EVEN IF ADVISED OF THE POSSIBILITY OF SUCH DAMAGE.
#
# Contact: khmer-project@idyll.org
# pylint: disable=too-few-public-methods,no-init,missing-docstring
"""This is khmer; please see http://khmer.readthedocs.io/."""


from __future__ import print_function
from collections import namedtuple
from math import log
import json

from khmer._khmer import Countgraph as _Countgraph
from khmer._khmer import SmallCountgraph as _SmallCountgraph
from khmer._khmer import SmallCounttable as _SmallCounttable

from khmer._khmer import GraphLabels as _GraphLabels
from khmer._khmer import Nodegraph as _Nodegraph
from khmer._khmer import Nodetable as _Nodetable
from khmer._khmer import ReadAligner as _ReadAligner

from khmer._khmer import HashSet
from khmer._khmer import Read
from khmer._khmer import forward_hash
# tests/test_{functions,countgraph,counting_single}.py

from khmer._khmer import forward_hash_no_rc  # tests/test_functions.py

from khmer._khmer import reverse_hash  # tests/test_functions.py
# tests/counting_single.py

from khmer._khmer import hash_murmur3        # tests/test_functions.py
from khmer._khmer import hash_no_rc_murmur3  # tests/test_functions.py

from khmer._khmer import reverse_complement

from khmer._khmer import get_version_cpp as __version_cpp__
# tests/test_version.py

from khmer._khmer import ReadParser  # sandbox/to-casava-1.8-fastq.py
# tests/test_read_parsers.py,scripts/{filter-abund-single,load-graph}.py
# scripts/{abundance-dist-single,load-into-counting}.py

from khmer._khmer import FILETYPES

<<<<<<< HEAD
#from khmer._oxli.graphs import _Counttable
from khmer._oxli.graphs import Counttable
=======
from khmer._oxli.graphs import _Counttable
#from khmer._oxli.graphs import Counttable
>>>>>>> ed351002
from khmer._oxli.graphs import QFCounttable
from khmer._oxli.parsing import FastxParser

import sys

from struct import pack, unpack

from ._version import get_versions
__version__ = get_versions()['version']
del get_versions


_buckets_per_byte = {
    'countgraph': 1,
    'smallcountgraph': 2,
    'nodegraph': 8,
}


def load_nodegraph(filename):
    """Load a nodegraph object from the given filename and return it.

    Keyword argument:
    filename -- the name of the nodegraph file
    """
    nodegraph = _Nodegraph(1, [1])
    nodegraph.load(filename)

    return nodegraph


def load_nodetable(filename):
    """Load a nodetable object from the given filename and return it.

    Keyword argument:
    filename -- the name of the nodegraph file
    """
    nodetable = _Nodetable(1, [1])
    nodetable.load(filename)

    return nodetable


def load_countgraph(filename, small=False):
    """Load a countgraph object from the given filename and return it.

    Keyword argument:
    filename -- the name of the countgraph file
    small -- set this to load a SmallCountgraph instance
    """
    if small:
        countgraph = _SmallCountgraph(1, [1])
        countgraph.load(filename)

    else:
        countgraph = _Countgraph(1, [1])
        countgraph.load(filename)

    return countgraph


def load_counttable(filename, small=False):
    """Load a counttable object from the given filename and return it.

    Keyword argument:
    filename -- the name of the counttable file
    small -- set this to load a SmallCounttable instance
    """
    if small:
        counttable = _SmallCounttable(1, [1])
        counttable.load(filename)

    else:
        counttable = _Counttable(1, [1])
        counttable.load(filename)

    return counttable


def extract_nodegraph_info(filename):
    """Open the given nodegraph file and return a tuple of information.

    Returns: the k-mer size, the table size, the number of tables, the version
    of the table format, and the type of table flag.

    Keyword argument:
    filename -- the name of the nodegraph file to inspect
    """
    ksize = None
    n_tables = None
    table_size = None
    signature = None
    version = None
    ht_type = None
    occupied = None

    uint_size = len(pack('I', 0))
    uchar_size = len(pack('B', 0))
    ulonglong_size = len(pack('Q', 0))

    try:
        with open(filename, 'rb') as nodegraph:
            signature, = unpack('4s', nodegraph.read(4))
            version, = unpack('B', nodegraph.read(1))
            ht_type, = unpack('B', nodegraph.read(1))
            ksize, = unpack('I', nodegraph.read(uint_size))
            n_tables, = unpack('B', nodegraph.read(uchar_size))
            occupied, = unpack('Q', nodegraph.read(ulonglong_size))
            table_size, = unpack('Q', nodegraph.read(ulonglong_size))
        if signature != b"OXLI":
            raise ValueError("Node graph '{}' is missing file type "
                             "signature".format(filename) + str(signature))
    except:
        raise ValueError("Node graph '{}' is corrupt ".format(filename))

    return ksize, round(table_size, -2), n_tables, version, ht_type, occupied


def extract_countgraph_info(filename):
    """Open the given countgraph file and return a tuple of information.

    Return: the k-mer size, the table size, the number of tables, the bigcount
    flag, the version of the table format, and the type of table flag.

    Keyword argument:
    filename -- the name of the countgraph file to inspect
    """
    CgInfo = namedtuple("CgInfo", ['ksize', 'n_tables', 'table_size',
                                   'use_bigcount', 'version', 'ht_type',
                                   'n_occupied'])
    ksize = None
    n_tables = None
    table_size = None
    signature = None
    version = None
    ht_type = None
    use_bigcount = None
    occupied = None

    uint_size = len(pack('I', 0))
    ulonglong_size = len(pack('Q', 0))

    try:
        with open(filename, 'rb') as countgraph:
            signature, = unpack('4s', countgraph.read(4))
            version, = unpack('B', countgraph.read(1))
            ht_type, = unpack('B', countgraph.read(1))
            if ht_type != FILETYPES['SMALLCOUNT']:
                use_bigcount, = unpack('B', countgraph.read(1))
            else:
                use_bigcount = None
            ksize, = unpack('I', countgraph.read(uint_size))
            n_tables, = unpack('B', countgraph.read(1))
            occupied, = unpack('Q', countgraph.read(ulonglong_size))
            table_size, = unpack('Q', countgraph.read(ulonglong_size))
        if signature != b'OXLI':
            raise ValueError("Count graph file '{}' is missing file type "
                             "signature. ".format(filename) + str(signature))
    except:
        raise ValueError("Count graph file '{}' is corrupt ".format(filename))

    return CgInfo(ksize, n_tables, round(table_size, -2), use_bigcount,
                  version, ht_type, occupied)


def calc_expected_collisions(graph, force=False, max_false_pos=.2):
    """Do a quick & dirty expected collision rate calculation on a graph.

    Also check to see that collision rate is within threshold.

    Keyword argument:
    graph: the countgraph or nodegraph object to inspect
    """
    sizes = graph.hashsizes()
    n_ht = float(len(sizes))
    occupancy = float(graph.n_occupied())
    min_size = min(sizes)

    fp_one = occupancy / min_size
    fp_all = fp_one ** n_ht

    if fp_all > max_false_pos:
        print("**", file=sys.stderr)
        print("** ERROR: the graph structure is too small for ",
              file=sys.stderr)
        print("** this data set.  Increase data structure size",
              file=sys.stderr)
        print("** with --max_memory_usage/-M.", file=sys.stderr)
        print("**", file=sys.stderr)
        print("** Do not use these results!!", file=sys.stderr)
        print("**", file=sys.stderr)
        print("** (estimated false positive rate of %.3f;" % fp_all,
              file=sys.stderr, end=' ')
        print("max recommended %.3f)" % max_false_pos, file=sys.stderr)
        print("**", file=sys.stderr)

        if not force:
            sys.exit(1)

    return fp_all


def is_prime(number):
    """Check if a number is prime."""
    if number < 2:
        return False
    if number == 2:
        return True
    if number % 2 == 0:
        return False
    for _ in range(3, int(number ** 0.5) + 1, 2):
        if number % _ == 0:
            return False
    return True


def get_n_primes_near_x(number, target):
    """Backward-find primes smaller than target.

    Step backwards until a number of primes (other than 2) have been
    found that are smaller than the target and return them.

    Keyword arguments:
    number -- the number of primes to find
    target -- the number to step backwards from
    """
    if target == 1 and number == 1:
        return [1]

    primes = []
    i = target - 1
    if i % 2 == 0:
        i -= 1
    while len(primes) != number and i > 0:
        if is_prime(i):
            primes.append(int(i))
        i -= 2

    if len(primes) != number:
        raise RuntimeError("unable to find %d prime numbers < %d" % (number,
                                                                     target))

    return primes


# Expose the cpython objects with __new__ implementations.
# These constructors add the functionality provided by the existing
# factory methods to the constructors defined over in cpython land.
# Additional functionality can be added to these classes as appropriate.


class Counttable(_Counttable):
    def __new__(cls, k, starting_size, n_tables):
        primes = get_n_primes_near_x(n_tables, starting_size)
        return super().__new__(cls, k, primes)


class Countgraph(_Countgraph):

    def __new__(cls, k, starting_size, n_tables):
        primes = get_n_primes_near_x(n_tables, starting_size)
        countgraph = _Countgraph.__new__(cls, k, primes)
        countgraph.primes = primes
        return countgraph


class SmallCountgraph(_SmallCountgraph):

    def __new__(cls, k, starting_size, n_tables):
        primes = get_n_primes_near_x(n_tables, starting_size)
        countgraph = _SmallCountgraph.__new__(cls, k, primes)
        countgraph.primes = primes
        return countgraph


class SmallCounttable(_SmallCounttable):

    def __new__(cls, k, starting_size, n_tables):
        primes = get_n_primes_near_x(n_tables, starting_size)
        counttable = _SmallCounttable.__new__(cls, k, primes)
        counttable.primes = primes
        return counttable


class GraphLabels(_GraphLabels):

    def __new__(cls, k, starting_size, n_tables):
        nodegraph = Nodegraph(k, starting_size, n_tables)
        graphlabels = _GraphLabels.__new__(cls, nodegraph)
        graphlabels.graph = nodegraph
        return graphlabels


class CountingGraphLabels(_GraphLabels):

    def __new__(cls, k, starting_size, n_tables):
        primes = get_n_primes_near_x(n_tables, starting_size)
        countgraph = _Countgraph(k, primes)
        class_ = _GraphLabels.__new__(cls, countgraph)
        class_.graph = countgraph
        return class_


class Nodegraph(_Nodegraph):

    def __new__(cls, k, starting_size, n_tables):
        primes = get_n_primes_near_x(n_tables, starting_size)
        nodegraph = _Nodegraph.__new__(cls, k, primes)
        nodegraph.primes = primes
        return nodegraph


class Nodetable(_Nodetable):

    def __new__(cls, k, starting_size, n_tables):
        primes = get_n_primes_near_x(n_tables, starting_size)
        nodetable = _Nodetable.__new__(cls, k, primes)
        nodetable.primes = primes
        return nodetable


class ReadAligner(_ReadAligner):
    """Sequence to graph aligner.

    ReadAligner uses a Countgraph (the counts of k-mers in the target DNA
    sequences) as an implicit De Bruijn graph. Input DNA sequences are aligned
    to this graph via a paired Hidden Markov Model.

    The HMM is configured upon class instantiation; default paramaters for the
    HMM are provided in 'defaultTransitionProbablitites' and
    'defaultScoringMatrix'.

    The main method is 'align'.
    """

    defaultTransitionProbabilities = (  # _M, _Ir, _Ig, _Mu, _Iru, _Igu
        (log(0.9848843, 2), log(0.0000735, 2), log(0.0000334, 2),
         log(0.0150068, 2), log(0.0000017, 2), log(0.0000003, 2)),  # M_
        (log(0.5196194, 2), log(0.4647955, 2), log(0.0059060, 2),
         log(0.0096792, 2)),  # Ir_
        (log(0.7611255, 2), log(0.2294619, 2), log(0.0072673, 2),
         log(0.0021453, 2)),  # Ig_
        (log(0.0799009, 2), log(0.0000262, 2), log(0.0001836, 2),
         log(0.9161349, 2), log(0.0033370, 2), log(0.0004173, 2)),  # Mu_
        (log(0.1434529, 2), log(0.0036995, 2), log(0.2642928, 2),
         log(0.5885548, 2)),  # Iru_
        (log(0.1384551, 2), log(0.0431328, 2), log(0.6362921, 2),
         log(0.1821200, 2))  # Igu_
    )

    defaultScoringMatrix = [
        log(0.955, 2), log(0.04, 2), log(0.004, 2), log(0.001, 2)]

    def __new__(cls, count_graph, trusted_cov_cutoff, bits_theta,
                **kwargs):

        if 'filename' in kwargs:
            with open(kwargs.pop('filename')) as paramfile:
                params = json.load(paramfile)
            scoring_matrix = params['scoring_matrix']
            transition_probabilities = params['transition_probabilities']
        else:
            if 'scoring_matrix' in kwargs:
                scoring_matrix = kwargs.pop('scoring_matrix')
            else:
                scoring_matrix = ReadAligner.defaultScoringMatrix
            if 'transition_probabilities' in kwargs:
                transition_probabilities = kwargs.pop(
                    'transition_probabilities')
            else:
                transition_probabilities = \
                    ReadAligner.defaultTransitionProbabilities
        readaligner = _ReadAligner.__new__(
            cls, count_graph, trusted_cov_cutoff, bits_theta, scoring_matrix,
            transition_probabilities)
        readaligner.graph = count_graph
        return readaligner

    def __init__(self, *args, **kwargs):  # pylint: disable=unused-argument
        """
        Initialize ReadAligner.

        HMM state notation abbreviations:
        M_t - trusted match; M_u - untrusted match
        Ir_t - trusted read insert; Ir_u - untrusted read insert
        Ig_t - trusted graph insert; Ig_u - untrusted graph insert

        Keyword arguments:
        filename - a path to a JSON encoded file providing the scoring matrix
            for the HMM in an entry named 'scoring_matrix' and the transition
            probabilities for the HMM in an entry named
            'transition_probabilities'. If provided the remaining keyword
            arguments are ignored. (default: None)
        scoring_matrix - a list of floats: trusted match, trusted mismatch,
            unstrusted match, untrusted mismatch. (default:
                ReadAligner.defaultScoringMatrix)
        transition_probabilities - A sparse matrix as a tuple of six tuples.
            The inner tuples contain 6, 4, 4, 6, 4, and 4 floats respectively.
            Transition are notated as 'StartState-NextState':
            (
              ( M_t-M_t,  M_t-Ir_t,  M_t-Ig_t,  M_t-M_u,  M_t-Ir_u,  M_t-Ig_u),
              (Ir_t-M_t, Ir_t-Ir_t,            Ir_t-M_u, Ir_t-Ir_u           ),
              (Ig_t-M_t,          , Ig_t-Ig_t, Ig_t-M_u,            Ig_t-Ig_u),
              ( M_u-M_t,  M_u-Ir_t,  M_u-Ig_t,  M_u-M_u,  M_u-Ir_u,  M_u-Ig_u),
              (Ir_u-M_t, Ir_u-Ir_t,            Ir_u-M_u, Ir_u-Ir_u           ),
              (Ig_u-M_t,          , Ig_u-Ig_t, Ig_u-M_u,            Ig_u-Ig_u)
            )
            (default: ReadAligner.defaultTransitionProbabilities)


        Note: the underlying CPython implementation creates the ReadAligner
        during the __new__ process and so the class initialization actually
        occurs there. Instatiation is documented here in __init__ as this is
        the traditional way.
        """
        _ReadAligner.__init__(self)

from khmer._oxli.assembly import (LinearAssembler, SimpleLabeledAssembler,
                                  JunctionCountAssembler)

from khmer._oxli.hllcounter import HLLCounter<|MERGE_RESOLUTION|>--- conflicted
+++ resolved
@@ -43,11 +43,9 @@
 
 from khmer._khmer import Countgraph as _Countgraph
 from khmer._khmer import SmallCountgraph as _SmallCountgraph
-from khmer._khmer import SmallCounttable as _SmallCounttable
 
 from khmer._khmer import GraphLabels as _GraphLabels
 from khmer._khmer import Nodegraph as _Nodegraph
-from khmer._khmer import Nodetable as _Nodetable
 from khmer._khmer import ReadAligner as _ReadAligner
 
 from khmer._khmer import HashSet
@@ -74,14 +72,8 @@
 
 from khmer._khmer import FILETYPES
 
-<<<<<<< HEAD
-#from khmer._oxli.graphs import _Counttable
-from khmer._oxli.graphs import Counttable
-=======
-from khmer._oxli.graphs import _Counttable
-#from khmer._oxli.graphs import Counttable
->>>>>>> ed351002
-from khmer._oxli.graphs import QFCounttable
+from khmer._oxli.graphs import (Counttable, QFCounttable, Nodetable,
+                                SmallCounttable)
 from khmer._oxli.parsing import FastxParser
 
 import sys
@@ -331,12 +323,12 @@
 # factory methods to the constructors defined over in cpython land.
 # Additional functionality can be added to these classes as appropriate.
 
-
+'''
 class Counttable(_Counttable):
     def __new__(cls, k, starting_size, n_tables):
         primes = get_n_primes_near_x(n_tables, starting_size)
         return super().__new__(cls, k, primes)
-
+'''
 
 class Countgraph(_Countgraph):
 
@@ -355,14 +347,6 @@
         countgraph.primes = primes
         return countgraph
 
-
-class SmallCounttable(_SmallCounttable):
-
-    def __new__(cls, k, starting_size, n_tables):
-        primes = get_n_primes_near_x(n_tables, starting_size)
-        counttable = _SmallCounttable.__new__(cls, k, primes)
-        counttable.primes = primes
-        return counttable
 
 
 class GraphLabels(_GraphLabels):
@@ -392,14 +376,6 @@
         nodegraph.primes = primes
         return nodegraph
 
-
-class Nodetable(_Nodetable):
-
-    def __new__(cls, k, starting_size, n_tables):
-        primes = get_n_primes_near_x(n_tables, starting_size)
-        nodetable = _Nodetable.__new__(cls, k, primes)
-        nodetable.primes = primes
-        return nodetable
 
 
 class ReadAligner(_ReadAligner):
