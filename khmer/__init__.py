--- conflicted
+++ resolved
@@ -36,8 +36,6 @@
 
 from struct import pack, unpack
 
-from struct import pack, unpack
-
 from ._version import get_versions
 __version__ = get_versions()['version']
 del get_versions
@@ -108,7 +106,6 @@
 
 
 def extract_hashbits_info(filename):
-<<<<<<< HEAD
     """Open the given hashbits file and return a tuple of information.
 
     Returns: the k-mer size, the table size, the number of tables, the version
@@ -116,53 +113,6 @@
 
     Keyword argument:
     filename -- the name of the hashbits file to inspect
-=======
-    ksize = None
-    n_tables = None
-    table_size = None
-    version = None
-    ht_type = None
-
-    uint_size = len(pack('I', 0))
-    uchar_size = len(pack('B', 0))
-    ulonglong_size = len(pack('Q', 0))
-
-    with open(filename, 'rb') as f:
-        version, = unpack('B', f.read(1))
-        ht_type, = unpack('B', f.read(1))
-        ksize, = unpack('I', f.read(uint_size))
-        n_tables, = unpack('B', f.read(uchar_size))
-        table_size, = unpack('Q', f.read(ulonglong_size))
-
-    return ksize, round(table_size, -2), n_tables, version, ht_type
-
-
-def extract_countinghash_info(filename):
-    ksize = None
-    n_tables = None
-    table_size = None
-    version = None
-    ht_type = None
-    use_bigcount = None
-
-    uint_size = len(pack('I', 0))
-    uchar_size = len(pack('B', 0))
-    ulonglong_size = len(pack('Q', 0))
-
-    with open(filename, 'rb') as f:
-        version, = unpack('B', f.read(1))
-        ht_type, = unpack('B', f.read(1))
-        use_bigcount, = unpack('B', f.read(1))
-        ksize, = unpack('I', f.read(uint_size))
-        n_tables, = unpack('B', f.read(1))
-        table_size, = unpack('Q', f.read(ulonglong_size))
-
-    return ksize, round(table_size, -2), n_tables, \
-        use_bigcount, version, ht_type
-
-
-def calc_expected_collisions(ht):
->>>>>>> 6aba519b
     """
     ksize = None
     n_tables = None
@@ -230,31 +180,6 @@
     fp_all = fp_one ** n_ht
 
     return fp_all
-
-
-class KmerCount(object):
-
-    def __init__(self, size, report_zero=False):
-        self._kt = new_ktable(size)
-        self.report_zero = report_zero
-
-    def consume(self, seq):
-        self._kt.consume(seq)
-
-    def _get_pairs(self):
-        ktable = self._kt
-        size = ktable.n_entries()
-
-        for i in range(0, size):
-            count = ktable.get(i)
-            if count or self.report_zero:
-                kmer = ktable.reverse_hash(i)
-                yield kmer, ktable.get(i)
-
-    pairs = property(_get_pairs)
-
-    def __getitem__(self, k):
-        return self._kt.get(k)
 
 
 def is_prime(number):
