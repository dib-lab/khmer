#
# This file is part of khmer, https://github.com/dib-lab/khmer/, and is
# Copyright (C) Michigan State University, 2010-2015. It is licensed under
# the three-clause BSD license; see doc/LICENSE.txt.
# Contact: khmer-project@idyll.org
#
"""This is khmer; please see http://khmer.readthedocs.org/."""

from __future__ import print_function
from math import log
import json

from khmer._khmer import CountingHash as _CountingHash
from khmer._khmer import LabelHash as _LabelHash
from khmer._khmer import Hashbits as _Hashbits
from khmer._khmer import HLLCounter as _HLLCounter
from khmer._khmer import ReadAligner as _ReadAligner

from khmer._khmer import forward_hash  # figuregen/*.py
# tests/test_{functions,counting_hash,labelhash,counting_single}.py

from khmer._khmer import new_hashtable
# sandbox/{occupy,ctb-iterative-bench{-2-old}}.py
# tests/{test_c_wrapper,test_counting_single}.py

from khmer._khmer import forward_hash_no_rc  # tests/test_functions.py

from khmer._khmer import reverse_hash  # tests/test_functions.py
# tests/counting_single.py

from khmer._khmer import hash_murmur3        # tests/test_functions.py
from khmer._khmer import hash_no_rc_murmur3  # tests/test_functions.py

from khmer._khmer import get_version_cpp as __version_cpp__
# tests/test_version.py

from khmer._khmer import ReadParser  # sandbox/to-casava-1.8-fastq.py
# tests/test_read_parsers.py,scripts/{filter-abund-single,load-graph}.py
# scripts/{abundance-dist-single,load-into-counting}.py

import sys

from struct import pack, unpack

from ._version import get_versions
__version__ = get_versions()['version']
del get_versions


def load_hashbits(filename):
    """Load a hashbits object from the given filename and return it.

    Keyword argument:
    filename -- the name of the hashbits file
    """
    hashtable = _Hashbits(1, [1])
    hashtable.load(filename)

    return hashtable


def load_counting_hash(filename):
    """Load a counting_hash object from the given filename and return it.

    Keyword argument:
    filename -- the name of the counting_hash file
    """
    hashtable = _CountingHash(1, [1])
    hashtable.load(filename)

    return hashtable


def extract_hashbits_info(filename):
    """Open the given hashbits file and return a tuple of information.

    Returns: the k-mer size, the table size, the number of tables, the version
    of the table format, and the type of table flag.

    Keyword argument:
    filename -- the name of the hashbits file to inspect
    """
    ksize = None
    n_tables = None
    table_size = None
    signature = None
    version = None
    ht_type = None

    uint_size = len(pack('I', 0))
    uchar_size = len(pack('B', 0))
    ulonglong_size = len(pack('Q', 0))

    try:
        with open(filename, 'rb') as hashbits:
            signature, = unpack('4s', hashbits.read(4))
            version, = unpack('B', hashbits.read(1))
            ht_type, = unpack('B', hashbits.read(1))
            ksize, = unpack('I', hashbits.read(uint_size))
            n_tables, = unpack('B', hashbits.read(uchar_size))
            table_size, = unpack('Q', hashbits.read(ulonglong_size))
        if signature != b"OXLI":
            raise ValueError("Node graph '{}' is missing file type "
                             "signature".format(filename) + str(signature))
    except:
        raise ValueError("Presence table '{}' is corrupt ".format(filename))

    return ksize, round(table_size, -2), n_tables, version, ht_type


def extract_countinghash_info(filename):
    """Open the given counting_hash file and return a tuple of information.

    Return: the k-mer size, the table size, the number of tables, the bigcount
    flag, the version of the table format, and the type of table flag.

    Keyword argument:
    filename -- the name of the counting_hash file to inspect
    """
    ksize = None
    n_tables = None
    table_size = None
    signature = None
    version = None
    ht_type = None
    use_bigcount = None

    uint_size = len(pack('I', 0))
    ulonglong_size = len(pack('Q', 0))

    try:
        with open(filename, 'rb') as countinghash:
            signature, = unpack('4s', countinghash.read(4))
            version, = unpack('B', countinghash.read(1))
            ht_type, = unpack('B', countinghash.read(1))
            use_bigcount, = unpack('B', countinghash.read(1))
            ksize, = unpack('I', countinghash.read(uint_size))
            n_tables, = unpack('B', countinghash.read(1))
            table_size, = unpack('Q', countinghash.read(ulonglong_size))
        if signature != b'OXLI':
            raise ValueError("Counting table '{}' is missing file type "
                             "signature. ".format(filename) + str(signature))
    except:
        raise ValueError("Counting table '{}' is corrupt ".format(filename))

    return ksize, round(table_size, -2), n_tables, use_bigcount, version, \
        ht_type


def calc_expected_collisions(hashtable, force=False, max_false_pos=.2):
<<<<<<< HEAD
    """Check expected collision rate for a counting table.

    Do a quick & dirty expected collision rate calculation on a hashtable.
    Check to see that collision rate is within threshold.
=======
    """Do a quick & dirty expected collision rate calculation on a hashtable.

    Also check to see that collision rate is within threshold.
>>>>>>> 64a32e06

    Keyword argument:
    hashtable: the hashtable object to inspect
    """
    sizes = hashtable.hashsizes()
    n_ht = float(len(sizes))
    occupancy = float(hashtable.n_occupied())
    min_size = min(sizes)

    fp_one = occupancy / min_size
    fp_all = fp_one ** n_ht

    if fp_all > max_false_pos:
        print("**", file=sys.stderr)
        print("** ERROR: the graph structure is too small for ",
              file=sys.stderr)
        print("** this data set.  Increase data structure size",
              file=sys.stderr)
        print("** with --max_memory_usage/-M.", file=sys.stderr)
        print("**", file=sys.stderr)
        print("** Do not use these results!!", file=sys.stderr)
        print("**", file=sys.stderr)
        print("** (estimated false positive rate of %.3f;" % fp_all,
              file=sys.stderr, end=' ')
        print("max recommended %.3f)" % max_false_pos, file=sys.stderr)
        print("**", file=sys.stderr)

        if not force:
            sys.exit(1)

    return fp_all


def is_prime(number):
    """Check if a number is prime."""
    if number < 2:
        return False
    if number == 2:
        return True
    if number % 2 == 0:
        return False
    for _ in range(3, int(number ** 0.5) + 1, 2):
        if number % _ == 0:
            return False
    return True


def get_n_primes_near_x(number, target):
    """Backward-find primes smaller than target.

    Step backwards until a number of primes (other than 2) have been
    found that are smaller than the target and return them.

    Keyword arguments:
    number -- the number of primes to find
    target -- the number to step backwards from
    """
    if target == 1 and number == 1:
        return [1]

    primes = []
    i = target - 1
    if i % 2 == 0:
        i -= 1
    while len(primes) != number and i > 0:
        if is_prime(i):
            primes.append(i)
        i -= 2

    if len(primes) != number:
        raise Exception("unable to find %d prime numbers < %d" % (number,
                                                                  target))

    return primes


# Expose the cpython objects with __new__ implementations.
# These constructors add the functionality provided by the existing
# factory methods to the constructors defined over in cpython land.
# Additional functionality can be added to these classes as appropriate.


class CountingHash(_CountingHash):

    def __new__(cls, k, starting_size, n_tables):
        primes = get_n_primes_near_x(n_tables, starting_size)
        c = _CountingHash.__new__(cls, k, primes)
        c.primes = primes
        return c


class LabelHash(_LabelHash):

    def __new__(cls, k, starting_size, n_tables):
        hb = Hashbits(k, starting_size, n_tables)
        c = _LabelHash.__new__(cls, hb)
        c.graph = hb
        return c


class CountingLabelHash(_LabelHash):

    def __new__(cls, k, starting_size, n_tables):
        primes = get_n_primes_near_x(n_tables, starting_size)
        hb = _CountingHash(k, primes)
        c = _LabelHash.__new__(cls, hb)
        c.graph = hb
        return c


class Hashbits(_Hashbits):

    def __new__(cls, k, starting_size, n_tables):
        primes = get_n_primes_near_x(n_tables, starting_size)
        c = _Hashbits.__new__(cls, k, primes)
        c.primes = primes
        return c


class HLLCounter(_HLLCounter):

    """HyperLogLog counter.

    A HyperLogLog counter is a probabilistic data structure specialized on
    cardinality estimation.
    There is a precision/memory consumption trade-off: error rate determines
    how much memory is consumed.

    # Creating a new HLLCounter:

    >>> khmer.HLLCounter(error_rate, ksize)

    where the default values are:
      - error_rate: 0.01
      - ksize: 20
    """

    def __len__(self):
        return self.estimate_cardinality()


class ReadAligner(_ReadAligner):

    """Sequence to graph aligner.

    ReadAligner uses a CountingHash (the counts of k-mers in the target DNA
    sequences) as an implicit De Bruijn graph. Input DNA sequences are aligned
    to this graph via a paired Hidden Markov Model.

    The HMM is configured upon class instantiation; default paramaters for the
    HMM are provided in 'defaultTransitionProbablitites' and
    'defaultScoringMatrix'.

    The main method is 'align'.
    """

    defaultTransitionProbabilities = (  # _M, _Ir, _Ig, _Mu, _Iru, _Igu
        (log(0.9848843, 2), log(0.0000735, 2), log(0.0000334, 2),
         log(0.0150068, 2), log(0.0000017, 2), log(0.0000003, 2)),  # M_
        (log(0.5196194, 2), log(0.4647955, 2), log(0.0059060, 2),
         log(0.0096792, 2)),  # Ir_
        (log(0.7611255, 2), log(0.2294619, 2), log(0.0072673, 2),
         log(0.0021453, 2)),  # Ig_
        (log(0.0799009, 2), log(0.0000262, 2), log(0.0001836, 2),
         log(0.9161349, 2), log(0.0033370, 2), log(0.0004173, 2)),  # Mu_
        (log(0.1434529, 2), log(0.0036995, 2), log(0.2642928, 2),
         log(0.5885548, 2)),  # Iru_
        (log(0.1384551, 2), log(0.0431328, 2), log(0.6362921, 2),
         log(0.1821200, 2))  # Igu_
    )

    defaultScoringMatrix = [
        log(0.955, 2), log(0.04, 2), log(0.004, 2), log(0.001, 2)]

    def __new__(cls, counting_table, trusted_cov_cutoff, bits_theta,
                **kwargs):

        if 'filename' in kwargs:
            with open(kwargs.pop('filename')) as paramfile:
                params = json.load(paramfile)
            scoring_matrix = params['scoring_matrix']
            transition_probabilities = params['transition_probabilities']
        else:
            if 'scoring_matrix' in kwargs:
                scoring_matrix = kwargs.pop('scoring_matrix')
            else:
                scoring_matrix = ReadAligner.defaultScoringMatrix
            if 'transition_probabilities' in kwargs:
                transition_probabilities = kwargs.pop(
                    'transition_probabilities')
            else:
                transition_probabilities = \
                    ReadAligner.defaultTransitionProbabilities
        r = _ReadAligner.__new__(cls, counting_table, trusted_cov_cutoff,
                                 bits_theta, scoring_matrix,
                                 transition_probabilities)
        r.graph = counting_table
        return r

    def __init__(self, *args, **kwargs):
        """
        ReadAligner initialization.

        HMM state notation abbreviations:
        M_t - trusted match; M_u - untrusted match
        Ir_t - trusted read insert; Ir_u - untrusted read insert
        Ig_t - trusted graph insert; Ig_u - untrusted graph insert

        Keyword arguments:
        filename - a path to a JSON encoded file providing the scoring matrix
            for the HMM in an entry named 'scoring_matrix' and the transition
            probababilties for the HMM in an entry named
            'transition_probabilities'. If provided the remaining keyword
            arguments are ignored. (default: None)
        scoring_matrix - a list of floats: trusted match, trusted mismatch,
            unstrusted match, untrusted mismatch. (default:
                ReadAligner.defaultScoringMatrix)
        transition_probabilities - A sparse matrix as a tuple of six tuples.
            The inner tuples contain 6, 4, 4, 6, 4, and 4 floats respectively.
            Transition are notated as 'StartState-NextState':
            (
              ( M_t-M_t,  M_t-Ir_t,  M_t-Ig_t,  M_t-M_u,  M_t-Ir_u,  M_t-Ig_u),
              (Ir_t-M_t, Ir_t-Ir_t,            Ir_t-M_u, Ir_t-Ir_u           ),
              (Ig_t-M_t,          , Ig_t-Ig_t, Ig_t-M_u,            Ig_t-Ig_u),
              ( M_u-M_t,  M_u-Ir_t,  M_u-Ig_t,  M_u-M_u,  M_u-Ir_u,  M_u-Ig_u),
              (Ir_u-M_t, Ir_u-Ir_t,            Ir_u-M_u, Ir_u-Ir_u           ),
              (Ig_u-M_t,          , Ig_u-Ig_t, Ig_u-M_u,            Ig_u-Ig_u)
            )
            (default: ReadAligner.defaultTransitionProbabilities)


        Note: the underlying CPython implementation creates the ReadAligner
        during the __new__ process and so the class initialization actually
        occurs there. Instatiation is documented here in __init__ as this is
        the traditional way.
        """
        _ReadAligner.__init__(self, args, kwargs)<|MERGE_RESOLUTION|>--- conflicted
+++ resolved
@@ -148,16 +148,9 @@
 
 
 def calc_expected_collisions(hashtable, force=False, max_false_pos=.2):
-<<<<<<< HEAD
-    """Check expected collision rate for a counting table.
-
-    Do a quick & dirty expected collision rate calculation on a hashtable.
-    Check to see that collision rate is within threshold.
-=======
     """Do a quick & dirty expected collision rate calculation on a hashtable.
 
     Also check to see that collision rate is within threshold.
->>>>>>> 64a32e06
 
     Keyword argument:
     hashtable: the hashtable object to inspect
@@ -394,4 +387,4 @@
         occurs there. Instatiation is documented here in __init__ as this is
         the traditional way.
         """
-        _ReadAligner.__init__(self, args, kwargs)+        _ReadAligner.__init__(self)