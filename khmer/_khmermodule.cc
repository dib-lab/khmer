//
// This file is part of khmer, https://github.com/dib-lab/khmer/, and is
// Copyright (C) Michigan State University, 2009-2015. It is licensed under
// the three-clause BSD license; see doc/LICENSE.txt.
// Contact: khmer-project@idyll.org
//

//
// A module for Python that exports khmer C++ library functions.
//

// Must be first.
#include <Python.h>

#include <iostream>

#include "khmer.hh"
#include "kmer_hash.hh"
#include "hashtable.hh"
#include "hashbits.hh"
#include "counting.hh"
#include "read_aligner.hh"
#include "labelhash.hh"
#include "khmer_exception.hh"
#include "hllcounter.hh"

using namespace khmer;
using namespace read_parsers;

//
// Python 2/3 compatibility: PyInt and PyLong
//

#if (PY_MAJOR_VERSION >= 3)
#define PyInt_Check(arg) PyLong_Check(arg)
#define PyInt_AsLong(arg) PyLong_AsLong(arg)
#endif

//
// Python 2/3 compatibility: PyBytes and PyString
// https://docs.python.org/2/howto/cporting.html#str-unicode-unification
//

#include "bytesobject.h"

using namespace khmer;

//
// Function necessary for Python loading:
//

extern "C" {
    void init_khmer();
}

// Configure module logging.
//#define WITH_INTERNAL_TRACING
namespace khmer
{

namespace python
{

#ifdef WITH_INTERNAL_TRACING
#warning "Internal tracing of Python extension module is enabled."
static uint8_t const    _MODULE_TRACE_LEVEL = TraceLogger:: TLVL_DEBUG9;
static void     _trace_logger(
    uint8_t level, char const * format, ...
)
{
    static FILE *   _stream_handle  = NULL;

    if (NULL == _stream_handle) {
        _stream_handle = fopen( "pymod.log", "w" );
    }

    va_list varargs;

    if (_MODULE_TRACE_LEVEL <= level) {
        va_start( varargs, format );
        vfprintf( _stream_handle, format, varargs );
        va_end( varargs );
        fflush( _stream_handle );
    }

}
#endif


} // namespace python

} // namespace khmer


class _khmer_exception
{
private:
    std::string _message;
public:
    _khmer_exception(std::string message) : _message(message) { };
    inline const std::string get_message() const
    {
        return _message;
    };
};

class _khmer_signal : public _khmer_exception
{
public:
    _khmer_signal(std::string message) : _khmer_exception(message) { };
};

typedef pre_partition_info _pre_partition_info;

/***********************************************************************/

//
// Read object -- name, sequence, and FASTQ stuff
//

namespace khmer
{

namespace python
{

typedef struct {
    PyObject_HEAD
    //! Pointer to the low-level genomic read object.
    read_parsers:: Read *   read;
} khmer_Read_Object;


static
void
khmer_Read_dealloc(khmer_Read_Object * obj)
{
    delete obj->read;
    obj->read = NULL;
    Py_TYPE(obj)->tp_free((PyObject*)obj);
}


static
PyObject *
Read_get_name(khmer_Read_Object * obj, void * closure )
{
    return PyBytes_FromString(obj->read->name.c_str()) ;
}


static
PyObject *
Read_get_sequence(khmer_Read_Object * obj, void * closure)
{
    return PyBytes_FromString(obj->read->sequence.c_str()) ;
}


static
PyObject *
Read_get_quality(khmer_Read_Object * obj, void * closure)
{
    return PyBytes_FromString(obj->read->quality.c_str()) ;
}


static
PyObject *
Read_get_annotations(khmer_Read_Object * obj, void * closure)
{
    return PyBytes_FromString(obj->read->annotations.c_str()) ;
}


// TODO? Implement setters.


static PyGetSetDef khmer_Read_accessors [ ] = {
    {
        (char *)"name",
        (getter)Read_get_name, (setter)NULL,
        (char *)"Read identifier.", NULL
    },
    {
        (char *)"sequence",
        (getter)Read_get_sequence, (setter)NULL,
        (char *)"Genomic sequence.", NULL
    },
    {
        (char *)"quality",
        (getter)Read_get_quality, (setter)NULL,
        (char *)"Quality scores.", NULL
    },
    {
        (char *)"annotations",
        (getter)Read_get_annotations, (setter)NULL,
        (char *)"Annotations.", NULL
    },

    { NULL, NULL, NULL, NULL, NULL } // sentinel
};


static PyTypeObject khmer_Read_Type = {
    PyVarObject_HEAD_INIT(NULL, 0)        /* init & ob_size */
    "_khmer.Read",                         /* tp_name */
    sizeof(khmer_Read_Object),            /* tp_basicsize */
    0,                                    /* tp_itemsize */
    (destructor)khmer_Read_dealloc,       /* tp_dealloc */
    0,                                    /* tp_print */
    0,                                    /* tp_getattr */
    0,                                    /* tp_setattr */
    0,                                    /* tp_compare */
    0,                                    /* tp_repr */
    0,                                    /* tp_as_number */
    0,                                    /* tp_as_sequence */
    0,                                    /* tp_as_mapping */
    0,                                    /* tp_hash */
    0,                                    /* tp_call */
    0,                                    /* tp_str */
    0,                                    /* tp_getattro */
    0,                                    /* tp_setattro */
    0,                                    /* tp_as_buffer */
    Py_TPFLAGS_DEFAULT,                   /* tp_flags */
    "A FASTQ record plus some metadata.", /* tp_doc */
    0,                                    /* tp_traverse */
    0,                                    /* tp_clear */
    0,                                    /* tp_richcompare */
    0,                                    /* tp_weaklistoffset */
    0,                                    /* tp_iter */
    0,                                    /* tp_iternext */
    0,                                    /* tp_methods */
    0,                                    /* tp_members */
    (PyGetSetDef *)khmer_Read_accessors,  /* tp_getset */
};

/***********************************************************************/

//
// ReadParser object -- parse reads directly from streams
// ReadPairIterator -- return pairs of Read objects
//


typedef struct {
    PyObject_HEAD
    //! Pointer to the low-level parser object.
    read_parsers:: IParser *  parser;
} khmer_ReadParser_Object;


typedef struct {
    PyObject_HEAD
    //! Pointer to Python parser object for reference counting purposes.
    PyObject *  parent;
    //! Persistent value of pair mode across invocations.
    int pair_mode;
} khmer_ReadPairIterator_Object;


static
void
_ReadParser_dealloc(khmer_ReadParser_Object * obj)
{
    Py_DECREF(obj->parser);
    obj->parser = NULL;
    Py_TYPE(obj)->tp_free((PyObject*)obj);
}


static
void
khmer_ReadPairIterator_dealloc(khmer_ReadPairIterator_Object * obj)
{
    Py_DECREF(obj->parent);
    obj->parent = NULL;
    Py_TYPE(obj)->tp_free((PyObject*)obj);
}


static
PyObject *
_ReadParser_new( PyTypeObject * subtype, PyObject * args, PyObject * kwds )
{
    const char *      ifile_name_CSTR;

    if (!PyArg_ParseTuple(args, "s", &ifile_name_CSTR )) {
        return NULL;
    }
    std:: string    ifile_name( ifile_name_CSTR );

    PyObject * self     = subtype->tp_alloc( subtype, 1 );
    if (self == NULL) {
        return NULL;
    }
    khmer_ReadParser_Object * myself  = (khmer_ReadParser_Object *)self;

    // Wrap the low-level parser object.
    try {
        myself->parser =
            IParser:: get_parser( ifile_name );
    } catch (InvalidStreamHandle &exc) {
        PyErr_SetString( PyExc_ValueError, exc.what() );
        return NULL;
    }
    return self;
}


static
PyObject *
_ReadParser_iternext( PyObject * self )
{
    khmer_ReadParser_Object * myself  = (khmer_ReadParser_Object *)self;
    IParser *       parser  = myself->parser;

    bool    stop_iteration = false;
    char    const * exc = NULL;
    Read *  the_read_PTR;
    try {
        the_read_PTR = new Read( );
    } catch (std::bad_alloc &e) {
        return PyErr_NoMemory();
    }

    Py_BEGIN_ALLOW_THREADS
    stop_iteration = parser->is_complete( );
    if (!stop_iteration) {
        try {
            parser->imprint_next_read( *the_read_PTR );
        } catch (NoMoreReadsAvailable &e) {
            stop_iteration = true;
        } catch (StreamReadError &e) {
            exc = e.what();
        } catch (InvalidRead &e) {
            exc = e.what();
        }
    }
    Py_END_ALLOW_THREADS

    // Note: Can simply return NULL instead of setting the StopIteration
    //       exception.
    if (stop_iteration) {
        delete the_read_PTR;
        return NULL;
    }

    if (exc != NULL) {
        delete the_read_PTR;
        PyErr_SetString(PyExc_IOError, exc);
        return NULL;
    }

    PyObject * the_read_OBJECT = khmer_Read_Type.tp_alloc( &khmer_Read_Type, 1 );
    ((khmer_Read_Object *)the_read_OBJECT)->read = the_read_PTR;
    return the_read_OBJECT;
}


static
PyObject *
_ReadPairIterator_iternext(khmer_ReadPairIterator_Object * myself)
{
    khmer_ReadParser_Object * parent = (khmer_ReadParser_Object*)myself->parent;
    IParser *           parser    = parent->parser;
    uint8_t         pair_mode = myself->pair_mode;

    ReadPair    the_read_pair;
    bool    stop_iteration      = false;
    const char * value_error_what = NULL;
    const char * io_error_what = NULL;

    Py_BEGIN_ALLOW_THREADS
    stop_iteration = parser->is_complete( );
    if (!stop_iteration)
        try {
            parser->imprint_next_read_pair( the_read_pair, pair_mode );
        } catch (UnknownPairReadingMode &exc) {
            value_error_what = exc.what();
        } catch (InvalidRead &exc) {
            io_error_what = exc.what();
        } catch (InvalidReadPair &exc) {
            io_error_what = exc.what();
        } catch (StreamReadError &exc) {
            io_error_what = "Input file error.";
        } catch (NoMoreReadsAvailable &exc) {
            stop_iteration = true;
        }
    Py_END_ALLOW_THREADS

    // Note: Can return NULL instead of setting the StopIteration exception.
    if (stop_iteration) {
        return NULL;
    }
    if (value_error_what != NULL) {
        PyErr_SetString(PyExc_ValueError, value_error_what);
        return NULL;
    }
    if (io_error_what != NULL) {
        PyErr_SetString( PyExc_IOError, io_error_what);
        return NULL;
    }

    // Copy elements of 'ReadPair' object into Python tuple.
    // TODO? Replace dummy reads with 'None' object.
    PyObject * read_1_OBJECT = khmer_Read_Type.tp_alloc( &khmer_Read_Type, 1 );
    try {
        ((khmer_Read_Object *)read_1_OBJECT)->read = new Read( the_read_pair.first );
    } catch (std::bad_alloc &e) {
        return PyErr_NoMemory();
    }
    PyObject * read_2_OBJECT = khmer_Read_Type.tp_alloc( &khmer_Read_Type, 1 );
    try {
        ((khmer_Read_Object *)read_2_OBJECT)->read = new Read( the_read_pair.second );
    } catch (std::bad_alloc &e) {
        delete ((khmer_Read_Object *)read_1_OBJECT)->read;
        return PyErr_NoMemory();
    }
    PyObject * tup = PyTuple_Pack( 2, read_1_OBJECT, read_2_OBJECT );
    Py_XDECREF(read_1_OBJECT);
    Py_XDECREF(read_2_OBJECT);
    return tup;
}

static PyTypeObject khmer_ReadPairIterator_Type = {
    PyVarObject_HEAD_INIT(NULL, 0)              /* init & ob_size */
    "_khmer.ReadPairIterator",                   /* tp_name */
    sizeof(khmer_ReadPairIterator_Object),      /* tp_basicsize */
    0,                                          /* tp_itemsize */
    (destructor)khmer_ReadPairIterator_dealloc, /* tp_dealloc */
    0,                                          /* tp_print */
    0,                                          /* tp_getattr */
    0,                                          /* tp_setattr */
    0,                                          /* tp_compare */
    0,                                          /* tp_repr */
    0,                                          /* tp_as_number */
    0,                                          /* tp_as_sequence */
    0,                                          /* tp_as_mapping */
    0,                                          /* tp_hash */
    0,                                          /* tp_call */
    0,                                          /* tp_str */
    0,                                          /* tp_getattro */
    0,                                          /* tp_setattro */
    0,                                          /* tp_as_buffer */
    Py_TPFLAGS_DEFAULT,                         /* tp_flags */
    "Iterates over 'ReadParser' objects and returns read pairs.", /* tp_doc */
    0,                                          /* tp_traverse */
    0,                                          /* tp_clear */
    0,                                          /* tp_richcompare */
    0,                                          /* tp_weaklistoffset */
    PyObject_SelfIter,                          /* tp_iter */
    (iternextfunc)_ReadPairIterator_iternext,   /* tp_iternext */
};



static
PyObject *
ReadParser_iter_reads(PyObject * self, PyObject * args )
{
    return PyObject_SelfIter( self );
}

static
PyObject *
ReadParser_get_num_reads(khmer_ReadParser_Object * me)
{
    return PyLong_FromLong(me->parser->get_num_reads());
}

static
PyObject *
ReadParser_iter_read_pairs(PyObject * self, PyObject * args )
{
    int  pair_mode  = IParser:: PAIR_MODE_ERROR_ON_UNPAIRED;

    if (!PyArg_ParseTuple( args, "|i", &pair_mode )) {
        return NULL;
    }

    // Capture existing read parser.
    PyObject * obj = khmer_ReadPairIterator_Type.tp_alloc(
                         &khmer_ReadPairIterator_Type, 1
                     );
    if (obj == NULL) {
        return NULL;
    }
    khmer_ReadPairIterator_Object * rpi   = (khmer_ReadPairIterator_Object *)obj;
    rpi->parent             = self;
    rpi->pair_mode          = pair_mode;

    // Increment reference count on existing ReadParser object so that it
    // will not go away until all ReadPairIterator instances have gone away.
    Py_INCREF( self );

    return obj;
}


static PyMethodDef _ReadParser_methods [ ] = {
    {
        "iter_reads",       (PyCFunction)ReadParser_iter_reads,
        METH_NOARGS,        "Iterates over reads."
    },
    {
        "iter_read_pairs",  (PyCFunction)ReadParser_iter_read_pairs,
        METH_VARARGS,       "Iterates over paired reads as pairs."
    },
    { NULL, NULL, 0, NULL } // sentinel
};

static PyGetSetDef khmer_ReadParser_accessors[] = {
    {
        (char *)"num_reads",
        (getter)ReadParser_get_num_reads, NULL,
        (char *)"count of reads processed thus far.",
        NULL
    },
    {NULL, NULL, NULL, NULL, NULL} /* Sentinel */
};

static PyTypeObject khmer_ReadParser_Type = {
    PyVarObject_HEAD_INIT(NULL, 0)             /* init & ob_size */
    "_khmer.ReadParser",                        /* tp_name */
    sizeof(khmer_ReadParser_Object),           /* tp_basicsize */
    0,                                         /* tp_itemsize */
    (destructor)_ReadParser_dealloc,           /* tp_dealloc */
    0,                                         /* tp_print */
    0,                                         /* tp_getattr */
    0,                                         /* tp_setattr */
    0,                                         /* tp_compare */
    0,                                         /* tp_repr */
    0,                                         /* tp_as_number */
    0,                                         /* tp_as_sequence */
    0,                                         /* tp_as_mapping */
    0,                                         /* tp_hash */
    0,                                         /* tp_call */
    0,                                         /* tp_str */
    0,                                         /* tp_getattro */
    0,                                         /* tp_setattro */
    0,                                         /* tp_as_buffer */
    Py_TPFLAGS_DEFAULT,                        /* tp_flags */
    "Parses streams from various file formats, " \
    "such as FASTA and FASTQ.",                /* tp_doc */
    0,                                         /* tp_traverse */
    0,                                         /* tp_clear */
    0,                                         /* tp_richcompare */
    0,                                         /* tp_weaklistoffset */
    PyObject_SelfIter,                         /* tp_iter */
    (iternextfunc)_ReadParser_iternext,        /* tp_iternext */
    _ReadParser_methods,                       /* tp_methods */
    0,                                         /* tp_members */
    khmer_ReadParser_accessors,                /* tp_getset */
    0,                                         /* tp_base */
    0,                                         /* tp_dict */
    0,                                         /* tp_descr_get */
    0,                                         /* tp_descr_set */
    0,                                         /* tp_dictoffset */
    0,                                         /* tp_init */
    0,                                         /* tp_alloc */
    _ReadParser_new,                           /* tp_new */
};

void _init_ReadParser_Type_constants()
{
    PyObject * cls_attrs_DICT = PyDict_New( );
    if (cls_attrs_DICT == NULL) {
        return;
    }

    // Place pair mode constants into class dictionary.
    int result;

    PyObject * value = PyLong_FromLong( IParser:: PAIR_MODE_ALLOW_UNPAIRED );
    result = PyDict_SetItemString(cls_attrs_DICT,
                                  "PAIR_MODE_ALLOW_UNPAIRED", value);
    Py_XDECREF(value);
    if (!result) {
        Py_DECREF(cls_attrs_DICT);
        return;
    }

    value = PyLong_FromLong( IParser:: PAIR_MODE_IGNORE_UNPAIRED );
    result = PyDict_SetItemString(cls_attrs_DICT,
                                  "PAIR_MODE_IGNORE_UNPAIRED", value );
    Py_XDECREF(value);
    if (!result) {
        Py_DECREF(cls_attrs_DICT);
        return;
    }

    value = PyLong_FromLong( IParser:: PAIR_MODE_ERROR_ON_UNPAIRED );
    result = PyDict_SetItemString(cls_attrs_DICT,
                                  "PAIR_MODE_ERROR_ON_UNPAIRED", value);
    Py_XDECREF(value);
    if (!result) {
        Py_DECREF(cls_attrs_DICT);
        return;
    }

    khmer_ReadParser_Type.tp_dict     = cls_attrs_DICT;
}

} // namespace python

} // namespace khmer


static
read_parsers:: IParser *
_PyObject_to_khmer_ReadParser( PyObject * py_object )
{
    // TODO: Add type-checking.

    return ((python:: khmer_ReadParser_Object *)py_object)->parser;
}


/***********************************************************************/

//
// KCountingHash object
//

void free_pre_partition_info(void * p)
{
    _pre_partition_info * ppi = (_pre_partition_info *) p;
    delete ppi;
}

void free_subset_partition_info(void * p)
{
    SubsetPartition * subset_p = (SubsetPartition *) p;
    delete subset_p;
}

typedef struct {
    PyObject_HEAD
    CountingHash * counting;
} khmer_KCountingHash_Object;

typedef struct {
    PyObject_HEAD
    SubsetPartition * subset;
} khmer_KSubsetPartition_Object;

typedef struct {
    PyObject_HEAD
    Hashbits * hashbits;
} khmer_KHashbits_Object;

static void khmer_subset_dealloc(khmer_KSubsetPartition_Object * obj);

static PyTypeObject khmer_KSubsetPartition_Type = {
    PyVarObject_HEAD_INIT(NULL, 0)         /* init & ob_size */
    "_khmer.KSubsetPartition",              /* tp_name */
    sizeof(khmer_KSubsetPartition_Object), /* tp_basicsize */
    0,                                     /* tp_itemsize */
    (destructor)khmer_subset_dealloc,      /*tp_dealloc*/
    0,                                     /*tp_print*/
    0,                                     /*tp_getattr*/
    0,                                     /*tp_setattr*/
    0,                                     /*tp_compare*/
    0,                                     /*tp_repr*/
    0,                                     /*tp_as_number*/
    0,                                     /*tp_as_sequence*/
    0,                                     /*tp_as_mapping*/
    0,                                     /*tp_hash */
    0,                                     /*tp_call*/
    0,                                     /*tp_str*/
    0,                                     /*tp_getattro*/
    0,                                     /*tp_setattro*/
    0,                                     /*tp_as_buffer*/
    Py_TPFLAGS_DEFAULT,                    /*tp_flags*/
    "subset object",                       /* tp_doc */
};

typedef struct {
    PyObject_HEAD
    ReadAligner * aligner;
} khmer_ReadAligner_Object;

static void khmer_counting_dealloc(khmer_KCountingHash_Object * obj);

static
PyObject *
hash_abundance_distribution(khmer_KCountingHash_Object * me, PyObject * args);

static
PyObject *
hash_abundance_distribution_with_reads_parser(khmer_KCountingHash_Object * me,
        PyObject * args);

static
PyObject *
hash_get_raw_tables(khmer_KCountingHash_Object * self, PyObject * args)
{
    CountingHash * counting = self->counting;

    khmer::Byte ** table_ptrs = counting->get_raw_tables();
    std::vector<HashIntoType> sizes = counting->get_tablesizes();

    PyObject * raw_tables = PyList_New(sizes.size());
    for (unsigned int i=0; i<sizes.size(); ++i) {
        PyObject * buf = PyBuffer_FromMemory(table_ptrs[i], sizes[i]);
        if(!PyBuffer_Check(buf)) {
            return NULL;
        }
        PyList_SET_ITEM(raw_tables, i, buf);
    }

    return raw_tables;
}

static
PyObject *
hash_set_use_bigcount(khmer_KCountingHash_Object * me, PyObject * args)
{
    CountingHash * counting = me->counting;

    PyObject * x;
    if (!PyArg_ParseTuple(args, "O", &x)) {
        return NULL;
    }
    int setme = PyObject_IsTrue(x);
    if (setme < 0) {
        return NULL;
    }
    counting->set_use_bigcount((bool)setme);

    Py_RETURN_NONE;
}

static
PyObject *
hash_get_use_bigcount(khmer_KCountingHash_Object * me, PyObject * args)
{
    CountingHash * counting = me->counting;

    if (!PyArg_ParseTuple(args, "")) {
        return NULL;
    }

    bool val = counting->get_use_bigcount();

    return PyBool_FromLong((int)val);
}

static
PyObject *
hash_n_occupied(khmer_KCountingHash_Object * me, PyObject * args)
{
    CountingHash * counting = me->counting;

    HashIntoType start = 0, stop = 0;

    if (!PyArg_ParseTuple(args, "|KK", &start, &stop)) {
        return NULL;
    }

    HashIntoType n = counting->n_occupied(start, stop);

    return PyLong_FromUnsignedLongLong(n);
}

static
PyObject *
hash_n_unique_kmers(khmer_KCountingHash_Object * me, PyObject * args)
{
    CountingHash * counting = me->counting;

    HashIntoType n = counting->n_unique_kmers();

    return PyLong_FromUnsignedLongLong(n);
}

static
PyObject *
hash_n_entries(khmer_KCountingHash_Object * me, PyObject * args)
{
    CountingHash * counting = me->counting;

    if (!PyArg_ParseTuple(args, "")) {
        return NULL;
    }

    return PyLong_FromUnsignedLongLong(counting->n_entries());
}

static
PyObject *
hash_count(khmer_KCountingHash_Object * me, PyObject * args)
{
    CountingHash * counting = me->counting;

    const char * kmer;

    if (!PyArg_ParseTuple(args, "s", &kmer)) {
        return NULL;
    }

    if (strlen(kmer) != counting->ksize()) {
        PyErr_SetString(PyExc_ValueError,
                        "k-mer length must be the same as the hashtable k-size");
        return NULL;
    }

    counting->count(kmer);

    return PyLong_FromLong(1);
}

static
PyObject *
hash_output_fasta_kmer_pos_freq(khmer_KCountingHash_Object * me,
                                PyObject * args)
{
    CountingHash * counting = me->counting;

    const char * infile;
    const char * outfile;

    if (!PyArg_ParseTuple(args, "ss", &infile, &outfile)) {
        return NULL;
    }

    counting->output_fasta_kmer_pos_freq(infile, outfile);

    return PyLong_FromLong(0);
}

static
PyObject *
hash_consume_fasta(khmer_KCountingHash_Object * me, PyObject * args)
{
    CountingHash * counting  = me->counting;

    const char * filename;

    if (!PyArg_ParseTuple(args, "s", &filename)) {
        return NULL;
    }

    // call the C++ function, and trap signals => Python
    unsigned long long  n_consumed    = 0;
    unsigned int          total_reads   = 0;
    try {
        counting->consume_fasta(filename, total_reads, n_consumed);
    } catch (_khmer_signal &e) {
        PyErr_SetString(PyExc_IOError, e.get_message().c_str());
        return NULL;
    } catch (khmer_file_exception &e) {
        PyErr_SetString(PyExc_IOError, e.what());
        return NULL;
    }

    return Py_BuildValue("IK", total_reads, n_consumed);
}

static
PyObject *
hash_consume_fasta_with_reads_parser(khmer_KCountingHash_Object * me,
                                     PyObject * args)
{
    CountingHash * counting  = me->counting;

    PyObject * rparser_obj = NULL;

    if (!PyArg_ParseTuple(args, "O", &rparser_obj)) {
        return NULL;
    }

    read_parsers:: IParser * rparser =
        _PyObject_to_khmer_ReadParser( rparser_obj );

    char const * exc = "";
    // call the C++ function, and trap signals => Python
    unsigned long long  n_consumed  = 0;
    unsigned int    total_reads = 0;
    bool        exc_raised  = false;
    Py_BEGIN_ALLOW_THREADS
    try {
        counting->consume_fasta(rparser, total_reads, n_consumed);
    } catch (_khmer_signal &e) {
        exc = e.get_message().c_str();
        exc_raised = true;
    }
    Py_END_ALLOW_THREADS
    if (exc_raised) {
        PyErr_SetString(PyExc_IOError, exc);
        return NULL;
    }

    return Py_BuildValue("IK", total_reads, n_consumed);
}

static
PyObject *
hash_consume(khmer_KCountingHash_Object * me, PyObject * args)
{
    CountingHash * counting = me->counting;

    const char * long_str;

    if (!PyArg_ParseTuple(args, "s", &long_str)) {
        return NULL;
    }

    if (strlen(long_str) < counting->ksize()) {
        PyErr_SetString(PyExc_ValueError,
                        "string length must >= the hashtable k-mer size");
        return NULL;
    }

    unsigned int n_consumed;
    n_consumed = counting->consume_string(long_str);

    return PyLong_FromLong(n_consumed);
}

static
PyObject *
hash_get_min_count(khmer_KCountingHash_Object * me, PyObject * args)
{
    CountingHash * counting = me->counting;

    const char * long_str;

    if (!PyArg_ParseTuple(args, "s", &long_str)) {
        return NULL;
    }

    if (strlen(long_str) < counting->ksize()) {
        PyErr_SetString(PyExc_ValueError,
                        "string length must >= the hashtable k-mer size");
        return NULL;
    }

    BoundedCounterType c = counting->get_min_count(long_str);
    unsigned int N = c;

    return PyLong_FromLong(N);
}

static
PyObject *
hash_get_max_count(khmer_KCountingHash_Object * me, PyObject * args)
{
    CountingHash * counting = me->counting;

    const char * long_str;

    if (!PyArg_ParseTuple(args, "s", &long_str)) {
        return NULL;
    }

    if (strlen(long_str) < counting->ksize()) {
        PyErr_SetString(PyExc_ValueError,
                        "string length must >= the hashtable k-mer size");
        return NULL;
    }

    BoundedCounterType c = counting->get_max_count(long_str);
    unsigned int N = c;

    return PyLong_FromLong(N);
}

static
PyObject *
hash_get_median_count(khmer_KCountingHash_Object * me, PyObject * args)
{
    CountingHash * counting = me->counting;

    const char * long_str;

    if (!PyArg_ParseTuple(args, "s", &long_str)) {
        return NULL;
    }

    if (strlen(long_str) < counting->ksize()) {
        PyErr_SetString(PyExc_ValueError,
                        "string length must >= the hashtable k-mer size");
        return NULL;
    }

    BoundedCounterType med = 0;
    float average = 0, stddev = 0;

    counting->get_median_count(long_str, med, average, stddev);

    return Py_BuildValue("iff", med, average, stddev);
}

static
PyObject *
hash_get_kadian_count(khmer_KCountingHash_Object * me, PyObject * args)
{
    CountingHash * counting = me->counting;

    const char * long_str;
    unsigned int nk = 1;

    if (!PyArg_ParseTuple(args, "s|I", &long_str, &nk)) {
        return NULL;
    }

    if (strlen(long_str) < counting->ksize()) {
        PyErr_SetString(PyExc_ValueError,
                        "string length must >= the hashtable k-mer size");
        return NULL;
    }

    BoundedCounterType kad = 0;

    counting->get_kadian_count(long_str, kad, nk);

    return Py_BuildValue("i", kad);
}

static
PyObject *
hash_get(khmer_KCountingHash_Object * me, PyObject * args)
{
    CountingHash * counting = me->counting;

    PyObject * arg;

    if (!PyArg_ParseTuple(args, "O", &arg)) {
        return NULL;
    }

    unsigned long count = 0;

    if (PyInt_Check(arg)) {
        long pos = PyInt_AsLong(arg);
        count = counting->get_count((unsigned int) pos);
    } else if (PyBytes_Check(arg)) {
        std::string s = PyBytes_AsString(arg);

        if (strlen(s.c_str()) != counting->ksize()) {
            PyErr_SetString(PyExc_ValueError,
                            "k-mer size must equal the counting table k-mer size");
            return NULL;
        }

        count = counting->get_count(s.c_str());
    }

    return PyLong_FromLong(count);
}

static
PyObject *
count_trim_on_abundance(khmer_KCountingHash_Object * me, PyObject * args)
{
    CountingHash * counting = me->counting;

    const char * seq = NULL;
    unsigned int min_count_i = 0;

    if (!PyArg_ParseTuple(args, "sI", &seq, &min_count_i)) {
        return NULL;
    }

    unsigned long trim_at;
    Py_BEGIN_ALLOW_THREADS

    BoundedCounterType min_count = min_count_i;

    trim_at = counting->trim_on_abundance(seq, min_count);

    Py_END_ALLOW_THREADS;

    PyObject * trim_seq = PyBytes_FromStringAndSize(seq, trim_at);
    if (trim_seq == NULL) {
        return NULL;
    }
    PyObject * ret = Py_BuildValue("Ok", trim_seq, trim_at);
    Py_DECREF(trim_seq);

    return ret;
}

static
PyObject *
count_trim_below_abundance(khmer_KCountingHash_Object * me, PyObject * args)
{
    CountingHash * counting = me->counting;

    const char * seq = NULL;
    BoundedCounterType max_count_i = 0;

    if (!PyArg_ParseTuple(args, "sH", &seq, &max_count_i)) {
        return NULL;
    }

    unsigned long trim_at;
    Py_BEGIN_ALLOW_THREADS

    BoundedCounterType max_count = max_count_i;

    trim_at = counting->trim_below_abundance(seq, max_count);

    Py_END_ALLOW_THREADS;

    PyObject * trim_seq = PyBytes_FromStringAndSize(seq, trim_at);
    if (trim_seq == NULL) {
        return NULL;
    }
    PyObject * ret = Py_BuildValue("Ok", trim_seq, trim_at);
    Py_DECREF(trim_seq);

    return ret;
}

static
PyObject *
count_find_spectral_error_positions(khmer_KCountingHash_Object * me,
                                    PyObject * args)
{
    khmer::CountingHash * counting = me->counting;

    char * seq = NULL;
    khmer::BoundedCounterType max_count = 0; // unsigned short int

    if (!PyArg_ParseTuple(args, "sH", &seq, &max_count)) {
        return NULL;
    }

    std::vector<unsigned int> posns;

    try {
        posns = counting->find_spectral_error_positions(seq, max_count);
    } catch (khmer_exception &e) {
        PyErr_SetString(PyExc_ValueError, e.what());
        return NULL;
    }

    Py_ssize_t posns_size = posns.size();

    PyObject * x = PyList_New(posns_size);
    if (x == NULL) {
        return NULL;
    }
    for (Py_ssize_t i = 0; i < posns_size; i++) {
        PyList_SET_ITEM(x, i, PyLong_FromLong(posns[i]));
    }

    return x;
}

static
PyObject *
hash_fasta_count_kmers_by_position(khmer_KCountingHash_Object * me,
                                   PyObject * args)
{
    CountingHash * counting = me->counting;

    const char * inputfile;
    unsigned int max_read_len = 0;
    long max_read_len_long;
    int limit_by_count_int;

    if (!PyArg_ParseTuple(args, "sli", &inputfile, &max_read_len_long,
                          &limit_by_count_int)) {
        return NULL;
    }
    if (max_read_len_long < 0 || max_read_len_long >= pow(2, 32)) {
        PyErr_SetString(
            PyExc_ValueError,
            "The 2nd argument must be positive and less than 2^32");
        return NULL;
    }
    if (limit_by_count_int < 0 || limit_by_count_int >= pow(2, 16)) {
        PyErr_SetString(
            PyExc_ValueError,
            "The 3rd argument must be positive and less than 2^16");
        return NULL;
    }
    max_read_len = (unsigned int) max_read_len_long;

    unsigned long long * counts;
    counts = counting->fasta_count_kmers_by_position(inputfile, max_read_len,
             (unsigned short) limit_by_count_int);

    PyObject * x = PyList_New(max_read_len);
    if (x == NULL) {
        delete[] counts;
        return NULL;
    }

    for (unsigned int i = 0; i < max_read_len; i++) {
        int ret = PyList_SetItem(x, i, PyLong_FromUnsignedLongLong(counts[i]));
        if (ret < 0) {
            delete[] counts;
            return NULL;
        }
    }

    delete[] counts;

    return x;
}

static
PyObject *
hash_fasta_dump_kmers_by_abundance(khmer_KCountingHash_Object * me,
                                   PyObject * args)
{
    CountingHash * counting = me->counting;

    const char * inputfile;
    int limit_by = 0;

    if (!PyArg_ParseTuple(args, "si", &inputfile, &limit_by)) {
        return NULL;
    }

    counting->fasta_dump_kmers_by_abundance(inputfile,
                                            limit_by);

    Py_RETURN_NONE;
}

static
PyObject *
hash_load(khmer_KCountingHash_Object * me, PyObject * args)
{
    CountingHash * counting = me->counting;

    const char * filename = NULL;

    if (!PyArg_ParseTuple(args, "s", &filename)) {
        return NULL;
    }

    try {
        counting->load(filename);
    } catch (khmer_file_exception &e) {
        PyErr_SetString(PyExc_IOError, e.what());
        return NULL;
    }

    Py_RETURN_NONE;
}

static
PyObject *
hash_save(khmer_KCountingHash_Object * me, PyObject * args)
{
    CountingHash * counting = me->counting;

    const char * filename = NULL;

    if (!PyArg_ParseTuple(args, "s", &filename)) {
        return NULL;
    }

    try {
        counting->save(filename);
    } catch (khmer_file_exception &e) {
        PyErr_SetString(PyExc_IOError, e.what());
        return NULL;
    }

    Py_RETURN_NONE;
}

static
PyObject *
hash_get_ksize(khmer_KCountingHash_Object * me, PyObject * args)
{
    CountingHash * counting = me->counting;

    if (!PyArg_ParseTuple(args, "")) {
        return NULL;
    }

    unsigned int k = counting->ksize();

    return PyLong_FromLong(k);
}

static
PyObject *
hash_get_hashsizes(khmer_KCountingHash_Object * me, PyObject * args)
{
    CountingHash * counting = me->counting;


    if (!PyArg_ParseTuple(args, "")) {
        return NULL;
    }

    std::vector<HashIntoType> ts = counting->get_tablesizes();

    PyObject * x = PyList_New(ts.size());
    for (size_t i = 0; i < ts.size(); i++) {
        PyList_SET_ITEM(x, i, PyLong_FromUnsignedLongLong(ts[i]));
    }

    return x;
}

static
PyObject *
hash_collect_high_abundance_kmers(khmer_KCountingHash_Object * me,
                                  PyObject * args);

static
PyObject *
hash_consume_and_tag(khmer_KCountingHash_Object * me, PyObject * args)
{
    CountingHash * counting = me->counting;

    const char * seq;

    if (!PyArg_ParseTuple(args, "s", &seq)) {
        return NULL;
    }

    // call the C++ function, and trap signals => Python

    unsigned long long n_consumed = 0;
    try {
        // @CTB needs to normalize
        counting->consume_sequence_and_tag(seq, n_consumed);
    } catch (_khmer_signal &e) {
        PyErr_SetString(PyExc_ValueError, e.get_message().c_str());
        return NULL;
    }

    return Py_BuildValue("K", n_consumed);
}

static
PyObject *
hash_get_tags_and_positions(khmer_KCountingHash_Object * me, PyObject * args)
{
    CountingHash * counting = me->counting;

    const char * seq;

    if (!PyArg_ParseTuple(args, "s", &seq)) {
        return NULL;
    }

    // call the C++ function, and trap signals => Python

    std::vector<unsigned int> posns;
    std::vector<HashIntoType> tags;

    unsigned int pos = 1;
    KMerIterator kmers(seq, counting->ksize());

    while (!kmers.done()) {
        HashIntoType kmer = kmers.next();
        if (set_contains(counting->all_tags, kmer)) {
            posns.push_back(pos);
            tags.push_back(kmer);
        }
        pos++;
    }

    PyObject * posns_list = PyList_New(posns.size());
    for (size_t i = 0; i < posns.size(); i++) {
        PyObject * tup = Py_BuildValue("IK", posns[i], tags[i]);
        PyList_SET_ITEM(posns_list, i, tup);
    }

    return posns_list;
}

static
PyObject *
hash_find_all_tags_list(khmer_KCountingHash_Object * me, PyObject * args)
{
    CountingHash * counting = me->counting;

    const char * kmer_s = NULL;

    if (!PyArg_ParseTuple(args, "s", &kmer_s)) {
        return NULL;
    }

    if (strlen(kmer_s) != counting->ksize()) {
        PyErr_SetString(PyExc_ValueError,
                        "k-mer length must equal the counting table k-mer size");
        return NULL;
    }

    SeenSet tags;

    Py_BEGIN_ALLOW_THREADS

    HashIntoType kmer_f, kmer_r;
    _hash(kmer_s, counting->ksize(), kmer_f, kmer_r);

    counting->partition->find_all_tags(kmer_f, kmer_r, tags,
                                       counting->all_tags);

    Py_END_ALLOW_THREADS

    PyObject * x =  PyList_New(tags.size());
    if (x == NULL) {
        return NULL;
    }
    SeenSet::iterator si;
    unsigned long long i = 0;
    for (si = tags.begin(); si != tags.end(); ++si) {
        // type K for python unsigned long long
        PyList_SET_ITEM(x, i, Py_BuildValue("K", *si));
        i++;
    }

    return x;
}

static
PyObject *
hash_consume_fasta_and_tag(khmer_KCountingHash_Object * me, PyObject * args)
{
    CountingHash * counting = me->counting;

    const char * filename;

    if (!PyArg_ParseTuple(args, "s", &filename)) {
        return NULL;
    }

    // call the C++ function, and trap signals => Python

    unsigned long long n_consumed;
    unsigned int total_reads;

    try {
        counting->consume_fasta_and_tag(filename, total_reads, n_consumed);
    } catch (_khmer_signal &e) {
        PyErr_SetString(PyExc_IOError, e.get_message().c_str());
        return NULL;
    }

    return Py_BuildValue("IK", total_reads, n_consumed);
}

static
PyObject *
hash_do_subset_partition_with_abundance(khmer_KCountingHash_Object * me,
                                        PyObject * args)
{
    CountingHash * counting = me->counting;

    HashIntoType start_kmer = 0, end_kmer = 0;
    PyObject * break_on_stop_tags_o = NULL;
    PyObject * stop_big_traversals_o = NULL;
    BoundedCounterType min_count, max_count;

    if (!PyArg_ParseTuple(args, "HH|KKOO",
                          &min_count, &max_count,
                          &start_kmer, &end_kmer,
                          &break_on_stop_tags_o,
                          &stop_big_traversals_o)) {
        return NULL;
    }

    bool break_on_stop_tags = false;
    if (break_on_stop_tags_o && PyObject_IsTrue(break_on_stop_tags_o)) {
        break_on_stop_tags = true;
    }
    bool stop_big_traversals = false;
    if (stop_big_traversals_o && PyObject_IsTrue(stop_big_traversals_o)) {
        stop_big_traversals = true;
    }

    SubsetPartition * subset_p = NULL;
    try {
        Py_BEGIN_ALLOW_THREADS
        subset_p = new SubsetPartition(counting);
        subset_p->do_partition_with_abundance(start_kmer, end_kmer,
                                              min_count, max_count,
                                              break_on_stop_tags,
                                              stop_big_traversals);
        Py_END_ALLOW_THREADS
    } catch (_khmer_signal &e) {
        return NULL;
    } catch (std::bad_alloc &e) {
        return PyErr_NoMemory();
    }

    khmer_KSubsetPartition_Object * subset_obj = (khmer_KSubsetPartition_Object *)\
            PyObject_New(khmer_KSubsetPartition_Object, &khmer_KSubsetPartition_Type);

    if (subset_obj == NULL) {
        delete subset_p;
        return NULL;
    }

    subset_obj->subset = subset_p;

    return (PyObject *) subset_obj;
}

static PyMethodDef khmer_counting_methods[] = {
    {
        "ksize",
        (PyCFunction)hash_get_ksize,
        METH_VARARGS,
        ""
    },
    { "hashsizes", (PyCFunction)hash_get_hashsizes, METH_VARARGS, "" },
    { "set_use_bigcount", (PyCFunction)hash_set_use_bigcount, METH_VARARGS, "" },
    { "get_use_bigcount", (PyCFunction)hash_get_use_bigcount, METH_VARARGS, "" },
    { "n_unique_kmers", (PyCFunction)hash_n_unique_kmers, METH_VARARGS, "Count the number of unique kmers" },
    { "n_occupied", (PyCFunction)hash_n_occupied, METH_VARARGS, "Count the number of occupied bins" },
    { "n_entries", (PyCFunction)hash_n_entries, METH_VARARGS, "" },
    { "count", (PyCFunction)hash_count, METH_VARARGS, "Count the given kmer" },
    { "consume", (PyCFunction)hash_consume, METH_VARARGS, "Count all k-mers in the given string" },
    { "consume_fasta", (PyCFunction)hash_consume_fasta, METH_VARARGS, "Count all k-mers in a given file" },
    {
        "consume_fasta_with_reads_parser", (PyCFunction)hash_consume_fasta_with_reads_parser,
        METH_VARARGS, "Count all k-mers using a given reads parser"
    },
    { "output_fasta_kmer_pos_freq", (PyCFunction)hash_output_fasta_kmer_pos_freq, METH_VARARGS, "" },
    { "get", (PyCFunction)hash_get, METH_VARARGS, "Get the count for the given k-mer" },
    {
        "get_raw_tables", (PyCFunction)hash_get_raw_tables,
        METH_VARARGS, "Get a list of the raw tables as memoryview objects"
    },
    { "get_min_count", (PyCFunction)hash_get_min_count, METH_VARARGS, "Get the smallest count of all the k-mers in the string" },
    { "get_max_count", (PyCFunction)hash_get_max_count, METH_VARARGS, "Get the largest count of all the k-mers in the string" },
    { "get_median_count", (PyCFunction)hash_get_median_count, METH_VARARGS, "Get the median, average, and stddev of the k-mer counts in the string" },
    { "get_kadian_count", (PyCFunction)hash_get_kadian_count, METH_VARARGS, "Get the kadian (abundance of k-th rank-ordered k-mer) of the k-mer counts in the string" },
    { "trim_on_abundance", (PyCFunction)count_trim_on_abundance, METH_VARARGS, "Trim on >= abundance" },
    { "trim_below_abundance", (PyCFunction)count_trim_below_abundance, METH_VARARGS, "Trim on >= abundance" },
    { "find_spectral_error_positions", (PyCFunction)count_find_spectral_error_positions, METH_VARARGS, "Identify positions of low-abundance k-mers" },
    { "abundance_distribution", (PyCFunction)hash_abundance_distribution, METH_VARARGS, "" },
    { "abundance_distribution_with_reads_parser", (PyCFunction)hash_abundance_distribution_with_reads_parser, METH_VARARGS, "" },
    { "fasta_count_kmers_by_position", (PyCFunction)hash_fasta_count_kmers_by_position, METH_VARARGS, "" },
    { "fasta_dump_kmers_by_abundance", (PyCFunction)hash_fasta_dump_kmers_by_abundance, METH_VARARGS, "" },
    { "load", (PyCFunction)hash_load, METH_VARARGS, "" },
    { "save", (PyCFunction)hash_save, METH_VARARGS, "" },
    {
        "collect_high_abundance_kmers", (PyCFunction)hash_collect_high_abundance_kmers,
        METH_VARARGS, ""
    },
    { "consume_and_tag", (PyCFunction)hash_consume_and_tag, METH_VARARGS, "Consume a sequence and tag it" },
    { "get_tags_and_positions", (PyCFunction)hash_get_tags_and_positions, METH_VARARGS, "Retrieve tags and their positions in a sequence." },
    { "find_all_tags_list", (PyCFunction)hash_find_all_tags_list, METH_VARARGS, "Find all tags within range of the given k-mer, return as list" },
    { "consume_fasta_and_tag", (PyCFunction)hash_consume_fasta_and_tag, METH_VARARGS, "Count all k-mers in a given file" },
    { "do_subset_partition_with_abundance", (PyCFunction)hash_do_subset_partition_with_abundance, METH_VARARGS, "" },
    {NULL, NULL, 0, NULL}           /* sentinel */
};

static PyObject* _new_counting_hash(PyTypeObject * type, PyObject * args,
                                    PyObject * kwds);

static PyTypeObject khmer_KCountingHash_Type
CPYCHECKER_TYPE_OBJECT_FOR_TYPEDEF("khmer_KCountingHash_Object")
= {
    PyVarObject_HEAD_INIT(NULL, 0)       /* init & ob_size */
    "_khmer.KCountingHash",              /*tp_name*/
    sizeof(khmer_KCountingHash_Object),  /*tp_basicsize*/
    0,                                   /*tp_itemsize*/
    (destructor)khmer_counting_dealloc,  /*tp_dealloc*/
    0,                                   /*tp_print*/
    0,                                   /*tp_getattr*/
    0,                                   /*tp_setattr*/
    0,                                   /*tp_compare*/
    0,                                   /*tp_repr*/
    0,                                   /*tp_as_number*/
    0,                                   /*tp_as_sequence*/
    0,                                   /*tp_as_mapping*/
    0,                                   /*tp_hash */
    0,                                   /*tp_call*/
    0,                                   /*tp_str*/
    0,                                   /*tp_getattro*/
    0,                                   /*tp_setattro*/
    0,                                   /*tp_as_buffer*/
    Py_TPFLAGS_DEFAULT,                  /*tp_flags*/
    "counting hash object",              /* tp_doc */
    0,                                   /* tp_traverse */
    0,                                   /* tp_clear */
    0,                                   /* tp_richcompare */
    0,                                   /* tp_weaklistoffset */
    0,                                   /* tp_iter */
    0,                                   /* tp_iternext */
    khmer_counting_methods,              /* tp_methods */
    0,                                   /* tp_members */
    0,                                   /* tp_getset */
    0,                                   /* tp_base */
    0,                                   /* tp_dict */
    0,                                   /* tp_descr_get */
    0,                                   /* tp_descr_set */
    0,                                   /* tp_dictoffset */
    0,                                   /* tp_init */
    0,                                   /* tp_alloc */
    _new_counting_hash,                  /* tp_new */
};

#define is_counting_obj(v)  (Py_TYPE(v) == &khmer_KCountingHash_Type)

//
// new_hashtable
//

static PyObject* new_hashtable(PyObject * self, PyObject * args)
{
    unsigned int k = 0;
    unsigned long long size = 0;

    if (!PyArg_ParseTuple(args, "IK", &k, &size)) {
        return NULL;
    }

    khmer_KCountingHash_Object * kcounting_obj = (khmer_KCountingHash_Object *) \
            PyObject_New(khmer_KCountingHash_Object, &khmer_KCountingHash_Type);

    if (kcounting_obj == NULL) {
        return NULL;
    }

    try {
        kcounting_obj->counting = new CountingHash(k, size);
    } catch (std::bad_alloc &e) {
        return PyErr_NoMemory();
    }

    return (PyObject *) kcounting_obj;
}

//
// new_counting_hash
//

static PyObject* _new_counting_hash(PyTypeObject * type, PyObject * args,
                                    PyObject * kwds)
{
    khmer_KCountingHash_Object * self;

    self = (khmer_KCountingHash_Object *)type->tp_alloc(type, 0);

    if (self != NULL) {
        WordLength k = 0;
        PyListObject * sizes_list_o = NULL;

        if (!PyArg_ParseTuple(args, "bO!", &k, &PyList_Type, &sizes_list_o)) {
            Py_DECREF(self);
            return NULL;
        }

        std::vector<HashIntoType> sizes;
        Py_ssize_t sizes_list_o_length = PyList_GET_SIZE(sizes_list_o);
        if (sizes_list_o_length == -1) {
            Py_DECREF(self);
            PyErr_SetString(PyExc_ValueError, "error with hashtable primes!");
            return NULL;
        }
        for (Py_ssize_t i = 0; i < sizes_list_o_length; i++) {
            PyObject * size_o = PyList_GET_ITEM(sizes_list_o, i);
            if (PyLong_Check(size_o)) {
                sizes.push_back((HashIntoType) PyLong_AsUnsignedLongLong(size_o));
            } else if (PyInt_Check(size_o)) {
                sizes.push_back((HashIntoType) PyInt_AsLong(size_o));
            } else if (PyFloat_Check(size_o)) {
                sizes.push_back((HashIntoType) PyFloat_AS_DOUBLE(size_o));
            } else {
                Py_DECREF(self);
                PyErr_SetString(PyExc_TypeError,
                                "2nd argument must be a list of ints, longs, or floats");
                return NULL;
            }
        }

        try {
            self->counting = new CountingHash(k, sizes);
        } catch (std::bad_alloc &e) {
            return PyErr_NoMemory();
        }
    }

    return (PyObject *) self;
}

//
// hashbits stuff
//

static void khmer_hashbits_dealloc(khmer_KHashbits_Object * obj);
static PyObject* khmer_hashbits_new(PyTypeObject * type, PyObject * args,
                                    PyObject * kwds);
static int khmer_hashbits_init(khmer_KHashbits_Object * self, PyObject * args,
                               PyObject * kwds);

static PyTypeObject khmer_KHashbits_Type
CPYCHECKER_TYPE_OBJECT_FOR_TYPEDEF("khmer_KHashbits_Object")
= {
    PyVarObject_HEAD_INIT(NULL, 0) /* init & ob_size */
    "_khmer.Hashbits",             /* tp_name */
    sizeof(khmer_KHashbits_Object), /* tp_basicsize */
    0,                             /* tp_itemsize */
    (destructor)khmer_hashbits_dealloc, /*tp_dealloc*/
    0,              /*tp_print*/
    0,              /*tp_getattr*/
    0,              /*tp_setattr*/
    0,              /*tp_compare*/
    0,              /*tp_repr*/
    0,              /*tp_as_number*/
    0,              /*tp_as_sequence*/
    0,              /*tp_as_mapping*/
    0,              /*tp_hash */
    0,              /*tp_call*/
    0,              /*tp_str*/
    0,              /*tp_getattro*/
    0,              /*tp_setattro*/
    0,              /*tp_as_buffer*/
    Py_TPFLAGS_DEFAULT | Py_TPFLAGS_BASETYPE,       /*tp_flags*/
    "hashbits object",           /* tp_doc */
    0,                       /* tp_traverse */
    0,                       /* tp_clear */
    0,                       /* tp_richcompare */
    0,                       /* tp_weaklistoffset */
    0,                       /* tp_iter */
    0,                       /* tp_iternext */
    0,  /* tp_methods */
    0,                       /* tp_members */
    0,                       /* tp_getset */
    0,                       /* tp_base */
    0,                       /* tp_dict */
    0,                       /* tp_descr_get */
    0,                       /* tp_descr_set */
    0,                       /* tp_dictoffset */
    (initproc)khmer_hashbits_init,   /* tp_init */
    0,                       /* tp_alloc */
    khmer_hashbits_new,                  /* tp_new */
};

static
PyObject *
hash_abundance_distribution_with_reads_parser(khmer_KCountingHash_Object * me,
        PyObject * args)
{
    CountingHash * counting = me->counting;

    khmer :: python :: khmer_ReadParser_Object * rparser_obj = NULL;
    khmer_KHashbits_Object *tracking_obj = NULL;

    if (!PyArg_ParseTuple(args, "O!O!", &python::khmer_ReadParser_Type,
                          &rparser_obj, &khmer_KHashbits_Type, &tracking_obj)) {
        return NULL;
    }

    read_parsers:: IParser * rparser = rparser_obj->parser;
    Hashbits * hashbits = tracking_obj->hashbits;

    HashIntoType * dist = NULL;

    Py_BEGIN_ALLOW_THREADS
    dist = counting->abundance_distribution(rparser, hashbits);
    Py_END_ALLOW_THREADS

    PyObject * x = PyList_New(MAX_BIGCOUNT + 1);
    if (x == NULL) {
        delete[] dist;
        return NULL;
    }
    for (int i = 0; i < MAX_BIGCOUNT + 1; i++) {
        PyList_SET_ITEM(x, i, PyLong_FromUnsignedLongLong(dist[i]));
    }

    delete[] dist;
    return x;
}

static
PyObject *
hash_abundance_distribution(khmer_KCountingHash_Object * me, PyObject * args)
{
    CountingHash * counting = me->counting;

    const char * filename = NULL;
    khmer_KHashbits_Object * tracking_obj = NULL;
    if (!PyArg_ParseTuple(args, "sO!", &filename, &khmer_KHashbits_Type,
                          &tracking_obj)) {
        return NULL;
    }

    Hashbits * hashbits = tracking_obj->hashbits;
    HashIntoType * dist;

    char const * result = "";
    bool exception = false;
    Py_BEGIN_ALLOW_THREADS
    try {
        dist = counting->abundance_distribution(filename, hashbits);
    } catch (khmer_file_exception &e) {
        exception = true;
        result = e.what();
    }
    Py_END_ALLOW_THREADS

    if (exception) {
        PyErr_SetString(PyExc_IOError, result);
        return NULL;
    }

    PyObject * x = PyList_New(MAX_BIGCOUNT + 1);
    if (x == NULL) {
        delete[] dist;
        return NULL;
    }
    for (int i = 0; i < MAX_BIGCOUNT + 1; i++) {
        PyList_SET_ITEM(x, i, PyLong_FromUnsignedLongLong(dist[i]));
    }

    delete[] dist;

    return x;
}

static
PyObject *
hashbits_n_unique_kmers(khmer_KHashbits_Object * me, PyObject * args)
{
    Hashbits * hashbits = me->hashbits;

    HashIntoType n = hashbits->n_unique_kmers();

    return PyLong_FromUnsignedLongLong(n);
}


static
PyObject *
hashbits_count_overlap(khmer_KHashbits_Object * me, PyObject * args)
{
    Hashbits * hashbits = me->hashbits;
    khmer_KHashbits_Object * ht2_argu;
    const char * filename;
    Hashbits * ht2;

    if (!PyArg_ParseTuple(args, "sO!", &filename, &khmer_KHashbits_Type,
                          &ht2_argu)) {
        return NULL;
    }

    ht2 = ht2_argu->hashbits;

// call the C++ function, and trap signals => Python

    unsigned long long n_consumed;
    unsigned int total_reads;
    HashIntoType curve[2][100];

    try {
        hashbits->consume_fasta_overlap(filename, curve, *ht2, total_reads, n_consumed);
    } catch (_khmer_signal &e) {
        PyErr_SetString(PyExc_IOError, e.get_message().c_str());
        return NULL;
    } catch (InvalidStreamHandle &e) {
        PyErr_SetString(PyExc_IOError, e.what());
        return NULL;
    } 

    HashIntoType n = hashbits->n_unique_kmers();
    HashIntoType n_overlap = hashbits->n_overlap_kmers();

    PyObject * x = PyList_New(200);

    for (unsigned int i = 0; i < 100; i++) {
        PyList_SetItem(x, i, Py_BuildValue("K", curve[0][i]));
    }
    for (unsigned int i = 0; i < 100; i++) {
        PyList_SetItem(x, i + 100, Py_BuildValue("K", curve[1][i]));
    }
    return Py_BuildValue("KKO", n, n_overlap, x);
}

static
PyObject *
hashbits_n_occupied(khmer_KHashbits_Object * me, PyObject * args)
{
    Hashbits * hashbits = me->hashbits;

    HashIntoType start = 0, stop = 0;

    if (!PyArg_ParseTuple(args, "|KK", &start, &stop)) {
        return NULL;
    }

    HashIntoType n = hashbits->n_occupied(start, stop);

    return PyLong_FromUnsignedLongLong(n);
}

static
PyObject *
hashbits_n_tags(khmer_KHashbits_Object * me, PyObject * args)
{
    Hashbits * hashbits = me->hashbits;

    if (!PyArg_ParseTuple(args, "")) {
        return NULL;
    }

    return PyLong_FromSize_t(hashbits->n_tags());
}

static
PyObject *
hashbits_count(khmer_KHashbits_Object * me, PyObject * args)
{
    Hashbits * hashbits = me->hashbits;

    const char * kmer;

    if (!PyArg_ParseTuple(args, "s", &kmer)) {
        return NULL;
    }

    if (strlen(kmer) != hashbits->ksize()) {
        PyErr_SetString(PyExc_ValueError,
                        "k-mer length must equal the presence table k-mer size");
        return NULL;
    }

    hashbits->count(kmer);

    return PyLong_FromLong(1);
}

static
PyObject *
hashbits_consume(khmer_KHashbits_Object * me, PyObject * args)
{
    Hashbits * hashbits = me->hashbits;

    const char * long_str;

    if (!PyArg_ParseTuple(args, "s", &long_str)) {
        return NULL;
    }

    if (strlen(long_str) < hashbits->ksize()) {
        PyErr_SetString(PyExc_ValueError,
                        "string length must >= the hashbits k-mer size");
        return NULL;
    }

    unsigned int n_consumed;
    n_consumed = hashbits->consume_string(long_str);

    return PyLong_FromLong(n_consumed);
}

static
PyObject *
hashbits_print_stop_tags(khmer_KHashbits_Object * me, PyObject * args)
{
    Hashbits * hashbits = me->hashbits;

    const char * filename = NULL;

    if (!PyArg_ParseTuple(args, "s", &filename)) {
        return NULL;
    }

    hashbits->print_stop_tags(filename);

    Py_RETURN_NONE;
}

static
PyObject *
hashbits_print_tagset(khmer_KHashbits_Object * me, PyObject * args)
{
    Hashbits * hashbits = me->hashbits;

    const char * filename = NULL;

    if (!PyArg_ParseTuple(args, "s", &filename)) {
        return NULL;
    }

    hashbits->print_tagset(filename);

    Py_RETURN_NONE;
}

static
PyObject *
hashbits_load_stop_tags(khmer_KHashbits_Object * me, PyObject * args)
{
    Hashbits * hashbits = me->hashbits;

    const char * filename = NULL;
    PyObject * clear_tags_o = NULL;

    if (!PyArg_ParseTuple(args, "s|O", &filename, &clear_tags_o)) {
        return NULL;
    }

    bool clear_tags = true;
    if (clear_tags_o && !PyObject_IsTrue(clear_tags_o)) {
        clear_tags = false;
    }


    try {
        hashbits->load_stop_tags(filename, clear_tags);
    } catch (khmer_file_exception &e) {
        PyErr_SetString(PyExc_IOError, e.what());
        return NULL;
    }

    Py_RETURN_NONE;
}


static
PyObject *
hashbits_save_stop_tags(khmer_KHashbits_Object * me, PyObject * args)
{
    Hashbits * hashbits = me->hashbits;

    const char * filename = NULL;

    if (!PyArg_ParseTuple(args, "s", &filename)) {
        return NULL;
    }

    try {
        hashbits->save_stop_tags(filename);
    } catch (khmer_file_exception &e) {
        PyErr_SetString(PyExc_IOError, e.what());
        return NULL;
    }

    Py_RETURN_NONE;
}

static
PyObject *
hashbits_traverse_from_tags(khmer_KHashbits_Object * me, PyObject * args)
{
    Hashbits * hashbits = me->hashbits;

    khmer_KCountingHash_Object * counting_o = NULL;
    unsigned int distance, threshold, frequency;

    if (!PyArg_ParseTuple(args, "O!III", &khmer_KCountingHash_Type, &counting_o,
                          &distance, &threshold, &frequency)) {
        return NULL;
    }

    hashbits->traverse_from_tags(distance, threshold, frequency,
                                 * counting_o->counting);

    Py_RETURN_NONE;
}

static
PyObject *
hashbits_repartition_largest_partition(khmer_KHashbits_Object * me,
                                       PyObject * args)
{
    Hashbits * hashbits = me->hashbits;

    khmer_KCountingHash_Object * counting_o = NULL;
    PyObject * subset_o = NULL;
    unsigned int distance, threshold, frequency;

    if (!PyArg_ParseTuple(args, "OO!III", &subset_o, &khmer_KCountingHash_Type,
                          &counting_o, &distance, &threshold, &frequency)) {
        return NULL;
    }

    SubsetPartition * subset_p;
    if (subset_o != Py_None) {
        subset_p = (SubsetPartition *) PyCObject_AsVoidPtr(subset_o);
    } else {
        subset_p = hashbits->partition;
    }

    CountingHash * counting = counting_o->counting;

    unsigned long next_largest;
    try {
        next_largest = subset_p->repartition_largest_partition(distance,
                       threshold, frequency, *counting);
    } catch (khmer_exception &e) {
        PyErr_SetString(PyExc_RuntimeError, e.what());
        return NULL;
    }

    return PyLong_FromLong(next_largest);
}

static
PyObject *
hashbits_get(khmer_KHashbits_Object * me, PyObject * args)
{
    Hashbits * hashbits = me->hashbits;

    PyObject * arg;

    if (!PyArg_ParseTuple(args, "O", &arg)) {
        return NULL;
    }

    unsigned long count = 0;

    if (PyInt_Check(arg)) {
        long pos = PyInt_AsLong(arg);
        count = hashbits->get_count((unsigned int) pos);
    } else if (PyBytes_Check(arg)) {
        std::string s = PyBytes_AsString(arg);

        if (strlen(s.c_str()) < hashbits->ksize()) {
            PyErr_SetString(PyExc_ValueError,
                            "string length must equal the presence table k-mer size");
            return NULL;
        }

        count = hashbits->get_count(s.c_str());
    } else {
        PyErr_SetString(PyExc_ValueError, "must pass in an int or string");
        return NULL;
    }

    return PyLong_FromLong(count);
}

static
PyObject *
hashbits_calc_connected_graph_size(khmer_KHashbits_Object * me, PyObject * args)
{
    Hashbits * hashbits = me->hashbits;

    const char * _kmer;
    unsigned int max_size = 0;
    PyObject * break_on_circum_o = NULL;
    if (!PyArg_ParseTuple(args, "s|IO", &_kmer, &max_size, &break_on_circum_o)) {
        return NULL;
    }

    bool break_on_circum = false;
    if (break_on_circum_o && PyObject_IsTrue(break_on_circum_o)) {
        break_on_circum = true;
    }

    unsigned long long size = 0;

    Py_BEGIN_ALLOW_THREADS
    SeenSet keeper;
    hashbits->calc_connected_graph_size(_kmer, size, keeper, max_size,
                                        break_on_circum);
    Py_END_ALLOW_THREADS

    return PyLong_FromUnsignedLongLong(size);
}

static
PyObject *
hashbits_kmer_degree(khmer_KHashbits_Object * me, PyObject * args)
{
    Hashbits * hashbits = me->hashbits;

    const char * kmer_s = NULL;

    if (!PyArg_ParseTuple(args, "s", &kmer_s)) {
        return NULL;
    }

    return PyLong_FromLong(hashbits->kmer_degree(kmer_s));
}

static
PyObject *
hashbits_trim_on_stoptags(khmer_KHashbits_Object * me, PyObject * args)
{
    Hashbits * hashbits = me->hashbits;

    const char * seq = NULL;

    if (!PyArg_ParseTuple(args, "s", &seq)) {
        return NULL;
    }

    size_t trim_at;
    Py_BEGIN_ALLOW_THREADS

    trim_at = hashbits->trim_on_stoptags(seq);

    Py_END_ALLOW_THREADS;

    PyObject * trim_seq = PyBytes_FromStringAndSize(seq, trim_at);
    if (trim_seq == NULL) {
        return NULL;
    }
    PyObject * ret = Py_BuildValue("Ok", trim_seq, (unsigned long) trim_at);
    Py_DECREF(trim_seq);

    return ret;
}

static
PyObject *
hashbits_identify_stoptags_by_position(khmer_KHashbits_Object * me,
                                       PyObject * args)
{
    Hashbits * hashbits = me->hashbits;

    const char * seq = NULL;

    if (!PyArg_ParseTuple(args, "s", &seq)) {
        return NULL;
    }

    std::vector<unsigned int> posns;
    Py_BEGIN_ALLOW_THREADS

    hashbits->identify_stop_tags_by_position(seq, posns);

    Py_END_ALLOW_THREADS;

    PyObject * x = PyList_New(posns.size());

    for (unsigned int i = 0; i < posns.size(); i++) {
        PyList_SET_ITEM(x, i, Py_BuildValue("I", posns[i]));
    }

    return x;
}

static
PyObject *
hashbits_do_subset_partition(khmer_KHashbits_Object * me, PyObject * args)
{
    Hashbits * hashbits = me->hashbits;

    HashIntoType start_kmer = 0, end_kmer = 0;
    PyObject * break_on_stop_tags_o = NULL;
    PyObject * stop_big_traversals_o = NULL;

    if (!PyArg_ParseTuple(args, "|KKOO", &start_kmer, &end_kmer,
                          &break_on_stop_tags_o,
                          &stop_big_traversals_o)) {
        return NULL;
    }

    bool break_on_stop_tags = false;
    if (break_on_stop_tags_o && PyObject_IsTrue(break_on_stop_tags_o)) {
        break_on_stop_tags = true;
    }
    bool stop_big_traversals = false;
    if (stop_big_traversals_o && PyObject_IsTrue(stop_big_traversals_o)) {
        stop_big_traversals = true;
    }

    SubsetPartition * subset_p = NULL;
    try {
        Py_BEGIN_ALLOW_THREADS
        subset_p = new SubsetPartition(hashbits);
        subset_p->do_partition(start_kmer, end_kmer, break_on_stop_tags,
                               stop_big_traversals);
        Py_END_ALLOW_THREADS
    } catch (_khmer_signal &e) {
        return NULL;
    } catch (std::bad_alloc &e) {
        return PyErr_NoMemory();
    }

    return PyCObject_FromVoidPtr(subset_p, free_subset_partition_info);
}

static
PyObject *
hashbits_join_partitions_by_path(khmer_KHashbits_Object * me, PyObject * args)
{
    Hashbits * hashbits = me->hashbits;

    const char * sequence = NULL;
    if (!PyArg_ParseTuple(args, "s", &sequence)) {
        return NULL;
    }

    hashbits->partition->join_partitions_by_path(sequence);

    Py_RETURN_NONE;
}

static
PyObject *
hashbits_merge_subset(khmer_KHashbits_Object * me, PyObject * args)
{
    Hashbits * hashbits = me->hashbits;

    PyObject * subset_obj;
    if (!PyArg_ParseTuple(args, "O", &subset_obj)) {
        return NULL;
    }

    if (!PyCObject_Check(subset_obj)) {
        PyErr_SetString( PyExc_ValueError, "invalid subset");
        return NULL;
    }

    SubsetPartition * subset_p;
    subset_p = (SubsetPartition *) PyCObject_AsVoidPtr(subset_obj);

    hashbits->partition->merge(subset_p);

    Py_RETURN_NONE;
}

static
PyObject *
hashbits_merge_from_disk(khmer_KHashbits_Object * me, PyObject * args)
{
    Hashbits * hashbits = me->hashbits;

    const char * filename = NULL;
    if (!PyArg_ParseTuple(args, "s", &filename)) {
        return NULL;
    }

    try {
        hashbits->partition->merge_from_disk(filename);
    } catch (khmer_file_exception &e) {
        PyErr_SetString(PyExc_IOError, e.what());
        return NULL;
    }

    Py_RETURN_NONE;
}

static
PyObject *
hashbits_consume_fasta(khmer_KHashbits_Object * me, PyObject * args)
{
    Hashbits * hashbits = me->hashbits;

    const char * filename;

    if (!PyArg_ParseTuple(args, "s", &filename)) {
        return NULL;
    }

// call the C++ function, and trap signals => Python

    unsigned long long n_consumed = 0;
    unsigned int total_reads = 0;

    try {
        hashbits->consume_fasta(filename, total_reads, n_consumed);
    } catch (_khmer_signal &e) {
        PyErr_SetString(PyExc_IOError, e.get_message().c_str());
        return NULL;
    } catch (khmer_file_exception &e) {
        PyErr_SetString(PyExc_IOError, e.what());
        return NULL;
    }

    return Py_BuildValue("IK", total_reads, n_consumed);
}

static
PyObject *
hashbits_consume_fasta_with_reads_parser(khmer_KHashbits_Object * me,
        PyObject * args)
{
    Hashbits * hashbits = me->hashbits;

    PyObject * rparser_obj = NULL;

    if (!PyArg_ParseTuple(
                args, "O", &rparser_obj)) {
        return NULL;
    }

    read_parsers:: IParser * rparser =
        _PyObject_to_khmer_ReadParser( rparser_obj );

// call the C++ function, and trap signals => Python
    unsigned long long  n_consumed  = 0;
    unsigned int          total_reads = 0;
    char const * exc = NULL;
    Py_BEGIN_ALLOW_THREADS
    try {
        hashbits->consume_fasta(rparser, total_reads, n_consumed);
    } catch (_khmer_signal &e) {
        exc = e.get_message().c_str();
    }

    Py_END_ALLOW_THREADS
    if (exc != NULL) {
        PyErr_SetString(PyExc_IOError, exc);
        return NULL;
    }

    return Py_BuildValue("IK", total_reads, n_consumed);
}

static
PyObject *
hashbits_consume_fasta_and_traverse(khmer_KHashbits_Object * me,
                                    PyObject * args)
{
    Hashbits * hashbits = me->hashbits;

    const char * filename;
    unsigned int radius, big_threshold, transfer_threshold;
    khmer_KCountingHash_Object * counting_o = NULL;

    if (!PyArg_ParseTuple(args, "sIIIO!", &filename,
                          &radius, &big_threshold, &transfer_threshold,
                          &khmer_KCountingHash_Type, &counting_o)) {
        return NULL;
    }

    CountingHash * counting = counting_o->counting;

    hashbits->consume_fasta_and_traverse(filename, radius, big_threshold,
                                         transfer_threshold, *counting);


    Py_RETURN_NONE;
}

void sig(unsigned int total_reads, unsigned int n_consumed)
{
    std::cout << total_reads << " " << n_consumed << std::endl;
}

static
PyObject *
hashbits_consume_fasta_and_tag(khmer_KHashbits_Object * me, PyObject * args)
{
    Hashbits * hashbits = me->hashbits;

    const char * filename;

    if (!PyArg_ParseTuple(args, "s", &filename)) {
        return NULL;
    }

    // call the C++ function, and trap signals => Python

    unsigned long long n_consumed;
    unsigned int total_reads;

    try {
        hashbits->consume_fasta_and_tag(filename, total_reads, n_consumed);
    } catch (_khmer_signal &e) {
        PyErr_SetString(PyExc_IOError, e.get_message().c_str());
        return NULL;
    } catch (khmer_file_exception &e) {
        PyErr_SetString(PyExc_IOError, e.what());
        return NULL;
    }

    return Py_BuildValue("IK", total_reads, n_consumed);
}

static
PyObject *
hashbits_consume_fasta_and_tag_with_reads_parser(khmer_KHashbits_Object * me,
        PyObject * args)
{
    Hashbits * hashbits = me->hashbits;

    python::khmer_ReadParser_Object * rparser_obj = NULL;

    if (!PyArg_ParseTuple( args, "O!", &python::khmer_ReadParser_Type,
                           &rparser_obj)) {
        return NULL;
    }

    read_parsers:: IParser * rparser = rparser_obj-> parser;

    // call the C++ function, and trap signals => Python
    unsigned long long  n_consumed  = 0;
    unsigned int          total_reads = 0;
    char const * exc = NULL;
    Py_BEGIN_ALLOW_THREADS
    try {
        hashbits->consume_fasta_and_tag(
            rparser, total_reads, n_consumed
        );
    } catch (_khmer_signal &e) {
        exc = e.get_message().c_str();
    } catch (khmer::read_parsers::NoMoreReadsAvailable &e) {
        exc = e.what();
    }
    Py_END_ALLOW_THREADS
    if (exc != NULL) {
        PyErr_SetString(PyExc_IOError, exc);
        return NULL;
    }

    return Py_BuildValue("IK", total_reads, n_consumed);
}

static
PyObject *
hashbits_consume_fasta_and_tag_with_stoptags(khmer_KHashbits_Object * me,
        PyObject * args)
{
    Hashbits * hashbits = me->hashbits;

    const char * filename;

    if (!PyArg_ParseTuple(args, "s", &filename)) {
        return NULL;
    }

    // call the C++ function, and trap signals => Python

    unsigned long long n_consumed;
    unsigned int total_reads;

    try {
        hashbits->consume_fasta_and_tag_with_stoptags(filename,
                total_reads, n_consumed);
    } catch (_khmer_signal &e) {
        PyErr_SetString(PyExc_IOError, e.get_message().c_str());
        return NULL;
    } catch (khmer_file_exception &e) {
        PyErr_SetString(PyExc_IOError, e.what());
        return NULL;
    }

    return Py_BuildValue("IK", total_reads, n_consumed);
}

static
PyObject *
hashbits_consume_partitioned_fasta(khmer_KHashbits_Object * me, PyObject * args)
{
    Hashbits * hashbits = me->hashbits;

    const char * filename;

    if (!PyArg_ParseTuple(args, "s", &filename)) {
        return NULL;
    }

    // call the C++ function, and trap signals => Python

    unsigned long long n_consumed;
    unsigned int total_reads;

    try {
        hashbits->consume_partitioned_fasta(filename, total_reads, n_consumed);
    } catch (_khmer_signal &e) {
        PyErr_SetString(PyExc_IOError, e.get_message().c_str());
        return NULL;
    } catch (khmer_file_exception &e) {
        PyErr_SetString(PyExc_IOError, e.what());
        return NULL;
    }

    return Py_BuildValue("IK", total_reads, n_consumed);
}

static
PyObject *
hashbits_find_all_tags(khmer_KHashbits_Object * me, PyObject * args)
{
    Hashbits * hashbits = me->hashbits;

    const char * kmer_s = NULL;

    if (!PyArg_ParseTuple(args, "s", &kmer_s)) {
        return NULL;
    }

    if (strlen(kmer_s) != hashbits->ksize()) {
        PyErr_SetString( PyExc_ValueError,
                         "k-mer size must equal the k-mer size of the presence table");
        return NULL;
    }

    _pre_partition_info * ppi = NULL;

    Py_BEGIN_ALLOW_THREADS

    HashIntoType kmer, kmer_f, kmer_r;
    kmer = _hash(kmer_s, hashbits->ksize(), kmer_f, kmer_r);

    try {
        ppi = new _pre_partition_info(kmer);
    } catch (std::bad_alloc &e) {
        return PyErr_NoMemory();
    }
    hashbits->partition->find_all_tags(kmer_f, kmer_r, ppi->tagged_kmers,
                                       hashbits->all_tags);
    hashbits->add_kmer_to_tags(kmer);

    Py_END_ALLOW_THREADS

    return PyCObject_FromVoidPtr(ppi, free_pre_partition_info);
}

static
PyObject *
hashbits_assign_partition_id(khmer_KHashbits_Object * me, PyObject * args)
{
    Hashbits * hashbits = me->hashbits;

    PyObject * ppi_obj;
    if (!PyArg_ParseTuple(args, "O", &ppi_obj)) {
        return NULL;
    }

    if (!PyCObject_Check(ppi_obj)) {
        PyErr_SetString( PyExc_ValueError, "invalid pre_partition_info");
        return NULL;
    }

    _pre_partition_info * ppi;
    ppi = (_pre_partition_info *) PyCObject_AsVoidPtr(ppi_obj);

    PartitionID p;
    p = hashbits->partition->assign_partition_id(ppi->kmer,
            ppi->tagged_kmers);

    return PyLong_FromLong(p);
}

static
PyObject *
hashbits_add_tag(khmer_KHashbits_Object * me, PyObject * args)
{
    Hashbits * hashbits = me->hashbits;

    const char * kmer_s = NULL;
    if (!PyArg_ParseTuple(args, "s", &kmer_s)) {
        return NULL;
    }

    HashIntoType kmer = _hash(kmer_s, hashbits->ksize());
    hashbits->add_tag(kmer);

    Py_RETURN_NONE;
}

static
PyObject *
hashbits_add_stop_tag(khmer_KHashbits_Object * me, PyObject * args)
{
    Hashbits * hashbits = me->hashbits;

    const char * kmer_s = NULL;
    if (!PyArg_ParseTuple(args, "s", &kmer_s)) {
        return NULL;
    }

    HashIntoType kmer = _hash(kmer_s, hashbits->ksize());
    hashbits->add_stop_tag(kmer);

    Py_RETURN_NONE;
}

static
PyObject *
hashbits_get_stop_tags(khmer_KHashbits_Object * me, PyObject * args)
{
    Hashbits * hashbits = me->hashbits;

    if (!PyArg_ParseTuple(args, "")) {
        return NULL;
    }

    WordLength k = hashbits->ksize();
    SeenSet::const_iterator si;

    PyObject * x = PyList_New(hashbits->stop_tags.size());
    unsigned long long i = 0;
    for (si = hashbits->stop_tags.begin(); si != hashbits->stop_tags.end(); si++) {
        std::string s = _revhash(*si, k);
        PyList_SET_ITEM(x, i, Py_BuildValue("s", s.c_str()));
        i++;
    }

    return x;
}

static
PyObject *
hashbits_get_tagset(khmer_KHashbits_Object * me, PyObject * args)
{
    Hashbits * hashbits = me->hashbits;

    if (!PyArg_ParseTuple(args, "")) {
        return NULL;
    }

    WordLength k = hashbits->ksize();
    SeenSet::const_iterator si;

    PyObject * x = PyList_New(hashbits->all_tags.size());
    unsigned long long i = 0;
    for (si = hashbits->all_tags.begin(); si != hashbits->all_tags.end(); si++) {
        std::string s = _revhash(*si, k);
        PyList_SET_ITEM(x, i, Py_BuildValue("s", s.c_str()));
        i++;
    }

    return x;
}

static
PyObject *
hashbits_output_partitions(khmer_KHashbits_Object * me, PyObject * args)
{
    Hashbits * hashbits = me->hashbits;

    const char * filename = NULL;
    const char * output = NULL;
    PyObject * output_unassigned_o = NULL;

    if (!PyArg_ParseTuple(args, "ss|O", &filename, &output,
                          &output_unassigned_o)) {
        return NULL;
    }

    bool output_unassigned = false;
    if (output_unassigned_o != NULL && PyObject_IsTrue(output_unassigned_o)) {
        output_unassigned = true;
    }

    size_t n_partitions = 0;

    try {
        SubsetPartition * subset_p = hashbits->partition;
        n_partitions = subset_p->output_partitioned_file(filename,
                       output,
                       output_unassigned);
    } catch (_khmer_signal &e) {
        PyErr_SetString(PyExc_IOError, e.get_message().c_str());
        return NULL;
    } catch (khmer_file_exception &e) {
        PyErr_SetString(PyExc_IOError, e.what());
        return NULL;
    }

    return PyLong_FromLong(n_partitions);
}

static
PyObject *
hashbits_find_unpart(khmer_KHashbits_Object * me, PyObject * args)
{
    Hashbits * hashbits = me->hashbits;

    const char * filename = NULL;
    PyObject * traverse_o = NULL;
    PyObject * stop_big_traversals_o = NULL;

    if (!PyArg_ParseTuple(args, "sOO", &filename, &traverse_o,
                          &stop_big_traversals_o)) {
        return NULL;
    }

    bool traverse = PyObject_IsTrue(traverse_o);
    bool stop_big_traversals = PyObject_IsTrue(stop_big_traversals_o);
    unsigned int n_singletons = 0;

    try {
        SubsetPartition * subset_p = hashbits->partition;
        n_singletons = subset_p->find_unpart(filename, traverse,
                                             stop_big_traversals);
    } catch (_khmer_signal &e) {
        return NULL;
    }

    return PyLong_FromLong(n_singletons);

    // Py_INCREF(Py_None);
    // return Py_None;
}

static
PyObject *
hashbits_filter_if_present(khmer_KHashbits_Object * me, PyObject * args)
{
    Hashbits * hashbits = me->hashbits;

    const char * filename = NULL;
    const char * output = NULL;

    if (!PyArg_ParseTuple(args, "ss", &filename, &output)) {
        return NULL;
    }

    try {
        hashbits->filter_if_present(filename, output);
    } catch (_khmer_signal &e) {
        return NULL;
    }

    Py_RETURN_NONE;
}

static
PyObject *
hashbits_save_partitionmap(khmer_KHashbits_Object * me, PyObject * args)
{
    Hashbits * hashbits = me->hashbits;

    const char * filename = NULL;

    if (!PyArg_ParseTuple(args, "s", &filename)) {
        return NULL;
    }

    try {
        hashbits->partition->save_partitionmap(filename);
    } catch (khmer_file_exception &e) {
        PyErr_SetString(PyExc_IOError, e.what());
        return NULL;
    }

    Py_RETURN_NONE;
}

static
PyObject *
hashbits_load_partitionmap(khmer_KHashbits_Object * me, PyObject * args)
{
    Hashbits * hashbits = me->hashbits;

    const char * filename = NULL;

    if (!PyArg_ParseTuple(args, "s", &filename)) {
        return NULL;
    }

    hashbits->partition->load_partitionmap(filename);

    Py_RETURN_NONE;
}

static
PyObject *
hashbits__validate_partitionmap(khmer_KHashbits_Object * me, PyObject * args)
{
    Hashbits * hashbits = me->hashbits;

    if (!PyArg_ParseTuple(args, "")) {
        return NULL;
    }

    hashbits->partition->_validate_pmap();

    Py_RETURN_NONE;
}

static
PyObject *
hashbits_count_partitions(khmer_KHashbits_Object * me, PyObject * args)
{
    Hashbits * hashbits = me->hashbits;

    if (!PyArg_ParseTuple(args, "")) {
        return NULL;
    }

    size_t n_partitions = 0, n_unassigned = 0;
    hashbits->partition->count_partitions(n_partitions, n_unassigned);

    return Py_BuildValue("nn", (Py_ssize_t) n_partitions,
                         (Py_ssize_t) n_unassigned);
}

static
PyObject *
hashbits_subset_count_partitions(khmer_KHashbits_Object * me, PyObject * args)
{
    PyObject * subset_obj = NULL;

    if (!PyArg_ParseTuple(args, "O", &subset_obj)) {
        return NULL;
    }

    SubsetPartition * subset_p;
    subset_p = (SubsetPartition *) PyCObject_AsVoidPtr(subset_obj);

    size_t n_partitions = 0, n_unassigned = 0;
    subset_p->count_partitions(n_partitions, n_unassigned);

    return Py_BuildValue("nn", (Py_ssize_t) n_partitions,
                         (Py_ssize_t) n_unassigned);
}

static
PyObject *
hashbits_subset_partition_size_distribution(khmer_KHashbits_Object * me,
        PyObject * args)
{
    PyObject * subset_obj = NULL;
    if (!PyArg_ParseTuple(args, "O", &subset_obj)) {
        return NULL;
    }

    SubsetPartition * subset_p;
    subset_p = (SubsetPartition *) PyCObject_AsVoidPtr(subset_obj);

    PartitionCountDistribution d;

    unsigned int n_unassigned = 0;
    subset_p->partition_size_distribution(d, n_unassigned);

    PyObject * x = PyList_New(d.size());
    if (x == NULL) {
        return NULL;
    }
    PartitionCountDistribution::iterator di;

    unsigned int i;
    for (i = 0, di = d.begin(); di != d.end(); di++, i++) {
        PyObject * value =  Py_BuildValue("KK", di->first, di->second);
        if (value == NULL) {
            Py_DECREF(x);
            return NULL;
        }
        PyList_SET_ITEM(x, i, value);
    }
    if (!(i == d.size())) {
        throw khmer_exception();
    }

    PyObject * returnValue = Py_BuildValue("NI", x, n_unassigned);
    if (returnValue == NULL) {
        Py_DECREF(x);
        return NULL;
    }
    return returnValue;
}

static
PyObject *
hashbits_load(khmer_KHashbits_Object * me, PyObject * args)
{
    Hashbits * hashbits = me->hashbits;

    const char * filename = NULL;

    if (!PyArg_ParseTuple(args, "s", &filename)) {
        return NULL;
    }

    try {
        hashbits->load(filename);
    } catch (khmer_file_exception &e) {
        PyErr_SetString(PyExc_IOError, e.what());
        return NULL;
    }

    Py_RETURN_NONE;
}

static
PyObject *
hashbits_save(khmer_KHashbits_Object * me, PyObject * args)
{
    Hashbits * hashbits = me->hashbits;

    const char * filename = NULL;

    if (!PyArg_ParseTuple(args, "s", &filename)) {
        return NULL;
    }

    try {
        hashbits->save(filename);
    } catch (khmer_file_exception &e) {
        PyErr_SetString(PyExc_IOError, e.what());
        return NULL;
    }

    Py_RETURN_NONE;
}

static
PyObject *
hashbits_load_tagset(khmer_KHashbits_Object * me, PyObject * args)
{
    Hashbits * hashbits = me->hashbits;

    const char * filename = NULL;
    PyObject * clear_tags_o = NULL;

    if (!PyArg_ParseTuple(args, "s|O", &filename, &clear_tags_o)) {
        return NULL;
    }

    bool clear_tags = true;
    if (clear_tags_o && !PyObject_IsTrue(clear_tags_o)) {
        clear_tags = false;
    }

    try {
        hashbits->load_tagset(filename, clear_tags);
    } catch (khmer_file_exception &e) {
        PyErr_SetString(PyExc_IOError, e.what());
        return NULL;
    }

    Py_RETURN_NONE;
}

static
PyObject *
hashbits_save_tagset(khmer_KHashbits_Object * me, PyObject * args)
{
    Hashbits * hashbits = me->hashbits;

    const char * filename = NULL;

    if (!PyArg_ParseTuple(args, "s", &filename)) {
        return NULL;
    }

    try {
        hashbits->save_tagset(filename);
    } catch (khmer_file_exception &e) {
        PyErr_SetString(PyExc_IOError, e.what());
        return NULL;
    }

    Py_RETURN_NONE;
}

static
PyObject *
hashbits_save_subset_partitionmap(khmer_KHashbits_Object * me, PyObject * args)
{
    const char * filename = NULL;
    PyObject * subset_obj = NULL;

    if (!PyArg_ParseTuple(args, "Os", &subset_obj, &filename)) {
        return NULL;
    }

    SubsetPartition * subset_p;
    subset_p = (SubsetPartition *) PyCObject_AsVoidPtr(subset_obj);

    Py_BEGIN_ALLOW_THREADS

    try {
        subset_p->save_partitionmap(filename);
    } catch (khmer_file_exception &e) {
        PyErr_SetString(PyExc_IOError, e.what());
        return NULL;
    }

    Py_END_ALLOW_THREADS

    Py_RETURN_NONE;
}

static
PyObject *
hashbits_load_subset_partitionmap(khmer_KHashbits_Object * me, PyObject * args)
{
    Hashbits * hashbits = me->hashbits;

    const char * filename = NULL;

    if (!PyArg_ParseTuple(args, "s", &filename)) {
        return NULL;
    }

    SubsetPartition * subset_p;
    try {
        subset_p = new SubsetPartition(hashbits);
    } catch (std::bad_alloc &e) {
        return PyErr_NoMemory();
    }

    bool fail = false;
    std::string err;

    Py_BEGIN_ALLOW_THREADS

    try {
        subset_p->load_partitionmap(filename);
    } catch (khmer_file_exception &e) {
        fail = true;
        err = e.what();
    }

    Py_END_ALLOW_THREADS

    if (fail) {
        PyErr_SetString(PyExc_IOError, err.c_str());
        delete subset_p;
        return NULL;
    } else {
        return PyCObject_FromVoidPtr(subset_p, free_subset_partition_info);
    }
}

static
PyObject *
hashbits__set_tag_density(khmer_KHashbits_Object * me, PyObject * args)
{
    Hashbits * hashbits = me->hashbits;

    unsigned int d;
    if (!PyArg_ParseTuple(args, "I", &d)) {
        return NULL;
    }

    hashbits->_set_tag_density(d);

    Py_RETURN_NONE;
}

static
PyObject *
hashbits__get_tag_density(khmer_KHashbits_Object * me, PyObject * args)
{
    Hashbits * hashbits = me->hashbits;

    if (!PyArg_ParseTuple(args, "")) {
        return NULL;
    }

    unsigned int d = hashbits->_get_tag_density();

    return PyLong_FromLong(d);
}

static
PyObject *
hashbits__validate_subset_partitionmap(khmer_KHashbits_Object * me,
                                       PyObject * args)
{
    PyObject * subset_obj = NULL;

    if (!PyArg_ParseTuple(args, "O", &subset_obj)) {
        return NULL;
    }

    SubsetPartition * subset_p;
    subset_p = (SubsetPartition *) PyCObject_AsVoidPtr(subset_obj);
    subset_p->_validate_pmap();

    Py_RETURN_NONE;
}

static
PyObject *
hashbits_set_partition_id(khmer_KHashbits_Object * me, PyObject * args)
{
    Hashbits * hashbits = me->hashbits;

    const char * kmer = NULL;
    PartitionID p = 0;

    if (!PyArg_ParseTuple(args, "sI", &kmer, &p)) {
        return NULL;
    }

    hashbits->partition->set_partition_id(kmer, p);

    Py_RETURN_NONE;
}

static
PyObject *
hashbits_join_partitions(khmer_KHashbits_Object * me, PyObject * args)
{
    Hashbits * hashbits = me->hashbits;

    PartitionID p1 = 0, p2 = 0;

    if (!PyArg_ParseTuple(args, "II", &p1, &p2)) {
        return NULL;
    }

    p1 = hashbits->partition->join_partitions(p1, p2);

    return PyLong_FromLong(p1);
}

static
PyObject *
hashbits_get_partition_id(khmer_KHashbits_Object * me, PyObject * args)
{
    Hashbits * hashbits = me->hashbits;

    const char * kmer = NULL;

    if (!PyArg_ParseTuple(args, "s", &kmer)) {
        return NULL;
    }

    PartitionID partition_id;
    partition_id = hashbits->partition->get_partition_id(kmer);

    return PyLong_FromLong(partition_id);
}

static
PyObject *
hashbits_is_single_partition(khmer_KHashbits_Object * me, PyObject * args)
{
    Hashbits * hashbits = me->hashbits;

    const char * seq = NULL;

    if (!PyArg_ParseTuple(args, "s", &seq)) {
        return NULL;
    }

    bool v = hashbits->partition->is_single_partition(seq);

    PyObject * val;
    if (v) {
        val = Py_True;
    } else {
        val = Py_False;
    }
    Py_INCREF(val);

    return val;
}

static
PyObject *
hashbits_divide_tags_into_subsets(khmer_KHashbits_Object * me, PyObject * args)
{
    Hashbits * hashbits = me->hashbits;

    unsigned int subset_size = 0;

    if (!PyArg_ParseTuple(args, "I", &subset_size)) {
        return NULL;
    }

    SeenSet divvy;
    hashbits->divide_tags_into_subsets(subset_size, divvy);

    PyObject * x = PyList_New(divvy.size());
    unsigned int i = 0;
    for (SeenSet::const_iterator si = divvy.begin(); si != divvy.end();
            si++, i++) {
        PyList_SET_ITEM(x, i, PyLong_FromUnsignedLongLong(*si));
    }

    return x;
}

static
PyObject *
hashbits_count_kmers_within_radius(khmer_KHashbits_Object * me, PyObject * args)
{
    Hashbits * hashbits = me->hashbits;

    const char * kmer = NULL;
    unsigned int radius = 0;
    unsigned int max_count = 0;

    if (!PyArg_ParseTuple(args, "sI|I", &kmer, &radius, &max_count)) {
        return NULL;
    }

    unsigned int n;

    Py_BEGIN_ALLOW_THREADS

    HashIntoType kmer_f, kmer_r;
    _hash(kmer, hashbits->ksize(), kmer_f, kmer_r);
    n = hashbits->count_kmers_within_radius(kmer_f, kmer_r, radius,
                                            max_count);

    Py_END_ALLOW_THREADS

    return PyLong_FromUnsignedLong(n);
}

static
PyObject *
hashbits_get_ksize(khmer_KHashbits_Object * me, PyObject * args)
{
    Hashbits * hashbits = me->hashbits;

    if (!PyArg_ParseTuple(args, "")) {
        return NULL;
    }

    unsigned int k = hashbits->ksize();

    return PyLong_FromLong(k);
}


static
PyObject *
hashbits_get_hashsizes(khmer_KHashbits_Object * me, PyObject * args)
{
    Hashbits * hashbits = me->hashbits;

    if (!PyArg_ParseTuple(args, "")) {
        return NULL;
    }

    std::vector<HashIntoType> ts = hashbits->get_tablesizes();

    PyObject * x = PyList_New(ts.size());
    for (size_t i = 0; i < ts.size(); i++) {
        PyList_SET_ITEM(x, i, PyLong_FromUnsignedLongLong(ts[i]));
    }

    return x;
}

static
PyObject *
hashbits_extract_unique_paths(khmer_KHashbits_Object * me, PyObject * args)
{
    Hashbits * hashbits = me->hashbits;

    const char * sequence = NULL;
    unsigned int min_length = 0;
    float min_unique_f = 0;
    if (!PyArg_ParseTuple(args, "sIf", &sequence, &min_length, &min_unique_f)) {
        return NULL;
    }

    std::vector<std::string> results;
    hashbits->extract_unique_paths(sequence, min_length, min_unique_f, results);

    PyObject * x = PyList_New(results.size());
    if (x == NULL) {
        return NULL;
    }

    for (unsigned int i = 0; i < results.size(); i++) {
        PyList_SET_ITEM(x, i, PyBytes_FromString(results[i].c_str()));
    }

    return x;
}

static
PyObject *
hashbits_get_median_count(khmer_KHashbits_Object * me, PyObject * args)
{
    Hashbits * hashbits = me->hashbits;

    const char * long_str;

    if (!PyArg_ParseTuple(args, "s", &long_str)) {
        return NULL;
    }

    if (strlen(long_str) < hashbits->ksize()) {
        PyErr_SetString(PyExc_ValueError,
                        "string length must >= the hashtable k-mer size");
        return NULL;
    }

    BoundedCounterType med = 0;
    float average = 0, stddev = 0;

    hashbits->get_median_count(long_str, med, average, stddev);

    return Py_BuildValue("iff", med, average, stddev);
}

static PyMethodDef khmer_hashbits_methods[] = {
    { "extract_unique_paths", (PyCFunction)hashbits_extract_unique_paths, METH_VARARGS, "" },
    { "ksize", (PyCFunction)hashbits_get_ksize, METH_VARARGS, "" },
    { "hashsizes", (PyCFunction)hashbits_get_hashsizes, METH_VARARGS, "" },
    { "n_occupied", (PyCFunction)hashbits_n_occupied, METH_VARARGS, "Count the number of occupied bins" },
    { "n_unique_kmers", (PyCFunction)hashbits_n_unique_kmers,  METH_VARARGS, "Count the number of unique kmers" },
    { "count", (PyCFunction)hashbits_count, METH_VARARGS, "Count the given kmer" },
    { "count_overlap", (PyCFunction)hashbits_count_overlap, METH_VARARGS, "Count overlap kmers in two datasets" },
    { "consume", (PyCFunction)hashbits_consume, METH_VARARGS, "Count all k-mers in the given string" },
    { "load_stop_tags", (PyCFunction)hashbits_load_stop_tags, METH_VARARGS, "" },
    { "save_stop_tags", (PyCFunction)hashbits_save_stop_tags, METH_VARARGS, "" },
    { "print_stop_tags", (PyCFunction)hashbits_print_stop_tags, METH_VARARGS, "" },
    { "print_tagset", (PyCFunction)hashbits_print_tagset, METH_VARARGS, "" },
    { "get", (PyCFunction)hashbits_get, METH_VARARGS, "Get the count for the given k-mer" },
    { "calc_connected_graph_size", (PyCFunction)hashbits_calc_connected_graph_size, METH_VARARGS, "" },
    { "kmer_degree", (PyCFunction)hashbits_kmer_degree, METH_VARARGS, "" },
    { "trim_on_stoptags", (PyCFunction)hashbits_trim_on_stoptags, METH_VARARGS, "" },
    { "identify_stoptags_by_position", (PyCFunction)hashbits_identify_stoptags_by_position, METH_VARARGS, "" },
    { "do_subset_partition", (PyCFunction)hashbits_do_subset_partition, METH_VARARGS, "" },
    { "find_all_tags", (PyCFunction)hashbits_find_all_tags, METH_VARARGS, "" },
    { "assign_partition_id", (PyCFunction)hashbits_assign_partition_id, METH_VARARGS, "" },
    { "output_partitions", (PyCFunction)hashbits_output_partitions, METH_VARARGS, "" },
    { "find_unpart", (PyCFunction)hashbits_find_unpart, METH_VARARGS, "" },
    { "filter_if_present", (PyCFunction)hashbits_filter_if_present, METH_VARARGS, "" },
    { "add_tag", (PyCFunction)hashbits_add_tag, METH_VARARGS, "" },
    { "add_stop_tag", (PyCFunction)hashbits_add_stop_tag, METH_VARARGS, "" },
    { "get_stop_tags", (PyCFunction)hashbits_get_stop_tags, METH_VARARGS, "" },
    { "get_tagset", (PyCFunction)hashbits_get_tagset, METH_VARARGS, "" },
    { "load", (PyCFunction)hashbits_load, METH_VARARGS, "" },
    { "save", (PyCFunction)hashbits_save, METH_VARARGS, "" },
    { "load_tagset", (PyCFunction)hashbits_load_tagset, METH_VARARGS, "" },
    { "save_tagset", (PyCFunction)hashbits_save_tagset, METH_VARARGS, "" },
    { "n_tags", (PyCFunction)hashbits_n_tags, METH_VARARGS, "" },
    { "divide_tags_into_subsets", (PyCFunction)hashbits_divide_tags_into_subsets, METH_VARARGS, "" },
    { "load_partitionmap", (PyCFunction)hashbits_load_partitionmap, METH_VARARGS, "" },
    { "save_partitionmap", (PyCFunction)hashbits_save_partitionmap, METH_VARARGS, "" },
    { "_validate_partitionmap", (PyCFunction)hashbits__validate_partitionmap, METH_VARARGS, "" },
    { "_get_tag_density", (PyCFunction)hashbits__get_tag_density, METH_VARARGS, "" },
    { "_set_tag_density", (PyCFunction)hashbits__set_tag_density, METH_VARARGS, "" },
    { "consume_fasta", (PyCFunction)hashbits_consume_fasta, METH_VARARGS, "Count all k-mers in a given file" },
    { "consume_fasta_with_reads_parser", (PyCFunction)hashbits_consume_fasta_with_reads_parser, METH_VARARGS, "Count all k-mers in a given file" },
    { "consume_fasta_and_tag", (PyCFunction)hashbits_consume_fasta_and_tag, METH_VARARGS, "Count all k-mers in a given file" },
    {
        "consume_fasta_and_tag_with_reads_parser", (PyCFunction)hashbits_consume_fasta_and_tag_with_reads_parser,
        METH_VARARGS, "Count all k-mers using a given reads parser"
    },
    { "consume_fasta_and_traverse", (PyCFunction)hashbits_consume_fasta_and_traverse, METH_VARARGS, "" },
    { "consume_fasta_and_tag_with_stoptags", (PyCFunction)hashbits_consume_fasta_and_tag_with_stoptags, METH_VARARGS, "Count all k-mers in a given file" },
    { "consume_partitioned_fasta", (PyCFunction)hashbits_consume_partitioned_fasta, METH_VARARGS, "Count all k-mers in a given file" },
    { "join_partitions_by_path", (PyCFunction)hashbits_join_partitions_by_path, METH_VARARGS, "" },
    { "merge_subset", (PyCFunction)hashbits_merge_subset, METH_VARARGS, "" },
    { "merge_subset_from_disk", (PyCFunction)hashbits_merge_from_disk, METH_VARARGS, "" },
    { "count_partitions", (PyCFunction)hashbits_count_partitions, METH_VARARGS, "" },
    { "subset_count_partitions", (PyCFunction)hashbits_subset_count_partitions, METH_VARARGS, "" },
    { "subset_partition_size_distribution", (PyCFunction)hashbits_subset_partition_size_distribution, METH_VARARGS, "" },
    { "save_subset_partitionmap", (PyCFunction)hashbits_save_subset_partitionmap, METH_VARARGS },
    { "load_subset_partitionmap", (PyCFunction)hashbits_load_subset_partitionmap, METH_VARARGS },
    { "_validate_subset_partitionmap", (PyCFunction)hashbits__validate_subset_partitionmap, METH_VARARGS, "" },
    { "set_partition_id", (PyCFunction)hashbits_set_partition_id, METH_VARARGS, "" },
    { "join_partitions", (PyCFunction)hashbits_join_partitions, METH_VARARGS, "" },
    { "get_partition_id", (PyCFunction)hashbits_get_partition_id, METH_VARARGS, "" },
    { "is_single_partition", (PyCFunction)hashbits_is_single_partition, METH_VARARGS, "" },
    { "count_kmers_within_radius", (PyCFunction)hashbits_count_kmers_within_radius, METH_VARARGS, "" },
    { "traverse_from_tags", (PyCFunction)hashbits_traverse_from_tags, METH_VARARGS, "" },
    { "repartition_largest_partition", (PyCFunction)hashbits_repartition_largest_partition, METH_VARARGS, "" },
    { "get_median_count", (PyCFunction)hashbits_get_median_count, METH_VARARGS, "Get the median, average, and stddev of the k-mer counts in the string" },
    {NULL, NULL, 0, NULL}           /* sentinel */
};

// __new__ for hashbits; necessary for proper subclassing
// This will essentially do what the old factory function did. Unlike many __new__
// methods, we take our arguments here, because there's no "uninitialized" hashbits
// object; we have to have k and the table sizes before creating the new objects
static PyObject* khmer_hashbits_new(PyTypeObject * type, PyObject * args,
                                    PyObject * kwds)
{
    khmer_KHashbits_Object * self;
    self = (khmer_KHashbits_Object *)type->tp_alloc(type, 0);

    if (self != NULL) {
        WordLength k = 0;
        PyListObject* sizes_list_o = NULL;

        if (!PyArg_ParseTuple(args, "bO!", &k, &PyList_Type, &sizes_list_o)) {
            Py_DECREF(self);
            return NULL;
        }

        std::vector<HashIntoType> sizes;
        Py_ssize_t sizes_list_o_length = PyList_GET_SIZE(sizes_list_o);
        for (Py_ssize_t i = 0; i < sizes_list_o_length; i++) {
            PyObject * size_o = PyList_GET_ITEM(sizes_list_o, i);
            if (PyLong_Check(size_o)) {
                sizes.push_back((HashIntoType) PyLong_AsUnsignedLongLong(size_o));
            } else if (PyInt_Check(size_o)) {
                sizes.push_back((HashIntoType) PyInt_AsLong(size_o));
            } else if (PyFloat_Check(size_o)) {
                sizes.push_back((HashIntoType) PyFloat_AS_DOUBLE(size_o));
            } else {
                Py_DECREF(self);
                PyErr_SetString(PyExc_TypeError,
                                "2nd argument must be a list of ints, longs, or floats");
                return NULL;
            }
        }

        try {
            self->hashbits = new Hashbits(k, sizes);
        } catch (std::bad_alloc &e) {
            return PyErr_NoMemory();
        }
    }
    return (PyObject *) self;
}

// there are no attributes that we need at this time, so we'll just return 0
static int khmer_hashbits_init(khmer_KHashbits_Object * self, PyObject * args,
                               PyObject * kwds)
{
    return 0;
}

#define is_hashbits_obj(v)  (Py_TYPE(v) == &khmer_KHashbits_Type)

////////////////////////////////////////////////////////////////////////////

static
PyObject *
subset_count_partitions(khmer_KSubsetPartition_Object * me, PyObject * args)
{
    SubsetPartition * subset_p = me->subset;

    if (!PyArg_ParseTuple(args, "")) {
        return NULL;
    }

    size_t n_partitions = 0, n_unassigned = 0;
    subset_p->count_partitions(n_partitions, n_unassigned);

    return Py_BuildValue("nn", (Py_ssize_t) n_partitions,
                         (Py_ssize_t) n_unassigned);
}

static
PyObject *
subset_report_on_partitions(khmer_KSubsetPartition_Object * me, PyObject * args)
{
    SubsetPartition * subset_p = me->subset;

    if (!PyArg_ParseTuple(args, "")) {
        return NULL;
    }

    subset_p->report_on_partitions();

    Py_RETURN_NONE;
}

static
PyObject *
subset_compare_partitions(khmer_KSubsetPartition_Object * me, PyObject * args)
{
    SubsetPartition * subset1_p = me->subset;

    PyObject * subset2_obj = NULL;
    PartitionID pid1, pid2; // @CTB ensure that these are unsigned?

    if (!PyArg_ParseTuple(args, "IOI",
                          &pid1, &subset2_obj, &pid2)) {
        return NULL;
    }

    khmer_KSubsetPartition_Object *other = (khmer_KSubsetPartition_Object *)
                                           subset2_obj;
    SubsetPartition * subset2_p = other->subset;

    unsigned int n_only1 = 0, n_only2 = 0, n_shared = 0;
    subset1_p->compare_to_partition(pid1, subset2_p, pid2,
                                    n_only1, n_only2, n_shared);

    return Py_BuildValue("III", n_only1, n_only2, n_shared);
}

static
PyObject *
subset_partition_size_distribution(khmer_KSubsetPartition_Object * me,
                                   PyObject * args)
{
    SubsetPartition * subset_p = me->subset;

    if (!PyArg_ParseTuple(args, "")) {
        return NULL;
    }

    PartitionCountDistribution d;

    unsigned int n_unassigned = 0;
    subset_p->partition_size_distribution(d, n_unassigned);

    PyObject * x = PyList_New(d.size());
    if (x == NULL) {
        return NULL;
    }
    PartitionCountDistribution::iterator di;

    unsigned int i;
    for (i = 0, di = d.begin(); di != d.end(); di++, i++) {
        PyObject * tup = Py_BuildValue("KK", di->first, di->second);
        if (tup != NULL) {
            PyList_SET_ITEM(x, i, tup);
        }
        Py_XDECREF(tup);
    }
    if (!(i == d.size())) {
        throw khmer_exception();
    }

    PyObject * ret = Py_BuildValue("OI", x, n_unassigned);
    Py_DECREF(x);
    return ret;
}

static
PyObject *
subset_partition_sizes(khmer_KSubsetPartition_Object * me, PyObject * args)
{
    SubsetPartition * subset_p = me->subset;

    unsigned int min_size = 0;

    if (!PyArg_ParseTuple(args, "|I", &min_size)) {
        return NULL;
    }

    PartitionCountMap cm;
    unsigned int n_unassigned = 0;
    subset_p->partition_sizes(cm, n_unassigned);

    unsigned int i = 0;
    PartitionCountMap::const_iterator mi;
    for (mi = cm.begin(); mi != cm.end(); mi++) {
        if (mi->second >= min_size) {
            i++;
        }
    }

    PyObject * x = PyList_New(i);
    if (x == NULL) {
        return NULL;
    }

    // this should probably be a dict. @CTB
    for (i = 0, mi = cm.begin(); mi != cm.end(); mi++) {
        if (mi->second >= min_size) {
            PyObject * tup = Py_BuildValue("II", mi->first, mi->second);
            if (tup != NULL) {
                PyList_SET_ITEM(x, i, tup);
            }
            i++;
        }
    }

    PyObject * ret = Py_BuildValue("OI", x, n_unassigned);
    Py_DECREF(x);

    return ret;
}

static
PyObject *
subset_partition_average_coverages(khmer_KSubsetPartition_Object * me,
                                   PyObject * args)
{
    SubsetPartition * subset_p = me->subset;

    khmer_KCountingHash_Object * counting_o;

    if (!PyArg_ParseTuple(args, "O!", &khmer_KCountingHash_Type, &counting_o)) {
        return NULL;
    }

    PartitionCountMap cm;
    subset_p->partition_average_coverages(cm, counting_o -> counting);

    unsigned int i;
    PartitionCountMap::iterator mi;

    PyObject * x = PyList_New(cm.size());
    if (x == NULL) {
        return NULL;
    }

    // this should probably be a dict. @CTB
    for (i = 0, mi = cm.begin(); mi != cm.end(); mi++, i++) {
        PyObject * tup = Py_BuildValue("II", mi->first, mi->second);
        if (tup != NULL) {
            PyList_SET_ITEM(x, i, tup);
        }
    }

    return x;
}

static PyMethodDef khmer_subset_methods[] = {
    {
        "count_partitions",
        (PyCFunction)subset_count_partitions,
        METH_VARARGS,
        ""
    },
    {
        "report_on_partitions",
        (PyCFunction)subset_report_on_partitions,
        METH_VARARGS,
        ""
    },
    {
        "compare_partitions",
        (PyCFunction)subset_compare_partitions,
        METH_VARARGS,
        ""
    },
    {
        "partition_size_distribution",
        (PyCFunction)subset_partition_size_distribution,
        METH_VARARGS,
        ""
    },
    {
        "partition_sizes",
        (PyCFunction)subset_partition_sizes,
        METH_VARARGS,
        ""
    },
    {
        "partition_average_coverages",
        (PyCFunction)subset_partition_average_coverages,
        METH_VARARGS,
        ""
    },
    {NULL, NULL, 0, NULL}           /* sentinel */
};

/////////////////
// LabelHash
/////////////////

// LabelHash addition
typedef struct {
    //PyObject_HEAD
    khmer_KHashbits_Object khashbits;
    LabelHash * labelhash;
} khmer_KLabelHash_Object;

static int khmer_labelhash_init(khmer_KLabelHash_Object * self, PyObject *args,
                                PyObject *kwds);
static PyObject * khmer_labelhash_new(PyTypeObject * type, PyObject *args,
                                      PyObject *kwds);

#define is_labelhash_obj(v)  (Py_TYPE(v) == &khmer_KLabelHash_Type)

//
// khmer_labelhash_dealloc -- clean up a labelhash object.
//

static void khmer_labelhash_dealloc(khmer_KLabelHash_Object * obj)
{
    delete obj->labelhash;
    obj->labelhash = NULL;

    Py_TYPE(obj)->tp_free((PyObject*)obj);
}

// a little weird; we don't actually want to call Hashbits' new method. Rather, we
// define our own new method, and redirect the base's hashbits object to point to our
// labelhash object
static PyObject * khmer_labelhash_new(PyTypeObject *type, PyObject *args,
                                      PyObject *kwds)
{
    khmer_KLabelHash_Object *self;
    self = (khmer_KLabelHash_Object*)type->tp_alloc(type, 0);

    if (self != NULL) {
        WordLength k = 0;
        PyListObject * sizes_list_o = NULL;

        if (!PyArg_ParseTuple(args, "bO!", &k, &PyList_Type, &sizes_list_o)) {
            Py_DECREF(self);
            return NULL;
        }

        std::vector<HashIntoType> sizes;
        Py_ssize_t sizes_list_o_length = PyList_GET_SIZE(sizes_list_o);
        for (Py_ssize_t i = 0; i < sizes_list_o_length; i++) {
            PyObject * size_o = PyList_GET_ITEM(sizes_list_o, i);
            if (PyLong_Check(size_o)) {
                sizes.push_back((HashIntoType) PyLong_AsUnsignedLongLong(size_o));
            } else if (PyInt_Check(size_o)) {
                sizes.push_back((HashIntoType) PyInt_AsLong(size_o));
            } else if (PyFloat_Check(size_o)) {
                sizes.push_back((HashIntoType) PyFloat_AS_DOUBLE(size_o));
            } else {
                Py_DECREF(self);
                PyErr_SetString(PyExc_TypeError,
                                "2nd argument must be a list of ints, longs, or floats");
                return NULL;
            }
        }


        // We want the hashbits pointer in the base class to point to our labelhash,
        // so that the KHashbits methods are called on the correct object (a LabelHash)
        try {
            self->labelhash = new LabelHash(k, sizes);
        } catch (std::bad_alloc &e) {
            Py_DECREF(self);
            return PyErr_NoMemory();
        }
        self->khashbits.hashbits = (Hashbits *)self->labelhash;
    }

    return (PyObject *) self;
}

static int khmer_labelhash_init(khmer_KLabelHash_Object * self, PyObject *args,
                                PyObject *kwds)
{
    if (khmer_KHashbits_Type.tp_init((PyObject *)self, args, kwds) < 0) {
        return -1;
    }
    //std::cout << "testing my pointer ref to hashbits: " << self->khashbits.hashbits->n_tags() << std::endl;
    //std::cout << "hashbits: " << self->khashbits.hashbits << std::endl;
    //std::cout << "labelhash: " << self->labelhash << std::endl;
    return 0;
}

static
PyObject *
labelhash_get_label_dict(khmer_KLabelHash_Object * me, PyObject * args)
{
    LabelHash * hb = me->labelhash;

    PyObject * d = PyDict_New();
    if (d == NULL) {
        return NULL;
    }
    LabelPtrMap::iterator it;

    for (it = hb->label_ptrs.begin(); it != hb->label_ptrs.end(); ++it) {
        PyObject * key = Py_BuildValue("K", it->first);
        PyObject * val = Py_BuildValue("K", it->second);
        if (key != NULL && val != NULL) {
            PyDict_SetItem(d, key, val);
        }
        Py_XDECREF(key);
        Py_XDECREF(val);
    }

    return d;
}

static
PyObject *
labelhash_consume_fasta_and_tag_with_labels(khmer_KLabelHash_Object * me,
        PyObject * args)
{
    LabelHash * hb = me->labelhash;

    std::ofstream outfile;

    const char * filename;

    if (!PyArg_ParseTuple(args, "s", &filename)) {
        return NULL;
    }

    unsigned long long n_consumed;
    unsigned int total_reads;
    char const * exc = NULL;
    //Py_BEGIN_ALLOW_THREADS
    try {
        hb->consume_fasta_and_tag_with_labels(filename, total_reads,
                                              n_consumed);
    } catch (_khmer_signal &e) {
        exc = e.get_message().c_str();
    } catch (khmer_file_exception &e) {
        exc = e.what();
    }
    //Py_END_ALLOW_THREADS
    if (exc != NULL) {
        PyErr_SetString(PyExc_IOError, exc);
        return NULL;
    }

    return Py_BuildValue("IK", total_reads, n_consumed);

}

static
PyObject *
labelhash_consume_partitioned_fasta_and_tag_with_labels(
    khmer_KLabelHash_Object * me, PyObject * args)
{
    LabelHash * labelhash = me->labelhash;

    const char * filename;

    if (!PyArg_ParseTuple(args, "s", &filename)) {
        return NULL;
    }

    // call the C++ function, and trap signals => Python

    unsigned long long n_consumed;
    unsigned int total_reads;

    try {
        labelhash->consume_partitioned_fasta_and_tag_with_labels(filename,
                total_reads, n_consumed);
    } catch (_khmer_signal &e) {
        PyErr_SetString(PyExc_IOError,
                        "error parsing in consume_partitioned_fasta_and_tag_with_labels");
        return NULL;
    } catch (khmer_file_exception &e) {
        PyErr_SetString(PyExc_IOError, e.what());
        return NULL;
    }
    return Py_BuildValue("IK", total_reads, n_consumed);
}

static
PyObject *
labelhash_consume_sequence_and_tag_with_labels(khmer_KLabelHash_Object * me,
        PyObject * args)
{
    LabelHash * hb = me->labelhash;
    const char * seq = NULL;
    unsigned long long c = 0;
    if (!PyArg_ParseTuple(args, "sK", &seq, &c)) {
        return NULL;
    }
    unsigned long long n_consumed = 0;
    Label * the_label = hb->check_and_allocate_label(c);

    try {
        hb->consume_sequence_and_tag_with_labels(seq, n_consumed, *the_label);
    } catch (_khmer_signal &e) {
        return NULL;
    }
    return Py_BuildValue("K", n_consumed);
}

static
PyObject *
labelhash_sweep_label_neighborhood(khmer_KLabelHash_Object * me,
                                   PyObject * args)
{
    LabelHash * hb = me->labelhash;

    const char * seq = NULL;
    int r = 0;
    PyObject * break_on_stop_tags_o = NULL;
    PyObject * stop_big_traversals_o = NULL;

    if (!PyArg_ParseTuple(args, "s|iOO", &seq, &r,
                          &break_on_stop_tags_o,
                          &stop_big_traversals_o)) {
        return NULL;
    }

    unsigned int range = (2 * hb->_get_tag_density()) + 1;
    if (r >= 0) {
        range = r;
    }

    bool break_on_stop_tags = false;
    if (break_on_stop_tags_o && PyObject_IsTrue(break_on_stop_tags_o)) {
        break_on_stop_tags = true;
    }
    bool stop_big_traversals = false;
    if (stop_big_traversals_o && PyObject_IsTrue(stop_big_traversals_o)) {
        stop_big_traversals = true;
    }

    if (strlen(seq) < hb->ksize()) {
        PyErr_SetString(PyExc_ValueError,
                        "string length must >= the hashtable k-mer size");
        return NULL;
    }

    //std::pair<TagLabelPtrPair::iterator, TagLabelPtrPair::iterator> ret;
    LabelPtrSet found_labels;

    bool exc_raised = false;
    //unsigned int num_traversed = 0;
    //Py_BEGIN_ALLOW_THREADS
    try {
        hb->sweep_label_neighborhood(seq, found_labels, range, break_on_stop_tags,
                                     stop_big_traversals);
    } catch (_khmer_signal &e) {
        exc_raised = true;
    }
    //Py_END_ALLOW_THREADS

    //printf("...%u kmers traversed\n", num_traversed);

    if (exc_raised) {
        return NULL;
    }

    PyObject * x =  PyList_New(found_labels.size());
    LabelPtrSet::const_iterator si;
    unsigned long long i = 0;
    for (si = found_labels.begin(); si != found_labels.end(); ++si) {
        PyList_SET_ITEM(x, i, Py_BuildValue("K", *(*si)));
        i++;
    }

    return x;
}

// Similar to find_all_tags, but returns tags in a way actually usable by python
// need a tags_in_sequence iterator or function in c++ land for reuse in all
// these functions

static
PyObject *
labelhash_sweep_tag_neighborhood(khmer_KLabelHash_Object * me, PyObject * args)
{
    LabelHash * labelhash = me->labelhash;

    const char * seq = NULL;
    int r = 0;
    PyObject * break_on_stop_tags_o = NULL;
    PyObject * stop_big_traversals_o = NULL;

    if (!PyArg_ParseTuple(args, "s|iOO", &seq, &r,
                          &break_on_stop_tags_o,
                          &stop_big_traversals_o)) {
        return NULL;
    }

    unsigned int range = (2 * labelhash->_get_tag_density()) + 1;
    if (r >= 0) {
        range = r;
    }

    bool break_on_stop_tags = false;
    if (break_on_stop_tags_o && PyObject_IsTrue(break_on_stop_tags_o)) {
        break_on_stop_tags = true;
    }
    bool stop_big_traversals = false;
    if (stop_big_traversals_o && PyObject_IsTrue(stop_big_traversals_o)) {
        stop_big_traversals = true;
    }

    if (strlen(seq) < labelhash->ksize()) {
        PyErr_SetString(PyExc_ValueError,
                        "string length must >= the hashtable k-mer size");
        return NULL;
    }

    SeenSet tagged_kmers;

    //Py_BEGIN_ALLOW_THREADS

    labelhash->partition->sweep_for_tags(seq, tagged_kmers,
                                         labelhash->all_tags, range, break_on_stop_tags, stop_big_traversals);

    //Py_END_ALLOW_THREADS

    PyObject * x =  PyList_New(tagged_kmers.size());
    if (x == NULL) {
        return NULL;
    }
    SeenSet::iterator si;
    unsigned long long i = 0;
    for (si = tagged_kmers.begin(); si != tagged_kmers.end(); ++si) {
        //std::string kmer_s = _revhash(*si, labelhash->ksize());
        // type K for python unsigned long long
        PyList_SET_ITEM(x, i, Py_BuildValue("K", *si));
        i++;
    }

    return x;
}

static
PyObject *
labelhash_get_tag_labels(khmer_KLabelHash_Object * me, PyObject * args)
{
    LabelHash * labelhash = me->labelhash;

    HashIntoType tag;

    if (!PyArg_ParseTuple(args, "K", &tag)) {
        return NULL;
    }

    LabelPtrSet labels;

    labels = labelhash->get_tag_labels(tag);

    PyObject * x =  PyList_New(labels.size());
    LabelPtrSet::const_iterator si;
    unsigned long long i = 0;
    for (si = labels.begin(); si != labels.end(); ++si) {
        //std::string kmer_s = _revhash(*si, labelhash->ksize());
        PyList_SET_ITEM(x, i, Py_BuildValue("K", *(*si)));
        i++;
    }

    return x;
}

static
PyObject *
labelhash_n_labels(khmer_KLabelHash_Object * me, PyObject * args)
{
    LabelHash * labelhash = me->labelhash;

    if (!PyArg_ParseTuple(args, "")) {
        return NULL;
    }

    return PyLong_FromSize_t(labelhash->n_labels());
}

static PyMethodDef khmer_labelhash_methods[] = {
    { "consume_fasta_and_tag_with_labels", (PyCFunction)labelhash_consume_fasta_and_tag_with_labels, METH_VARARGS, "" },
    { "sweep_label_neighborhood", (PyCFunction)labelhash_sweep_label_neighborhood, METH_VARARGS, "" },
    {"consume_partitioned_fasta_and_tag_with_labels", (PyCFunction)labelhash_consume_partitioned_fasta_and_tag_with_labels, METH_VARARGS, "" },
    {"sweep_tag_neighborhood", (PyCFunction)labelhash_sweep_tag_neighborhood, METH_VARARGS, "" },
    {"get_tag_labels", (PyCFunction)labelhash_get_tag_labels, METH_VARARGS, ""},
    {"consume_sequence_and_tag_with_labels", (PyCFunction)labelhash_consume_sequence_and_tag_with_labels, METH_VARARGS, "" },
    {"n_labels", (PyCFunction)labelhash_n_labels, METH_VARARGS, ""},
    {"get_label_dict", (PyCFunction)labelhash_get_label_dict, METH_VARARGS, "" },
    {NULL, NULL, 0, NULL}           /* sentinel */
};

static PyTypeObject khmer_KLabelHash_Type = {
    PyVarObject_HEAD_INIT(NULL, 0)  /* init & ob_size */
    "_khmer.LabelHash",            /* tp_name */
    sizeof(khmer_KLabelHash_Object), /* tp_basicsize */
    0,                       /* tp_itemsize */
    (destructor)khmer_labelhash_dealloc, /* tp_dealloc */
    0,                       /* tp_print */
    0,                       /* tp_getattr */
    0,                       /* tp_setattr */
    0,                       /* tp_compare */
    0,                       /* tp_repr */
    0,                       /* tp_as_number */
    0,                       /* tp_as_sequence */
    0,                       /* tp_as_mapping */
    0,                       /* tp_hash */
    0,                       /* tp_call */
    0,                       /* tp_str */
    0,                       /* tp_getattro */
    0,                       /* tp_setattro */
    0,                       /* tp_as_buffer */
    Py_TPFLAGS_DEFAULT | Py_TPFLAGS_BASETYPE,   /* tp_flags */
    0,                       /* tp_doc */
    0,                       /* tp_traverse */
    0,                       /* tp_clear */
    0,                       /* tp_richcompare */
    0,                       /* tp_weaklistoffset */
    0,                       /* tp_iter */
    0,                       /* tp_iternext */
    khmer_labelhash_methods, /* tp_methods */
    0,                       /* tp_members */
    0,                       /* tp_getset */
    0,                       /* tp_base */
    0,                       /* tp_dict */
    0,                       /* tp_descr_get */
    0,                       /* tp_descr_set */
    0,                       /* tp_dictoffset */
    (initproc)khmer_labelhash_init,   /* tp_init */
    0,                       /* tp_alloc */
    khmer_labelhash_new,      /* tp_new */
};

static PyObject * readaligner_align(khmer_ReadAligner_Object * me,
                                    PyObject * args)
{
    const char * read;

    if (!PyArg_ParseTuple(args, "s", &read)) {
        return NULL;
    }

    /*if (strlen(read) < (unsigned int)aligner->ksize()) {
        PyErr_SetString(PyExc_ValueError,
                        "string length must >= the hashtable k-mer size");
        return NULL;
    }*/

    Alignment * aln = me->aligner->Align(read);

    const char* alignment = aln->graph_alignment.c_str();
    const char* readAlignment = aln->read_alignment.c_str();
    PyObject * ret = Py_BuildValue("dssO", aln->score, alignment,
                                   readAlignment, (aln->truncated)? Py_True : Py_False);
    delete aln;

    return ret;
}

static PyObject * readaligner_align_forward(khmer_ReadAligner_Object * me,
                                            PyObject * args)
{
    ReadAligner * aligner = me->aligner;

    const char * read;

    if (!PyArg_ParseTuple(args, "s", &read)) {
        return NULL;
    }

    /*if (strlen(read) < (unsigned int)aligner->ksize()) {
        PyErr_SetString(PyExc_ValueError,
                        "string length must >= the hashtable k-mer size");
        return NULL;
    }*/

    Alignment * aln;
    aln = aligner->AlignForward(read);

    const char* alignment = aln->graph_alignment.c_str();
    const char* readAlignment = aln->read_alignment.c_str();
    PyObject * x = PyList_New(aln->covs.size());
    for (size_t i = 0; i < aln->covs.size(); i++ ){
      PyList_SET_ITEM(x, i, PyLong_FromLong(aln->covs[i]));
    }

    PyObject * ret = Py_BuildValue("dssOO", aln->score, alignment,
                                   readAlignment,
                                   (aln->truncated)? Py_True : Py_False,
                                   x);
    delete aln;
<<<<<<< HEAD
=======
    Py_DECREF(x);
>>>>>>> e695367c

    return ret;
}

static PyMethodDef khmer_ReadAligner_methods[] = {
    {"align", (PyCFunction)readaligner_align, METH_VARARGS, ""},
    {"align_forward", (PyCFunction)readaligner_align_forward, METH_VARARGS, ""},
    {NULL} /* Sentinel */
};

//
// khmer_readaligner_dealloc -- clean up readaligner object
// GRAPHALIGN addition
//
static void khmer_readaligner_dealloc(khmer_ReadAligner_Object* obj)
{
    delete obj->aligner;
    obj->aligner = NULL;
    Py_TYPE(obj)->tp_free((PyObject*)obj);
}

//
// new_readaligner
//
static PyObject* khmer_ReadAligner_new(PyTypeObject *type, PyObject * args,
                                       PyObject *kwds)
{
    khmer_ReadAligner_Object * self;

    self = (khmer_ReadAligner_Object *)type->tp_alloc(type, 0);

    if (self != NULL) {
        khmer_KCountingHash_Object * ch = NULL;
        unsigned short int trusted_cov_cutoff = 2;
        double bits_theta = 1;

        if(!PyArg_ParseTuple(args, "O!Hd", &khmer_KCountingHash_Type, &ch,
                             &trusted_cov_cutoff, &bits_theta)) {
            Py_DECREF(self);
            return NULL;
        }

        self->aligner = new ReadAligner(ch->counting, trusted_cov_cutoff,
                                        bits_theta);
    }

    return (PyObject *) self;
}

static PyTypeObject khmer_ReadAlignerType = {
    PyVarObject_HEAD_INIT(NULL, 0) /* init & ob_size */
    "_khmer.ReadAligner",		    /*tp_name*/
    sizeof(khmer_ReadAligner_Object),	    /*tp_basicsize*/
    0,					    /*tp_itemsize*/
    (destructor)khmer_readaligner_dealloc,  /*tp_dealloc*/
    0,                          /*tp_print*/
    0,                          /*tp_getattr*/
    0,                          /*tp_setattr*/
    0,                          /*tp_compare*/
    0,                          /*tp_repr*/
    0,                          /*tp_as_number*/
    0,                          /*tp_as_sequence*/
    0,                          /*tp_as_mapping*/
    0,                          /*tp_hash */
    0,                          /*tp_call*/
    0,                          /*tp_str*/
    0,                          /*tp_getattro*/
    0,                          /*tp_setattro*/
    0,                          /*tp_as_buffer*/
    Py_TPFLAGS_DEFAULT,         /*tp_flags*/
    "ReadAligner object",           /* tp_doc */
    0,                         /* tp_traverse */
    0,                         /* tp_clear */
    0,                         /* tp_richcompare */
    0,                         /* tp_weaklistoffset */
    0,                         /* tp_iter */
    0,                         /* tp_iternext */
    khmer_ReadAligner_methods, /* tp_methods */
    0,                         /* tp_members */
    0,                         /* tp_getset */
    0,                         /* tp_base */
    0,                         /* tp_dict */
    0,                         /* tp_descr_get */
    0,                         /* tp_descr_set */
    0,                         /* tp_dictoffset */
    0,			               /* tp_init */
    0,                         /* tp_alloc */
    khmer_ReadAligner_new,     /* tp_new */
};

static PyObject * hash_collect_high_abundance_kmers(khmer_KCountingHash_Object *
        me , PyObject * args)
{
    CountingHash * counting = me->counting;

    const char * filename = NULL;
    unsigned int lower_count, upper_count;

    if (!PyArg_ParseTuple(args, "sII", &filename, &lower_count, &upper_count)) {
        return NULL;
    }

    SeenSet found_kmers;
    counting->collect_high_abundance_kmers(filename, lower_count, upper_count,
                                           found_kmers);

    // create a new hashbits object...
    std::vector<HashIntoType> sizes;
    sizes.push_back(1);

    khmer_KHashbits_Object * khashbits_obj = (khmer_KHashbits_Object *) \
            PyObject_New(khmer_KHashbits_Object, &khmer_KHashbits_Type);
    if (khashbits_obj == NULL) {
        return NULL;
    }

    // ...and set the collected kmers as the stoptags.
    try {
        khashbits_obj->hashbits = new Hashbits(counting->ksize(), sizes);
    } catch (std::bad_alloc &e) {
        return PyErr_NoMemory();
    }
    khashbits_obj->hashbits->stop_tags.swap(found_kmers);

    return (PyObject *) khashbits_obj;
}

//
// khmer_counting_dealloc -- clean up a counting hash object.
//

static void khmer_counting_dealloc(khmer_KCountingHash_Object * obj)
{
    delete obj->counting;
    obj->counting = NULL;
    Py_TYPE(obj)->tp_free((PyObject*)obj);
}

//
// khmer_hashbits_dealloc -- clean up a hashbits object.
//
static void khmer_hashbits_dealloc(khmer_KHashbits_Object * obj)
{
    delete obj->hashbits;
    obj->hashbits = NULL;

    Py_TYPE(obj)->tp_free((PyObject*)obj);
}


//
// khmer_subset_dealloc -- clean up a hashbits object.
//

static void khmer_subset_dealloc(khmer_KSubsetPartition_Object * obj)
{
    delete obj->subset;
    obj->subset = NULL;
    Py_TYPE(obj)->tp_free((PyObject*)obj);
}


/***********************************************************************/

//
// KHLLCounter object
//

typedef struct {
    PyObject_HEAD
    khmer::HLLCounter * hllcounter;
} khmer_KHLLCounter_Object;

static PyObject* khmer_hllcounter_new(PyTypeObject * type, PyObject * args,
                                      PyObject * kwds)
{
    khmer_KHLLCounter_Object * self;
    self = (khmer_KHLLCounter_Object *)type->tp_alloc(type, 0);

    if (self != NULL) {
        double error_rate = 0.01;
        WordLength ksize = 20;

        if (!PyArg_ParseTuple(args, "|db", &error_rate, &ksize)) {
            Py_DECREF(self);
            return NULL;
        }

        try {
            self->hllcounter = new HLLCounter(error_rate, ksize);
        } catch (InvalidValue &e) {
            Py_DECREF(self);
            PyErr_SetString(PyExc_ValueError, e.what());
            return NULL;
        }
    }

    return (PyObject *) self;
}

//
// khmer_hllcounter_dealloc -- clean up a hllcounter object.
//

static void khmer_hllcounter_dealloc(khmer_KHLLCounter_Object * obj)
{
    delete obj->hllcounter;
    obj->hllcounter = NULL;

    Py_TYPE(obj)->tp_free((PyObject*)obj);
}

static
PyObject *
hllcounter_add(khmer_KHLLCounter_Object * me, PyObject * args)
{
    const char * kmer_str;

    if (!PyArg_ParseTuple(args, "s", &kmer_str)) {
        return NULL;
    }

    try {
        me->hllcounter->add(kmer_str);
    } catch (khmer_exception &e) {
        PyErr_SetString(PyExc_ValueError, e.what());
        return NULL;
    }

    Py_RETURN_NONE;
}

static
PyObject *
hllcounter_estimate_cardinality(khmer_KHLLCounter_Object * me, PyObject * args)
{
    if (!PyArg_ParseTuple( args, "" )) {
        return NULL;
    }

    return PyLong_FromLong(me->hllcounter->estimate_cardinality());
}

static
PyObject *
hllcounter_consume_string(khmer_KHLLCounter_Object * me, PyObject * args)
{
    const char * kmer_str;
    unsigned long long n_consumed;

    if (!PyArg_ParseTuple(args, "s", &kmer_str)) {
        return NULL;
    }

    try {
        n_consumed = me->hllcounter->consume_string(kmer_str);
    } catch (khmer_exception &e) {
        PyErr_SetString(PyExc_ValueError, e.what());
        return NULL;
    }

    return PyLong_FromLong(n_consumed);
}

static PyObject * hllcounter_consume_fasta(khmer_KHLLCounter_Object * me,
        PyObject * args)
{
    const char * filename;

    if (!PyArg_ParseTuple(args, "s", &filename)) {
        return NULL;
    }

    // call the C++ function, and trap signals => Python
    unsigned long long  n_consumed    = 0;
    unsigned int        total_reads   = 0;
    try {
        me->hllcounter->consume_fasta(filename, total_reads, n_consumed);
    } catch (_khmer_signal &e) {
        PyErr_SetString(PyExc_IOError, e.get_message().c_str());
        return NULL;
    } catch (khmer_file_exception &e) {
        PyErr_SetString(PyExc_IOError, e.what());
        return NULL;
    }

    return Py_BuildValue("IK", total_reads, n_consumed);
}

static
PyObject *
hllcounter_get_erate(khmer_KHLLCounter_Object * me)
{
    return PyFloat_FromDouble(me->hllcounter->get_erate());
}

static
PyObject *
hllcounter_get_ksize(khmer_KHLLCounter_Object * me)
{
    return PyLong_FromLong(me->hllcounter->get_ksize());
}

static
int
hllcounter_set_ksize(khmer_KHLLCounter_Object * me, PyObject *value,
                     void *closure)
{
    if (value == NULL) {
        PyErr_SetString(PyExc_TypeError, "Cannot delete attribute");
        return -1;
    }

    long ksize = 0;
    if (PyLong_Check(value)) {
        ksize = PyLong_AsLong(value);
    } else if (PyInt_Check(value)) {
        ksize = PyInt_AsLong(value);
    } else {
        PyErr_SetString(PyExc_TypeError,
                        "Please use an integer value for k-mer size");
        return -1;
    }

    if (ksize <= 0) {
        PyErr_SetString(PyExc_ValueError, "Please set k-mer size to a value "
                        "greater than zero");
        return -1;
    }

    try {
        me->hllcounter->set_ksize(ksize);
    } catch (ReadOnlyAttribute &e) {
        PyErr_SetString(PyExc_AttributeError, e.what());
        return -1;
    }

    return 0;
}

static
int
hllcounter_set_erate(khmer_KHLLCounter_Object * me, PyObject *value,
                     void *closure)
{
    if (value == NULL) {
        PyErr_SetString(PyExc_TypeError, "Cannot delete attribute");
        return -1;
    }

    if (!PyFloat_Check(value)) {
        PyErr_SetString(PyExc_TypeError,
                        "Please use a float value for k-mer size");
        return -1;
    }

    double erate = PyFloat_AsDouble(value);
    try {
        me->hllcounter->set_erate(erate);
    } catch (InvalidValue &e) {
        PyErr_SetString(PyExc_ValueError, e.what());
        return -1;
    } catch (ReadOnlyAttribute &e) {
        PyErr_SetString(PyExc_AttributeError, e.what());
        return -1;
    }

    return 0;
}

static
PyObject *
hllcounter_getalpha(khmer_KHLLCounter_Object * me)
{
    return PyFloat_FromDouble(me->hllcounter->get_alpha());
}

static
PyObject *
hllcounter_getcounters(khmer_KHLLCounter_Object * me)
{
    std::vector<int> counters = me->hllcounter->get_M();

    PyObject * x = PyList_New(counters.size());
    for (size_t i = 0; i < counters.size(); i++) {
        PyList_SET_ITEM(x, i, PyLong_FromLong(counters[i]));
    }

    return x;
}

static PyMethodDef khmer_hllcounter_methods[] = {
    {
        "add", (PyCFunction)hllcounter_add,
        METH_VARARGS,
        "Add a k-mer to the counter."
    },
    {
        "estimate_cardinality", (PyCFunction)hllcounter_estimate_cardinality,
        METH_VARARGS,
        "Return the current estimation."
    },
    {
        "consume_string", (PyCFunction)hllcounter_consume_string,
        METH_VARARGS,
        "Break a sequence into k-mers and add each k-mer to the counter."
    },
    {
        "consume_fasta", (PyCFunction)hllcounter_consume_fasta,
        METH_VARARGS,
        "Read sequences from file, break into k-mers, "
        "and add each k-mer to the counter."
    },
    {NULL} /* Sentinel */
};

static PyGetSetDef khmer_hllcounter_getseters[] = {
    {
        (char *)"alpha",
        (getter)hllcounter_getalpha, NULL,
        (char *)"alpha constant for this HLL counter.",
        NULL
    },
    {
        (char *)"error_rate",
        (getter)hllcounter_get_erate, (setter)hllcounter_set_erate,
        (char *)"Error rate for this HLL counter. "
        "Can be changed prior to first counting, but becomes read-only after "
        "that (raising AttributeError)",
        NULL
    },
    {
        (char *)"ksize",
        (getter)hllcounter_get_ksize, (setter)hllcounter_set_ksize,
        (char *)"k-mer size for this HLL counter."
        "Can be changed prior to first counting, but becomes read-only after "
        "that (raising AttributeError)",
        NULL
    },
    {
        (char *)"counters",
        (getter)hllcounter_getcounters, NULL,
        (char *)"Read-only internal counters.",
        NULL
    },
    {NULL} /* Sentinel */
};

static PyTypeObject khmer_KHLLCounter_Type = {
    PyVarObject_HEAD_INIT(NULL, 0)
    "_khmer.KHLLCounter",                       /* tp_name */
    sizeof(khmer_KHLLCounter_Object),          /* tp_basicsize */
    0,                                         /* tp_itemsize */
    (destructor)khmer_hllcounter_dealloc,      /* tp_dealloc */
    0,                                         /* tp_print */
    0,                                         /* tp_getattr */
    0,                                         /* tp_setattr */
    0,                                         /* tp_compare */
    0,                                         /* tp_repr */
    0,                                         /* tp_as_number */
    0,                                         /* tp_as_sequence */
    0,                                         /* tp_as_mapping */
    0,                                         /* tp_hash */
    0,                                         /* tp_call */
    0,                                         /* tp_str */
    0,                                         /* tp_getattro */
    0,                                         /* tp_setattro */
    0,                                         /* tp_as_buffer */
    Py_TPFLAGS_DEFAULT | Py_TPFLAGS_BASETYPE,  /* tp_flags */
    "HyperLogLog counter",                     /* tp_doc */
    0,                                         /* tp_traverse */
    0,                                         /* tp_clear */
    0,                                         /* tp_richcompare */
    0,                                         /* tp_weaklistoffset */
    0,                                         /* tp_iter */
    0,                                         /* tp_iternext */
    khmer_hllcounter_methods,                  /* tp_methods */
    0,                                         /* tp_members */
    khmer_hllcounter_getseters,                /* tp_getset */
    0,                                         /* tp_base */
    0,                                         /* tp_dict */
    0,                                         /* tp_descr_get */
    0,                                         /* tp_descr_set */
    0,                                         /* tp_dictoffset */
    0,                                         /* tp_init */
    0,                                         /* tp_alloc */
    khmer_hllcounter_new,                      /* tp_new */
};

#define is_hllcounter_obj(v)  (Py_TYPE(v) == &khmer_KHLLCounter_Type)


//////////////////////////////
// standalone functions

static PyObject * forward_hash(PyObject * self, PyObject * args)
{
    const char * kmer;
    WordLength ksize;

    if (!PyArg_ParseTuple(args, "sb", &kmer, &ksize)) {
        return NULL;
    }

    if (ksize > KSIZE_MAX) {
        PyErr_Format(PyExc_ValueError, "k-mer size must be <= %u", KSIZE_MAX);
        return NULL;
    }

    PyObject * hash;
    try {
        hash = PyLong_FromUnsignedLongLong(_hash(kmer, ksize));
        return hash;
    } catch (khmer_exception &e) {
        PyErr_SetString(PyExc_RuntimeError, e.what());
        return NULL;
    }

}

static PyObject * forward_hash_no_rc(PyObject * self, PyObject * args)
{
    const char * kmer;
    WordLength ksize;

    if (!PyArg_ParseTuple(args, "sb", &kmer, &ksize)) {
        return NULL;
    }

    if (ksize > KSIZE_MAX) {
        PyErr_Format(PyExc_ValueError, "k-mer size must be <= %u", KSIZE_MAX);
        return NULL;
    }

    if (strlen(kmer) != ksize) {
        PyErr_SetString(PyExc_ValueError,
                        "k-mer length must equal the k-size");
        return NULL;
    }

    return PyLong_FromUnsignedLongLong(_hash_forward(kmer, ksize));
}

static PyObject * reverse_hash(PyObject * self, PyObject * args)
{
    HashIntoType val;
    WordLength ksize;

    if (!PyArg_ParseTuple(args, "Kb", &val, &ksize)) {
        return NULL;
    }

    if (ksize > KSIZE_MAX) {
        PyErr_Format(PyExc_ValueError, "k-mer size must be <= %u", KSIZE_MAX);
        return NULL;
    }

    return PyBytes_FromString(_revhash(val, ksize).c_str());
}

static PyObject * murmur3_forward_hash(PyObject * self, PyObject * args)
{
    const char * kmer;

    if (!PyArg_ParseTuple(args, "s", &kmer)) {
        return NULL;
    }

    return PyLong_FromUnsignedLongLong(_hash_murmur(kmer));
}

static PyObject * murmur3_forward_hash_no_rc(PyObject * self, PyObject * args)
{
    const char * kmer;

    if (!PyArg_ParseTuple(args, "s", &kmer)) {
        return NULL;
    }

    return PyLong_FromUnsignedLongLong(_hash_murmur_forward(kmer));
}

//
// technique for resolving literal below found here:
// https://gcc.gnu.org/onlinedocs/gcc-4.9.1/cpp/Stringification.html
//

static
PyObject *
get_version_cpp( PyObject * self, PyObject * args )
{
#define xstr(s) str(s)
#define str(s) #s
    std::string dVersion = xstr(VERSION);
    return PyBytes_FromString(dVersion.c_str());
}


//
// Module machinery.
//

static PyMethodDef KhmerMethods[] = {
#if (0)
    {
        "new_config",       new_config,
        METH_VARARGS,       "Create a default internals config"
    },
#endif
#if (0)
    {
        "set_config",       set_active_config,
        METH_VARARGS,       "Set active khmer configuration object"
    },
#endif
    {
        "new_hashtable",        new_hashtable,
        METH_VARARGS,       "Create an empty single-table counting hash"
    },
    {
        "forward_hash",     forward_hash,
        METH_VARARGS,       "",
    },
    {
        "forward_hash_no_rc",   forward_hash_no_rc,
        METH_VARARGS,       "",
    },
    {
        "reverse_hash",     reverse_hash,
        METH_VARARGS,       "",
    },
    {
        "hash_murmur3",
        murmur3_forward_hash,
        METH_VARARGS,
        "Calculate the hash value of a k-mer using MurmurHash3 "
        "(with reverse complement)",
    },
    {
        "hash_no_rc_murmur3",
        murmur3_forward_hash_no_rc,
        METH_VARARGS,
        "Calculate the hash value of a k-mer using MurmurHash3 "
        "(no reverse complement)",
    },
    {
        "get_version_cpp", get_version_cpp,
        METH_VARARGS, "return the VERSION c++ compiler option"
    },
    { NULL, NULL, 0, NULL } // sentinel
};

PyMODINIT_FUNC
init_khmer(void)
{
    using namespace python;

    if (PyType_Ready(&khmer_KCountingHash_Type) < 0) {
        return;
    }

    khmer_KSubsetPartition_Type.tp_methods = khmer_subset_methods;
    if (PyType_Ready(&khmer_KSubsetPartition_Type) < 0) {
        return;
    }

    khmer_KHashbits_Type.tp_methods = khmer_hashbits_methods;
    if (PyType_Ready(&khmer_KHashbits_Type) < 0) {
        return;
    }
    // add LabelHash

    khmer_KLabelHash_Type.tp_base = &khmer_KHashbits_Type;
    if (PyType_Ready(&khmer_KLabelHash_Type) < 0) {
        return;
    }

    if (PyType_Ready(&khmer_ReadAlignerType) < 0) {
        return;
    }

    if (PyType_Ready(&khmer_KHLLCounter_Type) < 0) {
        return;
    }
    if (PyType_Ready(&khmer_ReadAlignerType) < 0) {
        return;
    }

    _init_ReadParser_Type_constants();
    if (PyType_Ready( &khmer_ReadParser_Type ) < 0) {
        return;
    }

    if (PyType_Ready(&khmer_Read_Type ) < 0) {
        return;
    }

    if (PyType_Ready(&khmer_ReadPairIterator_Type ) < 0) {
        return;
    }

    PyObject * m;
    m = Py_InitModule3( "_khmer", KhmerMethods,
                        "interface for the khmer module low-level extensions" );
    if (m == NULL) {
        return;
    }

    Py_INCREF(&khmer_ReadParser_Type);
    if (PyModule_AddObject( m, "ReadParser",
                            (PyObject *)&khmer_ReadParser_Type ) < 0) {
        return;
    }

    Py_INCREF(&khmer_KCountingHash_Type);
    if (PyModule_AddObject( m, "CountingHash",
                            (PyObject *)&khmer_KCountingHash_Type ) < 0) {
        return;
    }

    Py_INCREF(&khmer_KHashbits_Type);
    if (PyModule_AddObject(m, "Hashbits", (PyObject *)&khmer_KHashbits_Type) < 0) {
        return;
    }

    Py_INCREF(&khmer_KLabelHash_Type);
    if (PyModule_AddObject(m, "LabelHash",
                           (PyObject *)&khmer_KLabelHash_Type) < 0) {
        return;
    }

    Py_INCREF(&khmer_KHLLCounter_Type);
    PyModule_AddObject(m, "HLLCounter", (PyObject *)&khmer_KHLLCounter_Type);
    Py_INCREF(&khmer_ReadAlignerType);
    PyModule_AddObject(m, "ReadAligner", (PyObject *)&khmer_ReadAlignerType);
}

// vim: set ft=cpp sts=4 sw=4 tw=79:<|MERGE_RESOLUTION|>--- conflicted
+++ resolved
@@ -4214,10 +4214,7 @@
                                    (aln->truncated)? Py_True : Py_False,
                                    x);
     delete aln;
-<<<<<<< HEAD
-=======
     Py_DECREF(x);
->>>>>>> e695367c
 
     return ret;
 }
