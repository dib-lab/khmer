--- conflicted
+++ resolved
@@ -2608,8 +2608,6 @@
   return PyInt_FromLong(next_largest);
 }
 
-<<<<<<< HEAD
-=======
 static PyObject * hashbits_hitraverse_to_stoptags(PyObject * self, PyObject * args)
 {
   khmer_KHashbitsObject * me = (khmer_KHashbitsObject *) self;
@@ -2630,7 +2628,6 @@
   Py_RETURN_NONE;
 }
 
->>>>>>> aff039f8
 static PyObject * hashbits_get(PyObject * self, PyObject * args)
 {
   khmer_KHashbitsObject * me = (khmer_KHashbitsObject *) self;
@@ -2698,8 +2695,6 @@
   return PyInt_FromLong(hashbits->kmer_degree(kmer_s));
 }
 
-<<<<<<< HEAD
-=======
 static PyObject * hashbits_trim_on_degree(PyObject * self, PyObject * args)
 {
   khmer_KHashbitsObject * me = (khmer_KHashbitsObject *) self;
@@ -2758,7 +2753,6 @@
   return ret;
 }
 
->>>>>>> aff039f8
 static PyObject * hashbits_trim_on_stoptags(PyObject * self, PyObject * args)
 {
   khmer_KHashbitsObject * me = (khmer_KHashbitsObject *) self;
@@ -2812,6 +2806,12 @@
   }
 
   return x;
+}
+
+void free_subset_partition_info(void * p)
+{
+  khmer::SubsetPartition * subset_p = (khmer::SubsetPartition *) p;
+  delete subset_p;
 }
 
 static PyObject * hashbits_do_subset_partition(PyObject * self, PyObject * args)
@@ -2970,8 +2970,6 @@
   return Py_BuildValue("IK", total_reads, n_consumed);
 }
 
-<<<<<<< HEAD
-=======
 static PyObject * hashbits_traverse_from_reads(PyObject * self, PyObject * args)
 {
   khmer_KHashbitsObject * me = (khmer_KHashbitsObject *) self;
@@ -2996,7 +2994,6 @@
   Py_RETURN_NONE;
 }
 
->>>>>>> aff039f8
 static PyObject * hashbits_consume_fasta_and_traverse(PyObject * self, PyObject * args)
 {
   khmer_KHashbitsObject * me = (khmer_KHashbitsObject *) self;
@@ -3142,6 +3139,12 @@
   return Py_BuildValue("IK", total_reads, n_consumed);
 }
 
+void free_pre_partition_info(void * p)
+{
+  _pre_partition_info * ppi = (_pre_partition_info *) p;
+  delete ppi;
+}
+
 static PyObject * hashbits_find_all_tags(PyObject * self, PyObject *args)
 {
   khmer_KHashbitsObject * me = (khmer_KHashbitsObject *) self;
@@ -3433,7 +3436,7 @@
   return Py_BuildValue("II", n_partitions, n_unassigned);
 }
 
-static PyObject * hashbits_subset_partition_size_distribution(PyObject * self,
+static PyObject * hashbits_subset_count_partitions(PyObject * self,
 					       PyObject * args)
 {
   PyObject * subset_obj = NULL;
@@ -3445,49 +3448,28 @@
   khmer::SubsetPartition * subset_p;
   subset_p = (khmer::SubsetPartition *) PyCObject_AsVoidPtr(subset_obj);
 
+  unsigned int n_partitions = 0, n_unassigned = 0;
+  subset_p->count_partitions(n_partitions, n_unassigned);
+
+  return Py_BuildValue("II", n_partitions, n_unassigned);
+}
+
+static PyObject * hashbits_subset_partition_size_distribution(PyObject * self,
+						   PyObject * args)
+{
+  PyObject * subset_obj = NULL;
+  if (!PyArg_ParseTuple(args, "O", &subset_obj)) {
+    return NULL;
+  }
+  
+  khmer::SubsetPartition * subset_p;
+  subset_p = (khmer::SubsetPartition *) PyCObject_AsVoidPtr(subset_obj);
+
   khmer::PartitionCountDistribution d;
 
-<<<<<<< HEAD
   unsigned int n_unassigned = 0;
   subset_p->partition_size_distribution(d, n_unassigned);
-=======
-  return Py_BuildValue("II", n_partitions, n_unassigned);
-}
->>>>>>> aff039f8
-
-  PyObject * x = PyList_New(d.size());
-  khmer::PartitionCountDistribution::const_iterator di;
-
-  unsigned int i;
-  for (i = 0, di = d.begin(); di != d.end(); di++, i++) {
-    PyList_SET_ITEM(x, i, Py_BuildValue("LL", di->first, di->second));
-  }
-  assert (i == d.size());
-
-  return Py_BuildValue("Oi", x, n_unassigned);
-}
-
-static PyObject * hashbits_subset_count_partitions(PyObject * self,
-						   PyObject * args)
-{
-  PyObject * subset_obj = NULL;
-
-  if (!PyArg_ParseTuple(args, "O", &subset_obj)) {
-    return NULL;
-  }
-  
-  khmer::SubsetPartition * subset_p;
-  subset_p = (khmer::SubsetPartition *) PyCObject_AsVoidPtr(subset_obj);
-
-  unsigned int n_partitions = 0, n_unassigned = 0;
-  subset_p->count_partitions(n_partitions, n_unassigned);
-
-<<<<<<< HEAD
-  return Py_BuildValue("ii", n_partitions, n_unassigned);
-}
-
-
-=======
+
   PyObject * x = PyList_New(d.size());
   if (x == NULL) {
       return NULL;
@@ -3512,7 +3494,6 @@
   }
   return returnValue;
 }
->>>>>>> aff039f8
 
 static PyObject * hashbits_load(PyObject * self, PyObject * args)
 {
@@ -3873,8 +3854,6 @@
   return PyLong_FromUnsignedLong(n);
 }
 
-<<<<<<< HEAD
-=======
 static PyObject * hashbits_trim_on_density_explosion(PyObject * self, PyObject * args)
 {
   khmer_KHashbitsObject * me = (khmer_KHashbitsObject *) self;
@@ -3906,7 +3885,6 @@
   return ret;
 }
 
->>>>>>> aff039f8
 static PyObject * hashbits_find_radius_for_volume(PyObject * self, PyObject * args)
 {
   khmer_KHashbitsObject * me = (khmer_KHashbitsObject *) self;
@@ -4295,8 +4273,11 @@
   { "get", hashbits_get, METH_VARARGS, "Get the count for the given k-mer" },
   { "calc_connected_graph_size", hashbits_calc_connected_graph_size, METH_VARARGS, "" },
   { "kmer_degree", hashbits_kmer_degree, METH_VARARGS, "" },
+  { "trim_on_degree", hashbits_trim_on_degree, METH_VARARGS, "" },
+  { "trim_on_sodd", hashbits_trim_on_sodd, METH_VARARGS, "" },
   { "trim_on_stoptags", hashbits_trim_on_stoptags, METH_VARARGS, "" },
   { "identify_stoptags_by_position", hashbits_identify_stoptags_by_position, METH_VARARGS, "" },
+  { "trim_on_density_explosion", hashbits_trim_on_density_explosion, METH_VARARGS, "" },
   { "do_subset_partition", hashbits_do_subset_partition, METH_VARARGS, "" },
   { "find_all_tags", hashbits_find_all_tags, METH_VARARGS, "" },
   { "assign_partition_id", hashbits_assign_partition_id, METH_VARARGS, "" },
@@ -4323,6 +4304,7 @@
   { "consume_fasta_and_tag", hashbits_consume_fasta_and_tag, METH_VARARGS, "Count all k-mers in a given file" },
   { "consume_fasta_and_tag_with_reads_parser", hashbits_consume_fasta_and_tag_with_reads_parser, 
     METH_VARARGS, "Count all k-mers using a given reads parser" },
+  { "traverse_from_reads", hashbits_traverse_from_reads, METH_VARARGS, "" },
   { "consume_fasta_and_traverse", hashbits_consume_fasta_and_traverse, METH_VARARGS, "" },
   { "consume_fasta_and_tag_with_stoptags", hashbits_consume_fasta_and_tag_with_stoptags, METH_VARARGS, "Count all k-mers in a given file" },
   { "consume_partitioned_fasta", hashbits_consume_partitioned_fasta, METH_VARARGS, "Count all k-mers in a given file" },
@@ -4344,6 +4326,7 @@
   { "count_kmers_within_radius", hashbits_count_kmers_within_radius, METH_VARARGS, "" },
   { "count_kmers_on_radius", hashbits_count_kmers_on_radius, METH_VARARGS, "" },
   { "find_radius_for_volume", hashbits_find_radius_for_volume, METH_VARARGS, "" },
+  { "hitraverse_to_stoptags", hashbits_hitraverse_to_stoptags, METH_VARARGS, "" },
   { "traverse_from_tags", hashbits_traverse_from_tags, METH_VARARGS, "" },
   { "repartition_largest_partition", hashbits_repartition_largest_partition, METH_VARARGS, "" },
   { "get_median_count", hashbits_get_median_count, METH_VARARGS, "Get the median, average, and stddev of the k-mer counts in the string" },
@@ -4363,173 +4346,6 @@
 khmer_hashbits_getattr(PyObject * obj, char * name)
 {
   return Py_FindMethod(khmer_hashbits_methods, obj, name);
-}
-
-////////////////////////////////////////////////////////////////////////////
-
-static PyObject * subset_count_partitions(PyObject * self,
-					  PyObject * args)
-{
-  khmer_KSubsetPartitionObject * me = (khmer_KSubsetPartitionObject *) self;
-  khmer::SubsetPartition * subset_p = me->subset;
-
-  if (!PyArg_ParseTuple(args, "")) {
-    return NULL;
-  }
-  
-  unsigned int n_partitions = 0, n_unassigned = 0;
-  subset_p->count_partitions(n_partitions, n_unassigned);
-
-  return Py_BuildValue("ii", n_partitions, n_unassigned);
-}
-
-static PyObject * subset_report_on_partitions(PyObject * self,
-						   PyObject * args)
-{
-  khmer_KSubsetPartitionObject * me = (khmer_KSubsetPartitionObject *) self;
-  khmer::SubsetPartition * subset_p = me->subset;
-
-  if (!PyArg_ParseTuple(args, "")) {
-    return NULL;
-  }
-  
-  subset_p->report_on_partitions();
-
-  Py_INCREF(Py_None);
-  return Py_None;
-}
-
-static PyObject * subset_compare_partitions(PyObject * self,
-					    PyObject * args)
-{
-  khmer_KSubsetPartitionObject * me = (khmer_KSubsetPartitionObject *) self;
-  khmer::SubsetPartition * subset1_p = me->subset;
-
-  PyObject * subset2_obj = NULL;
-  unsigned int pid1, pid2;	// @CTB ensure that these are unsigned?
-
-  if (!PyArg_ParseTuple(args, "iOi",
-			&pid1, &subset2_obj, &pid2)) {
-    return NULL;
-  }
-
-  khmer_KSubsetPartitionObject *other = (khmer_KSubsetPartitionObject *) subset2_obj;
-  khmer::SubsetPartition * subset2_p = other->subset;
-
-  unsigned int n_only1 = 0, n_only2 = 0, n_shared = 0;
-  subset1_p->compare_to_partition((PartitionID) pid1,
-				  subset2_p, (PartitionID) pid2,
-				  n_only1, n_only2, n_shared);
-
-  return Py_BuildValue("iii", n_only1, n_only2, n_shared);
-}
-
-static PyObject * subset_partition_size_distribution(PyObject * self,
-						     PyObject * args)
-{
-  khmer_KSubsetPartitionObject * me = (khmer_KSubsetPartitionObject *) self;
-  khmer::SubsetPartition * subset_p = me->subset;
-
-  if (!PyArg_ParseTuple(args, "")) {
-    return NULL;
-  }
-  
-  khmer::PartitionCountDistribution d;
-
-  unsigned int n_unassigned = 0;
-  subset_p->partition_size_distribution(d, n_unassigned);
-
-  PyObject * x = PyList_New(d.size());
-  khmer::PartitionCountDistribution::const_iterator di;
-
-  unsigned int i;
-  for (i = 0, di = d.begin(); di != d.end(); di++, i++) {
-    PyList_SET_ITEM(x, i, Py_BuildValue("LL", di->first, di->second));
-  }
-  assert (i == d.size());
-
-  return Py_BuildValue("Oi", x, n_unassigned);
-}
-
-static PyObject * subset_partition_sizes(PyObject * self,
-					 PyObject * args)
-{
-  khmer_KSubsetPartitionObject * me = (khmer_KSubsetPartitionObject *) self;
-  khmer::SubsetPartition * subset_p = me->subset;
-
-  unsigned int min_size = 0;
-
-  if (!PyArg_ParseTuple(args, "|i", &min_size)) {
-    return NULL;
-  }
-  
-  khmer::PartitionCountMap cm;
-  unsigned int n_unassigned = 0;
-  subset_p->partition_sizes(cm, n_unassigned);
-
-  unsigned int i;
-  khmer::PartitionCountMap::const_iterator mi;
-  for (i = 0, mi = cm.begin(); mi != cm.end(); mi++) {
-    if (mi->second >= min_size) i++;
-  }
-
-  PyObject * x = PyList_New(i);
-
-  // this should probably be a dict. @CTB
-  for (i = 0, mi = cm.begin(); mi != cm.end(); mi++) {
-    if (mi->second >= min_size) {
-      PyList_SET_ITEM(x, i, Py_BuildValue("LL", mi->first, mi->second));
-      i++;
-    }
-  }
-
-  return Py_BuildValue("Oi", x, n_unassigned);
-}
-
-static PyObject * subset_partition_average_coverages(PyObject * self,
-						     PyObject * args)
-{
-  khmer_KSubsetPartitionObject * me = (khmer_KSubsetPartitionObject *) self;
-  khmer::SubsetPartition * subset_p = me->subset;
-
-  PyObject * counting_o;
-
-  if (!PyArg_ParseTuple(args, "O", &counting_o)) {
-    return NULL;
-  }
-  
-  khmer::CountingHash * counting = ((khmer_KCountingHashObject *) counting_o)->counting;
-  
-  khmer::PartitionCountMap cm;
-  subset_p->partition_average_coverages(cm, counting);
-
-  unsigned int i;
-  khmer::PartitionCountMap::const_iterator mi;
-
-  PyObject * x = PyList_New(cm.size());
-
-  // this should probably be a dict. @CTB
-  for (i = 0, mi = cm.begin(); mi != cm.end(); mi++, i++) {
-    PyList_SET_ITEM(x, i, Py_BuildValue("LL", mi->first, mi->second));
-  }
-
-  return Py_BuildValue("O", x);
-}
-
-static PyMethodDef khmer_subset_methods[] = {
-  { "count_partitions", subset_count_partitions, METH_VARARGS, "" },
-  { "report_on_partitions", subset_report_on_partitions, METH_VARARGS, "" },
-  { "compare_partitions", subset_compare_partitions, METH_VARARGS, "" },
-  { "partition_size_distribution", subset_partition_size_distribution, METH_VARARGS, "" },
-  { "partition_sizes", subset_partition_sizes, METH_VARARGS, "" },
-  { "partition_average_coverages", subset_partition_average_coverages, METH_VARARGS, "" },
-  {NULL, NULL, 0, NULL}           /* sentinel */
-};
-
-static PyObject *
-khmer_subset_getattr(PyObject * obj, char * name)
-{
-  return Py_FindMethod(khmer_subset_methods, obj, name);
 }
 
 //
@@ -4773,20 +4589,6 @@
   
   PyObject_Del((PyObject *) obj);
 }
-
-//
-// khmer_subset_dealloc -- clean up a hashbits object.
-//
-
-static void khmer_subset_dealloc(PyObject* self)
-{
-  khmer_KSubsetPartitionObject * obj = (khmer_KSubsetPartitionObject *) self;
-  delete obj->subset;
-  obj->subset = NULL;
-  
-  PyObject_Del((PyObject *) obj);
-}
-
 
 //////////////////////////////
 // standalone functions
