//
// This file is part of khmer, http://github.com/ged-lab/khmer/, and is
// Copyright (C) Michigan State University, 2009-2013. It is licensed under
// the three-clause BSD license; see doc/LICENSE.txt.
// Contact: khmer-project@idyll.org
//

//
// A module for Python that exports khmer C++ library functions.
//

// Must be first.
#include <Python.h>
<<<<<<< HEAD
#include <iostream>

#include "_khmermodule.hh"
#include "async/_khmerasyncmodule.hh"
=======
#include "hashtable.hh"

#include <iostream>

#include "khmer.hh"
#include "kmer_hash.hh"
#include "hashbits.hh"
#include "counting.hh"
#include "read_aligner.hh"
#include "labelhash.hh"
#include "khmer_exception.hh"
>>>>>>> adc7775d

using namespace khmer;

//
// Function necessary for Python loading:
//

extern "C" {
    void init_khmer();
}

// Configure module logging.
//#define WITH_INTERNAL_TRACING
namespace khmer
{

namespace python
{

#ifdef WITH_INTERNAL_TRACING
#warning "Internal tracing of Python extension module is enabled."
static uint8_t const    _MODULE_TRACE_LEVEL = TraceLogger:: TLVL_DEBUG9;
static void     _trace_logger(
    uint8_t level, char const * format, ...
)
{
    static FILE *   _stream_handle  = NULL;

    if (NULL == _stream_handle) {
        _stream_handle = fopen( "pymod.log", "w" );
    }

    va_list varargs;

    if (_MODULE_TRACE_LEVEL <= level) {
        va_start( varargs, format );
        vfprintf( _stream_handle, format, varargs );
        va_end( varargs );
        fflush( _stream_handle );
    }

}
#endif


template < typename OBJECT >
void
_common_init_Type(
    PyTypeObject &tobj, char const * name, char const * doc
)
{
    if (!name) {
        throw khmer_exception();
    }
    if (!doc) {
        throw khmer_exception();
    }

    tobj.ob_size        = 0;
    tobj.ob_type        = &PyType_Type;
    tobj.tp_name        = name;
    tobj.tp_basicsize       = sizeof( OBJECT );
    tobj.tp_alloc       = PyType_GenericAlloc;
    tobj.tp_free        = PyObject_Free;
    tobj.tp_getattro        = PyObject_GenericGetAttr;
    tobj.tp_flags       = Py_TPFLAGS_DEFAULT;
    tobj.tp_doc         = doc;
}


static inline
void
_debug_class_attrs( PyTypeObject &tobj )
{
#ifdef WITH_INTERNAL_TRACING
    PyObject *key, *val;
    Py_ssize_t pos = 0;

    while (PyDict_Next( tobj.tp_dict, &pos, &key, &val )) {
        _trace_logger(
            TraceLogger:: TLVL_DEBUG5,
            "\ttype '%s' dictionary key %d: '%s'\n",
            tobj.tp_name, pos, PyString_AsString( key )
        );
    }
#endif // WITH_INTERNAL_TRACING
}


} // namespace python

} // namespace khmer


// default callback obj;
static PyObject *_callback_obj = NULL;

// callback function to pass into C++ functions

void _report_fn(const char * info, void * data, unsigned long long n_reads,
                unsigned long long other)
{
    // handle signals etc. (like CTRL-C)
    if (PyErr_CheckSignals() != 0) {
        throw _khmer_signal("PyErr_CheckSignals received a signal");
    }

    // set data to default?
    if (!data && _callback_obj) {
        data = _callback_obj;
    }

    // if 'data' is set, it is None, or a Python callable
    if (data) {
        PyObject * obj = (PyObject *) data;
        if (obj != Py_None) {
            PyObject * args = Py_BuildValue("sKK", info, n_reads, other);
            if (args != NULL) {
                PyObject * r = PyObject_Call(obj, args, NULL);
                Py_XDECREF(r);
            }
            Py_XDECREF(args);
        }
    }

    if (PyErr_Occurred()) {
        throw _khmer_signal("PyErr_Occurred is set");
    }

    // ...allow other Python threads to do stuff...
    Py_BEGIN_ALLOW_THREADS;
    Py_END_ALLOW_THREADS;
}

/***********************************************************************/

//
// Read object -- name, sequence, and FASTQ stuff
//

namespace khmer
{

namespace python
{


PyTypeObject Read_Type = { PyObject_HEAD_INIT( NULL ) };

static
void
_Read_dealloc( PyObject * self )
{
    Read_Object * myself = (Read_Object *)self;
    delete myself->read;
    myself->read = NULL;
    Read_Type.tp_free( self );
}


#define KHMER_READ_STRING_GETTER( SELF, ATTR_NAME ) \
    PyString_FromString( \
    ((((Read_Object *)(SELF))->read)->ATTR_NAME).c_str( ) \
    )


static
PyObject *
Read_get_name( PyObject * self, void * closure )
{
    return KHMER_READ_STRING_GETTER( self, name );
}


static
PyObject *
Read_get_sequence( PyObject * self, void * closure )
{
    return KHMER_READ_STRING_GETTER( self, sequence );
}


static
PyObject *
Read_get_accuracy( PyObject * self, void * closure )
{
    return KHMER_READ_STRING_GETTER( self, accuracy );
}


static
PyObject *
Read_get_annotations( PyObject * self, void * closure )
{
    return KHMER_READ_STRING_GETTER( self, annotations );
}


// TODO? Implement setters.


static PyGetSetDef _Read_accessors [ ] = {
    {
        (char *)"name",
        (getter)Read_get_name, (setter)NULL,
        (char *)"Read identifier.", NULL
    },
    {
        (char *)"sequence",
        (getter)Read_get_sequence, (setter)NULL,
        (char *)"Genomic sequence.", NULL
    },
    {
        (char *)"accuracy",
        (getter)Read_get_accuracy, (setter)NULL,
        (char *)"Quality scores.", NULL
    },
    {
        (char *)"annotations",
        (getter)Read_get_annotations, (setter)NULL,
        (char *)"Annotations.", NULL
    },

    { NULL, NULL, NULL, NULL, NULL } // sentinel
};


static
void
_init_Read_Type( )
{
    using namespace read_parsers;

    _common_init_Type<Read_Object>(
        Read_Type, "Read", "A FASTQ record plus some metadata."
    );
    Read_Type.tp_dealloc    = (destructor)_Read_dealloc;

    Read_Type.tp_getset     = (PyGetSetDef *)_Read_accessors;

    PyType_Ready( &Read_Type );

    _debug_class_attrs( Read_Type );
}


/***********************************************************************/

//
// ReadParser object -- parse reads directly from streams
// ReadPairIterator -- return pairs of Read objects
//


PyTypeObject ReadParser_Type
CPYCHECKER_TYPE_OBJECT_FOR_TYPEDEF("ReadParser_Object")
    = { PyObject_HEAD_INIT( NULL ) };
PyTypeObject ReadPairIterator_Type = { PyObject_HEAD_INIT( NULL ) };

static
void
_ReadParser_dealloc( PyObject * self )
{

    ReadParser_Object * myself = (ReadParser_Object *)self;
    delete myself->parser;
    myself->parser = NULL;
    ReadParser_Type.tp_free( self );

}


static
void
_ReadPairIterator_dealloc( PyObject * self )
{
    ReadPairIterator_Object * myself = (ReadPairIterator_Object *)self;

    Py_DECREF( myself->parent );
    myself->parent = NULL;
    ReadPairIterator_Type.tp_free( self );
}


static
PyObject *
_ReadParser_new( PyTypeObject * subtype, PyObject * args, PyObject * kwds )
{
    using namespace read_parsers;

    const char *      ifile_name_CSTR;

    if (!PyArg_ParseTuple(args, "s", &ifile_name_CSTR )) {
        return NULL;
    }
    std:: string    ifile_name( ifile_name_CSTR );

    PyObject * self     = subtype->tp_alloc( subtype, 1 );
    if (self == NULL) {
        return NULL;
    }
    ReadParser_Object * myself  = (ReadParser_Object *)self;

    // Wrap the low-level parser object.
    try {
        myself->parser =
            IParser:: get_parser( ifile_name );
    } catch (InvalidStreamHandle &exc) {
        PyErr_SetString( PyExc_ValueError, "invalid input file name" );
        return NULL;
    }
    return self;
}


static
PyObject *
_ReadParser_iternext( PyObject * self )
{
    using namespace read_parsers;

    ReadParser_Object * myself  = (ReadParser_Object *)self;
    IParser *       parser  = myself->parser;

    bool    stop_iteration = false;
    char    const * exc = NULL;
    Read *  the_read_PTR    = new Read( );

    Py_BEGIN_ALLOW_THREADS
    try {
        stop_iteration = parser->is_complete( );
        if (!stop_iteration)
            try {
                parser->imprint_next_read( *the_read_PTR );
            } catch (NoMoreReadsAvailable &e) {
                stop_iteration = true;
            }
    } catch (StreamReadError &e) {
        exc = e.what();
    }
    Py_END_ALLOW_THREADS

    // Note: Can simply return NULL instead of setting the StopIteration
    //       exception.
    if (stop_iteration) {
        delete the_read_PTR;
        return NULL;
    }

    if (exc != NULL) {
        delete the_read_PTR;
        PyErr_SetString(PyExc_IOError, exc);
        return NULL;
    }

    PyObject * the_read_OBJECT = Read_Type.tp_alloc( &Read_Type, 1 );
    ((Read_Object *)the_read_OBJECT)->read = the_read_PTR;
    return the_read_OBJECT;
}


static
PyObject *
_ReadPairIterator_iternext( PyObject * self )
{
    using namespace read_parsers;

    ReadPairIterator_Object *   myself    = (ReadPairIterator_Object *)self;
    ReadParser_Object *     parent    =
        (ReadParser_Object *)(myself->parent);
    IParser *           parser    = parent->parser;
    uint8_t         pair_mode = myself->pair_mode;

    ReadPair    the_read_pair;
    bool    stop_iteration      = false;
    bool    invalid_file_format     = false;
    char    exc_message[ CHAR_MAX ];
    bool    unknown_pair_reading_mode   = false;
    bool    invalid_read_pair       = false;
    Py_BEGIN_ALLOW_THREADS
    stop_iteration = parser->is_complete( );
    if (!stop_iteration)
        try {
            parser->imprint_next_read_pair( the_read_pair, pair_mode );
        } catch (UnknownPairReadingMode &exc) {
            unknown_pair_reading_mode = true;
        } catch (InvalidReadPair &exc) {
            invalid_read_pair = true;
        }
    Py_END_ALLOW_THREADS

    // Note: Can return NULL instead of setting the StopIteration exception.
    if (stop_iteration) {
        return NULL;
    }

    if (invalid_file_format) {
        PyErr_SetString( PyExc_IOError, (char const *)exc_message );
        return NULL;
    }
    if (unknown_pair_reading_mode) {
        PyErr_SetString(
            PyExc_ValueError, "Unknown pair reading mode supplied."
        );
        return NULL;
    }
    if (invalid_read_pair) {
        PyErr_SetString( PyExc_IOError, "Invalid read pair detected." );
        return NULL;
    }

    // Copy elements of 'ReadPair' object into Python tuple.
    // TODO? Replace dummy reads with 'None' object.
    PyObject * read_1_OBJECT = Read_Type.tp_alloc( &Read_Type, 1 );
    ((Read_Object *)read_1_OBJECT)->read = new Read( the_read_pair.first );
    PyObject * read_2_OBJECT = Read_Type.tp_alloc( &Read_Type, 1 );
    ((Read_Object *)read_2_OBJECT)->read = new Read( the_read_pair.second );
    return PyTuple_Pack( 2, read_1_OBJECT, read_2_OBJECT );
}


static
PyObject *
ReadParser_iter_reads( PyObject * self, PyObject * args )
{
    return PyObject_SelfIter( self );
}


static
PyObject *
ReadParser_iter_read_pairs( PyObject * self, PyObject * args )
{
    using namespace read_parsers;

    int  pair_mode  = IParser:: PAIR_MODE_ERROR_ON_UNPAIRED;

    if (!PyArg_ParseTuple( args, "|i", &pair_mode )) {
        return NULL;
    }

    // Capture existing read parser.
    PyObject * obj = ReadPairIterator_Type.tp_alloc(
                         &ReadPairIterator_Type, 1
                     );
    if (obj == NULL) {
        return NULL;
    }
    ReadPairIterator_Object * rpi   = (ReadPairIterator_Object *)obj;
    rpi->parent             = self;
    rpi->pair_mode          = pair_mode;

    // Increment reference count on existing ReadParser object so that it
    // will not go away until all ReadPairIterator instances have gone away.
    Py_INCREF( self );

    return obj;
}


static PyMethodDef _ReadParser_methods [ ] = {
    {
        "iter_reads",       (PyCFunction)ReadParser_iter_reads,
        METH_NOARGS,        "Iterates over reads."
    },
    {
        "iter_read_pairs",  (PyCFunction)ReadParser_iter_read_pairs,
        METH_VARARGS,       "Iterates over paired reads as pairs."
    },

    { NULL, NULL, 0, NULL } // sentinel
};


static
void
_init_ReadParser_Type( )
{
    using namespace read_parsers;

    _common_init_Type<ReadParser_Object>(
        ReadParser_Type,
        "_khmer.ReadParser",
        "Parses streams from various file formats, " \
        "such as FASTA and FASTQ."
    );
    ReadParser_Type.tp_new      = (newfunc)_ReadParser_new;
    ReadParser_Type.tp_dealloc      = (destructor)_ReadParser_dealloc;

    ReadParser_Type.tp_iter     = PyObject_SelfIter;
    ReadParser_Type.tp_iternext     = (iternextfunc)_ReadParser_iternext;

    ReadParser_Type.tp_methods      = (PyMethodDef *)_ReadParser_methods;

    PyObject * cls_attrs_DICT = PyDict_New( );
    if (cls_attrs_DICT == NULL) {
        return;
    }

    // Place pair mode constants into class dictionary.
    int result;

    PyObject * value = PyInt_FromLong( IParser:: PAIR_MODE_ALLOW_UNPAIRED );
    result = PyDict_SetItemString(cls_attrs_DICT,
                                  "PAIR_MODE_ALLOW_UNPAIRED", value);
    Py_XDECREF(value);
    if (!result) {
        Py_DECREF(cls_attrs_DICT);
        return;
    }

    value = PyInt_FromLong( IParser:: PAIR_MODE_IGNORE_UNPAIRED );
    result = PyDict_SetItemString(cls_attrs_DICT,
                                  "PAIR_MODE_IGNORE_UNPAIRED", value );
    Py_XDECREF(value);
    if (!result) {
        Py_DECREF(cls_attrs_DICT);
        return;
    }

    value = PyInt_FromLong( IParser:: PAIR_MODE_ERROR_ON_UNPAIRED );
    result = PyDict_SetItemString(cls_attrs_DICT,
                                  "PAIR_MODE_ERROR_ON_UNPAIRED", value);
    Py_XDECREF(value);
    if (!result) {
        Py_DECREF(cls_attrs_DICT);
        return;
    }

    ReadParser_Type.tp_dict     = cls_attrs_DICT;
    _debug_class_attrs( ReadParser_Type );

} // _init_ReadParser_Type


static
void
_init_ReadPairIterator_Type( )
{

    _common_init_Type<ReadPairIterator_Object>(
        ReadPairIterator_Type,
        "ReadParser-pair-iterator",
        "Iterates over 'ReadParser' objects and returns read pairs."
    );
    //ReadPairIterator_Type.tp_new  = (newfunc)_ReadPairIterator_new;
    ReadPairIterator_Type.tp_dealloc    =
        (destructor)_ReadPairIterator_dealloc;

    ReadPairIterator_Type.tp_iter   = PyObject_SelfIter;
    ReadPairIterator_Type.tp_iternext   =
        (iternextfunc)_ReadPairIterator_iternext;

    PyType_Ready( &ReadPairIterator_Type );

    _debug_class_attrs( ReadPairIterator_Type );

} // _init_ReadPairIterator_Type


} // namespace python

} // namespace khmer


static
read_parsers:: IParser *
_PyObject_to_khmer_ReadParser( PyObject * py_object )
{
    // TODO: Add type-checking.

    return ((python:: ReadParser_Object *)py_object)->parser;
}


/***********************************************************************/

//
// KCountingHash object
//

void free_pre_partition_info(void * p)
{
    _pre_partition_info * ppi = (_pre_partition_info *) p;
    delete ppi;
}

void free_subset_partition_info(void * p)
{
    SubsetPartition * subset_p = (SubsetPartition *) p;
    delete subset_p;
}

static void khmer_subset_dealloc(PyObject *);
static PyObject * khmer_subset_getattr(PyObject * obj, char * name);

PyTypeObject khmer_KSubsetPartitionType = {
    PyObject_HEAD_INIT(NULL)
    0,
    "KSubset", sizeof(khmer_KSubsetPartitionObject),
    0,
    khmer_subset_dealloc,   /*tp_dealloc*/
    0,              /*tp_print*/
    khmer_subset_getattr,   /*tp_getattr*/
    0,              /*tp_setattr*/
    0,              /*tp_compare*/
    0,              /*tp_repr*/
    0,              /*tp_as_number*/
    0,              /*tp_as_sequence*/
    0,              /*tp_as_mapping*/
    0,              /*tp_hash */
    0,              /*tp_call*/
    0,              /*tp_str*/
    0,              /*tp_getattro*/
    0,              /*tp_setattro*/
    0,              /*tp_as_buffer*/
    Py_TPFLAGS_DEFAULT,     /*tp_flags*/
    "subset object",           /* tp_doc */
};

static void khmer_counting_dealloc(PyObject *);

static PyObject * hash_abundance_distribution(PyObject * self,
        PyObject * args);

static PyObject * hash_abundance_distribution_with_reads_parser(
    PyObject * self,
    PyObject * args);

static PyObject * hash_set_use_bigcount(PyObject * self, PyObject * args)
{
    khmer_KCountingHashObject * me = (khmer_KCountingHashObject *) self;
    CountingHash * counting = me->counting;

    PyObject * x;
    if (!PyArg_ParseTuple(args, "O", &x)) {
        return NULL;
    }
    int setme = PyObject_IsTrue(x);
    if (setme < 0) {
        return NULL;
    }
    counting->set_use_bigcount((bool)setme);

    Py_RETURN_NONE;
}

static PyObject * hash_get_use_bigcount(PyObject * self, PyObject * args)
{
    khmer_KCountingHashObject * me = (khmer_KCountingHashObject *) self;
    CountingHash * counting = me->counting;

    if (!PyArg_ParseTuple(args, "")) {
        return NULL;
    }

    bool val = counting->get_use_bigcount();

    return PyBool_FromLong((int)val);
}

static PyObject * hash_n_occupied(PyObject * self, PyObject * args)
{
    khmer_KCountingHashObject * me = (khmer_KCountingHashObject *) self;
    CountingHash * counting = me->counting;

    HashIntoType start = 0, stop = 0;

    if (!PyArg_ParseTuple(args, "|KK", &start, &stop)) {
        return NULL;
    }

    HashIntoType n = counting->n_occupied(start, stop);

    return PyLong_FromUnsignedLongLong(n);
}

static PyObject * hash_n_unique_kmers(PyObject * self, PyObject * args)
{
    khmer_KCountingHashObject * me = (khmer_KCountingHashObject *) self;
    CountingHash * counting = me->counting;

    HashIntoType n = counting->n_unique_kmers();

    return PyLong_FromUnsignedLongLong(n);
}

static PyObject * hash_n_entries(PyObject * self, PyObject * args)
{
    khmer_KCountingHashObject * me = (khmer_KCountingHashObject *) self;
    CountingHash * counting = me->counting;

    if (!PyArg_ParseTuple(args, "")) {
        return NULL;
    }

    return PyLong_FromUnsignedLongLong(counting->n_entries());
}

static PyObject * hash_count(PyObject * self, PyObject * args)
{
    khmer_KCountingHashObject * me = (khmer_KCountingHashObject *) self;
    CountingHash * counting = me->counting;

    const char * kmer;

    if (!PyArg_ParseTuple(args, "s", &kmer)) {
        return NULL;
    }

    if (strlen(kmer) != counting->ksize()) {
        PyErr_SetString(PyExc_ValueError,
                        "k-mer length must be the same as the hashtable k-size");
        return NULL;
    }

    counting->count(kmer);

    return PyInt_FromLong(1);
}

static PyObject * hash_output_fasta_kmer_pos_freq(PyObject * self,
        PyObject *args)
{
    khmer_KCountingHashObject * me = (khmer_KCountingHashObject *) self;
    CountingHash * counting = me->counting;

    const char * infile;
    const char * outfile;

    if (!PyArg_ParseTuple(args, "ss", &infile, &outfile)) {
        return NULL;
    }

    counting->output_fasta_kmer_pos_freq(infile, outfile);

    return PyInt_FromLong(0);
}

static PyObject * hash_consume_fasta(PyObject * self, PyObject * args)
{
    khmer_KCountingHashObject * me  = (khmer_KCountingHashObject *) self;
    CountingHash * counting  = me->counting;

    const char * filename;
    PyObject * callback_obj = NULL;

    if (!PyArg_ParseTuple(
                args, "s|O", &filename, &callback_obj
            )) {
        return NULL;
    }

    // call the C++ function, and trap signals => Python
    unsigned long long  n_consumed    = 0;
    unsigned int          total_reads   = 0;
    try {
        counting->consume_fasta(filename, total_reads, n_consumed,
                                _report_fn, callback_obj);
    } catch (_khmer_signal &e) {
        PyErr_SetString(PyExc_IOError, e.get_message().c_str());
        return NULL;
    } catch (khmer_file_exception &e) {
        PyErr_SetString(PyExc_IOError, e.what());
        return NULL;
    }

    return Py_BuildValue("IK", total_reads, n_consumed);
}

static PyObject * hash_consume_fasta_with_reads_parser(
    PyObject * self, PyObject * args
)
{
    khmer_KCountingHashObject * me  = (khmer_KCountingHashObject *) self;
    CountingHash * counting  = me->counting;

    PyObject * rparser_obj = NULL;
    PyObject * callback_obj = NULL;

    if (!PyArg_ParseTuple(
                args, "O|O", &rparser_obj, &callback_obj
            )) {
        return NULL;
    }

    read_parsers:: IParser * rparser =
        _PyObject_to_khmer_ReadParser( rparser_obj );

    char const * exc = "";
    // call the C++ function, and trap signals => Python
    unsigned long long  n_consumed  = 0;
    unsigned int    total_reads = 0;
    bool        exc_raised  = false;
    Py_BEGIN_ALLOW_THREADS
    try {
        counting->consume_fasta(rparser, total_reads, n_consumed,
                                _report_fn, callback_obj);
    } catch (_khmer_signal &e) {
        exc = e.get_message().c_str();
        exc_raised = true;
    }
    Py_END_ALLOW_THREADS
    if (exc_raised) {
        PyErr_SetString(PyExc_IOError, exc);
        return NULL;
    }

    return Py_BuildValue("IK", total_reads, n_consumed);
}

static PyObject * hash_consume(PyObject * self, PyObject * args)
{
    khmer_KCountingHashObject * me = (khmer_KCountingHashObject *) self;
    CountingHash * counting = me->counting;

    const char * long_str;

    if (!PyArg_ParseTuple(args, "s", &long_str)) {
        return NULL;
    }

    if (strlen(long_str) < counting->ksize()) {
        PyErr_SetString(PyExc_ValueError,
                        "string length must >= the hashtable k-mer size");
        return NULL;
    }

    unsigned int n_consumed;
    n_consumed = counting->consume_string(long_str);

    return PyInt_FromLong(n_consumed);
}

static PyObject * hash_get_min_count(PyObject * self, PyObject * args)
{
    khmer_KCountingHashObject * me = (khmer_KCountingHashObject *) self;
    CountingHash * counting = me->counting;

    const char * long_str;

    if (!PyArg_ParseTuple(args, "s", &long_str)) {
        return NULL;
    }

    if (strlen(long_str) < counting->ksize()) {
        PyErr_SetString(PyExc_ValueError,
                        "string length must >= the hashtable k-mer size");
        return NULL;
    }

    BoundedCounterType c = counting->get_min_count(long_str);
    unsigned int N = c;

    return PyInt_FromLong(N);
}

static PyObject * hash_get_max_count(PyObject * self, PyObject * args)
{
    khmer_KCountingHashObject * me = (khmer_KCountingHashObject *) self;
    CountingHash * counting = me->counting;

    const char * long_str;

    if (!PyArg_ParseTuple(args, "s", &long_str)) {
        return NULL;
    }

    if (strlen(long_str) < counting->ksize()) {
        PyErr_SetString(PyExc_ValueError,
                        "string length must >= the hashtable k-mer size");
        return NULL;
    }

    BoundedCounterType c = counting->get_max_count(long_str);
    unsigned int N = c;

    return PyInt_FromLong(N);
}

static PyObject * hash_get_median_count(PyObject * self, PyObject * args)
{
    khmer_KCountingHashObject * me = (khmer_KCountingHashObject *) self;
    CountingHash * counting = me->counting;

    const char * long_str;

    if (!PyArg_ParseTuple(args, "s", &long_str)) {
        return NULL;
    }

    if (strlen(long_str) < counting->ksize()) {
        PyErr_SetString(PyExc_ValueError,
                        "string length must >= the hashtable k-mer size");
        return NULL;
    }

    BoundedCounterType med = 0;
    float average = 0, stddev = 0;

    counting->get_median_count(long_str, med, average, stddev);

    return Py_BuildValue("iff", med, average, stddev);
}

static PyObject * hash_get_kadian_count(PyObject * self, PyObject * args)
{
    khmer_KCountingHashObject * me = (khmer_KCountingHashObject *) self;
    CountingHash * counting = me->counting;

    const char * long_str;
    unsigned int nk = 1;

    if (!PyArg_ParseTuple(args, "s|I", &long_str, &nk)) {
        return NULL;
    }

    if (strlen(long_str) < counting->ksize()) {
        PyErr_SetString(PyExc_ValueError,
                        "string length must >= the hashtable k-mer size");
        return NULL;
    }

    BoundedCounterType kad = 0;

    counting->get_kadian_count(long_str, kad, nk);

    return Py_BuildValue("i", kad);
}

static PyObject * hash_get(PyObject * self, PyObject * args)
{
    khmer_KCountingHashObject * me = (khmer_KCountingHashObject *) self;
    CountingHash * counting = me->counting;

    PyObject * arg;

    if (!PyArg_ParseTuple(args, "O", &arg)) {
        return NULL;
    }

    unsigned long count = 0;

    if (PyInt_Check(arg)) {
        long pos = PyInt_AsLong(arg);
        count = counting->get_count((unsigned int) pos);
    } else if (PyString_Check(arg)) {
        std::string s = PyString_AsString(arg);

        if (strlen(s.c_str()) < counting->ksize()) {
            PyErr_SetString(PyExc_ValueError,
                            "string length must >= the counting table k-mer size");
            return NULL;
        }

        count = counting->get_count(s.c_str());
    }

    return PyInt_FromLong(count);
}

static PyObject * count_trim_on_abundance(PyObject * self, PyObject * args)
{
    khmer_KCountingHashObject * me = (khmer_KCountingHashObject *) self;
    CountingHash * counting = me->counting;

    const char * seq = NULL;
    unsigned int min_count_i = 0;

    if (!PyArg_ParseTuple(args, "sI", &seq, &min_count_i)) {
        return NULL;
    }

    unsigned long trim_at;
    Py_BEGIN_ALLOW_THREADS

    BoundedCounterType min_count = min_count_i;

    trim_at = counting->trim_on_abundance(seq, min_count);

    Py_END_ALLOW_THREADS;

    PyObject * trim_seq = PyString_FromStringAndSize(seq, trim_at);
    if (trim_seq == NULL) {
        return NULL;
    }
    PyObject * ret = Py_BuildValue("Ok", trim_seq, trim_at);
    Py_DECREF(trim_seq);

    return ret;
}
static PyObject * count_trim_below_abundance(PyObject * self, PyObject * args)
{
    khmer_KCountingHashObject * me = (khmer_KCountingHashObject *) self;
    CountingHash * counting = me->counting;

    const char * seq = NULL;
    BoundedCounterType max_count_i = 0;

    if (!PyArg_ParseTuple(args, "sH", &seq, &max_count_i)) {
        return NULL;
    }

    unsigned long trim_at;
    Py_BEGIN_ALLOW_THREADS

    BoundedCounterType max_count = max_count_i;

    trim_at = counting->trim_below_abundance(seq, max_count);

    Py_END_ALLOW_THREADS;

    PyObject * trim_seq = PyString_FromStringAndSize(seq, trim_at);
    if (trim_seq == NULL) {
        return NULL;
    }
    PyObject * ret = Py_BuildValue("Ok", trim_seq, trim_at);
    Py_DECREF(trim_seq);

    return ret;
}

static PyObject * hash_fasta_count_kmers_by_position(PyObject * self,
        PyObject * args)
{
    khmer_KCountingHashObject * me = (khmer_KCountingHashObject *) self;
    CountingHash * counting = me->counting;

    const char * inputfile;
    unsigned int max_read_len = 0;
    long max_read_len_long;
    int limit_by_count_int;
    PyObject * callback_obj = NULL;

    if (!PyArg_ParseTuple(args, "sli|O", &inputfile, &max_read_len_long,
                          &limit_by_count_int, &callback_obj)) {
        return NULL;
    }
    if (max_read_len_long < 0 || max_read_len_long >= pow(2, 32)) {
        PyErr_SetString(
            PyExc_ValueError,
            "The 2nd argument must be positive and less than 2^32");
        return NULL;
    }
    if (limit_by_count_int < 0 || limit_by_count_int >= pow(2, 16)) {
        PyErr_SetString(
            PyExc_ValueError,
            "The 3rd argument must be positive and less than 2^16");
        return NULL;
    }
    max_read_len = (unsigned int) max_read_len_long;

    unsigned long long * counts;
    counts = counting->fasta_count_kmers_by_position(inputfile, max_read_len,
             (unsigned short) limit_by_count_int, _report_fn, callback_obj);

    PyObject * x = PyList_New(max_read_len);
    if (x == NULL) {
        delete[] counts;
        return NULL;
    }

    for (unsigned int i = 0; i < max_read_len; i++) {
        int ret = PyList_SetItem(x, i, PyLong_FromUnsignedLongLong(counts[i]));
        if (ret < 0) {
            delete[] counts;
            return NULL;
        }
    }

    delete[] counts;

    return x;
}

static PyObject * hash_fasta_dump_kmers_by_abundance(PyObject * self,
        PyObject * args)
{
    khmer_KCountingHashObject * me = (khmer_KCountingHashObject *) self;
    CountingHash * counting = me->counting;

    const char * inputfile;
    int limit_by = 0;
    PyObject * callback_obj = NULL;

    if (!PyArg_ParseTuple(args, "si|O", &inputfile, &limit_by,
                          &callback_obj)) {
        return NULL;
    }

    counting->fasta_dump_kmers_by_abundance(inputfile,
                                            limit_by,
                                            _report_fn, callback_obj);


    Py_RETURN_NONE;
}

static PyObject * hash_load(PyObject * self, PyObject * args)
{
    khmer_KCountingHashObject * me = (khmer_KCountingHashObject *) self;
    CountingHash * counting = me->counting;

    const char * filename = NULL;

    if (!PyArg_ParseTuple(args, "s", &filename)) {
        return NULL;
    }

    try {
        counting->load(filename);
    } catch (khmer_file_exception &e) {
        PyErr_SetString(PyExc_IOError, e.what());
        return NULL;
    }

    Py_RETURN_NONE;
}

static PyObject * hash_save(PyObject * self, PyObject * args)
{
    khmer_KCountingHashObject * me = (khmer_KCountingHashObject *) self;
    CountingHash * counting = me->counting;

    const char * filename = NULL;

    if (!PyArg_ParseTuple(args, "s", &filename)) {
        return NULL;
    }

    counting->save(filename);

    Py_RETURN_NONE;
}

static PyObject * hash_get_ksize(PyObject * self, PyObject * args)
{
    khmer_KCountingHashObject * me = (khmer_KCountingHashObject *) self;
    CountingHash * counting = me->counting;

    if (!PyArg_ParseTuple(args, "")) {
        return NULL;
    }

    unsigned int k = counting->ksize();

    return PyInt_FromLong(k);
}

static PyObject * hash_get_hashsizes(PyObject * self, PyObject * args)
{
    khmer_KCountingHashObject * me = (khmer_KCountingHashObject *) self;
    CountingHash * counting = me->counting;


    if (!PyArg_ParseTuple(args, "")) {
        return NULL;
    }

    std::vector<HashIntoType> ts = counting->get_tablesizes();

    PyObject * x = PyList_New(ts.size());
    for (size_t i = 0; i < ts.size(); i++) {
        PyList_SET_ITEM(x, i, PyLong_FromUnsignedLongLong(ts[i]));
    }

    return x;
}

static PyObject * hash_collect_high_abundance_kmers(PyObject * self,
        PyObject * args);

static PyObject * hash_consume_and_tag(PyObject * self, PyObject * args)
{
    khmer_KCountingHashObject * me = (khmer_KCountingHashObject *) self;
    CountingHash * counting = me->counting;

    const char * seq;

    if (!PyArg_ParseTuple(args, "s", &seq)) {
        return NULL;
    }

    // call the C++ function, and trap signals => Python

    unsigned long long n_consumed = 0;
    try {
        // @CTB needs to normalize
        counting->consume_sequence_and_tag(seq, n_consumed);
    } catch (_khmer_signal &e) {
        PyErr_SetString(PyExc_ValueError, e.get_message().c_str());
        return NULL;
    }

    return Py_BuildValue("K", n_consumed);
}

static PyObject * hash_consume_fasta_and_tag(PyObject * self, PyObject * args)
{
    khmer_KCountingHashObject * me = (khmer_KCountingHashObject *) self;
    CountingHash * counting = me->counting;

    const char * filename;
    PyObject * callback_obj = NULL;

    if (!PyArg_ParseTuple(args, "s|O", &filename, &callback_obj)) {
        return NULL;
    }

    // call the C++ function, and trap signals => Python

    unsigned long long n_consumed;
    unsigned int total_reads;

    try {
        counting->consume_fasta_and_tag(filename, total_reads, n_consumed,
                                        _report_fn, callback_obj);
    } catch (_khmer_signal &e) {
        PyErr_SetString(PyExc_IOError, e.get_message().c_str());
        return NULL;
    }

    return Py_BuildValue("IK", total_reads, n_consumed);
}

static PyObject * hash_find_all_tags_truncate_on_abundance(PyObject * self,
        PyObject *args)
{
    khmer_KCountingHashObject * me = (khmer_KCountingHashObject *) self;
    CountingHash * counting = me->counting;

    const char * kmer_s = NULL;
    BoundedCounterType min_count, max_count;

    if (!PyArg_ParseTuple(args, "sHH", &kmer_s, &min_count, &max_count)) {
        return NULL;
    }

    if (strlen(kmer_s) < counting->ksize()) {
        PyErr_SetString(PyExc_ValueError,
                        "kmer_s must be less than the k-mer size of the counting hash");
        return NULL;
    }

    _pre_partition_info * ppi = NULL;

    Py_BEGIN_ALLOW_THREADS

    HashIntoType kmer, kmer_f, kmer_r;
    kmer = _hash(kmer_s, counting->ksize(), kmer_f, kmer_r);

    ppi = new _pre_partition_info(kmer);
    counting->partition->find_all_tags_truncate_on_abundance(kmer_f, kmer_r,
            ppi->tagged_kmers,
            counting->all_tags,
            min_count,
            max_count);
    counting->add_kmer_to_tags(kmer);

    Py_END_ALLOW_THREADS

    return PyCObject_FromVoidPtr(ppi, free_pre_partition_info);
}

static PyObject * hash_do_subset_partition_with_abundance(PyObject * self,
        PyObject * args)
{
    khmer_KCountingHashObject * me = (khmer_KCountingHashObject *) self;
    CountingHash * counting = me->counting;

    PyObject * callback_obj = NULL;
    HashIntoType start_kmer = 0, end_kmer = 0;
    PyObject * break_on_stop_tags_o = NULL;
    PyObject * stop_big_traversals_o = NULL;
    BoundedCounterType min_count, max_count;

    if (!PyArg_ParseTuple(args, "HH|KKOOO",
                          &min_count, &max_count,
                          &start_kmer, &end_kmer,
                          &break_on_stop_tags_o,
                          &stop_big_traversals_o,
                          &callback_obj)) {
        return NULL;
    }

    bool break_on_stop_tags = false;
    if (break_on_stop_tags_o && PyObject_IsTrue(break_on_stop_tags_o)) {
        break_on_stop_tags = true;
    }
    bool stop_big_traversals = false;
    if (stop_big_traversals_o && PyObject_IsTrue(stop_big_traversals_o)) {
        stop_big_traversals = true;
    }

    SubsetPartition * subset_p = NULL;
    try {
        Py_BEGIN_ALLOW_THREADS
        subset_p = new SubsetPartition(counting);
        subset_p->do_partition_with_abundance(start_kmer, end_kmer,
                                              min_count, max_count,
                                              break_on_stop_tags,
                                              stop_big_traversals,
                                              _report_fn, callback_obj);
        Py_END_ALLOW_THREADS
    } catch (_khmer_signal &e) {
        return NULL;
    }

    khmer_KSubsetPartitionObject * subset_obj = (khmer_KSubsetPartitionObject *)\
            PyObject_New(khmer_KSubsetPartitionObject, &khmer_KSubsetPartitionType);

    if (subset_obj == NULL) {
        delete subset_p;
        return NULL;
    }

    subset_obj->subset = subset_p;

    return (PyObject *) subset_obj;
}

static PyMethodDef khmer_counting_methods[] = {
    { "ksize", hash_get_ksize, METH_VARARGS, "" },
    { "hashsizes", hash_get_hashsizes, METH_VARARGS, "" },
    { "set_use_bigcount", hash_set_use_bigcount, METH_VARARGS, "" },
    { "get_use_bigcount", hash_get_use_bigcount, METH_VARARGS, "" },
    { "n_unique_kmers", hash_n_unique_kmers, METH_VARARGS, "Count the number of unique kmers" },
    { "n_occupied", hash_n_occupied, METH_VARARGS, "Count the number of occupied bins" },
    { "n_entries", hash_n_entries, METH_VARARGS, "" },
    { "count", hash_count, METH_VARARGS, "Count the given kmer" },
    { "consume", hash_consume, METH_VARARGS, "Count all k-mers in the given string" },
    { "consume_fasta", hash_consume_fasta, METH_VARARGS, "Count all k-mers in a given file" },
    {
        "consume_fasta_with_reads_parser", hash_consume_fasta_with_reads_parser,
        METH_VARARGS, "Count all k-mers using a given reads parser"
    },
    { "output_fasta_kmer_pos_freq", hash_output_fasta_kmer_pos_freq, METH_VARARGS, "" },
    { "get", hash_get, METH_VARARGS, "Get the count for the given k-mer" },
    { "get_min_count", hash_get_min_count, METH_VARARGS, "Get the smallest count of all the k-mers in the string" },
    { "get_max_count", hash_get_max_count, METH_VARARGS, "Get the largest count of all the k-mers in the string" },
    { "get_median_count", hash_get_median_count, METH_VARARGS, "Get the median, average, and stddev of the k-mer counts in the string" },
    { "get_kadian_count", hash_get_kadian_count, METH_VARARGS, "Get the kadian (abundance of k-th rank-ordered k-mer) of the k-mer counts in the string" },
    { "trim_on_abundance", count_trim_on_abundance, METH_VARARGS, "Trim on >= abundance" },
    { "trim_below_abundance", count_trim_below_abundance, METH_VARARGS, "Trim on >= abundance" },
    { "abundance_distribution", hash_abundance_distribution, METH_VARARGS, "" },
    { "abundance_distribution_with_reads_parser", hash_abundance_distribution_with_reads_parser, METH_VARARGS, "" },
    { "fasta_count_kmers_by_position", hash_fasta_count_kmers_by_position, METH_VARARGS, "" },
    { "fasta_dump_kmers_by_abundance", hash_fasta_dump_kmers_by_abundance, METH_VARARGS, "" },
    { "load", hash_load, METH_VARARGS, "" },
    { "save", hash_save, METH_VARARGS, "" },
    {
        "collect_high_abundance_kmers", hash_collect_high_abundance_kmers,
        METH_VARARGS, ""
    },
    { "consume_and_tag", hash_consume_and_tag, METH_VARARGS, "Consume a sequence and tag it" },
    { "consume_fasta_and_tag", hash_consume_fasta_and_tag, METH_VARARGS, "Count all k-mers in a given file" },
    { "do_subset_partition_with_abundance", hash_do_subset_partition_with_abundance, METH_VARARGS, "" },
    { "find_all_tags_truncate_on_abundance", hash_find_all_tags_truncate_on_abundance, METH_VARARGS, "" },

    {NULL, NULL, 0, NULL}           /* sentinel */
};

static PyObject *
khmer_counting_getattr(PyObject * obj, char * name)
{
    return Py_FindMethod(khmer_counting_methods, obj, name);
}

#define is_counting_obj(v)  ((v)->ob_type == &khmer_KCountingHashType)

PyTypeObject khmer_KCountingHashType
CPYCHECKER_TYPE_OBJECT_FOR_TYPEDEF("khmer_KCountingHashObject")
= {
    PyObject_HEAD_INIT(NULL)
    0,
    "KCountingHash", sizeof(khmer_KCountingHashObject),
    0,
    khmer_counting_dealloc, /*tp_dealloc*/
    0,              /*tp_print*/
    khmer_counting_getattr, /*tp_getattr*/
    0,              /*tp_setattr*/
    0,              /*tp_compare*/
    0,              /*tp_repr*/
    0,              /*tp_as_number*/
    0,              /*tp_as_sequence*/
    0,              /*tp_as_mapping*/
    0,              /*tp_hash */
    0,              /*tp_call*/
    0,              /*tp_str*/
    0,              /*tp_getattro*/
    0,              /*tp_setattro*/
    0,              /*tp_as_buffer*/
    Py_TPFLAGS_DEFAULT,     /*tp_flags*/
    "counting hash object",           /* tp_doc */
};

//
// new_hashtable
//

static PyObject* new_hashtable(PyObject * self, PyObject * args)
{
    unsigned int k = 0;
    unsigned long long size = 0;

    if (!PyArg_ParseTuple(args, "IK", &k, &size)) {
        return NULL;
    }

    khmer_KCountingHashObject * kcounting_obj = (khmer_KCountingHashObject *) \
            PyObject_New(khmer_KCountingHashObject, &khmer_KCountingHashType);

    if (kcounting_obj == NULL) {
        return NULL;
    }

    kcounting_obj->counting = new CountingHash(k, size);

    return (PyObject *) kcounting_obj;
}

//
// new_counting_hash
//

static PyObject* _new_counting_hash(PyObject * self, PyObject * args)
{
    WordLength k = 0;
    PyListObject * sizes_list_o = NULL;

    if (!PyArg_ParseTuple(args, "bO!", &k, &PyList_Type, &sizes_list_o)) {
        return NULL;
    }

    std::vector<HashIntoType> sizes;
    Py_ssize_t sizes_list_o_length = PyList_GET_SIZE(sizes_list_o);
    if (sizes_list_o_length == -1) {
        PyErr_SetString(PyExc_ValueError, "error with hashtable primes!");
        return NULL;
    }
    for (Py_ssize_t i = 0; i < sizes_list_o_length; i++) {
        PyObject * size_o = PyList_GET_ITEM(sizes_list_o, i);
        if (PyInt_Check(size_o)) {
            sizes.push_back((HashIntoType) PyInt_AsLong(size_o));
        } else if (PyLong_Check(size_o)) {
            sizes.push_back((HashIntoType) PyLong_AsUnsignedLongLong(size_o));
        } else if (PyFloat_Check(size_o)) {
            sizes.push_back((HashIntoType) PyFloat_AS_DOUBLE(size_o));
        } else {
            PyErr_SetString(PyExc_TypeError,
                            "2nd argument must be a list of ints, longs, or floats");
            return NULL;
        }
    }

    khmer_KCountingHashObject * kcounting_obj = (khmer_KCountingHashObject *) \
            PyObject_New(khmer_KCountingHashObject, &khmer_KCountingHashType);

    if (kcounting_obj == NULL) {
        return NULL;
    }

    kcounting_obj->counting = new CountingHash(k, sizes);

    return (PyObject *) kcounting_obj;
}

//
// hashbits stuff
//

static void khmer_hashbits_dealloc(PyObject * obj);
static PyObject* khmer_hashbits_new(PyTypeObject * type, PyObject * args,
                                    PyObject * kwds);
static int khmer_hashbits_init(khmer_KHashbitsObject * self, PyObject * args,
                               PyObject * kwds);
static PyObject * khmer_hashbits_getattr(PyObject * obj, char * name);

PyTypeObject khmer_KHashbitsType
CPYCHECKER_TYPE_OBJECT_FOR_TYPEDEF("khmer_KHashbitsObject")
= {
    PyObject_HEAD_INIT(NULL)
    0,
    "Hashbits", sizeof(khmer_KHashbitsObject),
    0,
    (destructor)khmer_hashbits_dealloc, /*tp_dealloc*/
    0,              /*tp_print*/
    khmer_hashbits_getattr, /*tp_getattr*/
    0,              /*tp_setattr*/
    0,              /*tp_compare*/
    0,              /*tp_repr*/
    0,              /*tp_as_number*/
    0,              /*tp_as_sequence*/
    0,              /*tp_as_mapping*/
    0,              /*tp_hash */
    0,              /*tp_call*/
    0,              /*tp_str*/
    0,              /*tp_getattro*/
    0,              /*tp_setattro*/
    0,              /*tp_as_buffer*/
    Py_TPFLAGS_DEFAULT | Py_TPFLAGS_BASETYPE,       /*tp_flags*/
    "hashbits object",           /* tp_doc */
    0,                       /* tp_traverse */
    0,                       /* tp_clear */
    0,                       /* tp_richcompare */
    0,                       /* tp_weaklistoffset */
    0,                       /* tp_iter */
    0,                       /* tp_iternext */
    0,  /* tp_methods */
    0,                       /* tp_members */
    0,                       /* tp_getset */
    0,                       /* tp_base */
    0,                       /* tp_dict */
    0,                       /* tp_descr_get */
    0,                       /* tp_descr_set */
    0,                       /* tp_dictoffset */
    (initproc)khmer_hashbits_init,   /* tp_init */
    0,                       /* tp_alloc */
};

static PyObject * hash_abundance_distribution_with_reads_parser(
    PyObject * self,
    PyObject * args)
{
    khmer_KCountingHashObject * me = (khmer_KCountingHashObject *) self;
    CountingHash * counting = me->counting;

    khmer :: python :: ReadParser_Object * rparser_obj = NULL;
    khmer_KHashbitsObject *tracking_obj = NULL;

    if (!PyArg_ParseTuple(args, "O!O!", &python::ReadParser_Type,
                          &rparser_obj, &khmer_KHashbitsType, &tracking_obj)) {
        return NULL;
    }

    read_parsers:: IParser * rparser = rparser_obj->parser;
    Hashbits * hashbits = tracking_obj->hashbits;

    HashIntoType * dist = NULL;

    Py_BEGIN_ALLOW_THREADS
    dist = counting->abundance_distribution(rparser, hashbits);
    Py_END_ALLOW_THREADS

    PyObject * x = PyList_New(MAX_BIGCOUNT + 1);
    if (x == NULL) {
        delete[] dist;
        return NULL;
    }
    for (int i = 0; i < MAX_BIGCOUNT + 1; i++) {
        PyList_SET_ITEM(x, i, PyLong_FromUnsignedLongLong(dist[i]));
    }

    delete[] dist;
    return x;
}

static PyObject * hash_abundance_distribution(PyObject * self, PyObject * args)
{
    khmer_KCountingHashObject * me = (khmer_KCountingHashObject *) self;
    CountingHash * counting = me->counting;

    const char * filename = NULL;
    khmer_KHashbitsObject * tracking_obj = NULL;
    if (!PyArg_ParseTuple(args, "sO!", &filename, &khmer_KHashbitsType,
                          &tracking_obj)) {
        return NULL;
    }

    Hashbits * hashbits = tracking_obj->hashbits;
    HashIntoType * dist;

    char const * result = "";
    bool exception = false;
    Py_BEGIN_ALLOW_THREADS
    try {
        dist = counting->abundance_distribution(filename, hashbits);
    } catch (khmer_file_exception &e) {
        exception = true;
        result = e.what();
    }
    Py_END_ALLOW_THREADS

    if (exception) {
        PyErr_SetString(PyExc_IOError, result);
        return NULL;
    }

    PyObject * x = PyList_New(MAX_BIGCOUNT + 1);
    if (x == NULL) {
        delete[] dist;
        return NULL;
    }
    for (int i = 0; i < MAX_BIGCOUNT + 1; i++) {
        PyList_SET_ITEM(x, i, PyLong_FromUnsignedLongLong(dist[i]));
    }

    delete[] dist;

    return x;
}

static PyObject * hashbits_n_unique_kmers(PyObject * self, PyObject * args)
{
    khmer_KHashbitsObject * me = (khmer_KHashbitsObject *) self;
    Hashbits * hashbits = me->hashbits;

    HashIntoType n = hashbits->n_unique_kmers();

    return PyLong_FromUnsignedLongLong(n);
}


static PyObject * hashbits_count_overlap(PyObject * self, PyObject * args)
{
    khmer_KHashbitsObject * me = (khmer_KHashbitsObject *) self;
    Hashbits * hashbits = me->hashbits;
    khmer_KHashbitsObject * ht2_argu;
    const char * filename;
    PyObject * callback_obj = NULL;
    Hashbits * ht2;

    if (!PyArg_ParseTuple(args, "sO!|O", &filename, &khmer_KHashbitsType,
                          &ht2_argu,
                          &callback_obj)) {
        return NULL;
    }

    ht2 = ht2_argu->hashbits;

    // call the C++ function, and trap signals => Python

    unsigned long long n_consumed;
    unsigned int total_reads;
    HashIntoType curve[2][100];

    try {
        hashbits->consume_fasta_overlap(filename, curve, *ht2, total_reads, n_consumed,
                                        _report_fn, callback_obj);
    } catch (_khmer_signal &e) {
        PyErr_SetString(PyExc_IOError, e.get_message().c_str());
        return NULL;
    }

    HashIntoType n = hashbits->n_unique_kmers();
    HashIntoType n_overlap = hashbits->n_overlap_kmers();

    PyObject * x = PyList_New(200);

    for (unsigned int i = 0; i < 100; i++) {
        PyList_SetItem(x, i, Py_BuildValue("K", curve[0][i]));
    }
    for (unsigned int i = 0; i < 100; i++) {
        PyList_SetItem(x, i + 100, Py_BuildValue("K", curve[1][i]));
    }
    return Py_BuildValue("KKO", n, n_overlap, x);
}

static PyObject * hashbits_n_occupied(PyObject * self, PyObject * args)
{
    khmer_KHashbitsObject * me = (khmer_KHashbitsObject *) self;
    Hashbits * hashbits = me->hashbits;

    HashIntoType start = 0, stop = 0;

    if (!PyArg_ParseTuple(args, "|KK", &start, &stop)) {
        return NULL;
    }

    HashIntoType n = hashbits->n_occupied(start, stop);

    return PyLong_FromUnsignedLongLong(n);
}

static PyObject * hashbits_n_tags(PyObject * self, PyObject * args)
{
    khmer_KHashbitsObject * me = (khmer_KHashbitsObject *) self;
    Hashbits * hashbits = me->hashbits;

    if (!PyArg_ParseTuple(args, "")) {
        return NULL;
    }

    return PyInt_FromSize_t(hashbits->n_tags());
}

static PyObject * hashbits_count(PyObject * self, PyObject * args)
{
    khmer_KHashbitsObject * me = (khmer_KHashbitsObject *) self;
    Hashbits * hashbits = me->hashbits;

    const char * kmer;

    if (!PyArg_ParseTuple(args, "s", &kmer)) {
        return NULL;
    }

    if (strlen(kmer) != hashbits->ksize()) {
        PyErr_SetString(PyExc_ValueError,
                        "k-mer length must be the same as the hashbits k-size");
        return NULL;
    }

    hashbits->count(kmer);

    return PyInt_FromLong(1);
}

static PyObject * hashbits_consume(PyObject * self, PyObject * args)
{
    khmer_KHashbitsObject * me = (khmer_KHashbitsObject *) self;
    Hashbits * hashbits = me->hashbits;

    const char * long_str;

    if (!PyArg_ParseTuple(args, "s", &long_str)) {
        return NULL;
    }

    if (strlen(long_str) < hashbits->ksize()) {
        PyErr_SetString(PyExc_ValueError,
                        "string length must >= the hashbits k-mer size");
        return NULL;
    }

    unsigned int n_consumed;
    n_consumed = hashbits->consume_string(long_str);

    return PyInt_FromLong(n_consumed);
}

static PyObject * hashbits_print_stop_tags(PyObject * self, PyObject * args)
{
    khmer_KHashbitsObject * me = (khmer_KHashbitsObject *) self;
    Hashbits * hashbits = me->hashbits;

    const char * filename = NULL;

    if (!PyArg_ParseTuple(args, "s", &filename)) {
        return NULL;
    }

    hashbits->print_stop_tags(filename);

    Py_RETURN_NONE;
}

static PyObject * hashbits_print_tagset(PyObject * self, PyObject * args)
{
    khmer_KHashbitsObject * me = (khmer_KHashbitsObject *) self;
    Hashbits * hashbits = me->hashbits;

    const char * filename = NULL;

    if (!PyArg_ParseTuple(args, "s", &filename)) {
        return NULL;
    }

    hashbits->print_tagset(filename);

    Py_RETURN_NONE;
}

static PyObject * hashbits_load_stop_tags(PyObject * self, PyObject * args)
{
    khmer_KHashbitsObject * me = (khmer_KHashbitsObject *) self;
    Hashbits * hashbits = me->hashbits;

    const char * filename = NULL;
    PyObject * clear_tags_o = NULL;

    if (!PyArg_ParseTuple(args, "s|O", &filename, &clear_tags_o)) {
        return NULL;
    }

    bool clear_tags = true;
    if (clear_tags_o && !PyObject_IsTrue(clear_tags_o)) {
        clear_tags = false;
    }


    try {
        hashbits->load_stop_tags(filename, clear_tags);
    } catch (khmer_file_exception &e) {
        PyErr_SetString(PyExc_IOError, e.what());
        return NULL;
    }

    Py_RETURN_NONE;
}

static PyObject * hashbits_save_stop_tags(PyObject * self, PyObject * args)
{
    khmer_KHashbitsObject * me = (khmer_KHashbitsObject *) self;
    Hashbits * hashbits = me->hashbits;

    const char * filename = NULL;

    if (!PyArg_ParseTuple(args, "s", &filename)) {
        return NULL;
    }

    hashbits->save_stop_tags(filename);

    Py_RETURN_NONE;
}

static PyObject * hashbits_traverse_from_tags(PyObject * self, PyObject * args)
{
    khmer_KHashbitsObject * me = (khmer_KHashbitsObject *) self;
    Hashbits * hashbits = me->hashbits;

    khmer_KCountingHashObject * counting_o = NULL;
    unsigned int distance, threshold, frequency;

    if (!PyArg_ParseTuple(args, "O!III", &khmer_KCountingHashType, &counting_o,
                          &distance, &threshold, &frequency)) {
        return NULL;
    }

    hashbits->traverse_from_tags(distance, threshold, frequency,
                                 * counting_o->counting);

    Py_RETURN_NONE;
}

static PyObject * hashbits_repartition_largest_partition(PyObject * self,
        PyObject * args)
{
    khmer_KHashbitsObject * me = (khmer_KHashbitsObject *) self;
    Hashbits * hashbits = me->hashbits;

    khmer_KCountingHashObject * counting_o = NULL;
    PyObject * subset_o = NULL;
    unsigned int distance, threshold, frequency;

    if (!PyArg_ParseTuple(args, "OO!III", &subset_o, &khmer_KCountingHashType,
                          &counting_o, &distance, &threshold, &frequency)) {
        return NULL;
    }

    SubsetPartition * subset_p;
    if (subset_o != Py_None) {
        subset_p = (SubsetPartition *) PyCObject_AsVoidPtr(subset_o);
    } else {
        subset_p = hashbits->partition;
    }

    CountingHash * counting = counting_o->counting;

    unsigned long next_largest = subset_p->repartition_largest_partition(distance,
                                 threshold, frequency, *counting);

    return PyInt_FromLong(next_largest);
}

static PyObject * hashbits_get(PyObject * self, PyObject * args)
{
    khmer_KHashbitsObject * me = (khmer_KHashbitsObject *) self;
    Hashbits * hashbits = me->hashbits;

    PyObject * arg;

    if (!PyArg_ParseTuple(args, "O", &arg)) {
        return NULL;
    }

    unsigned long count = 0;

    if (PyInt_Check(arg)) {
        long pos = PyInt_AsLong(arg);
        count = hashbits->get_count((unsigned int) pos);
    } else if (PyString_Check(arg)) {
        std::string s = PyString_AsString(arg);

        if (strlen(s.c_str()) < hashbits->ksize()) {
            PyErr_SetString(PyExc_ValueError,
                            "string length must >= the presence table k-mer size");
            return NULL;
        }

        count = hashbits->get_count(s.c_str());
    } else {
        PyErr_SetString(PyExc_ValueError, "must pass in an int or string");
        return NULL;
    }

    return PyInt_FromLong(count);
}

static PyObject * hashbits_calc_connected_graph_size(PyObject * self,
        PyObject * args)
{
    khmer_KHashbitsObject * me = (khmer_KHashbitsObject *) self;
    Hashbits * hashbits = me->hashbits;

    const char * _kmer;
    unsigned int max_size = 0;
    PyObject * break_on_circum_o = NULL;
    if (!PyArg_ParseTuple(args, "s|IO", &_kmer, &max_size, &break_on_circum_o)) {
        return NULL;
    }

    bool break_on_circum = false;
    if (break_on_circum_o && PyObject_IsTrue(break_on_circum_o)) {
        break_on_circum = true;
    }

    unsigned long long size = 0;

    Py_BEGIN_ALLOW_THREADS
    SeenSet keeper;
    hashbits->calc_connected_graph_size(_kmer, size, keeper, max_size,
                                        break_on_circum);
    Py_END_ALLOW_THREADS

    return PyLong_FromUnsignedLongLong(size);
}

static PyObject * hashbits_kmer_degree(PyObject * self, PyObject * args)
{
    khmer_KHashbitsObject * me = (khmer_KHashbitsObject *) self;
    Hashbits * hashbits = me->hashbits;

    const char * kmer_s = NULL;

    if (!PyArg_ParseTuple(args, "s", &kmer_s)) {
        return NULL;
    }

    return PyInt_FromLong(hashbits->kmer_degree(kmer_s));
}

static PyObject * hashbits_trim_on_stoptags(PyObject * self, PyObject * args)
{
    khmer_KHashbitsObject * me = (khmer_KHashbitsObject *) self;
    Hashbits * hashbits = me->hashbits;

    const char * seq = NULL;

    if (!PyArg_ParseTuple(args, "s", &seq)) {
        return NULL;
    }

    size_t trim_at;
    Py_BEGIN_ALLOW_THREADS

    trim_at = hashbits->trim_on_stoptags(seq);

    Py_END_ALLOW_THREADS;

    PyObject * trim_seq = PyString_FromStringAndSize(seq, trim_at);
    if (trim_seq == NULL) {
        return NULL;
    }
    PyObject * ret = Py_BuildValue("Ok", trim_seq, (unsigned long) trim_at);
    Py_DECREF(trim_seq);

    return ret;
}

static PyObject * hashbits_identify_stoptags_by_position(PyObject * self,
        PyObject * args)
{
    khmer_KHashbitsObject * me = (khmer_KHashbitsObject *) self;
    Hashbits * hashbits = me->hashbits;

    const char * seq = NULL;

    if (!PyArg_ParseTuple(args, "s", &seq)) {
        return NULL;
    }

    std::vector<unsigned int> posns;
    Py_BEGIN_ALLOW_THREADS

    hashbits->identify_stop_tags_by_position(seq, posns);

    Py_END_ALLOW_THREADS;

    PyObject * x = PyList_New(posns.size());

    for (unsigned int i = 0; i < posns.size(); i++) {
        PyList_SET_ITEM(x, i, Py_BuildValue("I", posns[i]));
    }

    return x;
}

static PyObject * hashbits_do_subset_partition(PyObject * self,
        PyObject * args)
{
    khmer_KHashbitsObject * me = (khmer_KHashbitsObject *) self;
    Hashbits * hashbits = me->hashbits;

    PyObject * callback_obj = NULL;
    HashIntoType start_kmer = 0, end_kmer = 0;
    PyObject * break_on_stop_tags_o = NULL;
    PyObject * stop_big_traversals_o = NULL;

    if (!PyArg_ParseTuple(args, "|KKOOO", &start_kmer, &end_kmer,
                          &break_on_stop_tags_o,
                          &stop_big_traversals_o,
                          &callback_obj)) {
        return NULL;
    }

    bool break_on_stop_tags = false;
    if (break_on_stop_tags_o && PyObject_IsTrue(break_on_stop_tags_o)) {
        break_on_stop_tags = true;
    }
    bool stop_big_traversals = false;
    if (stop_big_traversals_o && PyObject_IsTrue(stop_big_traversals_o)) {
        stop_big_traversals = true;
    }

    SubsetPartition * subset_p = NULL;
    try {
        Py_BEGIN_ALLOW_THREADS
        subset_p = new SubsetPartition(hashbits);
        subset_p->do_partition(start_kmer, end_kmer, break_on_stop_tags,
                               stop_big_traversals,
                               _report_fn, callback_obj);
        Py_END_ALLOW_THREADS
    } catch (_khmer_signal &e) {
        return NULL;
    }

    return PyCObject_FromVoidPtr(subset_p, free_subset_partition_info);
}

static PyObject * hashbits_join_partitions_by_path(PyObject * self,
        PyObject *args)
{
    khmer_KHashbitsObject * me = (khmer_KHashbitsObject *) self;
    Hashbits * hashbits = me->hashbits;

    const char * sequence = NULL;
    if (!PyArg_ParseTuple(args, "s", &sequence)) {
        return NULL;
    }

    hashbits->partition->join_partitions_by_path(sequence);

    Py_RETURN_NONE;
}

static PyObject * hashbits_merge_subset(PyObject * self, PyObject *args)
{
    khmer_KHashbitsObject * me = (khmer_KHashbitsObject *) self;
    Hashbits * hashbits = me->hashbits;

    PyObject * subset_obj;
    if (!PyArg_ParseTuple(args, "O", &subset_obj)) {
        return NULL;
    }

    if (!PyCObject_Check(subset_obj)) {
        PyErr_SetString( PyExc_ValueError, "invalid subset");
        return NULL;
    }

    SubsetPartition * subset_p;
    subset_p = (SubsetPartition *) PyCObject_AsVoidPtr(subset_obj);

    hashbits->partition->merge(subset_p);

    Py_RETURN_NONE;
}

static PyObject * hashbits_merge_from_disk(PyObject * self, PyObject *args)
{
    khmer_KHashbitsObject * me = (khmer_KHashbitsObject *) self;
    Hashbits * hashbits = me->hashbits;

    const char * filename = NULL;
    if (!PyArg_ParseTuple(args, "s", &filename)) {
        return NULL;
    }

    try {
        hashbits->partition->merge_from_disk(filename);
    } catch (khmer_file_exception &e) {
        PyErr_SetString(PyExc_IOError, e.what());
        return NULL;
    }

    Py_RETURN_NONE;
}

static PyObject * hashbits_consume_fasta(PyObject * self, PyObject * args)
{
    khmer_KHashbitsObject * me = (khmer_KHashbitsObject *) self;
    Hashbits * hashbits = me->hashbits;

    const char * filename;
    PyObject * callback_obj = NULL;

    if (!PyArg_ParseTuple(args, "s|O", &filename, &callback_obj)) {
        return NULL;
    }

    // call the C++ function, and trap signals => Python

    unsigned long long n_consumed = 0;
    unsigned int total_reads = 0;

    try {
        hashbits->consume_fasta(filename, total_reads, n_consumed,
                                _report_fn, callback_obj);
    } catch (_khmer_signal &e) {
        PyErr_SetString(PyExc_IOError, e.get_message().c_str());
        return NULL;
    } catch (khmer_file_exception &e) {
        PyErr_SetString(PyExc_IOError, e.what());
        return NULL;
    }

    return Py_BuildValue("IK", total_reads, n_consumed);
}

static PyObject * hashbits_consume_fasta_with_reads_parser(
    PyObject * self, PyObject * args
)
{
    khmer_KHashbitsObject * me = (khmer_KHashbitsObject *) self;
    Hashbits * hashbits = me->hashbits;

    PyObject * rparser_obj = NULL;
    PyObject * callback_obj = NULL;

    if (!PyArg_ParseTuple(
                args, "O|O", &rparser_obj, &callback_obj)) {
        return NULL;
    }

    read_parsers:: IParser * rparser =
        _PyObject_to_khmer_ReadParser( rparser_obj );

    // call the C++ function, and trap signals => Python
    unsigned long long  n_consumed  = 0;
    unsigned int          total_reads = 0;
    char const * exc = NULL;
    Py_BEGIN_ALLOW_THREADS
    try {
        hashbits->consume_fasta(rparser, total_reads, n_consumed,
                                _report_fn, callback_obj);
    } catch (_khmer_signal &e) {
        exc = e.get_message().c_str();
    }

    Py_END_ALLOW_THREADS
    if (exc != NULL) {
        PyErr_SetString(PyExc_IOError, exc);
        return NULL;
    }

    return Py_BuildValue("IK", total_reads, n_consumed);
}

static PyObject * hashbits_consume_fasta_and_traverse(PyObject * self,
        PyObject * args)
{
    khmer_KHashbitsObject * me = (khmer_KHashbitsObject *) self;
    Hashbits * hashbits = me->hashbits;

    const char * filename;
    unsigned int radius, big_threshold, transfer_threshold;
    khmer_KCountingHashObject * counting_o = NULL;

    if (!PyArg_ParseTuple(args, "sIIIO!", &filename,
                          &radius, &big_threshold, &transfer_threshold,
                          &khmer_KCountingHashType, &counting_o)) {
        return NULL;
    }

    CountingHash * counting = counting_o->counting;

    hashbits->consume_fasta_and_traverse(filename, radius, big_threshold,
                                         transfer_threshold, *counting);


    Py_RETURN_NONE;
}

void sig(unsigned int total_reads, unsigned int n_consumed)
{
    std::cout << total_reads << " " << n_consumed << std::endl;
}

static PyObject * hashbits_consume_fasta_and_tag(PyObject * self,
        PyObject * args)
{
    khmer_KHashbitsObject * me = (khmer_KHashbitsObject *) self;
    Hashbits * hashbits = me->hashbits;

    const char * filename;
    PyObject * callback_obj = NULL;

    if (!PyArg_ParseTuple(args, "s|O", &filename, &callback_obj)) {
        return NULL;
    }

    // call the C++ function, and trap signals => Python

    unsigned long long n_consumed;
    unsigned int total_reads;

    try {
        hashbits->consume_fasta_and_tag(filename, total_reads, n_consumed,
                                        _report_fn, callback_obj);
    } catch (_khmer_signal &e) {
        PyErr_SetString(PyExc_IOError, e.get_message().c_str());
        return NULL;
    } catch (khmer_file_exception &e) {
        PyErr_SetString(PyExc_IOError, e.what());
        return NULL;
    }

    return Py_BuildValue("IK", total_reads, n_consumed);
}

static PyObject * hashbits_consume_fasta_and_tag_with_reads_parser(
    PyObject * self, PyObject * args
)
{
    khmer_KHashbitsObject * me = (khmer_KHashbitsObject *) self;
    Hashbits * hashbits = me->hashbits;

    python::ReadParser_Object * rparser_obj = NULL;
    PyObject * callback_obj = NULL;

    if (!PyArg_ParseTuple( args, "O!|O", &python::ReadParser_Type,
                           &rparser_obj, &callback_obj )) {
        return NULL;
    }

    read_parsers:: IParser * rparser = rparser_obj-> parser;

    // call the C++ function, and trap signals => Python
    unsigned long long  n_consumed  = 0;
    unsigned int          total_reads = 0;
    char const * exc = NULL;
    Py_BEGIN_ALLOW_THREADS
    try {
        hashbits->consume_fasta_and_tag(
            rparser, total_reads, n_consumed, _report_fn, callback_obj
        );
    } catch (_khmer_signal &e) {
        exc = e.get_message().c_str();
    }
    Py_END_ALLOW_THREADS
    if (exc != NULL) {
        PyErr_SetString(PyExc_IOError, exc);
        return NULL;
    }

    return Py_BuildValue("IK", total_reads, n_consumed);
}

static PyObject * hashbits_consume_fasta_and_tag_with_stoptags(PyObject * self,
        PyObject * args)
{
    khmer_KHashbitsObject * me = (khmer_KHashbitsObject *) self;
    Hashbits * hashbits = me->hashbits;

    const char * filename;
    PyObject * callback_obj = NULL;

    if (!PyArg_ParseTuple(args, "s|O", &filename, &callback_obj)) {
        return NULL;
    }

    // call the C++ function, and trap signals => Python

    unsigned long long n_consumed;
    unsigned int total_reads;

    try {
        hashbits->consume_fasta_and_tag_with_stoptags(filename,
                total_reads, n_consumed,
                _report_fn, callback_obj);
    } catch (_khmer_signal &e) {
        PyErr_SetString(PyExc_IOError, e.get_message().c_str());
        return NULL;
    } catch (khmer_file_exception &e) {
        PyErr_SetString(PyExc_IOError, e.what());
        return NULL;
    }

    return Py_BuildValue("IK", total_reads, n_consumed);
}

static PyObject * hashbits_consume_partitioned_fasta(PyObject * self,
        PyObject * args)
{
    khmer_KHashbitsObject * me = (khmer_KHashbitsObject *) self;
    Hashbits * hashbits = me->hashbits;

    const char * filename;
    PyObject * callback_obj = NULL;

    if (!PyArg_ParseTuple(args, "s|O", &filename, &callback_obj)) {
        return NULL;
    }

    // call the C++ function, and trap signals => Python

    unsigned long long n_consumed;
    unsigned int total_reads;

    try {
        hashbits->consume_partitioned_fasta(filename, total_reads, n_consumed,
                                            _report_fn, callback_obj);
    } catch (_khmer_signal &e) {
        PyErr_SetString(PyExc_IOError, e.get_message().c_str());
        return NULL;
    } catch (khmer_file_exception &e) {
        PyErr_SetString(PyExc_IOError, e.what());
        return NULL;
    }

    return Py_BuildValue("IK", total_reads, n_consumed);
}

static PyObject * hashbits_find_all_tags(PyObject * self, PyObject *args)
{
    khmer_KHashbitsObject * me = (khmer_KHashbitsObject *) self;
    Hashbits * hashbits = me->hashbits;

    const char * kmer_s = NULL;

    if (!PyArg_ParseTuple(args, "s", &kmer_s)) {
        return NULL;
    }

    if (strlen(kmer_s) < hashbits->ksize()) { // @@
        PyErr_SetString( PyExc_ValueError,
                         "starting kmer is smaller than the K size of the hashbits");
        return NULL;
    }

    _pre_partition_info * ppi = NULL;

    Py_BEGIN_ALLOW_THREADS

    HashIntoType kmer, kmer_f, kmer_r;
    kmer = _hash(kmer_s, hashbits->ksize(), kmer_f, kmer_r);

    ppi = new _pre_partition_info(kmer);
    hashbits->partition->find_all_tags(kmer_f, kmer_r, ppi->tagged_kmers,
                                       hashbits->all_tags);
    hashbits->add_kmer_to_tags(kmer);

    Py_END_ALLOW_THREADS

    return PyCObject_FromVoidPtr(ppi, free_pre_partition_info);
}

static PyObject * hashbits_assign_partition_id(PyObject * self, PyObject *args)
{
    khmer_KHashbitsObject * me = (khmer_KHashbitsObject *) self;
    Hashbits * hashbits = me->hashbits;

    PyObject * ppi_obj;
    if (!PyArg_ParseTuple(args, "O", &ppi_obj)) {
        return NULL;
    }

    if (!PyCObject_Check(ppi_obj)) {
        PyErr_SetString( PyExc_ValueError, "invalid pre_partition_info");
        return NULL;
    }

    _pre_partition_info * ppi;
    ppi = (_pre_partition_info *) PyCObject_AsVoidPtr(ppi_obj);

    PartitionID p;
    p = hashbits->partition->assign_partition_id(ppi->kmer,
            ppi->tagged_kmers);

    return PyInt_FromLong(p);
}

static PyObject * hashbits_add_tag(PyObject * self, PyObject *args)
{
    khmer_KHashbitsObject * me = (khmer_KHashbitsObject *) self;
    Hashbits * hashbits = me->hashbits;

    const char * kmer_s = NULL;
    if (!PyArg_ParseTuple(args, "s", &kmer_s)) {
        return NULL;
    }

    HashIntoType kmer = _hash(kmer_s, hashbits->ksize());
    hashbits->add_tag(kmer);

    Py_RETURN_NONE;
}

static PyObject * hashbits_add_stop_tag(PyObject * self, PyObject *args)
{
    khmer_KHashbitsObject * me = (khmer_KHashbitsObject *) self;
    Hashbits * hashbits = me->hashbits;

    const char * kmer_s = NULL;
    if (!PyArg_ParseTuple(args, "s", &kmer_s)) {
        return NULL;
    }

    HashIntoType kmer = _hash(kmer_s, hashbits->ksize());
    hashbits->add_stop_tag(kmer);

    Py_RETURN_NONE;
}

static PyObject * hashbits_get_stop_tags(PyObject * self, PyObject * args)
{
    khmer_KHashbitsObject * me = (khmer_KHashbitsObject *) self;
    Hashbits * hashbits = me->hashbits;

    if (!PyArg_ParseTuple(args, "")) {
        return NULL;
    }

    WordLength k = hashbits->ksize();
    SeenSet::const_iterator si;

    PyObject * x = PyList_New(hashbits->stop_tags.size());
    unsigned long long i = 0;
    for (si = hashbits->stop_tags.begin(); si != hashbits->stop_tags.end(); si++) {
        std::string s = _revhash(*si, k);
        PyList_SET_ITEM(x, i, Py_BuildValue("s", s.c_str()));
        i++;
    }

    return x;
}

static PyObject * hashbits_get_tagset(PyObject * self, PyObject * args)
{
    khmer_KHashbitsObject * me = (khmer_KHashbitsObject *) self;
    Hashbits * hashbits = me->hashbits;

    if (!PyArg_ParseTuple(args, "")) {
        return NULL;
    }

    WordLength k = hashbits->ksize();
    SeenSet::const_iterator si;

    PyObject * x = PyList_New(hashbits->all_tags.size());
    unsigned long long i = 0;
    for (si = hashbits->all_tags.begin(); si != hashbits->all_tags.end(); si++) {
        std::string s = _revhash(*si, k);
        PyList_SET_ITEM(x, i, Py_BuildValue("s", s.c_str()));
        i++;
    }

    return x;
}

static PyObject * hashbits_output_partitions(PyObject * self, PyObject * args)
{
    khmer_KHashbitsObject * me = (khmer_KHashbitsObject *) self;
    Hashbits * hashbits = me->hashbits;

    const char * filename = NULL;
    const char * output = NULL;
    PyObject * callback_obj = NULL;
    PyObject * output_unassigned_o = NULL;

    if (!PyArg_ParseTuple(args, "ss|OO", &filename, &output,
                          &output_unassigned_o,
                          &callback_obj)) {
        return NULL;
    }

    bool output_unassigned = false;
    if (output_unassigned_o != NULL && PyObject_IsTrue(output_unassigned_o)) {
        output_unassigned = true;
    }

    size_t n_partitions = 0;

    try {
        SubsetPartition * subset_p = hashbits->partition;
        n_partitions = subset_p->output_partitioned_file(filename,
                       output,
                       output_unassigned,
                       _report_fn,
                       callback_obj);
    } catch (_khmer_signal &e) {
        PyErr_SetString(PyExc_IOError, e.get_message().c_str());
        return NULL;
    } catch (khmer_file_exception &e) {
        PyErr_SetString(PyExc_IOError, e.what());
        return NULL;
    }

    return PyInt_FromLong(n_partitions);
}

static PyObject * hashbits_find_unpart(PyObject * self, PyObject * args)
{
    khmer_KHashbitsObject * me = (khmer_KHashbitsObject *) self;
    Hashbits * hashbits = me->hashbits;

    const char * filename = NULL;
    PyObject * traverse_o = NULL;
    PyObject * stop_big_traversals_o = NULL;
    PyObject * callback_obj = NULL;

    if (!PyArg_ParseTuple(args, "sOO|O", &filename, &traverse_o,
                          &stop_big_traversals_o, &callback_obj)) {
        return NULL;
    }

    bool traverse = PyObject_IsTrue(traverse_o);
    bool stop_big_traversals = PyObject_IsTrue(stop_big_traversals_o);
    unsigned int n_singletons = 0;

    try {
        SubsetPartition * subset_p = hashbits->partition;
        n_singletons = subset_p->find_unpart(filename, traverse,
                                             stop_big_traversals,
                                             _report_fn, callback_obj);
    } catch (_khmer_signal &e) {
        return NULL;
    }

    return PyInt_FromLong(n_singletons);

    // Py_INCREF(Py_None);
    // return Py_None;
}

static PyObject * hashbits_filter_if_present(PyObject * self, PyObject * args)
{
    khmer_KHashbitsObject * me = (khmer_KHashbitsObject *) self;
    Hashbits * hashbits = me->hashbits;

    const char * filename = NULL;
    const char * output = NULL;
    PyObject * callback_obj = NULL;

    if (!PyArg_ParseTuple(args, "ss|O", &filename, &output, &callback_obj)) {
        return NULL;
    }

    try {
        hashbits->filter_if_present(filename, output, _report_fn, callback_obj);
    } catch (_khmer_signal &e) {
        return NULL;
    }

    Py_RETURN_NONE;
}

static PyObject * hashbits_save_partitionmap(PyObject * self, PyObject * args)
{
    khmer_KHashbitsObject * me = (khmer_KHashbitsObject *) self;
    Hashbits * hashbits = me->hashbits;

    const char * filename = NULL;

    if (!PyArg_ParseTuple(args, "s", &filename)) {
        return NULL;
    }

    hashbits->partition->save_partitionmap(filename);

    Py_RETURN_NONE;
}

static PyObject * hashbits_load_partitionmap(PyObject * self, PyObject * args)
{
    khmer_KHashbitsObject * me = (khmer_KHashbitsObject *) self;
    Hashbits * hashbits = me->hashbits;

    const char * filename = NULL;

    if (!PyArg_ParseTuple(args, "s", &filename)) {
        return NULL;
    }

    hashbits->partition->load_partitionmap(filename);

    Py_RETURN_NONE;
}

static PyObject * hashbits__validate_partitionmap(PyObject * self,
        PyObject * args)
{
    khmer_KHashbitsObject * me = (khmer_KHashbitsObject *) self;
    Hashbits * hashbits = me->hashbits;

    if (!PyArg_ParseTuple(args, "")) {
        return NULL;
    }

    hashbits->partition->_validate_pmap();

    Py_RETURN_NONE;
}

static PyObject * hashbits_count_partitions(PyObject * self, PyObject * args)
{
    khmer_KHashbitsObject * me = (khmer_KHashbitsObject *) self;
    Hashbits * hashbits = me->hashbits;

    if (!PyArg_ParseTuple(args, "")) {
        return NULL;
    }

    size_t n_partitions = 0, n_unassigned = 0;
    hashbits->partition->count_partitions(n_partitions, n_unassigned);

    return Py_BuildValue("nn", (Py_ssize_t) n_partitions,
                         (Py_ssize_t) n_unassigned);
}

static PyObject * hashbits_subset_count_partitions(PyObject * self,
        PyObject * args)
{
    PyObject * subset_obj = NULL;

    if (!PyArg_ParseTuple(args, "O", &subset_obj)) {
        return NULL;
    }

    SubsetPartition * subset_p;
    subset_p = (SubsetPartition *) PyCObject_AsVoidPtr(subset_obj);

    size_t n_partitions = 0, n_unassigned = 0;
    subset_p->count_partitions(n_partitions, n_unassigned);

    return Py_BuildValue("nn", (Py_ssize_t) n_partitions,
                         (Py_ssize_t) n_unassigned);
}

static PyObject * hashbits_subset_partition_size_distribution(PyObject * self,
        PyObject * args)
{
    PyObject * subset_obj = NULL;
    if (!PyArg_ParseTuple(args, "O", &subset_obj)) {
        return NULL;
    }

    SubsetPartition * subset_p;
    subset_p = (SubsetPartition *) PyCObject_AsVoidPtr(subset_obj);

    PartitionCountDistribution d;

    unsigned int n_unassigned = 0;
    subset_p->partition_size_distribution(d, n_unassigned);

    PyObject * x = PyList_New(d.size());
    if (x == NULL) {
        return NULL;
    }
    PartitionCountDistribution::iterator di;

    unsigned int i;
    for (i = 0, di = d.begin(); di != d.end(); di++, i++) {
        PyObject * value =  Py_BuildValue("KK", di->first, di->second);
        if (value == NULL) {
            Py_DECREF(x);
            return NULL;
        }
        PyList_SET_ITEM(x, i, value);
    }
    if (!(i == d.size())) {
        throw khmer_exception();
    }

    PyObject * returnValue = Py_BuildValue("NI", x, n_unassigned);
    if (returnValue == NULL) {
        Py_DECREF(x);
        return NULL;
    }
    return returnValue;
}

static PyObject * hashbits_load(PyObject * self, PyObject * args)
{
    khmer_KHashbitsObject * me = (khmer_KHashbitsObject *) self;
    Hashbits * hashbits = me->hashbits;

    const char * filename = NULL;

    if (!PyArg_ParseTuple(args, "s", &filename)) {
        return NULL;
    }

    try {
        hashbits->load(filename);
    } catch (khmer_file_exception &e) {
        PyErr_SetString(PyExc_IOError, e.what());
        return NULL;
    }

    Py_RETURN_NONE;
}

static PyObject * hashbits_save(PyObject * self, PyObject * args)
{
    khmer_KHashbitsObject * me = (khmer_KHashbitsObject *) self;
    Hashbits * hashbits = me->hashbits;

    const char * filename = NULL;

    if (!PyArg_ParseTuple(args, "s", &filename)) {
        return NULL;
    }

    hashbits->save(filename);

    Py_RETURN_NONE;
}

static PyObject * hashbits_load_tagset(PyObject * self, PyObject * args)
{
    khmer_KHashbitsObject * me = (khmer_KHashbitsObject *) self;
    Hashbits * hashbits = me->hashbits;

    const char * filename = NULL;
    PyObject * clear_tags_o = NULL;

    if (!PyArg_ParseTuple(args, "s|O", &filename, &clear_tags_o)) {
        return NULL;
    }

    bool clear_tags = true;
    if (clear_tags_o && !PyObject_IsTrue(clear_tags_o)) {
        clear_tags = false;
    }

    try {
        hashbits->load_tagset(filename, clear_tags);
    } catch (khmer_file_exception &e) {
        PyErr_SetString(PyExc_IOError, e.what());
        return NULL;
    }

    Py_RETURN_NONE;
}

static PyObject * hashbits_save_tagset(PyObject * self, PyObject * args)
{
    khmer_KHashbitsObject * me = (khmer_KHashbitsObject *) self;
    Hashbits * hashbits = me->hashbits;

    const char * filename = NULL;

    if (!PyArg_ParseTuple(args, "s", &filename)) {
        return NULL;
    }

    hashbits->save_tagset(filename);

    Py_RETURN_NONE;
}

static PyObject * hashbits_save_subset_partitionmap(PyObject * self,
        PyObject * args)
{
    const char * filename = NULL;
    PyObject * subset_obj = NULL;

    if (!PyArg_ParseTuple(args, "Os", &subset_obj, &filename)) {
        return NULL;
    }

    SubsetPartition * subset_p;
    subset_p = (SubsetPartition *) PyCObject_AsVoidPtr(subset_obj);

    Py_BEGIN_ALLOW_THREADS

    subset_p->save_partitionmap(filename);

    Py_END_ALLOW_THREADS

    Py_RETURN_NONE;
}

static PyObject * hashbits_load_subset_partitionmap(PyObject * self,
        PyObject * args)
{
    khmer_KHashbitsObject * me = (khmer_KHashbitsObject *) self;
    Hashbits * hashbits = me->hashbits;

    const char * filename = NULL;

    if (!PyArg_ParseTuple(args, "s", &filename)) {
        return NULL;
    }

    SubsetPartition * subset_p;
    subset_p = new SubsetPartition(hashbits);

    bool fail = false;
    std::string err;

    Py_BEGIN_ALLOW_THREADS

    try {
        subset_p->load_partitionmap(filename);
    } catch (khmer_file_exception &e) {
        fail = true;
        err = e.what();
    }

    Py_END_ALLOW_THREADS

    if (fail) {
        PyErr_SetString(PyExc_IOError, err.c_str());
        delete subset_p;
        return NULL;
    } else {
        return PyCObject_FromVoidPtr(subset_p, free_subset_partition_info);
    }
}

static PyObject * hashbits__set_tag_density(PyObject * self, PyObject * args)
{
    khmer_KHashbitsObject * me = (khmer_KHashbitsObject *) self;
    Hashbits * hashbits = me->hashbits;

    unsigned int d;
    if (!PyArg_ParseTuple(args, "I", &d)) {
        return NULL;
    }

    hashbits->_set_tag_density(d);

    Py_RETURN_NONE;
}

static PyObject * hashbits__get_tag_density(PyObject * self, PyObject * args)
{
    khmer_KHashbitsObject * me = (khmer_KHashbitsObject *) self;
    Hashbits * hashbits = me->hashbits;

    if (!PyArg_ParseTuple(args, "")) {
        return NULL;
    }

    unsigned int d = hashbits->_get_tag_density();

    return PyInt_FromLong(d);
}

static PyObject * hashbits__validate_subset_partitionmap(PyObject * self,
        PyObject * args)
{
    PyObject * subset_obj = NULL;

    if (!PyArg_ParseTuple(args, "O", &subset_obj)) {
        return NULL;
    }

    SubsetPartition * subset_p;
    subset_p = (SubsetPartition *) PyCObject_AsVoidPtr(subset_obj);
    subset_p->_validate_pmap();

    Py_RETURN_NONE;
}

static PyObject * hashbits_set_partition_id(PyObject * self, PyObject * args)
{
    khmer_KHashbitsObject * me = (khmer_KHashbitsObject *) self;
    Hashbits * hashbits = me->hashbits;

    const char * kmer = NULL;
    PartitionID p = 0;

    if (!PyArg_ParseTuple(args, "sI", &kmer, &p)) {
        return NULL;
    }

    hashbits->partition->set_partition_id(kmer, p);

    Py_RETURN_NONE;
}

static PyObject * hashbits_join_partitions(PyObject * self, PyObject * args)
{
    khmer_KHashbitsObject * me = (khmer_KHashbitsObject *) self;
    Hashbits * hashbits = me->hashbits;

    PartitionID p1 = 0, p2 = 0;

    if (!PyArg_ParseTuple(args, "II", &p1, &p2)) {
        return NULL;
    }

    p1 = hashbits->partition->join_partitions(p1, p2);

    return PyInt_FromLong(p1);
}

static PyObject * hashbits_get_partition_id(PyObject * self, PyObject * args)
{
    khmer_KHashbitsObject * me = (khmer_KHashbitsObject *) self;
    Hashbits * hashbits = me->hashbits;

    const char * kmer = NULL;

    if (!PyArg_ParseTuple(args, "s", &kmer)) {
        return NULL;
    }

    PartitionID partition_id;
    partition_id = hashbits->partition->get_partition_id(kmer);

    return PyInt_FromLong(partition_id);
}

static PyObject * hashbits_is_single_partition(PyObject * self,
        PyObject * args)
{
    khmer_KHashbitsObject * me = (khmer_KHashbitsObject *) self;
    Hashbits * hashbits = me->hashbits;

    const char * seq = NULL;

    if (!PyArg_ParseTuple(args, "s", &seq)) {
        return NULL;
    }

    bool v = hashbits->partition->is_single_partition(seq);

    PyObject * val;
    if (v) {
        val = Py_True;
    } else {
        val = Py_False;
    }
    Py_INCREF(val);

    return val;
}

static PyObject * hashbits_divide_tags_into_subsets(PyObject * self,
        PyObject * args)
{
    khmer_KHashbitsObject * me = (khmer_KHashbitsObject *) self;
    Hashbits * hashbits = me->hashbits;

    unsigned int subset_size = 0;

    if (!PyArg_ParseTuple(args, "I", &subset_size)) {
        return NULL;
    }

    SeenSet divvy;
    hashbits->divide_tags_into_subsets(subset_size, divvy);

    PyObject * x = PyList_New(divvy.size());
    unsigned int i = 0;
    for (SeenSet::const_iterator si = divvy.begin(); si != divvy.end();
            si++, i++) {
        PyList_SET_ITEM(x, i, PyLong_FromUnsignedLongLong(*si));
    }

    return x;
}

static PyObject * hashbits_count_kmers_within_radius(PyObject * self,
        PyObject * args)
{
    khmer_KHashbitsObject * me = (khmer_KHashbitsObject *) self;
    Hashbits * hashbits = me->hashbits;

    const char * kmer = NULL;
    unsigned int radius = 0;
    unsigned int max_count = 0;

    if (!PyArg_ParseTuple(args, "sI|I", &kmer, &radius, &max_count)) {
        return NULL;
    }

    unsigned int n;

    Py_BEGIN_ALLOW_THREADS

    HashIntoType kmer_f, kmer_r;
    _hash(kmer, hashbits->ksize(), kmer_f, kmer_r);
    n = hashbits->count_kmers_within_radius(kmer_f, kmer_r, radius,
                                            max_count);

    Py_END_ALLOW_THREADS

    return PyLong_FromUnsignedLong(n);
}

static PyObject * hashbits_get_ksize(PyObject * self, PyObject * args)
{
    khmer_KHashbitsObject * me = (khmer_KHashbitsObject *) self;
    Hashbits * hashbits = me->hashbits;

    if (!PyArg_ParseTuple(args, "")) {
        return NULL;
    }

    unsigned int k = hashbits->ksize();

    return PyInt_FromLong(k);
}


static PyObject * hashbits_get_hashsizes(PyObject * self, PyObject * args)
{
    khmer_KHashbitsObject * me = (khmer_KHashbitsObject *) self;
    Hashbits * hashbits = me->hashbits;

    if (!PyArg_ParseTuple(args, "")) {
        return NULL;
    }

    std::vector<HashIntoType> ts = hashbits->get_tablesizes();

    PyObject * x = PyList_New(ts.size());
    for (size_t i = 0; i < ts.size(); i++) {
        PyList_SET_ITEM(x, i, PyLong_FromUnsignedLongLong(ts[i]));
    }

    return x;
}

static PyObject * hashbits_extract_unique_paths(PyObject * self,
        PyObject * args)
{
    khmer_KHashbitsObject * me = (khmer_KHashbitsObject *) self;
    Hashbits * hashbits = me->hashbits;

    const char * sequence = NULL;
    unsigned int min_length = 0;
    float min_unique_f = 0;
    if (!PyArg_ParseTuple(args, "sIf", &sequence, &min_length, &min_unique_f)) {
        return NULL;
    }

    std::vector<std::string> results;
    hashbits->extract_unique_paths(sequence, min_length, min_unique_f, results);

    PyObject * x = PyList_New(results.size());
    if (x == NULL) {
        return NULL;
    }

    for (unsigned int i = 0; i < results.size(); i++) {
        PyList_SET_ITEM(x, i, PyString_FromString(results[i].c_str()));
    }

    return x;
}

static PyObject * hashbits_get_median_count(PyObject * self, PyObject * args)
{
    khmer_KHashbitsObject * me = (khmer_KHashbitsObject *) self;
    Hashbits * hashbits = me->hashbits;

    const char * long_str;

    if (!PyArg_ParseTuple(args, "s", &long_str)) {
        return NULL;
    }

    if (strlen(long_str) < hashbits->ksize()) {
        PyErr_SetString(PyExc_ValueError,
                        "string length must >= the hashtable k-mer size");
        return NULL;
    }

    BoundedCounterType med = 0;
    float average = 0, stddev = 0;

    hashbits->get_median_count(long_str, med, average, stddev);

    return Py_BuildValue("iff", med, average, stddev);
}

static PyMethodDef khmer_hashbits_methods[] = {
    { "extract_unique_paths", hashbits_extract_unique_paths, METH_VARARGS, "" },
    { "ksize", hashbits_get_ksize, METH_VARARGS, "" },
    { "hashsizes", hashbits_get_hashsizes, METH_VARARGS, "" },
    { "n_occupied", hashbits_n_occupied, METH_VARARGS, "Count the number of occupied bins" },
    { "n_unique_kmers", hashbits_n_unique_kmers,  METH_VARARGS, "Count the number of unique kmers" },
    { "count", hashbits_count, METH_VARARGS, "Count the given kmer" },
    { "count_overlap", hashbits_count_overlap, METH_VARARGS, "Count overlap kmers in two datasets" },
    { "consume", hashbits_consume, METH_VARARGS, "Count all k-mers in the given string" },
    { "load_stop_tags", hashbits_load_stop_tags, METH_VARARGS, "" },
    { "save_stop_tags", hashbits_save_stop_tags, METH_VARARGS, "" },
    { "print_stop_tags", hashbits_print_stop_tags, METH_VARARGS, "" },
    { "print_tagset", hashbits_print_tagset, METH_VARARGS, "" },
    { "get", hashbits_get, METH_VARARGS, "Get the count for the given k-mer" },
    { "calc_connected_graph_size", hashbits_calc_connected_graph_size, METH_VARARGS, "" },
    { "kmer_degree", hashbits_kmer_degree, METH_VARARGS, "" },
    { "trim_on_stoptags", hashbits_trim_on_stoptags, METH_VARARGS, "" },
    { "identify_stoptags_by_position", hashbits_identify_stoptags_by_position, METH_VARARGS, "" },
    { "do_subset_partition", hashbits_do_subset_partition, METH_VARARGS, "" },
    { "find_all_tags", hashbits_find_all_tags, METH_VARARGS, "" },
    { "assign_partition_id", hashbits_assign_partition_id, METH_VARARGS, "" },
    { "output_partitions", hashbits_output_partitions, METH_VARARGS, "" },
    { "find_unpart", hashbits_find_unpart, METH_VARARGS, "" },
    { "filter_if_present", hashbits_filter_if_present, METH_VARARGS, "" },
    { "add_tag", hashbits_add_tag, METH_VARARGS, "" },
    { "add_stop_tag", hashbits_add_stop_tag, METH_VARARGS, "" },
    { "get_stop_tags", hashbits_get_stop_tags, METH_VARARGS, "" },
    { "get_tagset", hashbits_get_tagset, METH_VARARGS, "" },
    { "load", hashbits_load, METH_VARARGS, "" },
    { "save", hashbits_save, METH_VARARGS, "" },
    { "load_tagset", hashbits_load_tagset, METH_VARARGS, "" },
    { "save_tagset", hashbits_save_tagset, METH_VARARGS, "" },
    { "n_tags", hashbits_n_tags, METH_VARARGS, "" },
    { "divide_tags_into_subsets", hashbits_divide_tags_into_subsets, METH_VARARGS, "" },
    { "load_partitionmap", hashbits_load_partitionmap, METH_VARARGS, "" },
    { "save_partitionmap", hashbits_save_partitionmap, METH_VARARGS, "" },
    { "_validate_partitionmap", hashbits__validate_partitionmap, METH_VARARGS, "" },
    { "_get_tag_density", hashbits__get_tag_density, METH_VARARGS, "" },
    { "_set_tag_density", hashbits__set_tag_density, METH_VARARGS, "" },
    { "consume_fasta", hashbits_consume_fasta, METH_VARARGS, "Count all k-mers in a given file" },
    { "consume_fasta_with_reads_parser", hashbits_consume_fasta_with_reads_parser, METH_VARARGS, "Count all k-mers in a given file" },
    { "consume_fasta_and_tag", hashbits_consume_fasta_and_tag, METH_VARARGS, "Count all k-mers in a given file" },
    {
        "consume_fasta_and_tag_with_reads_parser", hashbits_consume_fasta_and_tag_with_reads_parser,
        METH_VARARGS, "Count all k-mers using a given reads parser"
    },
    { "consume_fasta_and_traverse", hashbits_consume_fasta_and_traverse, METH_VARARGS, "" },
    { "consume_fasta_and_tag_with_stoptags", hashbits_consume_fasta_and_tag_with_stoptags, METH_VARARGS, "Count all k-mers in a given file" },
    { "consume_partitioned_fasta", hashbits_consume_partitioned_fasta, METH_VARARGS, "Count all k-mers in a given file" },
    { "join_partitions_by_path", hashbits_join_partitions_by_path, METH_VARARGS, "" },
    { "merge_subset", hashbits_merge_subset, METH_VARARGS, "" },
    { "merge_subset_from_disk", hashbits_merge_from_disk, METH_VARARGS, "" },
    { "count_partitions", hashbits_count_partitions, METH_VARARGS, "" },
    { "subset_count_partitions", hashbits_subset_count_partitions, METH_VARARGS, "" },
    { "subset_partition_size_distribution", hashbits_subset_partition_size_distribution, METH_VARARGS, "" },
    { "save_subset_partitionmap", hashbits_save_subset_partitionmap, METH_VARARGS },
    { "load_subset_partitionmap", hashbits_load_subset_partitionmap, METH_VARARGS },
    { "_validate_subset_partitionmap", hashbits__validate_subset_partitionmap, METH_VARARGS, "" },
    { "set_partition_id", hashbits_set_partition_id, METH_VARARGS, "" },
    { "join_partitions", hashbits_join_partitions, METH_VARARGS, "" },
    { "get_partition_id", hashbits_get_partition_id, METH_VARARGS, "" },
    { "is_single_partition", hashbits_is_single_partition, METH_VARARGS, "" },
    { "count_kmers_within_radius", hashbits_count_kmers_within_radius, METH_VARARGS, "" },
    { "traverse_from_tags", hashbits_traverse_from_tags, METH_VARARGS, "" },
    { "repartition_largest_partition", hashbits_repartition_largest_partition, METH_VARARGS, "" },
    { "get_median_count", hashbits_get_median_count, METH_VARARGS, "Get the median, average, and stddev of the k-mer counts in the string" },
    {NULL, NULL, 0, NULL}           /* sentinel */
};

static PyObject *
khmer_hashbits_getattr(PyObject * obj, char * name)
{
    return Py_FindMethod(khmer_hashbits_methods, obj, name);
}

// __new__ for hashbits; necessary for proper subclassing
// This will essentially do what the old factory function did. Unlike many __new__
// methods, we take our arguments here, because there's no "uninitialized" hashbits
// object; we have to have k and the table sizes before creating the new objects
static PyObject* khmer_hashbits_new(PyTypeObject * type, PyObject * args,
                                    PyObject * kwds)
{
    khmer_KHashbitsObject * self;
    self = (khmer_KHashbitsObject *)type->tp_alloc(type, 0);

    if (self != NULL) {
        WordLength k = 0;
        PyListObject* sizes_list_o = NULL;

        if (!PyArg_ParseTuple(args, "bO!", &k, &PyList_Type, &sizes_list_o)) {
            Py_DECREF(self);
            return NULL;
        }

        std::vector<HashIntoType> sizes;
        Py_ssize_t sizes_list_o_length = PyList_GET_SIZE(sizes_list_o);
        for (Py_ssize_t i = 0; i < sizes_list_o_length; i++) {
            PyObject * size_o = PyList_GET_ITEM(sizes_list_o, i);
            if (PyInt_Check(size_o)) {
                sizes.push_back((HashIntoType) PyInt_AsLong(size_o));
            } else if (PyLong_Check(size_o)) {
                sizes.push_back((HashIntoType) PyLong_AsUnsignedLongLong(size_o));
            } else if (PyFloat_Check(size_o)) {
                sizes.push_back((HashIntoType) PyFloat_AS_DOUBLE(size_o));
            } else {
                Py_DECREF(self);
                PyErr_SetString(PyExc_TypeError,
                                "2nd argument must be a list of ints, longs, or floats");
                return NULL;
            }
        }

        self->hashbits = new Hashbits(k, sizes);
    }
    return (PyObject *) self;
}

// there are no attributes that we need at this time, so we'll just return 0
static int khmer_hashbits_init(khmer_KHashbitsObject * self, PyObject * args,
                               PyObject * kwds)
{
    return 0;
}

#define is_hashbits_obj(v)  ((v)->ob_type == &khmer_KHashbitsType)

////////////////////////////////////////////////////////////////////////////

static PyObject * subset_count_partitions(PyObject * self,
        PyObject * args)
{
    khmer_KSubsetPartitionObject * me = (khmer_KSubsetPartitionObject *) self;
    SubsetPartition * subset_p = me->subset;

    if (!PyArg_ParseTuple(args, "")) {
        return NULL;
    }

    size_t n_partitions = 0, n_unassigned = 0;
    subset_p->count_partitions(n_partitions, n_unassigned);

    return Py_BuildValue("nn", (Py_ssize_t) n_partitions,
                         (Py_ssize_t) n_unassigned);
}

static PyObject * subset_report_on_partitions(PyObject * self,
        PyObject * args)
{
    khmer_KSubsetPartitionObject * me = (khmer_KSubsetPartitionObject *) self;
    SubsetPartition * subset_p = me->subset;

    if (!PyArg_ParseTuple(args, "")) {
        return NULL;
    }

    subset_p->report_on_partitions();

    Py_RETURN_NONE;
}

static PyObject * subset_compare_partitions(PyObject * self,
        PyObject * args)
{
    khmer_KSubsetPartitionObject * me = (khmer_KSubsetPartitionObject *) self;
    SubsetPartition * subset1_p = me->subset;

    PyObject * subset2_obj = NULL;
    PartitionID pid1, pid2; // @CTB ensure that these are unsigned?

    if (!PyArg_ParseTuple(args, "IOI",
                          &pid1, &subset2_obj, &pid2)) {
        return NULL;
    }

    khmer_KSubsetPartitionObject *other = (khmer_KSubsetPartitionObject *)
                                          subset2_obj;
    SubsetPartition * subset2_p = other->subset;

    unsigned int n_only1 = 0, n_only2 = 0, n_shared = 0;
    subset1_p->compare_to_partition(pid1, subset2_p, pid2,
                                    n_only1, n_only2, n_shared);

    return Py_BuildValue("III", n_only1, n_only2, n_shared);
}

static PyObject * subset_partition_size_distribution(PyObject * self,
        PyObject * args)
{
    khmer_KSubsetPartitionObject * me = (khmer_KSubsetPartitionObject *) self;
    SubsetPartition * subset_p = me->subset;

    if (!PyArg_ParseTuple(args, "")) {
        return NULL;
    }

    PartitionCountDistribution d;

    unsigned int n_unassigned = 0;
    subset_p->partition_size_distribution(d, n_unassigned);

    PyObject * x = PyList_New(d.size());
    if (x == NULL) {
        return NULL;
    }
    PartitionCountDistribution::iterator di;

    unsigned int i;
    for (i = 0, di = d.begin(); di != d.end(); di++, i++) {
        PyObject * tup = Py_BuildValue("KK", di->first, di->second);
        if (tup != NULL) {
            PyList_SET_ITEM(x, i, tup);
        }
        Py_XDECREF(tup);
    }
    if (!(i == d.size())) {
        throw khmer_exception();
    }

    PyObject * ret = Py_BuildValue("OI", x, n_unassigned);
    Py_DECREF(x);
    return ret;
}

static PyObject * subset_partition_sizes(PyObject * self,
        PyObject * args)
{
    khmer_KSubsetPartitionObject * me = (khmer_KSubsetPartitionObject *) self;
    SubsetPartition * subset_p = me->subset;

    unsigned int min_size = 0;

    if (!PyArg_ParseTuple(args, "|I", &min_size)) {
        return NULL;
    }

    PartitionCountMap cm;
    unsigned int n_unassigned = 0;
    subset_p->partition_sizes(cm, n_unassigned);

    unsigned int i = 0;
    PartitionCountMap::const_iterator mi;
    for (mi = cm.begin(); mi != cm.end(); mi++) {
        if (mi->second >= min_size) {
            i++;
        }
    }

    PyObject * x = PyList_New(i);
    if (x == NULL) {
        return NULL;
    }

    // this should probably be a dict. @CTB
    for (i = 0, mi = cm.begin(); mi != cm.end(); mi++) {
        if (mi->second >= min_size) {
            PyObject * tup = Py_BuildValue("II", mi->first, mi->second);
            if (tup != NULL) {
                PyList_SET_ITEM(x, i, tup);
            }
            i++;
        }
    }

    PyObject * ret = Py_BuildValue("OI", x, n_unassigned);
    Py_DECREF(x);

    return ret;
}

static PyObject * subset_partition_average_coverages(PyObject * self,
        PyObject * args)
{
    khmer_KSubsetPartitionObject * me = (khmer_KSubsetPartitionObject *) self;
    SubsetPartition * subset_p = me->subset;

    khmer_KCountingHashObject * counting_o;

    if (!PyArg_ParseTuple(args, "O!", &khmer_KCountingHashType, &counting_o)) {
        return NULL;
    }

    PartitionCountMap cm;
    subset_p->partition_average_coverages(cm, counting_o -> counting);

    unsigned int i;
    PartitionCountMap::iterator mi;

    PyObject * x = PyList_New(cm.size());
    if (x == NULL) {
        return NULL;
    }

    // this should probably be a dict. @CTB
    for (i = 0, mi = cm.begin(); mi != cm.end(); mi++, i++) {
        PyObject * tup = Py_BuildValue("II", mi->first, mi->second);
        if (tup != NULL) {
            PyList_SET_ITEM(x, i, tup);
        }
    }

    return x;
}

static PyMethodDef khmer_subset_methods[] = {
    { "count_partitions", subset_count_partitions, METH_VARARGS, "" },
    { "report_on_partitions", subset_report_on_partitions, METH_VARARGS, "" },
    { "compare_partitions", subset_compare_partitions, METH_VARARGS, "" },
    { "partition_size_distribution", subset_partition_size_distribution, METH_VARARGS, "" },
    { "partition_sizes", subset_partition_sizes, METH_VARARGS, "" },
    { "partition_average_coverages", subset_partition_average_coverages, METH_VARARGS, "" },
    {NULL, NULL, 0, NULL}           /* sentinel */
};

static PyObject *
khmer_subset_getattr(PyObject * obj, char * name)
{
    return Py_FindMethod(khmer_subset_methods, obj, name);
}

/////////////////
// LabelHash
/////////////////

// LabelHash addition
static void khmer_labelhash_dealloc(PyObject *);
static int khmer_labelhash_init(khmer_KLabelHashObject * self, PyObject *args,
                                PyObject *kwds);
static PyObject * khmer_labelhash_new(PyTypeObject * type, PyObject *args,
                                      PyObject *kwds);

#define is_labelhash_obj(v)  ((v)->ob_type == &khmer_KLabelHashType)

//
// khmer_labelhash_dealloc -- clean up a labelhash object.
//

static void khmer_labelhash_dealloc(PyObject* obj)
{
    khmer_KLabelHashObject * self = (khmer_KLabelHashObject *) obj;

    delete self->labelhash;
    self->labelhash = NULL;

    obj->ob_type->tp_free((PyObject*)self);
    //PyObject_Del((PyObject *) obj);
}

// a little weird; we don't actually want to call Hashbits' new method. Rather, we
// define our own new method, and redirect the base's hashbits object to point to our
// labelhash object
static PyObject * khmer_labelhash_new(PyTypeObject *type, PyObject *args,
                                      PyObject *kwds)
{
    khmer_KLabelHashObject *self;
    self = (khmer_KLabelHashObject*)type->tp_alloc(type, 0);

    if (self != NULL) {
        WordLength k = 0;
        PyListObject * sizes_list_o = NULL;

        if (!PyArg_ParseTuple(args, "bO!", &k, &PyList_Type, &sizes_list_o)) {
            Py_DECREF(self);
            return NULL;
        }

        std::vector<HashIntoType> sizes;
        Py_ssize_t sizes_list_o_length = PyList_GET_SIZE(sizes_list_o);
        for (Py_ssize_t i = 0; i < sizes_list_o_length; i++) {
            PyObject * size_o = PyList_GET_ITEM(sizes_list_o, i);
            if (PyInt_Check(size_o)) {
                sizes.push_back((HashIntoType) PyInt_AsLong(size_o));
            } else if (PyLong_Check(size_o)) {
                sizes.push_back((HashIntoType) PyLong_AsUnsignedLongLong(size_o));
            } else if (PyFloat_Check(size_o)) {
                sizes.push_back((HashIntoType) PyFloat_AS_DOUBLE(size_o));
            } else {
                Py_DECREF(self);
                PyErr_SetString(PyExc_TypeError,
                                "2nd argument must be a list of ints, longs, or floats");
                return NULL;
            }
        }


        // We want the hashbits pointer in the base class to point to our labelhash,
        // so that the KHashbits methods are called on the correct object (a LabelHash)
        self->labelhash = new LabelHash(k, sizes);
        self->khashbits.hashbits = (Hashbits *)self->labelhash;
    }

    return (PyObject *) self;
}

static int khmer_labelhash_init(khmer_KLabelHashObject * self, PyObject *args,
                                PyObject *kwds)
{
    if (khmer_KHashbitsType.tp_init((PyObject *)self, args, kwds) < 0) {
        return -1;
    }
    //std::cout << "testing my pointer ref to hashbits: " << self->khashbits.hashbits->n_tags() << std::endl;
    //std::cout << "hashbits: " << self->khashbits.hashbits << std::endl;
    //std::cout << "labelhash: " << self->labelhash << std::endl;
    return 0;
}

static PyObject * labelhash_get_label_dict(PyObject * self, PyObject * args)
{
    khmer_KLabelHashObject * me = (khmer_KLabelHashObject *) self;
    LabelHash * hb = me->labelhash;

    PyObject * d = PyDict_New();
    if (d == NULL) {
        return NULL;
    }
    LabelPtrMap::iterator it;

    for (it = hb->label_ptrs.begin(); it != hb->label_ptrs.end(); ++it) {
        PyObject * key = Py_BuildValue("K", it->first);
        PyObject * val = Py_BuildValue("K", it->second);
        if (key != NULL && val != NULL) {
            PyDict_SetItem(d, key, val);
        }
        Py_XDECREF(key);
        Py_XDECREF(val);
    }

    return d;
}

static PyObject * labelhash_consume_fasta_and_tag_with_labels(
    PyObject * self, PyObject * args)
{
    khmer_KLabelHashObject * me = (khmer_KLabelHashObject *) self;
    LabelHash * hb = me->labelhash;

    std::ofstream outfile;

    const char * filename;
    PyObject * callback_obj = NULL;

    if (!PyArg_ParseTuple(args, "s|O", &filename, &callback_obj)) {
        return NULL;
    }

    unsigned long long n_consumed;
    unsigned int total_reads;
    char const * exc = NULL;
    //Py_BEGIN_ALLOW_THREADS
    try {
        hb->consume_fasta_and_tag_with_labels(filename, total_reads,
                                              n_consumed, _report_fn, callback_obj);
    } catch (_khmer_signal &e) {
        exc = e.get_message().c_str();
    } catch (khmer_file_exception &e) {
        exc = e.what();
    }
    //Py_END_ALLOW_THREADS
    if (exc != NULL) {
        PyErr_SetString(PyExc_IOError, exc);
        return NULL;
    }

    return Py_BuildValue("IK", total_reads, n_consumed);

}

static PyObject * labelhash_consume_partitioned_fasta_and_tag_with_labels(
    PyObject * self, PyObject * args)
{
    khmer_KLabelHashObject * me = (khmer_KLabelHashObject *) self;
    LabelHash * labelhash = me->labelhash;

    const char * filename;
    PyObject * callback_obj = NULL;

    if (!PyArg_ParseTuple(args, "s|O", &filename, &callback_obj)) {
        return NULL;
    }

    // call the C++ function, and trap signals => Python

    unsigned long long n_consumed;
    unsigned int total_reads;

    try {
        labelhash->consume_partitioned_fasta_and_tag_with_labels(filename,
                total_reads, n_consumed, _report_fn, callback_obj);
    } catch (_khmer_signal &e) {
        PyErr_SetString(PyExc_IOError,
                        "error parsing in consume_partitioned_fasta_and_tag_with_labels");
        return NULL;
    } catch (khmer_file_exception &e) {
        PyErr_SetString(PyExc_IOError, e.what());
        return NULL;
    }
    return Py_BuildValue("IK", total_reads, n_consumed);
}

static PyObject * labelhash_consume_sequence_and_tag_with_labels(
    PyObject * self, PyObject * args)
{
    khmer_KLabelHashObject * me = (khmer_KLabelHashObject *) self;
    LabelHash * hb = me->labelhash;
    const char * seq = NULL;
    unsigned long long c = 0;
    if (!PyArg_ParseTuple(args, "sK", &seq, &c)) {
        return NULL;
    }
    unsigned long long n_consumed = 0;
    Label * the_label = hb->check_and_allocate_label(c);

    try {
        hb->consume_sequence_and_tag_with_labels(seq, n_consumed, *the_label);
    } catch (_khmer_signal &e) {
        return NULL;
    }
    return Py_BuildValue("K", n_consumed);
}

static PyObject * labelhash_sweep_label_neighborhood(PyObject * self,
        PyObject * args)
{
    khmer_KLabelHashObject * me = (khmer_KLabelHashObject *) self;
    LabelHash * hb = me->labelhash;

    const char * seq = NULL;
    int r = 0;
    PyObject * break_on_stop_tags_o = NULL;
    PyObject * stop_big_traversals_o = NULL;

    if (!PyArg_ParseTuple(args, "s|iOO", &seq, &r,
                          &break_on_stop_tags_o,
                          &stop_big_traversals_o)) {
        return NULL;
    }

    unsigned int range = (2 * hb->_get_tag_density()) + 1;
    if (r >= 0) {
        range = r;
    }

    bool break_on_stop_tags = false;
    if (break_on_stop_tags_o && PyObject_IsTrue(break_on_stop_tags_o)) {
        break_on_stop_tags = true;
    }
    bool stop_big_traversals = false;
    if (stop_big_traversals_o && PyObject_IsTrue(stop_big_traversals_o)) {
        stop_big_traversals = true;
    }

    if (strlen(seq) < hb->ksize()) {
        PyErr_SetString(PyExc_ValueError,
                        "string length must >= the hashtable k-mer size");
        return NULL;
    }

    //std::pair<TagLabelPtrPair::iterator, TagLabelPtrPair::iterator> ret;
    LabelPtrSet found_labels;

    bool exc_raised = false;
    //unsigned int num_traversed = 0;
    //Py_BEGIN_ALLOW_THREADS
    try {
        hb->sweep_label_neighborhood(seq, found_labels, range, break_on_stop_tags,
                                     stop_big_traversals);
    } catch (_khmer_signal &e) {
        exc_raised = true;
    }
    //Py_END_ALLOW_THREADS

    //printf("...%u kmers traversed\n", num_traversed);

    if (exc_raised) {
        return NULL;
    }

    PyObject * x =  PyList_New(found_labels.size());
    LabelPtrSet::const_iterator si;
    unsigned long long i = 0;
    for (si = found_labels.begin(); si != found_labels.end(); ++si) {
        PyList_SET_ITEM(x, i, Py_BuildValue("K", *(*si)));
        i++;
    }

    return x;
}

// Similar to find_all_tags, but returns tags in a way actually usable by python
// need a tags_in_sequence iterator or function in c++ land for reuse in all
// these functions
static PyObject * labelhash_sweep_tag_neighborhood(PyObject * self,
        PyObject *args)
{
    khmer_KLabelHashObject * me = (khmer_KLabelHashObject *) self;
    LabelHash * labelhash = me->labelhash;

    const char * seq = NULL;
    int r = 0;
    PyObject * break_on_stop_tags_o = NULL;
    PyObject * stop_big_traversals_o = NULL;

    if (!PyArg_ParseTuple(args, "s|iOO", &seq, &r,
                          &break_on_stop_tags_o,
                          &stop_big_traversals_o)) {
        return NULL;
    }

    unsigned int range = (2 * labelhash->_get_tag_density()) + 1;
    if (r >= 0) {
        range = r;
    }

    bool break_on_stop_tags = false;
    if (break_on_stop_tags_o && PyObject_IsTrue(break_on_stop_tags_o)) {
        break_on_stop_tags = true;
    }
    bool stop_big_traversals = false;
    if (stop_big_traversals_o && PyObject_IsTrue(stop_big_traversals_o)) {
        stop_big_traversals = true;
    }

    if (strlen(seq) < labelhash->ksize()) {
        PyErr_SetString(PyExc_ValueError,
                        "string length must >= the hashtable k-mer size");
        return NULL;
    }

    SeenSet tagged_kmers;

    //Py_BEGIN_ALLOW_THREADS

    labelhash->partition->sweep_for_tags(seq, tagged_kmers,
                                         labelhash->all_tags, range, break_on_stop_tags, stop_big_traversals);

    //Py_END_ALLOW_THREADS

    PyObject * x =  PyList_New(tagged_kmers.size());
    if (x == NULL) {
        return NULL;
    }
    SeenSet::iterator si;
    unsigned long long i = 0;
    for (si = tagged_kmers.begin(); si != tagged_kmers.end(); ++si) {
        //std::string kmer_s = _revhash(*si, labelhash->ksize());
        // type K for python unsigned long long
        PyList_SET_ITEM(x, i, Py_BuildValue("K", *si));
        i++;
    }

    return x;
}


static PyObject * labelhash_get_tag_labels(PyObject * self, PyObject * args)
{

    khmer_KLabelHashObject * me = (khmer_KLabelHashObject *) self;
    LabelHash * labelhash = me->labelhash;

    HashIntoType tag;

    if (!PyArg_ParseTuple(args, "K", &tag)) {
        return NULL;
    }

    LabelPtrSet labels;

    labels = labelhash->get_tag_labels(tag);

    PyObject * x =  PyList_New(labels.size());
    LabelPtrSet::const_iterator si;
    unsigned long long i = 0;
    for (si = labels.begin(); si != labels.end(); ++si) {
        //std::string kmer_s = _revhash(*si, labelhash->ksize());
        PyList_SET_ITEM(x, i, Py_BuildValue("K", *(*si)));
        i++;
    }

    return x;
}

static PyObject * labelhash_n_labels(PyObject * self, PyObject * args)
{
    khmer_KLabelHashObject * me = (khmer_KLabelHashObject *) self;
    LabelHash * labelhash = me->labelhash;

    if (!PyArg_ParseTuple(args, "")) {
        return NULL;
    }

    return PyInt_FromSize_t(labelhash->n_labels());
}

static PyMethodDef khmer_labelhash_methods[] = {
    { "consume_fasta_and_tag_with_labels", labelhash_consume_fasta_and_tag_with_labels, METH_VARARGS, "" },
    { "sweep_label_neighborhood", labelhash_sweep_label_neighborhood, METH_VARARGS, "" },
    {"consume_partitioned_fasta_and_tag_with_labels", labelhash_consume_partitioned_fasta_and_tag_with_labels, METH_VARARGS, "" },
    {"sweep_tag_neighborhood", labelhash_sweep_tag_neighborhood, METH_VARARGS, "" },
    {"get_tag_labels", labelhash_get_tag_labels, METH_VARARGS, ""},
    {"consume_sequence_and_tag_with_labels", labelhash_consume_sequence_and_tag_with_labels, METH_VARARGS, "" },
    {"n_labels", labelhash_n_labels, METH_VARARGS, ""},
    {"get_label_dict", labelhash_get_label_dict, METH_VARARGS, "" },

    {NULL, NULL, 0, NULL}           /* sentinel */
};

PyTypeObject khmer_KLabelHashType = {
    PyObject_HEAD_INIT(NULL)
    0,                       /* ob_size */
    "_LabelHash",            /* tp_name */
    sizeof(khmer_KLabelHashObject), /* tp_basicsize */
    0,                       /* tp_itemsize */
    (destructor)khmer_labelhash_dealloc, /* tp_dealloc */
    0,                       /* tp_print */
    0,  /* khmer_labelhash_getattr, tp_getattr */
    0,                       /* tp_setattr */
    0,                       /* tp_compare */
    0,                       /* tp_repr */
    0,                       /* tp_as_number */
    0,                       /* tp_as_sequence */
    0,                       /* tp_as_mapping */
    0,                       /* tp_hash */
    0,                       /* tp_call */
    0,                       /* tp_str */
    0,                       /* tp_getattro */
    0,                       /* tp_setattro */
    0,                       /* tp_as_buffer */
    Py_TPFLAGS_DEFAULT | Py_TPFLAGS_BASETYPE,   /* tp_flags */
    0,                       /* tp_doc */
    0,                       /* tp_traverse */
    0,                       /* tp_clear */
    0,                       /* tp_richcompare */
    0,                       /* tp_weaklistoffset */
    0,                       /* tp_iter */
    0,                       /* tp_iternext */
    khmer_labelhash_methods, /* tp_methods */
    0,                       /* tp_members */
    0,                       /* tp_getset */
    0,                       /* tp_base */
    0,                       /* tp_dict */
    0,                       /* tp_descr_get */
    0,                       /* tp_descr_set */
    0,                       /* tp_dictoffset */
    (initproc)khmer_labelhash_init,   /* tp_init */
    0,                       /* tp_alloc */
};

static PyObject * readaligner_align(PyObject * self, PyObject * args)
{
    khmer_ReadAlignerObject * me = (khmer_ReadAlignerObject *) self;
    ReadAligner * aligner = me->aligner;

    const char * read;

    if (!PyArg_ParseTuple(args, "s", &read)) {
        return NULL;
    }

    /*if (strlen(read) < (unsigned int)aligner->ksize()) {
        PyErr_SetString(PyExc_ValueError,
                        "string length must >= the hashtable k-mer size");
        return NULL;
    }*/

    Alignment * aln;
    aln = aligner->Align(read);

    const char* alignment = aln->graph_alignment.c_str();
    const char* readAlignment = aln->read_alignment.c_str();
    PyObject * ret = Py_BuildValue("dssO", aln->score, alignment,
                                   readAlignment, (aln->truncated)? Py_True : Py_False);
    delete aln;

    return ret;
}

static PyMethodDef khmer_ReadAligner_methods[] = {
    {"align", readaligner_align, METH_VARARGS, ""},
    {NULL, NULL, 0, NULL}
};

static PyObject *
khmer_readaligner_getattr(PyObject * obj, char * name)
{
    return Py_FindMethod(khmer_ReadAligner_methods, obj, name);
}

//
// khmer_readaligner_dealloc -- clean up readaligner object
// GRAPHALIGN addition
//
static void khmer_readaligner_dealloc(PyObject* self)
{
    khmer_ReadAlignerObject * obj = (khmer_ReadAlignerObject *) self;
    delete obj->aligner;
    obj->aligner = NULL;
}


PyTypeObject khmer_ReadAlignerType = {
    PyObject_HEAD_INIT(NULL)
    0,
    "ReadAligner", sizeof(khmer_ReadAlignerObject),
    0,
    khmer_readaligner_dealloc,     /*tp_dealloc*/
    0,                          /*tp_print*/
    khmer_readaligner_getattr,     /*tp_getattr*/
    0,                          /*tp_setattr*/
    0,                          /*tp_compare*/
    0,                          /*tp_repr*/
    0,                          /*tp_as_number*/
    0,                          /*tp_as_sequence*/
    0,                          /*tp_as_mapping*/
    0,                          /*tp_hash */
    0,                          /*tp_call*/
    0,                          /*tp_str*/
    0,                          /*tp_getattro*/
    0,                          /*tp_setattro*/
    0,                          /*tp_as_buffer*/
    Py_TPFLAGS_DEFAULT,         /*tp_flags*/
    "ReadAligner object",           /* tp_doc */
};


//
// new_readaligner
//
static PyObject* new_readaligner(PyObject * self, PyObject * args)
{
    khmer_KCountingHashObject * ch = NULL;
    unsigned short int trusted_cov_cutoff = 2;
    double bits_theta = 1;

    if(!PyArg_ParseTuple(args, "O!Hd", &khmer_KCountingHashType, &ch,
                         &trusted_cov_cutoff, &bits_theta)) {
        return NULL;
    }

    khmer_ReadAlignerObject * readaligner_obj = (khmer_ReadAlignerObject *) \
            PyObject_New(khmer_ReadAlignerObject, &khmer_ReadAlignerType);

    if (readaligner_obj == NULL) {
        return NULL;
    }

    readaligner_obj->aligner = new ReadAligner(ch->counting, trusted_cov_cutoff,
            bits_theta);

    return (PyObject *) readaligner_obj;
}

//
// new_hashbits
//

static PyObject* _new_hashbits(PyObject * self, PyObject * args)
{
    WordLength k = 0;
    PyListObject * sizes_list_o = NULL;

    if (!PyArg_ParseTuple(args, "bO!", &k, &PyList_Type, &sizes_list_o)) {
        return NULL;
    }

    std::vector<HashIntoType> sizes;
    Py_ssize_t sizes_list_o_length = PyList_GET_SIZE(sizes_list_o);
    for (Py_ssize_t i = 0; i < sizes_list_o_length; i++) {
        PyObject * size_o = PyList_GET_ITEM(sizes_list_o, i);
        if (PyInt_Check(size_o)) {
            sizes.push_back((HashIntoType) PyInt_AsLong(size_o));
        } else if (PyLong_Check(size_o)) {
            sizes.push_back((HashIntoType) PyLong_AsUnsignedLongLong(size_o));
        } else if (PyFloat_Check(size_o)) {
            sizes.push_back((HashIntoType) PyFloat_AS_DOUBLE(size_o));
        } else {
            PyErr_SetString(PyExc_TypeError,
                            "2nd argument must be a list of ints, longs, or floats");
            return NULL;
        }
    }


    khmer_KHashbitsObject * khashbits_obj = (khmer_KHashbitsObject *) \
                                            PyObject_New(khmer_KHashbitsObject, &khmer_KHashbitsType);

    if (khashbits_obj == NULL) {
        return NULL;
    }

    khashbits_obj->hashbits = new Hashbits(k, sizes);

    return (PyObject *) khashbits_obj;
}

static PyObject * hash_collect_high_abundance_kmers(PyObject * self,
        PyObject * args)
{
    khmer_KCountingHashObject * me = (khmer_KCountingHashObject *) self;
    CountingHash * counting = me->counting;

    const char * filename = NULL;
    unsigned int lower_count, upper_count;

    if (!PyArg_ParseTuple(args, "sII", &filename, &lower_count, &upper_count)) {
        return NULL;
    }

    SeenSet found_kmers;
    counting->collect_high_abundance_kmers(filename, lower_count, upper_count,
                                           found_kmers);

    // create a new hashbits object...
    std::vector<HashIntoType> sizes;
    sizes.push_back(1);

    khmer_KHashbitsObject * khashbits_obj = (khmer_KHashbitsObject *) \
                                            PyObject_New(khmer_KHashbitsObject, &khmer_KHashbitsType);
    if (khashbits_obj == NULL) {
        return NULL;
    }

    // ...and set the collected kmers as the stoptags.
    khashbits_obj->hashbits = new Hashbits(counting->ksize(), sizes);
    khashbits_obj->hashbits->stop_tags.swap(found_kmers);

    return (PyObject *) khashbits_obj;
}

//
// khmer_counting_dealloc -- clean up a counting hash object.
//

static void khmer_counting_dealloc(PyObject* self)
{
    khmer_KCountingHashObject * obj = (khmer_KCountingHashObject *) self;
    delete obj->counting;
    obj->counting = NULL;

    PyObject_Del((PyObject *) obj);
}

//
// khmer_hashbits_dealloc -- clean up a hashbits object.
//
static void khmer_hashbits_dealloc(PyObject* obj)
{
    khmer_KHashbitsObject * self = (khmer_KHashbitsObject *) obj;

    delete self->hashbits;
    self->hashbits = NULL;

    self->ob_type->tp_free((PyObject*)obj);
    //PyObject_Del((PyObject *) obj);
}


//
// khmer_subset_dealloc -- clean up a hashbits object.
//

static void khmer_subset_dealloc(PyObject* self)
{
    khmer_KSubsetPartitionObject * obj = (khmer_KSubsetPartitionObject *) self;
    delete obj->subset;
    obj->subset = NULL;

    PyObject_Del((PyObject *) obj);
}

//////////////////////////////
// standalone functions

static PyObject * forward_hash(PyObject * self, PyObject * args)
{
    const char * kmer;
    WordLength ksize;

    if (!PyArg_ParseTuple(args, "sb", &kmer, &ksize)) {
        return NULL;
    }

    if ((char)ksize != ksize) {
        PyErr_SetString(PyExc_ValueError, "k-mer size must be <= 255");
        return NULL;
    }

    return PyLong_FromUnsignedLongLong(_hash(kmer, ksize));
}

static PyObject * forward_hash_no_rc(PyObject * self, PyObject * args)
{
    const char * kmer;
    WordLength ksize;

    if (!PyArg_ParseTuple(args, "sb", &kmer, &ksize)) {
        return NULL;
    }

    if ((unsigned char)ksize != ksize) {
        PyErr_SetString(PyExc_ValueError, "k-mer size must be <= 255");
        return NULL;
    }

    if (strlen(kmer) != ksize) {
        PyErr_SetString(PyExc_ValueError,
                        "k-mer length must be the same as the hashtable k-size");
        return NULL;
    }

    return PyLong_FromUnsignedLongLong(_hash_forward(kmer, ksize));
}

static PyObject * reverse_hash(PyObject * self, PyObject * args)
{
    HashIntoType val;
    WordLength ksize;

    if (!PyArg_ParseTuple(args, "Kb", &val, &ksize)) {
        return NULL;
    }

    if ((char)ksize != ksize) {
        PyErr_SetString(PyExc_ValueError, "k-mer size must be <= 255");
        return NULL;
    }

    return PyString_FromString(_revhash(val, ksize).c_str());
}

static PyObject * set_reporting_callback(PyObject * self, PyObject * args)
{
    PyObject * o;

    if (!PyArg_ParseTuple(args, "O", &o)) {
        return NULL;
    }

    Py_XDECREF(_callback_obj);
    Py_INCREF(o);
    _callback_obj = o;

    Py_RETURN_NONE;
}

//
// technique for resolving literal below found here:
// https://gcc.gnu.org/onlinedocs/gcc-4.9.1/cpp/Stringification.html
//

static
PyObject *
get_version_cpp( PyObject * self, PyObject * args )
{
#define xstr(s) str(s)
#define str(s) #s
    std::string dVersion = xstr(VERSION);
    return PyString_FromString(dVersion.c_str());
}


//
// Module machinery.
//

static PyMethodDef KhmerMethods[] = {
#if (0)
    {
        "new_config",       new_config,
        METH_VARARGS,       "Create a default internals config"
    },
#endif
#if (0)
    {
        "set_config",       set_active_config,
        METH_VARARGS,       "Set active khmer configuration object"
    },
#endif
    {
        "new_hashtable",        new_hashtable,
        METH_VARARGS,       "Create an empty single-table counting hash"
    },
    {
        "_new_counting_hash",   _new_counting_hash,
        METH_VARARGS,       "Create an empty counting hash"
    },
    {
        "_new_hashbits",        _new_hashbits,
        METH_VARARGS,       "Create an empty hashbits table"
    },
    {
        "new_readaligner",        new_readaligner,
        METH_VARARGS,             "Create a read aligner object"
    },
    {
        "forward_hash",     forward_hash,
        METH_VARARGS,       "",
    },
    {
        "forward_hash_no_rc",   forward_hash_no_rc,
        METH_VARARGS,       "",
    },
    {
        "reverse_hash",     reverse_hash,
        METH_VARARGS,       "",
    },
    {
        "set_reporting_callback",   set_reporting_callback,
        METH_VARARGS,       "",
    },
    {
        "get_version_cpp", get_version_cpp,
        METH_VARARGS, "return the VERSION c++ compiler option"
    },
    { NULL, NULL, 0, NULL } // sentinel
};

PyMODINIT_FUNC
init_khmer(void)
{
    using namespace python;

    khmer_KCountingHashType.ob_type   = &PyType_Type;

    // implemented __new__ for Hashbits; keeping factory func around as well
    // for backwards compat with old scripts
    khmer_KHashbitsType.tp_new = khmer_hashbits_new;
    khmer_KHashbitsType.tp_methods = khmer_hashbits_methods;
    if (PyType_Ready(&khmer_KHashbitsType) < 0) {
        return;
    }
    // add LabelHash

    khmer_KLabelHashType.tp_base = &khmer_KHashbitsType;
    khmer_KLabelHashType.tp_new = khmer_labelhash_new;
    if (PyType_Ready(&khmer_KLabelHashType) < 0) {
        return;
    }

    PyObject * m;
    m = Py_InitModule3( "_khmer", KhmerMethods,
                        "interface for the khmer module low-level extensions" );
    if (m == NULL) {
        return;
    }
    _init_Read_Type( );
    _init_ReadParser_Type( );
    if (PyType_Ready( &ReadParser_Type ) < 0) {
        return;
    }
    _init_ReadPairIterator_Type( );
    // TODO: Finish initialization of other types.

    if (PyModule_AddObject( m, "ReadParser", (PyObject *)&ReadParser_Type ) < 0) {
        return;
    }
    Py_INCREF(&ReadParser_Type);
    // TODO: Add other types here as their 'new' methods are implemented.
    //       Then, remove the corresponding factory functions.

    Py_INCREF(&khmer_KHashbitsType);
    PyModule_AddObject(m, "_Hashbits", (PyObject *)&khmer_KHashbitsType);

    Py_INCREF(&khmer_KLabelHashType);
    PyModule_AddObject(m, "_LabelHash", (PyObject *)&khmer_KLabelHashType);

    if (PyType_Ready(&khmer_AsyncSequenceProcessorType) < 0) {
        return;
    }

    if (PyType_Ready(&khmer_AsyncDiginormType) < 0) {
        return;
    }

    if (PyType_Ready(&khmer_AsyncSequenceProcessorTesterType) < 0) {
        return;
    }

    Py_INCREF(&khmer_AsyncSequenceProcessorType);
    PyModule_AddObject(m, "AsyncSequenceProcessor", 
        (PyObject *)&khmer_AsyncSequenceProcessorType);

    Py_INCREF(&khmer_AsyncSequenceProcessorTesterType);
    PyModule_AddObject(m, "AsyncSequenceProcessorTester", 
        (PyObject *)&khmer_AsyncSequenceProcessorTesterType);

    Py_INCREF(&khmer_AsyncDiginormType);
    PyModule_AddObject(m, "AsyncDiginorm", (PyObject *)&khmer_AsyncDiginormType);
}

// vim: set ft=cpp sts=4 sw=4 tw=79:<|MERGE_RESOLUTION|>--- conflicted
+++ resolved
@@ -11,12 +11,9 @@
 
 // Must be first.
 #include <Python.h>
-<<<<<<< HEAD
-#include <iostream>
 
 #include "_khmermodule.hh"
 #include "async/_khmerasyncmodule.hh"
-=======
 #include "hashtable.hh"
 
 #include <iostream>
@@ -28,7 +25,6 @@
 #include "read_aligner.hh"
 #include "labelhash.hh"
 #include "khmer_exception.hh"
->>>>>>> adc7775d
 
 using namespace khmer;
 
