//
// This file is part of khmer, http://github.com/ged-lab/khmer/, and is
// Copyright (C) Michigan State University, 2009-2013. It is licensed under
// the three-clause BSD license; see doc/LICENSE.txt. Contact: ctb@msu.edu
//

//
// A module for Python that exports khmer C++ library functions.
//

// Must be first.
#include <Python.h>

#include <iostream>

#include "khmer.hh"
#include "khmer_config.hh"
#include "ktable.hh"
#include "hashtable.hh"
#include "hashbits.hh"
#include "counting.hh"
#include "storage.hh"
#include "aligner.hh"

//
// Function necessary for Python loading:
//

extern "C" {
  void init_khmer();
}


// Configure module logging.
//#define WITH_INTERNAL_TRACING
namespace khmer
{

namespace python
{

#ifdef WITH_INTERNAL_TRACING
#warning "Internal tracing of Python extension module is enabled."
static uint8_t const	_MODULE_TRACE_LEVEL	= TraceLogger:: TLVL_DEBUG9;
static void		_trace_logger(
    uint8_t level, char const * format, ...
)
{
    static FILE *	_stream_handle	= NULL;

    if (NULL == _stream_handle)
	_stream_handle = fopen( "pymod.log", "w" );

    va_list varargs;
    
    if (_MODULE_TRACE_LEVEL <= level)
    {
	va_start( varargs, format );
	vfprintf( _stream_handle, format, varargs );
	va_end( varargs );
	fflush( _stream_handle );
    }

}
#else
static uint8_t const	_MODULE_TRACE_LEVEL	= TraceLogger:: TLVL_NONE;
static inline void	_trace_logger(
    uint8_t level, char const * format, ...
)
{ }
#endif


template < typename OBJECT >
void
_common_init_Type(
    PyTypeObject &tobj, char const * name, char const * doc
)
{
    assert( name );
    assert( doc );
    
    tobj.ob_size		= 0;
    tobj.ob_type		= &PyType_Type;
    tobj.tp_name		= name;
    tobj.tp_basicsize		= sizeof( OBJECT );
    tobj.tp_alloc		= PyType_GenericAlloc;
    tobj.tp_free		= PyObject_Free;
    tobj.tp_getattro		= PyObject_GenericGetAttr;
    tobj.tp_flags		= Py_TPFLAGS_DEFAULT;
    tobj.tp_doc			= doc;
}


static inline
void
_debug_class_attrs( PyTypeObject &tobj )
{
#ifdef WITH_INTERNAL_TRACING
    PyObject *key, *val;
    Py_ssize_t pos = 0;

    while (PyDict_Next( tobj.tp_dict, &pos, &key, &val ))
    {
	_trace_logger(
	    TraceLogger:: TLVL_DEBUG5,
	    "\ttype '%s' dictionary key %d: '%s'\n",
	    tobj.tp_name, pos, PyString_AsString( key )
	);
    }
#endif // WITH_INTERNAL_TRACING
}


} // namespace python

} // namespace khmer


class _khmer_exception {
private:
  std::string _message;
public:
  _khmer_exception(std::string message) : _message(message) { };
  inline const std::string get_message() const { return _message; };
};

class _khmer_signal : public _khmer_exception {
public:
  _khmer_signal(std::string message) : _khmer_exception(message) { };
};

typedef khmer:: pre_partition_info _pre_partition_info;

// Python exception to raise
static PyObject *KhmerError;

// default callback obj;
static PyObject *_callback_obj = NULL;

// callback function to pass into C++ functions

void _report_fn(const char * info, void * data, unsigned long long n_reads,
		unsigned long long other)
{
  // handle signals etc. (like CTRL-C)
  if (PyErr_CheckSignals() != 0) {
    throw _khmer_signal("PyErr_CheckSignals received a signal");
  }

  // set data to default?
  if (!data && _callback_obj) {
    data = _callback_obj;
  }

  // if 'data' is set, it is None, or a Python callable
  if (data) {
    PyObject * obj = (PyObject *) data;
    if (obj != Py_None) {
      PyObject * args = Py_BuildValue("sKK", info, n_reads, other);
      PyObject * r = PyObject_Call(obj, args, NULL);
      Py_XDECREF(r);
      Py_DECREF(args);
    }
  }

  if (PyErr_Occurred()) {
    throw _khmer_signal("PyErr_Occurred is set");
  }

  // ...allow other Python threads to do stuff...
  Py_BEGIN_ALLOW_THREADS;
  Py_END_ALLOW_THREADS;
}


/***********************************************************************/

//
// Config object -- configuration of khmer internals
//

/*
// For bookkeeping purposes.
static khmer:: Config *	    the_active_config	  = NULL;
*/

typedef struct
{
  PyObject_HEAD
  khmer:: Config *    config;
} khmer_ConfigObject;

static void	  khmer_config_dealloc( PyObject * );
static PyObject * khmer_config_getattr( PyObject * obj, char * name );

static PyTypeObject khmer_ConfigType = {
    PyObject_HEAD_INIT(NULL)
    0,
    "Config", sizeof(khmer_ConfigObject),
    0,
    khmer_config_dealloc,	/*tp_dealloc*/
    0,				/*tp_print*/
    khmer_config_getattr,	/*tp_getattr*/
    0,				/*tp_setattr*/
    0,				/*tp_compare*/
    0,				/*tp_repr*/
    0,				/*tp_as_number*/
    0,				/*tp_as_sequence*/
    0,				/*tp_as_mapping*/
    0,				/*tp_hash */
    0,				/*tp_call*/
    0,				/*tp_str*/
    0,				/*tp_getattro*/
    0,				/*tp_setattro*/
    0,				/*tp_as_buffer*/
    Py_TPFLAGS_DEFAULT,		/*tp_flags*/
    "config object",            /* tp_doc */
};

/*
static
PyObject *
new_config( PyObject * self, PyObject * args )
{
  // TODO: Take a dictionary to initialize config values.
  //	   Need khmer:: Config constructor which supports this first.

  khmer_ConfigObject * obj = 
    (khmer_ConfigObject *)PyObject_New(khmer_ConfigObject, &khmer_ConfigType);

  obj->config = new khmer:: Config( );

  return (PyObject *)obj;
}
*/

static
PyObject *
get_config( PyObject * self, PyObject * args )
{
  khmer_ConfigObject *	obj = 
    (khmer_ConfigObject *)PyObject_New(khmer_ConfigObject, &khmer_ConfigType);
  if (obj == NULL) {
      return NULL;
  }

  khmer:: Config *	config_new      = &(khmer:: get_active_config( ));
  obj->config	    = config_new;
//  the_active_config = config_new;

  return (PyObject *)obj;
}

/*
static
PyObject *
set_config( PyObject * self, PyObject * args )
{
  khmer_ConfigObject *	  obj	  = NULL;

  if (!PyArg_ParseTuple( args, "O!", &khmer_ConfigType, &obj ))
    return NULL;

  khmer:: Config *	  config = obj->config;
  // TODO? Add sanity check to ensure that 'config' is valid.
  khmer:: set_active_config( *config );
  the_active_config = config;

  Py_RETURN_NONE;
}
*/

static
void
khmer_config_dealloc( PyObject* self )
{
//  khmer_ConfigObject * obj = (khmer_ConfigObject *) self;
//  if (the_active_config != obj->config)
//  {
//    delete obj->config;
//    obj->config = NULL;
//  }
  
  PyObject_Del( self );
}

static
PyObject *
config_has_extra_sanity_checks( PyObject * self, PyObject * args )
{
  khmer_ConfigObject *	  me	    = (khmer_ConfigObject *) self;
  khmer::Config *	  config    = me->config;
  if (config->has_extra_sanity_checks( )) Py_RETURN_TRUE;
  Py_RETURN_FALSE;
}

static
PyObject *
config_get_number_of_threads( PyObject * self, PyObject * args )
{
  khmer_ConfigObject *	  me	    = (khmer_ConfigObject *) self;
  khmer::Config *	  config    = me->config;
  return PyInt_FromSize_t( (size_t)config->get_number_of_threads( ) );
}

static
PyObject *
config_set_number_of_threads( PyObject * self, PyObject * args )
{
  int	  number_of_threads;

  if (!PyArg_ParseTuple( args, "i", &number_of_threads ))
    return NULL;

  khmer_ConfigObject *	  me	    = (khmer_ConfigObject *) self;
  khmer::Config *	  config    = me->config;
  // TODO: Catch exceptions and set errors as appropriate.
  config->set_number_of_threads( number_of_threads );

  Py_RETURN_NONE;
}


static
PyObject *
config_get_reads_input_buffer_size( PyObject * self, PyObject * args )
{
  khmer_ConfigObject *	  me	    = (khmer_ConfigObject *) self;
  khmer::Config *	  config    = me->config;
  // TODO: More safely match type with uint64_t.
  return PyLong_FromUnsignedLongLong( config->get_reads_input_buffer_size( ) );
}


static
PyObject *
config_set_reads_input_buffer_size( PyObject * self, PyObject * args )
{
  unsigned long long reads_input_buffer_size;

  if (!PyArg_ParseTuple( args, "K", &reads_input_buffer_size ))
    return NULL;

  khmer_ConfigObject *	  me	    = (khmer_ConfigObject *) self;
  khmer::Config *	  config    = me->config;
  // TODO: Catch exceptions and set errors as appropriate.
  config->set_reads_input_buffer_size( reads_input_buffer_size );

  Py_RETURN_NONE;
}


static
PyObject *
config_get_input_buffer_trace_level( PyObject * self, PyObject * args )
{
  khmer_ConfigObject *	  me	    = (khmer_ConfigObject *) self;
  khmer::Config *	  config    = me->config;
  return PyInt_FromSize_t( (size_t)config->get_input_buffer_trace_level( ) );
}


static
PyObject *
config_set_input_buffer_trace_level( PyObject * self, PyObject * args )
{
  unsigned char trace_level;

  if (!PyArg_ParseTuple( args, "B", &trace_level )) return NULL;

  khmer_ConfigObject *	  me	    = (khmer_ConfigObject *) self;
  khmer::Config *	  config    = me->config;
  // TODO: Catch exceptions and set errors as appropriate.
  config->set_input_buffer_trace_level( (uint8_t)trace_level );

  Py_RETURN_NONE;
}


static
PyObject *
config_get_reads_parser_trace_level( PyObject * self, PyObject * args )
{
  khmer_ConfigObject *	  me	    = (khmer_ConfigObject *) self;
  khmer::Config *	  config    = me->config;
  return PyInt_FromSize_t( (size_t)config->get_reads_parser_trace_level( ) );
}


static
PyObject *
config_set_reads_parser_trace_level( PyObject * self, PyObject * args )
{
  unsigned char trace_level;

  if (!PyArg_ParseTuple( args, "B", &trace_level )) return NULL;

  khmer_ConfigObject *	  me	    = (khmer_ConfigObject *) self;
  khmer::Config *	  config    = me->config;
  // TODO: Catch exceptions and set errors as appropriate.
  config->set_reads_parser_trace_level( (uint8_t)trace_level );

  Py_RETURN_NONE;
}


static PyMethodDef khmer_config_methods[] = {
  { "has_extra_sanity_checks", config_has_extra_sanity_checks,
    METH_VARARGS, "Compiled with extra sanity checking?" },
  { "get_number_of_threads", config_get_number_of_threads,
    METH_VARARGS, "Get the number of threads to use." },
  { "set_number_of_threads", config_set_number_of_threads,
    METH_VARARGS, "Set the number of threads to use." },
  { "get_reads_input_buffer_size", config_get_reads_input_buffer_size, 
    METH_VARARGS, "Get the buffer size used by the reads file parser." },
  { "set_reads_input_buffer_size", config_set_reads_input_buffer_size,
    METH_VARARGS, "Set the buffer size used by the reads file parser." },
  { "get_input_buffer_trace_level", config_get_input_buffer_trace_level,
    METH_VARARGS, "Get the trace level of the input buffer manager." },
  { "set_input_buffer_trace_level", config_set_input_buffer_trace_level,
    METH_VARARGS, "Set the trace level of the input buffer manager." },
  { "get_reads_parser_trace_level", config_get_reads_parser_trace_level,
    METH_VARARGS, "Get the trace level of the reads file parser." },
  { "set_reads_parser_trace_level", config_set_reads_parser_trace_level,
    METH_VARARGS, "Set the trace level of the reads file parser." },
  {NULL, NULL, 0, NULL}           /* sentinel */
};

static
PyObject *
khmer_config_getattr( PyObject * obj, char * name )
{
  return Py_FindMethod(khmer_config_methods, obj, name);
}

/***********************************************************************/

//
// Read object -- name, sequence, and FASTQ stuff
//

namespace khmer
{

namespace python
{


static PyTypeObject Read_Type = { PyObject_HEAD_INIT( NULL ) };


typedef struct
{
    PyObject_HEAD
    //! Pointer to the low-level genomic read object.
    khmer:: read_parsers:: Read *   read;
} Read_Object;


static
void
_Read_dealloc( PyObject * self )
{
    Read_Object * myself = (Read_Object *)self;
    delete myself->read; myself->read = NULL;
    Read_Type.tp_free( self );
}


#define KHMER_READ_STRING_GETTER( SELF, ATTR_NAME ) \
    PyString_FromString( \
	((((Read_Object *)(SELF))->read)->ATTR_NAME).c_str( ) \
    )


static
PyObject *
Read_get_name( PyObject * self, void * closure )
{ return KHMER_READ_STRING_GETTER( self, name ); }


static
PyObject *
Read_get_sequence( PyObject * self, void * closure )
{ return KHMER_READ_STRING_GETTER( self, sequence ); }


static
PyObject *
Read_get_accuracy( PyObject * self, void * closure )
{ return KHMER_READ_STRING_GETTER( self, accuracy ); }


static
PyObject *
Read_get_annotations( PyObject * self, void * closure )
{ return KHMER_READ_STRING_GETTER( self, annotations ); }


// TODO? Implement setters.


static PyGetSetDef _Read_accessors [ ] =
{
    { (char *)"name",
      (getter)Read_get_name, (setter)NULL,
      (char *)"Read identifier.", NULL },
    { (char *)"sequence",
      (getter)Read_get_sequence, (setter)NULL,
      (char *)"Genomic sequence.", NULL },
    { (char *)"accuracy",
      (getter)Read_get_accuracy, (setter)NULL,
      (char *)"Quality scores.", NULL },
    { (char *)"annotations",
      (getter)Read_get_annotations, (setter)NULL,
      (char *)"Annotations.", NULL },
    
    { NULL, NULL, NULL, NULL, NULL } // sentinel
};


static
void
_init_Read_Type( )
{
    using namespace khmer:: read_parsers;

    _common_init_Type<Read_Object>(
	Read_Type, "Read", "A FASTQ record plus some metadata."
    );
    Read_Type.tp_dealloc	= (destructor)_Read_dealloc;

    Read_Type.tp_getset		= (PyGetSetDef *)_Read_accessors;
    
    PyType_Ready( &Read_Type );

    _debug_class_attrs( Read_Type );
}


/***********************************************************************/

//
// ReadParser object -- parse reads directly from streams
// ReadPairIterator -- return pairs of Read objects
//


static PyTypeObject ReadParser_Type = { PyObject_HEAD_INIT( NULL ) };
static PyTypeObject ReadPairIterator_Type = { PyObject_HEAD_INIT( NULL ) };


typedef struct
{
    PyObject_HEAD
    //! Pointer to the low-level parser object.
    khmer:: read_parsers:: IParser *  parser;
} ReadParser_Object;


typedef struct
{
    PyObject_HEAD
    //! Pointer to Python parser object for reference counting purposes.
    PyObject *	parent;
    //! Persistent value of pair mode across invocations.
    int	pair_mode;
} ReadPairIterator_Object;


static
void
_ReadParser_dealloc( PyObject * self )
{

    ReadParser_Object * myself = (ReadParser_Object *)self;
    delete myself->parser; myself->parser = NULL;
    ReadParser_Type.tp_free( self );

}


static
void
_ReadPairIterator_dealloc( PyObject * self )
{
    ReadPairIterator_Object * myself = (ReadPairIterator_Object *)self;

    Py_DECREF( myself->parent ); myself->parent = NULL;
    ReadPairIterator_Type.tp_free( self );
}


static
PyObject *
_ReadParser_new( PyTypeObject * subtype, PyObject * args, PyObject * kwds )
{
    using namespace khmer:: read_parsers;

    const char *      ifile_name_CSTR;
    Config	&the_config	  = get_active_config( );
    uint32_t    number_of_threads = the_config.get_number_of_threads( );
    uint64_t    cache_size	  = the_config.get_reads_input_buffer_size( );
    uint8_t     trace_level	  = the_config.get_reads_parser_trace_level( );

    if (!PyArg_ParseTuple(
	args, "s|IKH",
	&ifile_name_CSTR, &number_of_threads, &cache_size, &trace_level
    )) return NULL;
    // TODO: Handle keyword arguments.
    std:: string	ifile_name( ifile_name_CSTR );

    PyObject * self		= subtype->tp_alloc( subtype, 1 );
    if (self == NULL) {
	return NULL;
    }
    ReadParser_Object * myself	= (ReadParser_Object *)self;

    // Wrap the low-level parser object.
    try
    {
	myself->parser = 
	IParser:: get_parser(
	    ifile_name, number_of_threads, cache_size, trace_level
	);
    }
    catch (InvalidStreamHandle &exc)
    {
	PyErr_SetString( PyExc_ValueError, "invalid input file name" );
	return NULL;
    }

    return self;
}


static
PyObject *
_ReadParser_iternext( PyObject * self )
{
    using namespace khmer:: read_parsers;

    ReadParser_Object *	myself  = (ReadParser_Object *)self;
    IParser *		parser  = myself->parser;

    bool    stop_iteration	= false;
    bool    invalid_file_format	= false;
    char    exc_message[ CHAR_MAX ];
    Read *  the_read_PTR	= new Read( );

    Py_BEGIN_ALLOW_THREADS
    stop_iteration = parser->is_complete( );
    if (!stop_iteration)
	try
	{ parser->imprint_next_read( *the_read_PTR ); }
	catch (InvalidReadFileFormat &exc)
	{
	    invalid_file_format = true;
	    strncpy( exc_message, exc.what( ), CHAR_MAX );
	}
    Py_END_ALLOW_THREADS

    // Note: Can simply return NULL instead of setting the StopIteration 
    //	     exception.
    if (stop_iteration)
	return NULL;

    if (invalid_file_format)
    {
	PyErr_SetString( PyExc_IOError, (char const *)exc_message );
	return NULL;
    }

    PyObject * the_read_OBJECT = Read_Type.tp_alloc( &Read_Type, 1 );
    ((Read_Object *)the_read_OBJECT)->read = the_read_PTR;
    return the_read_OBJECT;
}


static
PyObject *
_ReadPairIterator_iternext( PyObject * self )
{
    using namespace khmer:: read_parsers;

    ReadPairIterator_Object *	myself	  = (ReadPairIterator_Object *)self;
    ReadParser_Object *		parent	  =
    (ReadParser_Object *)(myself->parent);
    IParser *			parser	  = parent->parser;
    uint8_t			pair_mode = myself->pair_mode;

    ReadPair	the_read_pair;

    bool    stop_iteration		= false;
    bool    invalid_file_format		= false;
    char    exc_message[ CHAR_MAX ];
    bool    unknown_pair_reading_mode   = false;
    bool    invalid_read_pair		= false;
    Py_BEGIN_ALLOW_THREADS
    stop_iteration = parser->is_complete( );
    if (!stop_iteration)
	try
	{ parser->imprint_next_read_pair( the_read_pair, pair_mode ); }
	catch (InvalidReadFileFormat &exc)
	{
	    invalid_file_format = true;
	    strncpy( exc_message, exc.what( ), CHAR_MAX );
	}
	catch (UnknownPairReadingMode &exc)
	{ unknown_pair_reading_mode = true; }
	catch (InvalidReadPair &exc)
	{ invalid_read_pair = true; }
    Py_END_ALLOW_THREADS

    // Note: Can return NULL instead of setting the StopIteration exception.
    if (stop_iteration) return NULL;

    if (invalid_file_format)
    {
	PyErr_SetString( PyExc_IOError, (char const *)exc_message );
	return NULL;
    }
    if (unknown_pair_reading_mode)
    {
	PyErr_SetString(
	    PyExc_ValueError, "Unknown pair reading mode supplied."
	);
	return NULL;
    }
    if (invalid_read_pair)
    {
	PyErr_SetString( PyExc_IOError, "Invalid read pair detected." );
	return NULL;
    }

    // Copy elements of 'ReadPair' object into Python tuple.
    // TODO? Replace dummy reads with 'None' object.
    PyObject * read_1_OBJECT = Read_Type.tp_alloc( &Read_Type, 1 );
    ((Read_Object *)read_1_OBJECT)->read = new Read( the_read_pair.first );
    PyObject * read_2_OBJECT = Read_Type.tp_alloc( &Read_Type, 1 );
    ((Read_Object *)read_2_OBJECT)->read = new Read( the_read_pair.second );
    return PyTuple_Pack( 2, read_1_OBJECT, read_2_OBJECT );
}


static
PyObject *
ReadParser_iter_reads( PyObject * self, PyObject * args )
{ return PyObject_SelfIter( self ); }


static
PyObject *
ReadParser_iter_read_pairs( PyObject * self, PyObject * args )
{
    using namespace khmer:: read_parsers;

    int  pair_mode	= IParser:: PAIR_MODE_ERROR_ON_UNPAIRED;

    if (!PyArg_ParseTuple( args, "|i", &pair_mode )) return NULL;
    
    // Capture existing read parser.
    PyObject * obj = ReadPairIterator_Type.tp_alloc(
	&ReadPairIterator_Type, 1
    );
    if (obj == NULL) {
	return NULL;
    }
    ReadPairIterator_Object * rpi   = (ReadPairIterator_Object *)obj;
    rpi->parent			    = self;
    rpi->pair_mode		    = pair_mode;

    // Increment reference count on existing ReadParser object so that it 
    // will not go away until all ReadPairIterator instances have gone away.
    Py_INCREF( self );

    return obj;
}


static PyMethodDef _ReadParser_methods [ ] =
{
    { "iter_reads",		(PyCFunction)ReadParser_iter_reads,
      METH_NOARGS,		"Iterates over reads." },
    { "iter_read_pairs",	(PyCFunction)ReadParser_iter_read_pairs,
      METH_VARARGS,		"Iterates over paired reads as pairs." },
    
    { NULL, NULL, 0, NULL } // sentinel
};


static
void
_init_ReadParser_Type( )
{
    using namespace khmer:: read_parsers;

    _common_init_Type<ReadParser_Object>(
	ReadParser_Type,
	"_khmer.ReadParser",
	"Parses streams from various file formats, " \
	"such as FASTA and FASTQ."
    );
    ReadParser_Type.tp_new	    = (newfunc)_ReadParser_new;
    ReadParser_Type.tp_dealloc	    = (destructor)_ReadParser_dealloc;

    ReadParser_Type.tp_iter	    = PyObject_SelfIter;
    ReadParser_Type.tp_iternext	    = (iternextfunc)_ReadParser_iternext;

    ReadParser_Type.tp_methods	    = (PyMethodDef *)_ReadParser_methods;
    
    PyObject * cls_attrs_DICT = PyDict_New( );


    // Place pair mode constants into class dictionary.
    int result;

    result = PyDict_SetItemString(
	cls_attrs_DICT,
	"PAIR_MODE_ALLOW_UNPAIRED",
	PyInt_FromLong( IParser:: PAIR_MODE_ALLOW_UNPAIRED )
    );
    assert(!result);

    result = PyDict_SetItemString(
	cls_attrs_DICT,
	"PAIR_MODE_IGNORE_UNPAIRED",
	PyInt_FromLong( IParser:: PAIR_MODE_IGNORE_UNPAIRED )
    );
    assert(!result);

    result = PyDict_SetItemString(
	cls_attrs_DICT,
	"PAIR_MODE_ERROR_ON_UNPAIRED",
	PyInt_FromLong( IParser:: PAIR_MODE_ERROR_ON_UNPAIRED )
    );
    assert(!result);

    ReadParser_Type.tp_dict	    = cls_attrs_DICT;

    _debug_class_attrs( ReadParser_Type );

} // _init_ReadParser_Type


static
void
_init_ReadPairIterator_Type( )
{

    _common_init_Type<ReadPairIterator_Object>(
	ReadPairIterator_Type,
	"ReadParser-pair-iterator",
	"Iterates over 'ReadParser' objects and returns read pairs." 
    );
    //ReadPairIterator_Type.tp_new	= (newfunc)_ReadPairIterator_new;
    ReadPairIterator_Type.tp_dealloc    =
    (destructor)_ReadPairIterator_dealloc;

    ReadPairIterator_Type.tp_iter	= PyObject_SelfIter;
    ReadPairIterator_Type.tp_iternext	= 
    (iternextfunc)_ReadPairIterator_iternext;

    PyType_Ready( &ReadPairIterator_Type );

    _debug_class_attrs( ReadPairIterator_Type );

} // _init_ReadPairIterator_Type


} // namespace python

} // namespace khmer


static
khmer:: read_parsers:: IParser *
_PyObject_to_khmer_ReadParser( PyObject * py_object )
{
  // TODO: Add type-checking.

  return ((khmer:: python:: ReadParser_Object *)py_object)->parser;
}


/***********************************************************************/

//
// KTable object -- exact counting of k-mers.
//

typedef struct {
  PyObject_HEAD
  khmer::KTable * ktable;
} khmer_KTableObject;

static void khmer_ktable_dealloc(PyObject *);

//
// ktable_forward_hash - hash k-mers into numbers
//

static PyObject * ktable_forward_hash(PyObject * self, PyObject * args)
{
  khmer_KTableObject * me = (khmer_KTableObject *) self;
  khmer::KTable * ktable = me->ktable;

  const char * kmer;

  if (!PyArg_ParseTuple(args, "s", &kmer)) {
    return NULL;
  }

  if (strlen(kmer) != ktable->ksize()) {
    PyErr_SetString(PyExc_ValueError,
		    "k-mer length must be the same as the hashtable k-size");
    return NULL;
  }

  return PyLong_FromUnsignedLongLong(khmer::_hash(kmer, ktable->ksize()));
}

//
// ktable_forward_hash_no_rc -- hash k-mers into numbers, with no RC handling
//

static PyObject * ktable_forward_hash_no_rc(PyObject * self, PyObject * args)
{
  khmer_KTableObject * me = (khmer_KTableObject *) self;
  khmer::KTable * ktable = me->ktable;

  const char * kmer;

  if (!PyArg_ParseTuple(args, "s", &kmer)) {
    return NULL;
  }

  if (strlen(kmer) != ktable->ksize()) {
    PyErr_SetString(PyExc_ValueError,
		    "k-mer length must be the same as the hashtable k-size");
    return NULL;
  }

  return PyLong_FromUnsignedLongLong(khmer::_hash_forward(kmer, ktable->ksize()));
}

//
// ktable_reverse_hash -- reverse-hash numbers into DNA strings
//

static PyObject * ktable_reverse_hash(PyObject * self, PyObject * args)
{
  khmer_KTableObject * me = (khmer_KTableObject *) self;
  khmer::KTable * ktable = me->ktable;

  unsigned int val;
  
  if (!PyArg_ParseTuple(args, "I", &val)) {
    return NULL;
  }

  return PyString_FromString(khmer::_revhash(val, ktable->ksize()).c_str());
}

//
// ktable_count -- count the given k-mer in the ktable
//

static PyObject * ktable_count(PyObject * self, PyObject * args)
{
  khmer_KTableObject * me = (khmer_KTableObject *) self;
  khmer::KTable * ktable = me->ktable;

  const char * kmer;

  if (!PyArg_ParseTuple(args, "s", &kmer)) {
    return NULL;
  }

  if (strlen(kmer) != ktable->ksize()) {
    PyErr_SetString(PyExc_ValueError,
		    "k-mer length must be the same as the hashtable k-size");
    return NULL;
  }

  ktable->count(kmer);

  return PyInt_FromLong(1);
}

//
// ktable_consume -- count all of the k-mers in the given string
//

static PyObject * ktable_consume(PyObject * self, PyObject * args)
{
  khmer_KTableObject * me = (khmer_KTableObject *) self;
  khmer::KTable * ktable = me->ktable;

  const char * long_str;

  if (!PyArg_ParseTuple(args, "s", &long_str)) {
    return NULL;
  }

  if (strlen(long_str) < ktable->ksize()) {
    PyErr_SetString(PyExc_ValueError,
		    "string length must >= the hashtable k-mer size");
    return NULL;
  }

  ktable->consume_string(long_str);

  unsigned int n_consumed = strlen(long_str) - ktable->ksize() + 1;

  return PyInt_FromLong(n_consumed);
}

static PyObject * ktable_get(PyObject * self, PyObject * args)
{
  khmer_KTableObject * me = (khmer_KTableObject *) self;
  khmer::KTable * ktable = me->ktable;

  PyObject * arg;

  if (!PyArg_ParseTuple(args, "O", &arg)) {
    return NULL;
  }

  unsigned long count = 0;

  if(PyLong_Check(arg)) {
    HashIntoType pos = PyLong_AsUnsignedLongLong(arg);
    count = ktable->get_count(pos);
  } else if (PyInt_Check(arg)) {
    long pos = PyInt_AsLong(arg);
    count = ktable->get_count((unsigned int) pos);
  } else if (PyString_Check(arg)) {
    std::string s = PyString_AsString(arg);
    count = ktable->get_count(s.c_str());
  }

  return PyInt_FromLong(count);
}

static PyObject * ktable__getitem__(PyObject * self, Py_ssize_t index)
{
  khmer_KTableObject * me = (khmer_KTableObject *) self;
  khmer::KTable * ktable = me->ktable;

  khmer::ExactCounterType count = ktable->get_count(index);

  return PyInt_FromLong(count);
}

static int ktable__contains__( PyObject * self, PyObject * val )
{
  khmer_KTableObject * me = (khmer_KTableObject *) self;
  khmer::KTable * ktable = me->ktable;
  // TODO: Consider other object types.
  char * kmer_str = PyString_AsString( val );

  if (kmer_str) return (int)(bool)ktable->get_count( kmer_str );
  return -1;
}

static PyObject * ktable_set(PyObject * self, PyObject * args)
{
  khmer_KTableObject * me = (khmer_KTableObject *) self;
  khmer::KTable * ktable = me->ktable;

  PyObject * arg;
  khmer::ExactCounterType count;

  if (!PyArg_ParseTuple(args, "OK", &arg, &count)) {
    return NULL;
  }

  if (PyInt_Check(arg)) {
    long pos = PyInt_AsLong(arg);
    ktable->set_count((unsigned int) pos, count);
  } else if (PyString_Check(arg)) {
    std::string s = PyString_AsString(arg);
    ktable->set_count(s.c_str(), count);
  }
  
  Py_RETURN_NONE;
}

static PyObject * ktable_max_hash(PyObject * self, PyObject * args)
{
  khmer_KTableObject * me = (khmer_KTableObject *) self;
  khmer::KTable * ktable = me->ktable;

  if (!PyArg_ParseTuple(args, "")) {
    return NULL;
  }

  return PyInt_FromLong(ktable->max_hash());
}

static PyObject * ktable_n_entries(PyObject * self, PyObject * args)
{
  khmer_KTableObject * me = (khmer_KTableObject *) self;
  khmer::KTable * ktable = me->ktable;

  if (!PyArg_ParseTuple(args, "")) {
    return NULL;
  }

  return PyInt_FromLong(ktable->n_entries());
}

Py_ssize_t ktable__len__(PyObject * self)
{
  khmer_KTableObject * me = (khmer_KTableObject *) self;
  khmer::KTable * ktable = me->ktable;

  return ktable->n_entries();
}

static PyObject * ktable_ksize(PyObject * self, PyObject * args)
{
  khmer_KTableObject * me = (khmer_KTableObject *) self;
  khmer::KTable * ktable = me->ktable;

  if (!PyArg_ParseTuple(args, "")) {
    return NULL;
  }

  return PyInt_FromLong(ktable->ksize());
}

static PyObject * ktable_clear(PyObject * self, PyObject * args)
{
  khmer_KTableObject * me = (khmer_KTableObject *) self;
  khmer::KTable * ktable = me->ktable;

  if (!PyArg_ParseTuple(args, "")) {
    return NULL;
  }

  ktable->clear();

  Py_RETURN_NONE;

}

// fwd decl --> defined below
static PyObject * ktable_update(PyObject * self, PyObject * args);
static PyObject * ktable_intersect(PyObject * self, PyObject * args);

static PyMethodDef khmer_ktable_methods[] = {
  { "forward_hash", ktable_forward_hash, METH_VARARGS, "Convert string to int" },
  { "forward_hash_no_rc", ktable_forward_hash_no_rc, METH_VARARGS, "Convert string to int, with no reverse complement handling" },
  { "reverse_hash", ktable_reverse_hash, METH_VARARGS, "Convert int to string" },
  { "count", ktable_count, METH_VARARGS, "Count the given kmer" },
  { "consume", ktable_consume, METH_VARARGS, "Count all k-mers in the given string" },
  { "get", ktable_get, METH_VARARGS, "Get the count for the given k-mer" },
  { "max_hash", ktable_max_hash, METH_VARARGS, "Get the maximum hash value"},
  { "n_entries", ktable_n_entries, METH_VARARGS, "Get the number of possible entries"},
  { "ksize", ktable_ksize, METH_VARARGS, "Get k"},
  { "set", ktable_set, METH_VARARGS, "Set counter to a value"},
  { "update", ktable_update, METH_VARARGS, "Combine another ktable with this one"},
  { "intersect", ktable_intersect, METH_VARARGS,
    "Create another ktable containing the intersection of two ktables:"
    "where both ktables have an entry, the counts will be summed."},
  { "clear", ktable_clear, METH_VARARGS, "Set all entries to 0." },

  {NULL, NULL, 0, NULL}           /* sentinel */
};

static PyObject *
khmer_ktable_getattr(PyObject * obj, char * name)
{
  return Py_FindMethod(khmer_ktable_methods, obj, name);
}

#define is_ktable_obj(v)  ((v)->ob_type == &khmer_KTableType)

static PySequenceMethods khmer_KTable_SequenceMethods = {
  ktable__len__,
  0,
  0,
  ktable__getitem__,
  0,
  0,
  0,
  ktable__contains__,
  0,
  0
};

static PyTypeObject khmer_KTableType = {
    PyObject_HEAD_INIT(NULL)
    0,
    "KTable", sizeof(khmer_KTableObject),
    0,
    khmer_ktable_dealloc,	/*tp_dealloc*/
    0,				/*tp_print*/
    khmer_ktable_getattr,	/*tp_getattr*/
    0,				/*tp_setattr*/
    0,				/*tp_compare*/
    0,				/*tp_repr*/
    0,				/*tp_as_number*/
    &khmer_KTable_SequenceMethods, /*tp_as_sequence*/
    0,				/*tp_as_mapping*/
    0,				/*tp_hash */
    0,				/*tp_call*/
    0,				/*tp_str*/
    0,				/*tp_getattro*/
    0,				/*tp_setattro*/
    0,				/*tp_as_buffer*/
    Py_TPFLAGS_DEFAULT,		/*tp_flags*/
    "ktable object",           /* tp_doc */
};

//
// new_ktable
//

static PyObject* new_ktable(PyObject * self, PyObject * args)
{
  unsigned int size = 0;

  if (!PyArg_ParseTuple(args, "I", &size)) {
    return NULL;
  }

  khmer_KTableObject * ktable_obj = (khmer_KTableObject *) \
    PyObject_New(khmer_KTableObject, &khmer_KTableType);
  if (ktable_obj == NULL) {
      return NULL;
  }

  ktable_obj->ktable = new khmer::KTable(size);

  return (PyObject *) ktable_obj;
}

//
// khmer_ktable_dealloc -- clean up a table object.
//

static void khmer_ktable_dealloc(PyObject* self)
{
  khmer_KTableObject * obj = (khmer_KTableObject *) self;
  delete obj->ktable;
  obj->ktable = NULL;
  
  PyObject_Del((PyObject *) obj);
}

static PyObject * ktable_update(PyObject * self, PyObject * args)
{
  khmer_KTableObject * me = (khmer_KTableObject *) self;
  khmer::KTable * ktable = me->ktable;

  PyObject * other_o;

  if(!PyArg_ParseTuple(args, "O", &other_o)) {
<<<<<<< HEAD
  	return NULL;
=======
      return NULL;
>>>>>>> 9f186135
  }

  assert(is_ktable_obj(other_o));

  khmer::KTable * other = ((khmer_KTableObject*) other_o)->ktable;

  ktable->update(*other);

  Py_RETURN_NONE;
}

static PyObject * ktable_intersect(PyObject * self, PyObject * args)
{
  khmer_KTableObject * me = (khmer_KTableObject *) self;
  khmer::KTable * ktable = me->ktable;

  PyObject * other_o;

  if (!PyArg_ParseTuple(args, "O", &other_o)) {
<<<<<<< HEAD
  	return NULL;
=======
      return NULL;
>>>>>>> 9f186135
  }

  assert(is_ktable_obj(other_o));

  khmer::KTable * other = ((khmer_KTableObject*) other_o)->ktable;

  khmer::KTable * intersection = ktable->intersect(*other);

  khmer_KTableObject * ktable_obj = (khmer_KTableObject *) \
    PyObject_New(khmer_KTableObject, &khmer_KTableType);
  if (ktable_obj == NULL) {
      delete intersection;
      return NULL;
  }
  ktable_obj->ktable = intersection;

  return (PyObject *) ktable_obj;
}

/***********************************************************************/

//
// KCountingHash object
//

typedef struct {
  PyObject_HEAD
  khmer::CountingHash * counting;
} khmer_KCountingHashObject;

typedef struct {
  PyObject_HEAD
  khmer::Hashbits * hashbits;
} khmer_KHashbitsObject;

static void khmer_hashbits_dealloc(PyObject *);
static PyObject * khmer_hashbits_getattr(PyObject * obj, char * name);

static PyTypeObject khmer_KHashbitsType = {
    PyObject_HEAD_INIT(NULL)
    0,
    "KHashbits", sizeof(khmer_KHashbitsObject),
    0,
    khmer_hashbits_dealloc,	/*tp_dealloc*/
    0,				/*tp_print*/
    khmer_hashbits_getattr,	/*tp_getattr*/
    0,				/*tp_setattr*/
    0,				/*tp_compare*/
    0,				/*tp_repr*/
    0,				/*tp_as_number*/
    0,				/*tp_as_sequence*/
    0,				/*tp_as_mapping*/
    0,				/*tp_hash */
    0,				/*tp_call*/
    0,				/*tp_str*/
    0,				/*tp_getattro*/
    0,				/*tp_setattro*/
    0,				/*tp_as_buffer*/
    Py_TPFLAGS_DEFAULT,		/*tp_flags*/
    "hashbits object",           /* tp_doc */
};

#define is_hashbits_obj(v)  ((v)->ob_type == &khmer_KHashbitsType)

/* GRAPHALIGN addition */
typedef struct {
  PyObject_HEAD
  Aligner * aligner;
} khmer_ReadAlignerObject;

static void khmer_counting_dealloc(PyObject *);

static PyObject * hash_set_use_bigcount(PyObject * self, PyObject * args)
{
  khmer_KCountingHashObject * me = (khmer_KCountingHashObject *) self;
  khmer::CountingHash * counting = me->counting;

  PyObject * x;
  if (!PyArg_ParseTuple(args, "O", &x)) {
    return NULL;
  }

  bool setme = PyObject_IsTrue(x);
  counting->set_use_bigcount(setme);

  Py_RETURN_NONE;
}

static PyObject * hash_get_use_bigcount(PyObject * self, PyObject * args)
{
  khmer_KCountingHashObject * me = (khmer_KCountingHashObject *) self;
  khmer::CountingHash * counting = me->counting;

  if (!PyArg_ParseTuple(args, "")) {
    return NULL;
  }

  bool val = counting->get_use_bigcount();

  return PyBool_FromLong((int)val);
}

static PyObject * hash_n_occupied(PyObject * self, PyObject * args)
{
  khmer_KCountingHashObject * me = (khmer_KCountingHashObject *) self;
  khmer::CountingHash * counting = me->counting;

  khmer::HashIntoType start = 0, stop = 0;

  if (!PyArg_ParseTuple(args, "|KK", &start, &stop)) {
    return NULL;
  }

  khmer::HashIntoType n = counting->n_occupied(start, stop);

  return PyInt_FromLong(n);
}

static PyObject * hash_n_entries(PyObject * self, PyObject * args)
{
  khmer_KCountingHashObject * me = (khmer_KCountingHashObject *) self;
  khmer::CountingHash * counting = me->counting;

  if (!PyArg_ParseTuple(args, "")) {
    return NULL;
  }

  return PyInt_FromLong(counting->n_entries());
}

static PyObject * hash_count(PyObject * self, PyObject * args)
{
  khmer_KCountingHashObject * me = (khmer_KCountingHashObject *) self;
  khmer::CountingHash * counting = me->counting;

  const char * kmer;

  if (!PyArg_ParseTuple(args, "s", &kmer)) {
    return NULL;
  }

  if (strlen(kmer) != counting->ksize()) {
    PyErr_SetString(PyExc_ValueError,
		    "k-mer length must be the same as the hashtable k-size");
    return NULL;
  }

  counting->count(kmer);

  return PyInt_FromLong(1);
}

static PyObject * hash_output_fasta_kmer_pos_freq(PyObject * self, PyObject *args)
{
  khmer_KCountingHashObject * me = (khmer_KCountingHashObject *) self;
  khmer::CountingHash * counting = me->counting;

  const char * infile;
  const char * outfile;

  if (!PyArg_ParseTuple(args, "ss", &infile, &outfile)) {
    return NULL;
  }

  counting->output_fasta_kmer_pos_freq(infile, outfile);

  return PyInt_FromLong(0);
}

static PyObject * hash_consume_fasta(PyObject * self, PyObject * args)
{
  khmer_KCountingHashObject * me  = (khmer_KCountingHashObject *) self;
  khmer::CountingHash * counting  = me->counting;

  const char * filename;
  PyObject * callback_obj = NULL;

  if (!PyArg_ParseTuple(
    args, "s|O", &filename, &callback_obj
  )) {
      return NULL;
  }

  // call the C++ function, and trap signals => Python
  unsigned long long  n_consumed    = 0;
  unsigned int	      total_reads   = 0;
  try {
    counting->consume_fasta(filename, total_reads, n_consumed,
			     _report_fn, callback_obj);
  } catch (_khmer_signal &e) {
    return NULL;
  }

  return Py_BuildValue("IK", total_reads, n_consumed);
}

static PyObject * hash_consume_fasta_with_reads_parser(
  PyObject * self, PyObject * args
)
{
  khmer_KCountingHashObject * me  = (khmer_KCountingHashObject *) self;
  khmer::CountingHash * counting  = me->counting;

  PyObject * rparser_obj = NULL;
  PyObject * callback_obj = NULL;

  if (!PyArg_ParseTuple(
    args, "O|O", &rparser_obj, &callback_obj
  )) {
      return NULL;
  }

  khmer:: read_parsers:: IParser * rparser = 
  _PyObject_to_khmer_ReadParser( rparser_obj );

  // call the C++ function, and trap signals => Python
  unsigned long long  n_consumed  = 0;
  unsigned int	      total_reads = 0;
  bool		      exc_raised  = false;
  Py_BEGIN_ALLOW_THREADS
  try {
    counting->consume_fasta(rparser, total_reads, n_consumed,
			     _report_fn, callback_obj);
  } catch (_khmer_signal &e) {
    exc_raised = true;
  }
  Py_END_ALLOW_THREADS
  if (exc_raised) return NULL;

  return Py_BuildValue("IK", total_reads, n_consumed);
}

static PyObject * hash_consume(PyObject * self, PyObject * args)
{
  khmer_KCountingHashObject * me = (khmer_KCountingHashObject *) self;
  khmer::CountingHash * counting = me->counting;

  const char * long_str;

  if (!PyArg_ParseTuple(args, "s", &long_str)) {
    return NULL;
  }
  
  if (strlen(long_str) < counting->ksize()) {
    PyErr_SetString(PyExc_ValueError,
		    "string length must >= the hashtable k-mer size");
    return NULL;
  }

  unsigned int n_consumed;
  n_consumed = counting->consume_string(long_str);

  return PyInt_FromLong(n_consumed);
}

static PyObject * hash_consume_high_abund_kmers(PyObject * self,
						PyObject * args)
{
  khmer_KCountingHashObject * me = (khmer_KCountingHashObject *) self;
  khmer::CountingHash * counting = me->counting;

  const char * long_str;
  unsigned int min_count;

  if (!PyArg_ParseTuple(args, "sI", &long_str, &min_count)) {
    return NULL;
  }
  
  if (strlen(long_str) < counting->ksize()) {
    PyErr_SetString(PyExc_ValueError,
		    "string length must >= the hashtable k-mer size");
    return NULL;
  }

  if (min_count > MAX_COUNT) {
    PyErr_SetString(PyExc_ValueError,
		    "min count specified is > maximum possible count");
    return NULL;
  }

  unsigned int n_consumed;
  n_consumed = counting->consume_high_abund_kmers(long_str,
					     (BoundedCounterType) min_count);

  return PyInt_FromLong(n_consumed);
}

static PyObject * hash_get_min_count(PyObject * self, PyObject * args)
{
  khmer_KCountingHashObject * me = (khmer_KCountingHashObject *) self;
  khmer::CountingHash * counting = me->counting;

  const char * long_str;

  if (!PyArg_ParseTuple(args, "s", &long_str)) {
    return NULL;
  }

  if (strlen(long_str) < counting->ksize()) {
    PyErr_SetString(PyExc_ValueError,
		    "string length must >= the hashtable k-mer size");
    return NULL;
  }

  khmer::BoundedCounterType c = counting->get_min_count(long_str);
  unsigned int N = c;

  return PyInt_FromLong(N);
}

static PyObject * hash_get_max_count(PyObject * self, PyObject * args)
{
  khmer_KCountingHashObject * me = (khmer_KCountingHashObject *) self;
  khmer::CountingHash * counting = me->counting;

  const char * long_str;

  if (!PyArg_ParseTuple(args, "s", &long_str)) {
    return NULL;
  }

  if (strlen(long_str) < counting->ksize()) {
    PyErr_SetString(PyExc_ValueError,
		    "string length must >= the hashtable k-mer size");
    return NULL;
  }

  khmer::BoundedCounterType c = counting->get_max_count(long_str);
  unsigned int N = c;

  return PyInt_FromLong(N);
}

static PyObject * hash_get_median_count(PyObject * self, PyObject * args)
{
  khmer_KCountingHashObject * me = (khmer_KCountingHashObject *) self;
  khmer::CountingHash * counting = me->counting;

  const char * long_str;

  if (!PyArg_ParseTuple(args, "s", &long_str)) {
    return NULL;
  }

  if (strlen(long_str) < counting->ksize()) {
    PyErr_SetString(PyExc_ValueError,
		    "string length must >= the hashtable k-mer size");
    return NULL;
  }

  khmer::BoundedCounterType med = 0;
  float average = 0, stddev = 0;

  counting->get_median_count(long_str, med, average, stddev);

  return Py_BuildValue("iff", med, average, stddev);
}

static PyObject * hash_get_kadian_count(PyObject * self, PyObject * args)
{
  khmer_KCountingHashObject * me = (khmer_KCountingHashObject *) self;
  khmer::CountingHash * counting = me->counting;

  const char * long_str;
  unsigned int nk = 1;

  if (!PyArg_ParseTuple(args, "s|I", &long_str, &nk)) {
    return NULL;
  }

  if (strlen(long_str) < counting->ksize()) {
    PyErr_SetString(PyExc_ValueError,
		    "string length must >= the hashtable k-mer size");
    return NULL;
  }

  khmer::BoundedCounterType kad = 0;

  counting->get_kadian_count(long_str, kad, nk);

  return Py_BuildValue("i", kad);
}

static PyObject * hash_get_kmer_abund_mean(PyObject * self, PyObject * args)
{
  khmer_KCountingHashObject * me = (khmer_KCountingHashObject *) self;
  khmer::CountingHash * counting = me->counting;

  const char * filename = NULL;

  if (!PyArg_ParseTuple(args, "s", &filename)) {
    return NULL;
  }

  unsigned long long total = 0;
  unsigned long long count = 0;
  float mean = 0.0;
  counting->get_kmer_abund_mean(filename, total, count, mean);

  return Py_BuildValue("KKf", total, count, mean);
}

static PyObject * hash_get_kmer_abund_abs_deviation(PyObject * self, PyObject * args)
{
  khmer_KCountingHashObject * me = (khmer_KCountingHashObject *) self;
  khmer::CountingHash * counting = me->counting;

  const char * filename = NULL;
  float mean = 0.0;

  if (!PyArg_ParseTuple(args, "sf", &filename, &mean)) {
    return NULL;
  }

  float abs_dev = 0.0;
  counting->get_kmer_abund_abs_deviation(filename, mean, abs_dev);

  return Py_BuildValue("f", abs_dev);
}

static PyObject * hash_get(PyObject * self, PyObject * args)
{
  khmer_KCountingHashObject * me = (khmer_KCountingHashObject *) self;
  khmer::CountingHash * counting = me->counting;

  PyObject * arg;

  if (!PyArg_ParseTuple(args, "O", &arg)) {
    return NULL;
  }

  unsigned long count = 0;

  if (PyInt_Check(arg)) {
    long pos = PyInt_AsLong(arg);
    count = counting->get_count((unsigned int) pos);
  } else if (PyString_Check(arg)) {
    std::string s = PyString_AsString(arg);
    count = counting->get_count(s.c_str());
  }

  return PyInt_FromLong(count);
}

static PyObject * hash_max_hamming1_count(PyObject * self, PyObject * args)
{
  khmer_KCountingHashObject * me = (khmer_KCountingHashObject *) self;
  khmer::CountingHash * counting = me->counting;

  const char * kmer;

  if (!PyArg_ParseTuple(args, "s", &kmer)) {
    return NULL;
  }

  unsigned long count = counting->max_hamming1_count(kmer);

  return PyInt_FromLong(count);
}

static PyObject * count_trim_on_abundance(PyObject * self, PyObject * args)
{
  khmer_KCountingHashObject * me = (khmer_KCountingHashObject *) self;
  khmer::CountingHash * counting = me->counting;

  const char * seq = NULL;
  unsigned int min_count_i = 0;

  if (!PyArg_ParseTuple(args, "sI", &seq, &min_count_i)) {
    return NULL;
  }

  unsigned int trim_at;
  Py_BEGIN_ALLOW_THREADS

    khmer::BoundedCounterType min_count = min_count_i;

    trim_at = counting->trim_on_abundance(seq, min_count);

  Py_END_ALLOW_THREADS;

  PyObject * trim_seq = PyString_FromStringAndSize(seq, trim_at);
  if (trim_seq == NULL) {
      return NULL;
  }
  PyObject * ret = Py_BuildValue("OI", trim_seq, trim_at);
  Py_DECREF(trim_seq);

  return ret;
}
static PyObject * count_trim_below_abundance(PyObject * self, PyObject * args)
{
  khmer_KCountingHashObject * me = (khmer_KCountingHashObject *) self;
  khmer::CountingHash * counting = me->counting;

  const char * seq = NULL;
  unsigned int max_count_i = 0;

  if (!PyArg_ParseTuple(args, "sI", &seq, &max_count_i)) {
    return NULL;
  }

  unsigned int trim_at;
  Py_BEGIN_ALLOW_THREADS

    khmer::BoundedCounterType max_count = max_count_i;

    trim_at = counting->trim_below_abundance(seq, max_count);

  Py_END_ALLOW_THREADS;

  PyObject * trim_seq = PyString_FromStringAndSize(seq, trim_at);
  if (trim_seq == NULL) {
      return NULL;
  }
  PyObject * ret = Py_BuildValue("OI", trim_seq, trim_at);
  Py_DECREF(trim_seq);

  return ret;
}

static PyObject * hash_abundance_distribution(PyObject * self, PyObject * args)
{
  khmer_KCountingHashObject * me = (khmer_KCountingHashObject *) self;
  khmer::CountingHash * counting = me->counting;

  const char * filename = NULL;
  PyObject * tracking_obj = NULL;
  if (!PyArg_ParseTuple(args, "sO", &filename, &tracking_obj)) {
    return NULL;
  }

  assert(is_hashbits_obj(tracking_obj));

  khmer_KHashbitsObject * tracking_o = (khmer_KHashbitsObject *) tracking_obj;
  khmer::Hashbits * hashbits = tracking_o->hashbits;


  khmer::HashIntoType * dist;

  Py_BEGIN_ALLOW_THREADS
    dist = counting->abundance_distribution(filename, hashbits);
  Py_END_ALLOW_THREADS
  
  PyObject * x = PyList_New(MAX_BIGCOUNT + 1);
  if (x == NULL) {
      delete[] dist;
      return NULL;
  }
  for (int i = 0; i < MAX_BIGCOUNT + 1; i++) {
    PyList_SET_ITEM(x, i, PyInt_FromLong(dist[i]));
  }

  delete[] dist;

  return x;
}

static PyObject * hash_abundance_distribution_with_reads_parser(PyObject * self, PyObject * args)
{
  khmer_KCountingHashObject * me = (khmer_KCountingHashObject *) self;
  khmer::CountingHash * counting = me->counting;

  PyObject * rparser_obj = NULL;
  PyObject * tracking_obj = NULL;
  if (!PyArg_ParseTuple(args, "OO", &rparser_obj, &tracking_obj)) {
    return NULL;
  }

  khmer:: read_parsers:: IParser * rparser = 
    _PyObject_to_khmer_ReadParser(rparser_obj);

  assert(is_hashbits_obj(tracking_obj));

  khmer_KHashbitsObject * tracking_o = (khmer_KHashbitsObject *) tracking_obj;
  khmer::Hashbits * hashbits = tracking_o->hashbits;


  khmer::HashIntoType * dist;

  Py_BEGIN_ALLOW_THREADS
    dist = counting->abundance_distribution(rparser, hashbits);
  Py_END_ALLOW_THREADS
  
  PyObject * x = PyList_New(MAX_BIGCOUNT + 1);
  if (x == NULL) {
      delete dist;
      return NULL;
  }
  for (int i = 0; i < MAX_BIGCOUNT + 1; i++) {
    PyList_SET_ITEM(x, i, PyInt_FromLong(dist[i]));
  }

<<<<<<< HEAD
  delete[] dist;

=======
  delete dist;
>>>>>>> 9f186135
  return x;
}

static PyObject * hash_fasta_count_kmers_by_position(PyObject * self, PyObject * args)
{
  khmer_KCountingHashObject * me = (khmer_KCountingHashObject *) self;
  khmer::CountingHash * counting = me->counting;

  const char * inputfile;
  int max_read_len;
  int limit_by = 0;
  PyObject * callback_obj = NULL;

  if (!PyArg_ParseTuple(args, "sii|O", &inputfile, &max_read_len, &limit_by,
			&callback_obj)) {
    return NULL;
  }

  unsigned long long * counts;
  counts = counting->fasta_count_kmers_by_position(inputfile, max_read_len,
						    limit_by, 
						    _report_fn, callback_obj);
					 
  PyObject * x = PyList_New(max_read_len);
  if (x == NULL) {
      return NULL;
  }

  for (int i = 0; i < max_read_len; i++) {
    PyList_SET_ITEM(x, i, PyInt_FromLong(counts[i]));
  }

  delete counts;

  return x;
}

static PyObject * hash_fasta_dump_kmers_by_abundance(PyObject * self, PyObject * args)
{
  khmer_KCountingHashObject * me = (khmer_KCountingHashObject *) self;
  khmer::CountingHash * counting = me->counting;

  const char * inputfile;
  int limit_by = 0;
  PyObject * callback_obj = NULL;

  if (!PyArg_ParseTuple(args, "si|O", &inputfile, &limit_by,
			&callback_obj)) {
    return NULL;
  }

  counting->fasta_dump_kmers_by_abundance(inputfile,
					   limit_by,
					   _report_fn, callback_obj);
					 

  Py_RETURN_NONE;
}

// callback function to pass into dump function

void _dump_report_fn(const char * info, unsigned int count, void * data)
{
  // handle signals etc. (like CTRL-C)
  if (PyErr_CheckSignals() != 0) {
    throw _khmer_signal("PyErr_CheckSignals received a signal");
  }

  // if 'data' is set, it is a Python callable
  if (data) {
    PyObject * obj = (PyObject *) data;
    if (obj != Py_None) {
      PyObject * args = Py_BuildValue("sI", info, count);

      PyObject * r = PyObject_Call(obj, args, NULL);
      Py_XDECREF(r);
      Py_DECREF(args);
    }
  }

  if (PyErr_Occurred()) {
    throw _khmer_signal("PyErr_Occurred is set");
  }

  // ...allow other Python threads to do stuff...
  Py_BEGIN_ALLOW_THREADS;
  Py_END_ALLOW_THREADS;
}


static PyObject * hash_load(PyObject * self, PyObject * args)
{
  khmer_KCountingHashObject * me = (khmer_KCountingHashObject *) self;
  khmer::CountingHash * counting = me->counting;

  const char * filename = NULL;

  if (!PyArg_ParseTuple(args, "s", &filename)) {
    return NULL;
  }

  counting->load(filename);

  Py_RETURN_NONE;
}

static PyObject * hash_save(PyObject * self, PyObject * args)
{
  khmer_KCountingHashObject * me = (khmer_KCountingHashObject *) self;
  khmer::CountingHash * counting = me->counting;

  const char * filename = NULL;

  if (!PyArg_ParseTuple(args, "s", &filename)) {
    return NULL;
  }

  counting->save(filename);

  Py_RETURN_NONE;
}

static PyObject * hash_get_ksize(PyObject * self, PyObject * args)
{
  khmer_KCountingHashObject * me = (khmer_KCountingHashObject *) self;
  khmer::CountingHash * counting = me->counting;

  if (!PyArg_ParseTuple(args, "")) {
    return NULL;
  }

  unsigned int k = counting->ksize();

  return PyInt_FromLong(k);
}

static PyObject * hash_get_hashsizes(PyObject * self, PyObject * args)
{
  khmer_KCountingHashObject * me = (khmer_KCountingHashObject *) self;
  khmer::CountingHash * counting = me->counting;


  if (!PyArg_ParseTuple(args, "")) {
    return NULL;
  }

  std::vector<khmer::HashIntoType> ts = counting->get_tablesizes();

  PyObject * x = PyList_New(ts.size());
  for (unsigned int i = 0; i < ts.size(); i++) {
    PyList_SET_ITEM(x, i, PyInt_FromLong(ts[i]));
  }

  return x;
}

static PyObject * hash_collect_high_abundance_kmers(PyObject * self,
						    PyObject * args);

static PyMethodDef khmer_counting_methods[] = {
  { "ksize", hash_get_ksize, METH_VARARGS, "" },
  { "hashsizes", hash_get_hashsizes, METH_VARARGS, "" },
  { "set_use_bigcount", hash_set_use_bigcount, METH_VARARGS, "" },
  { "get_use_bigcount", hash_get_use_bigcount, METH_VARARGS, "" },
  { "n_occupied", hash_n_occupied, METH_VARARGS, "Count the number of occupied bins" },
  { "n_entries", hash_n_entries, METH_VARARGS, "" },
  { "count", hash_count, METH_VARARGS, "Count the given kmer" },
  { "consume", hash_consume, METH_VARARGS, "Count all k-mers in the given string" },
  { "consume_high_abund_kmers", hash_consume_high_abund_kmers, METH_VARARGS, "Count all k-mers in the given string with abund >= min specified" },
  { "consume_fasta", hash_consume_fasta, METH_VARARGS, "Count all k-mers in a given file" },
  { "consume_fasta_with_reads_parser", hash_consume_fasta_with_reads_parser, 
    METH_VARARGS, "Count all k-mers using a given reads parser" },
  { "output_fasta_kmer_pos_freq", hash_output_fasta_kmer_pos_freq, METH_VARARGS, "" },
  { "get", hash_get, METH_VARARGS, "Get the count for the given k-mer" },
  { "max_hamming1_count", hash_max_hamming1_count, METH_VARARGS, "Get the count for the given k-mer" },
  { "get_min_count", hash_get_min_count, METH_VARARGS, "Get the smallest count of all the k-mers in the string" },
  { "get_max_count", hash_get_max_count, METH_VARARGS, "Get the largest count of all the k-mers in the string" },
  { "get_median_count", hash_get_median_count, METH_VARARGS, "Get the median, average, and stddev of the k-mer counts in the string" },
  { "get_kadian_count", hash_get_kadian_count, METH_VARARGS, "Get the kadian (abundance of k-th rank-ordered k-mer) of the k-mer counts in the string" },
  { "trim_on_abundance", count_trim_on_abundance, METH_VARARGS, "Trim on >= abundance" },
  { "trim_below_abundance", count_trim_below_abundance, METH_VARARGS, "Trim on >= abundance" },
  { "abundance_distribution", hash_abundance_distribution, METH_VARARGS, "" },
  { "abundance_distribution_with_reads_parser", hash_abundance_distribution_with_reads_parser, METH_VARARGS, "" },
  { "fasta_count_kmers_by_position", hash_fasta_count_kmers_by_position, METH_VARARGS, "" },
  { "fasta_dump_kmers_by_abundance", hash_fasta_dump_kmers_by_abundance, METH_VARARGS, "" },
  { "load", hash_load, METH_VARARGS, "" },
  { "save", hash_save, METH_VARARGS, "" },
  { "get_kmer_abund_abs_deviation", hash_get_kmer_abund_abs_deviation, METH_VARARGS, "" },
  { "get_kmer_abund_mean", hash_get_kmer_abund_mean, METH_VARARGS, "" },
  { "collect_high_abundance_kmers", hash_collect_high_abundance_kmers,
    METH_VARARGS, "" },

  {NULL, NULL, 0, NULL}           /* sentinel */
};

static PyObject *
khmer_counting_getattr(PyObject * obj, char * name)
{
  return Py_FindMethod(khmer_counting_methods, obj, name);
}

#define is_counting_obj(v)  ((v)->ob_type == &khmer_KCountingHashType)

static PyTypeObject khmer_KCountingHashType = {
    PyObject_HEAD_INIT(NULL)
    0,
    "KCountingHash", sizeof(khmer_KCountingHashObject),
    0,
    khmer_counting_dealloc,	/*tp_dealloc*/
    0,				/*tp_print*/
    khmer_counting_getattr,	/*tp_getattr*/
    0,				/*tp_setattr*/
    0,				/*tp_compare*/
    0,				/*tp_repr*/
    0,				/*tp_as_number*/
    0,				/*tp_as_sequence*/
    0,				/*tp_as_mapping*/
    0,				/*tp_hash */
    0,				/*tp_call*/
    0,				/*tp_str*/
    0,				/*tp_getattro*/
    0,				/*tp_setattro*/
    0,				/*tp_as_buffer*/
    Py_TPFLAGS_DEFAULT,		/*tp_flags*/
    "counting hash object",           /* tp_doc */
};

//
// new_hashtable
//

static PyObject* new_hashtable(PyObject * self, PyObject * args)
{
  unsigned int k = 0;
  unsigned long long size = 0;

  if (!PyArg_ParseTuple(args, "IK", &k, &size)) {
    return NULL;
  }

  khmer_KCountingHashObject * kcounting_obj = (khmer_KCountingHashObject *) \
    PyObject_New(khmer_KCountingHashObject, &khmer_KCountingHashType);

  if (kcounting_obj == NULL) {
      return NULL;
  }

  kcounting_obj->counting = new khmer::CountingHash(k, size);

  return (PyObject *) kcounting_obj;
}

//
// new_counting_hash
//

static PyObject* _new_counting_hash(PyObject * self, PyObject * args)
{
  unsigned int k = 0;
  PyObject* sizes_list_o = NULL;
  unsigned int n_threads = 1;

  if (!PyArg_ParseTuple(args, "IO|I", &k, &sizes_list_o, &n_threads)) {
    return NULL;
  }

  std::vector<khmer::HashIntoType> sizes;
  Py_ssize_t sizes_list_o_length = PyObject_Length(sizes_list_o);
  if (sizes_list_o_length == -1) {
     return NULL;
  } 
  for (int i = 0; i < sizes_list_o_length; i++) {
    PyObject * size_o = PyList_GET_ITEM(sizes_list_o, i);
    sizes.push_back(PyLong_AsLongLong(size_o));
  }

  khmer_KCountingHashObject * kcounting_obj = (khmer_KCountingHashObject *) \
    PyObject_New(khmer_KCountingHashObject, &khmer_KCountingHashType);

  if (kcounting_obj == NULL) {
      return NULL;
  }

  kcounting_obj->counting = new khmer::CountingHash(k, sizes, n_threads);

  return (PyObject *) kcounting_obj;
}

//
// hashbits stuff
//

static PyObject * hashbits_n_unique_kmers(PyObject * self, PyObject * args)
{
    khmer_KHashbitsObject * me = (khmer_KHashbitsObject *) self;
    khmer::Hashbits * hashbits = me->hashbits;
    
    khmer::HashIntoType start = 0, stop = 0;
    
    if (!PyArg_ParseTuple(args, "|KK", &start, &stop)) {
        return NULL;
    }
    
    khmer::HashIntoType n = hashbits->n_kmers(start, stop);
    
    return PyInt_FromLong(n);
}


static PyObject * hashbits_count_overlap(PyObject * self, PyObject * args)
{
  khmer_KHashbitsObject * me = (khmer_KHashbitsObject *) self;
  khmer::Hashbits * hashbits = me->hashbits;
  khmer_KHashbitsObject * ht2_argu;
  const char * filename;
  PyObject * callback_obj = NULL;
  khmer::Hashbits * ht2;

  if (!PyArg_ParseTuple(args, "sO|O", &filename, &ht2_argu,
			&callback_obj)) {
    return NULL;
  }

  ht2 = ht2_argu->hashbits;

  // call the C++ function, and trap signals => Python

  unsigned long long n_consumed;
  unsigned int total_reads;
  khmer::HashIntoType curve[2][100];

  try {
    hashbits->consume_fasta_overlap(filename, curve, *ht2, total_reads, n_consumed,
				    _report_fn, callback_obj);
  } catch (_khmer_signal &e) {
    return NULL;
  }

    khmer::HashIntoType start = 0, stop = 0;

    khmer::HashIntoType n = hashbits->n_kmers(start, stop);
    khmer::HashIntoType n_overlap = hashbits->n_overlap_kmers(start,stop);

  PyObject * x = PyList_New(200);

  for (unsigned int i = 0; i < 100; i++) {
    PyList_SetItem(x, i, Py_BuildValue("K", curve[0][i]));
  }
  for (unsigned int i = 0; i < 100; i++) {
    PyList_SetItem(x, i+100, Py_BuildValue("K", curve[1][i]));
  }
  return Py_BuildValue("KKO", n, n_overlap, x);
}

static PyObject * hashbits_n_occupied(PyObject * self, PyObject * args)
{
  khmer_KHashbitsObject * me = (khmer_KHashbitsObject *) self;
  khmer::Hashbits * hashbits = me->hashbits;

  khmer::HashIntoType start = 0, stop = 0;

  if (!PyArg_ParseTuple(args, "|KK", &start, &stop)) {
    return NULL;
  }

  khmer::HashIntoType n = hashbits->n_occupied(start, stop);

  return PyInt_FromLong(n);
}

static PyObject * hashbits_n_tags(PyObject * self, PyObject * args)
{
  khmer_KHashbitsObject * me = (khmer_KHashbitsObject *) self;
  khmer::Hashbits * hashbits = me->hashbits;

  if (!PyArg_ParseTuple(args, "")) {
    return NULL;
  }

  return PyInt_FromLong(hashbits->n_tags());
}

static PyObject * hashbits_count(PyObject * self, PyObject * args)
{
  khmer_KHashbitsObject * me = (khmer_KHashbitsObject *) self;
  khmer::Hashbits * hashbits = me->hashbits;

  const char * kmer;

  if (!PyArg_ParseTuple(args, "s", &kmer)) {
    return NULL;
  }

  if (strlen(kmer) != hashbits->ksize()) {
    PyErr_SetString(PyExc_ValueError,
		    "k-mer length must be the same as the hashbits k-size");
    return NULL;
  }

  hashbits->count(kmer);

  return PyInt_FromLong(1);
}

static PyObject * hashbits_consume(PyObject * self, PyObject * args)
{
  khmer_KHashbitsObject * me = (khmer_KHashbitsObject *) self;
  khmer::Hashbits * hashbits = me->hashbits;

  const char * long_str;

  if (!PyArg_ParseTuple(args, "s", &long_str)) {
    return NULL;
  }
  
  if (strlen(long_str) < hashbits->ksize()) {
    PyErr_SetString(PyExc_ValueError,
		    "string length must >= the hashbits k-mer size");
    return NULL;
  }

  unsigned int n_consumed;
  n_consumed = hashbits->consume_string(long_str);

  return PyInt_FromLong(n_consumed);
}

static PyObject * hashbits_print_stop_tags(PyObject * self, PyObject * args)
{
  khmer_KHashbitsObject * me = (khmer_KHashbitsObject *) self;
  khmer::Hashbits * hashbits = me->hashbits;

  const char * filename = NULL;

  if (!PyArg_ParseTuple(args, "s", &filename)) {
    return NULL;
  }

  hashbits->print_stop_tags(filename);
  
  Py_RETURN_NONE;
}

static PyObject * hashbits_print_tagset(PyObject * self, PyObject * args)
{
  khmer_KHashbitsObject * me = (khmer_KHashbitsObject *) self;
  khmer::Hashbits * hashbits = me->hashbits;

  const char * filename = NULL;

  if (!PyArg_ParseTuple(args, "s", &filename)) {
    return NULL;
  }

  hashbits->print_tagset(filename);
  
  Py_RETURN_NONE;
}

static PyObject * hashbits_load_stop_tags(PyObject * self, PyObject * args)
{
  khmer_KHashbitsObject * me = (khmer_KHashbitsObject *) self;
  khmer::Hashbits * hashbits = me->hashbits;

  const char * filename = NULL;
  PyObject * clear_tags_o = NULL;

  if (!PyArg_ParseTuple(args, "s|O", &filename, &clear_tags_o)) {
    return NULL;
  }

  bool clear_tags = true;
  if (clear_tags_o && !PyObject_IsTrue(clear_tags_o)) {
    clear_tags = false;
  }
  hashbits->load_stop_tags(filename, clear_tags);
  
  Py_RETURN_NONE;
}

static PyObject * hashbits_save_stop_tags(PyObject * self, PyObject * args)
{
  khmer_KHashbitsObject * me = (khmer_KHashbitsObject *) self;
  khmer::Hashbits * hashbits = me->hashbits;

  const char * filename = NULL;

  if (!PyArg_ParseTuple(args, "s", &filename)) {
    return NULL;
  }

  hashbits->save_stop_tags(filename);
  
  Py_RETURN_NONE;
}

static PyObject * hashbits_traverse_from_tags(PyObject * self, PyObject * args)
{
  khmer_KHashbitsObject * me = (khmer_KHashbitsObject *) self;
  khmer::Hashbits * hashbits = me->hashbits;

  PyObject * counting_o = NULL;
  unsigned int distance, threshold, frequency;

  if (!PyArg_ParseTuple(args, "OIII", &counting_o, &distance, &threshold, &frequency)) {
    return NULL;
  }

  khmer::CountingHash * counting = ((khmer_KCountingHashObject *) counting_o)->counting;

  hashbits->traverse_from_tags(distance, threshold, frequency, *counting);

  Py_RETURN_NONE;
}

static PyObject * hashbits_repartition_largest_partition(PyObject * self, PyObject * args)
{
  khmer_KHashbitsObject * me = (khmer_KHashbitsObject *) self;
  khmer::Hashbits * hashbits = me->hashbits;

  PyObject * counting_o = NULL;
  PyObject * subset_o = NULL;
  unsigned int distance, threshold, frequency;

  if (!PyArg_ParseTuple(args, "OOIII", &subset_o, &counting_o, &distance, &threshold, &frequency)) {
    return NULL;
  }

  khmer::SubsetPartition * subset_p;
  if (subset_o != Py_None) {
    subset_p = (khmer::SubsetPartition *) PyCObject_AsVoidPtr(subset_o);
  } else {
    subset_p = hashbits->partition;
  }

  khmer::CountingHash * counting = ((khmer_KCountingHashObject *) counting_o)->counting;

  unsigned int next_largest = subset_p->repartition_largest_partition(distance, threshold, frequency, *counting);

  return PyInt_FromLong(next_largest);
}

static PyObject * hashbits_hitraverse_to_stoptags(PyObject * self, PyObject * args)
{
  khmer_KHashbitsObject * me = (khmer_KHashbitsObject *) self;
  khmer::Hashbits * hashbits = me->hashbits;

  PyObject * counting_o = NULL;
  unsigned int cutoff = 0;
  const char * filename = NULL;

  if (!PyArg_ParseTuple(args, "sOI", &filename, &counting_o, &cutoff)) {
    return NULL;
  }

  khmer::CountingHash * counting = ((khmer_KCountingHashObject *) counting_o)->counting;

  hashbits->hitraverse_to_stoptags(filename, *counting, cutoff);
  
  Py_RETURN_NONE;
}

static PyObject * hashbits_get(PyObject * self, PyObject * args)
{
  khmer_KHashbitsObject * me = (khmer_KHashbitsObject *) self;
  khmer::Hashbits * hashbits = me->hashbits;

  PyObject * arg;

  if (!PyArg_ParseTuple(args, "O", &arg)) {
    return NULL;
  }

  unsigned long count = 0;

  if (PyInt_Check(arg)) {
    long pos = PyInt_AsLong(arg);
    count = hashbits->get_count((unsigned int) pos);
  } else if (PyString_Check(arg)) {
    std::string s = PyString_AsString(arg);
    count = hashbits->get_count(s.c_str());
  }

  return PyInt_FromLong(count);
}

static PyObject * hashbits_calc_connected_graph_size(PyObject * self, PyObject * args)
{
  khmer_KHashbitsObject * me = (khmer_KHashbitsObject *) self;
  khmer::Hashbits * hashbits = me->hashbits;

  const char * _kmer;
  unsigned int max_size = 0;
  PyObject * break_on_circum_o = NULL;
  if (!PyArg_ParseTuple(args, "s|IO", &_kmer, &max_size, &break_on_circum_o)) {
    return NULL;
  }

  bool break_on_circum = false;
  if (break_on_circum_o && PyObject_IsTrue(break_on_circum_o)) {
    break_on_circum = true;
  }

  unsigned long long size = 0;

  Py_BEGIN_ALLOW_THREADS
  khmer::SeenSet keeper;
  hashbits->calc_connected_graph_size(_kmer, size, keeper, max_size,
				      break_on_circum);
  Py_END_ALLOW_THREADS

  return PyInt_FromLong(size);
}

static PyObject * hashbits_kmer_degree(PyObject * self, PyObject * args)
{
  khmer_KHashbitsObject * me = (khmer_KHashbitsObject *) self;
  khmer::Hashbits * hashbits = me->hashbits;

  const char * kmer_s = NULL;
  PyObject * callback_obj = NULL;

  if (!PyArg_ParseTuple(args, "s|O", &kmer_s, &callback_obj)) {
    return NULL;
  }

  return PyInt_FromLong(hashbits->kmer_degree(kmer_s));
}

static PyObject * hashbits_trim_on_degree(PyObject * self, PyObject * args)
{
  khmer_KHashbitsObject * me = (khmer_KHashbitsObject *) self;
  khmer::Hashbits * hashbits = me->hashbits;

  const char * seq = NULL;
  unsigned int max_degree = 0;

  if (!PyArg_ParseTuple(args, "sI", &seq, &max_degree)) {
    return NULL;
  }

  unsigned int trim_at;
  Py_BEGIN_ALLOW_THREADS

    trim_at = hashbits->trim_on_degree(seq, max_degree);

  Py_END_ALLOW_THREADS;

  PyObject * trim_seq = PyString_FromStringAndSize(seq, trim_at);
  if (trim_seq == NULL) {
      return NULL;
  }
  PyObject * ret = Py_BuildValue("OI", trim_seq, trim_at);
  Py_DECREF(trim_seq);

  return ret;
}

static PyObject * hashbits_trim_on_sodd(PyObject * self, PyObject * args)
{
  khmer_KHashbitsObject * me = (khmer_KHashbitsObject *) self;
  khmer::Hashbits * hashbits = me->hashbits;

  const char * seq = NULL;
  unsigned int max_sodd = 0;

  if (!PyArg_ParseTuple(args, "sI", &seq, &max_sodd)) {
    return NULL;
  }

  unsigned int trim_at;
  Py_BEGIN_ALLOW_THREADS

    trim_at = hashbits->trim_on_sodd(seq, max_sodd);

  Py_END_ALLOW_THREADS;

  PyObject * trim_seq = PyString_FromStringAndSize(seq, trim_at);
  if (trim_seq == NULL) {
      return NULL;
  }
  PyObject * ret = Py_BuildValue("OI", trim_seq, trim_at);
  Py_DECREF(trim_seq);

  return ret;
}

static PyObject * hashbits_trim_on_stoptags(PyObject * self, PyObject * args)
{
  khmer_KHashbitsObject * me = (khmer_KHashbitsObject *) self;
  khmer::Hashbits * hashbits = me->hashbits;

  const char * seq = NULL;

  if (!PyArg_ParseTuple(args, "s", &seq)) {
    return NULL;
  }

  unsigned int trim_at;
  Py_BEGIN_ALLOW_THREADS

    trim_at = hashbits->trim_on_stoptags(seq);

  Py_END_ALLOW_THREADS;

  PyObject * trim_seq = PyString_FromStringAndSize(seq, trim_at);
  if (trim_seq == NULL) {
      return NULL;
  }
  PyObject * ret = Py_BuildValue("OI", trim_seq, trim_at);
  Py_DECREF(trim_seq);

  return ret;
}

static PyObject * hashbits_identify_stoptags_by_position(PyObject * self, PyObject * args)
{
  khmer_KHashbitsObject * me = (khmer_KHashbitsObject *) self;
  khmer::Hashbits * hashbits = me->hashbits;

  const char * seq = NULL;

  if (!PyArg_ParseTuple(args, "s", &seq)) {
    return NULL;
  }

  std::vector<unsigned int> posns;
  Py_BEGIN_ALLOW_THREADS

    hashbits->identify_stop_tags_by_position(seq, posns);

  Py_END_ALLOW_THREADS;

  PyObject * x = PyList_New(posns.size());
  
  for (unsigned int i = 0; i < posns.size(); i++) {
    PyList_SET_ITEM(x, i, Py_BuildValue("I", posns[i]));
  }

  return x;
}

void free_subset_partition_info(void * p)
{
  khmer::SubsetPartition * subset_p = (khmer::SubsetPartition *) p;
  delete subset_p;
}

static PyObject * hashbits_do_subset_partition(PyObject * self, PyObject * args)
{
  khmer_KHashbitsObject * me = (khmer_KHashbitsObject *) self;
  khmer::Hashbits * hashbits = me->hashbits;

  PyObject * callback_obj = NULL;
  khmer::HashIntoType start_kmer = 0, end_kmer = 0;
  PyObject * break_on_stop_tags_o = NULL;
  PyObject * stop_big_traversals_o = NULL;

  if (!PyArg_ParseTuple(args, "|KKOOO", &start_kmer, &end_kmer,
			&break_on_stop_tags_o,
			&stop_big_traversals_o,
			&callback_obj)) {
    return NULL;
  }

  bool break_on_stop_tags = false;
  if (break_on_stop_tags_o && PyObject_IsTrue(break_on_stop_tags_o)) {
    break_on_stop_tags = true;
  }
  bool stop_big_traversals = false;
  if (stop_big_traversals_o && PyObject_IsTrue(stop_big_traversals_o)) {
    stop_big_traversals = true;
  }

  khmer::SubsetPartition * subset_p = NULL;
  try {
    Py_BEGIN_ALLOW_THREADS
    subset_p = new khmer::SubsetPartition(hashbits);
    subset_p->do_partition(start_kmer, end_kmer, break_on_stop_tags,
			   stop_big_traversals,
			   _report_fn, callback_obj);
    Py_END_ALLOW_THREADS
  } catch (_khmer_signal &e) {
    return NULL;
  }

  return PyCObject_FromVoidPtr(subset_p, free_subset_partition_info);
}

static PyObject * hashbits_join_partitions_by_path(PyObject * self, PyObject *args)
{
  khmer_KHashbitsObject * me = (khmer_KHashbitsObject *) self;
  khmer::Hashbits * hashbits = me->hashbits;

  const char * sequence = NULL;
  if (!PyArg_ParseTuple(args, "s", &sequence)) {
    return NULL;
  }

  hashbits->partition->join_partitions_by_path(sequence);

  Py_RETURN_NONE;
}

static PyObject * hashbits_merge_subset(PyObject * self, PyObject *args)
{
  khmer_KHashbitsObject * me = (khmer_KHashbitsObject *) self;
  khmer::Hashbits * hashbits = me->hashbits;

  PyObject * subset_obj;
  if (!PyArg_ParseTuple(args, "O", &subset_obj)) {
    return NULL;
  }

  if (!PyCObject_Check(subset_obj)) {
      PyErr_SetString( PyExc_ValueError, "invalid subset");
      return NULL;
  }

  khmer::SubsetPartition * subset_p;
  subset_p = (khmer::SubsetPartition *) PyCObject_AsVoidPtr(subset_obj);

  hashbits->partition->merge(subset_p);

  Py_RETURN_NONE;
}

static PyObject * hashbits_merge_from_disk(PyObject * self, PyObject *args)
{
  khmer_KHashbitsObject * me = (khmer_KHashbitsObject *) self;
  khmer::Hashbits * hashbits = me->hashbits;

  const char * filename = NULL;
  if (!PyArg_ParseTuple(args, "s", &filename)) {
    return NULL;
  }

  hashbits->partition->merge_from_disk(filename);

  Py_RETURN_NONE;
}

static PyObject * hashbits_consume_fasta(PyObject * self, PyObject * args)
{
  khmer_KHashbitsObject * me = (khmer_KHashbitsObject *) self;
  khmer::Hashbits * hashbits = me->hashbits;

  const char * filename;
  PyObject * callback_obj = NULL;

  if (!PyArg_ParseTuple(args, "s|O", &filename, &callback_obj)) {
    return NULL;
  }

  // call the C++ function, and trap signals => Python

  unsigned long long n_consumed;
  unsigned int total_reads;

  try {
    hashbits->consume_fasta(filename, total_reads, n_consumed,
			     _report_fn, callback_obj);
  } catch (_khmer_signal &e) {
    return NULL;
  }

  return Py_BuildValue("IK", total_reads, n_consumed);
}

static PyObject * hashbits_consume_fasta_with_reads_parser(
  PyObject * self, PyObject * args
)
{
  khmer_KHashbitsObject * me = (khmer_KHashbitsObject *) self;
  khmer::Hashbits * hashbits = me->hashbits;

  PyObject * rparser_obj = NULL;
  PyObject * callback_obj = NULL;

  if (!PyArg_ParseTuple(
    args, "O|O", &rparser_obj, &callback_obj)) {
      return NULL;
  }

  khmer:: read_parsers:: IParser * rparser = 
  _PyObject_to_khmer_ReadParser( rparser_obj );

  // call the C++ function, and trap signals => Python
  unsigned long long  n_consumed  = 0;
  unsigned int	      total_reads = 0;
  bool		      exc_raised  = false;
  Py_BEGIN_ALLOW_THREADS
  try {
    hashbits->consume_fasta(rparser, total_reads, n_consumed,
			    _report_fn, callback_obj);
  } catch (_khmer_signal &e) {
    exc_raised = true;
  }
  Py_END_ALLOW_THREADS
  if (exc_raised) return NULL;

  return Py_BuildValue("IK", total_reads, n_consumed);
}

static PyObject * hashbits_traverse_from_reads(PyObject * self, PyObject * args)
{
  khmer_KHashbitsObject * me = (khmer_KHashbitsObject *) self;
  khmer::Hashbits * hashbits = me->hashbits;

  const char * filename;
  unsigned int radius, big_threshold, transfer_threshold;
  PyObject * counting_o = NULL;

  if (!PyArg_ParseTuple(args, "sIIIO", &filename,
			&radius, &big_threshold, &transfer_threshold,
			&counting_o)) {
    return NULL;
  }

  khmer::CountingHash * counting = ((khmer_KCountingHashObject *) counting_o)->counting;

  hashbits->traverse_from_reads(filename, radius, big_threshold,
				transfer_threshold, *counting);
      

  Py_RETURN_NONE;
}

static PyObject * hashbits_consume_fasta_and_traverse(PyObject * self, PyObject * args)
{
  khmer_KHashbitsObject * me = (khmer_KHashbitsObject *) self;
  khmer::Hashbits * hashbits = me->hashbits;

  const char * filename;
  unsigned int radius, big_threshold, transfer_threshold;
  PyObject * counting_o = NULL;

  if (!PyArg_ParseTuple(args, "sIIIO", &filename,
			&radius, &big_threshold, &transfer_threshold,
			&counting_o)) {
    return NULL;
  }

  khmer::CountingHash * counting = ((khmer_KCountingHashObject *) counting_o)->counting;

  hashbits->consume_fasta_and_traverse(filename, radius, big_threshold,
				       transfer_threshold, *counting);
      

  Py_RETURN_NONE;
}

void sig(unsigned int total_reads, unsigned int n_consumed)
{
   std::cout << total_reads << " " << n_consumed << std::endl;
}

static PyObject * hashbits_consume_fasta_and_tag(PyObject * self, PyObject * args)
{
  khmer_KHashbitsObject * me = (khmer_KHashbitsObject *) self;
  khmer::Hashbits * hashbits = me->hashbits;

  const char * filename;
  PyObject * callback_obj = NULL;

  if (!PyArg_ParseTuple(args, "s|O", &filename, &callback_obj)) {
    return NULL;
  }

  // call the C++ function, and trap signals => Python

  unsigned long long n_consumed;
  unsigned int total_reads;

  try {
    hashbits->consume_fasta_and_tag(filename, total_reads, n_consumed,
				     _report_fn, callback_obj);
  } catch (_khmer_signal &e) {
    return NULL;
  }

  return Py_BuildValue("IK", total_reads, n_consumed);
}

static PyObject * hashbits_consume_fasta_and_tag_with_reads_parser(
  PyObject * self, PyObject * args
)
{
  khmer_KHashbitsObject * me = (khmer_KHashbitsObject *) self;
  khmer::Hashbits * hashbits = me->hashbits;

  PyObject * rparser_obj = NULL;
  PyObject * callback_obj = NULL;

  if (!PyArg_ParseTuple( args, "O|O", &rparser_obj, &callback_obj ))
    return NULL;

  khmer:: read_parsers:: IParser * rparser =
  _PyObject_to_khmer_ReadParser( rparser_obj );

  // call the C++ function, and trap signals => Python
  unsigned long long  n_consumed  = 0;
  unsigned int	      total_reads = 0;
  bool		      exc_raised  = false;
  Py_BEGIN_ALLOW_THREADS
  try {
    hashbits->consume_fasta_and_tag(
      rparser, total_reads, n_consumed, _report_fn, callback_obj
    );
  } catch (_khmer_signal &e) {
    exc_raised = true;
  }
  Py_END_ALLOW_THREADS
  if (exc_raised) return NULL;

  return Py_BuildValue("IK", total_reads, n_consumed);
}

static PyObject * hashbits_consume_fasta_and_tag_with_stoptags(PyObject * self, PyObject * args)
{
  khmer_KHashbitsObject * me = (khmer_KHashbitsObject *) self;
  khmer::Hashbits * hashbits = me->hashbits;

  const char * filename;
  PyObject * callback_obj = NULL;

  if (!PyArg_ParseTuple(args, "s|O", &filename, &callback_obj)) {
    return NULL;
  }

  // call the C++ function, and trap signals => Python

  unsigned long long n_consumed;
  unsigned int total_reads;

  try {
    hashbits->consume_fasta_and_tag_with_stoptags(filename,
						  total_reads, n_consumed,
						  _report_fn, callback_obj);
  } catch (_khmer_signal &e) {
    return NULL;
  }

  return Py_BuildValue("IK", total_reads, n_consumed);
}

static PyObject * hashbits_consume_partitioned_fasta(PyObject * self, PyObject * args)
{
  khmer_KHashbitsObject * me = (khmer_KHashbitsObject *) self;
  khmer::Hashbits * hashbits = me->hashbits;

  const char * filename;
  PyObject * callback_obj = NULL;

  if (!PyArg_ParseTuple(args, "s|O", &filename, &callback_obj)) {
    return NULL;
  }

  // call the C++ function, and trap signals => Python

  unsigned long long n_consumed;
  unsigned int total_reads;

  try {
    hashbits->consume_partitioned_fasta(filename, total_reads, n_consumed,
					 _report_fn, callback_obj);
  } catch (_khmer_signal &e) {
    return NULL;
  }

  return Py_BuildValue("IK", total_reads, n_consumed);
}

void free_pre_partition_info(void * p)
{
  _pre_partition_info * ppi = (_pre_partition_info *) p;
  delete ppi;
}

static PyObject * hashbits_find_all_tags(PyObject * self, PyObject *args)
{
  khmer_KHashbitsObject * me = (khmer_KHashbitsObject *) self;
  khmer::Hashbits * hashbits = me->hashbits;

  const char * kmer_s = NULL;

  if (!PyArg_ParseTuple(args, "s", &kmer_s)) {
    return NULL;
  }

  if (strlen(kmer_s) < hashbits->ksize()) { // @@
      PyErr_SetString( PyExc_ValueError, "starting kmer is smaller than the K size of the hashbits");
    return NULL;
  }

  _pre_partition_info * ppi = NULL;

  Py_BEGIN_ALLOW_THREADS

    khmer::HashIntoType kmer, kmer_f, kmer_r;
    kmer = khmer::_hash(kmer_s, hashbits->ksize(), kmer_f, kmer_r);

    ppi = new _pre_partition_info(kmer);
    hashbits->partition->find_all_tags(kmer_f, kmer_r, ppi->tagged_kmers,
				       hashbits->all_tags);
    hashbits->add_kmer_to_tags(kmer);

  Py_END_ALLOW_THREADS

  return PyCObject_FromVoidPtr(ppi, free_pre_partition_info);
}

static PyObject * hashbits_assign_partition_id(PyObject * self, PyObject *args)
{
  khmer_KHashbitsObject * me = (khmer_KHashbitsObject *) self;
  khmer::Hashbits * hashbits = me->hashbits;

  PyObject * ppi_obj;
  if (!PyArg_ParseTuple(args, "O", &ppi_obj)) {
    return NULL;
  }

  if (!PyCObject_Check(ppi_obj)) {
      PyErr_SetString( PyExc_ValueError, "invalid pre_partition_info");
    return NULL;
  }

  _pre_partition_info * ppi;
  ppi = (_pre_partition_info *) PyCObject_AsVoidPtr(ppi_obj);
  
  khmer::PartitionID p;
  p = hashbits->partition->assign_partition_id(ppi->kmer,
					       ppi->tagged_kmers);

  return PyInt_FromLong(p);
}

static PyObject * hashbits_add_tag(PyObject * self, PyObject *args)
{
  khmer_KHashbitsObject * me = (khmer_KHashbitsObject *) self;
  khmer::Hashbits * hashbits = me->hashbits;

  const char * kmer_s = NULL;
  if (!PyArg_ParseTuple(args, "s", &kmer_s)) {
    return NULL;
  }

  khmer::HashIntoType kmer = khmer::_hash(kmer_s, hashbits->ksize());
  hashbits->add_tag(kmer);

  Py_RETURN_NONE;
}

static PyObject * hashbits_add_stop_tag(PyObject * self, PyObject *args)
{
  khmer_KHashbitsObject * me = (khmer_KHashbitsObject *) self;
  khmer::Hashbits * hashbits = me->hashbits;

  const char * kmer_s = NULL;
  if (!PyArg_ParseTuple(args, "s", &kmer_s)) {
    return NULL;
  }

  khmer::HashIntoType kmer = khmer::_hash(kmer_s, hashbits->ksize());
  hashbits->add_stop_tag(kmer);

  Py_RETURN_NONE;
}

static PyObject * hashbits_get_stop_tags(PyObject * self, PyObject * args)
{
  khmer_KHashbitsObject * me = (khmer_KHashbitsObject *) self;
  khmer::Hashbits * hashbits = me->hashbits;

  if (!PyArg_ParseTuple(args, "")) {
    return NULL;
  }

  khmer::WordLength k = hashbits->ksize();
  khmer::SeenSet::const_iterator si;

  PyObject * x = PyList_New(hashbits->stop_tags.size());
  unsigned long long i = 0;
  for (si = hashbits->stop_tags.begin(); si != hashbits->stop_tags.end(); si++)
    {
      std::string s = khmer::_revhash(*si, k);
      PyList_SET_ITEM(x, i, Py_BuildValue("s", s.c_str()));
      i++;
    }

  return x;
}

static PyObject * hashbits_get_tagset(PyObject * self, PyObject * args)
{
  khmer_KHashbitsObject * me = (khmer_KHashbitsObject *) self;
  khmer::Hashbits * hashbits = me->hashbits;

  if (!PyArg_ParseTuple(args, "")) {
    return NULL;
  }

  khmer::WordLength k = hashbits->ksize();
  khmer::SeenSet::const_iterator si;

  PyObject * x = PyList_New(hashbits->all_tags.size());
  unsigned long long i = 0;
  for (si = hashbits->all_tags.begin(); si != hashbits->all_tags.end(); si++) {
    std::string s = khmer::_revhash(*si, k);
    PyList_SET_ITEM(x, i, Py_BuildValue("s", s.c_str()));
    i++;
  }

  return x;
}

static PyObject * hashbits_output_partitions(PyObject * self, PyObject * args)
{
  khmer_KHashbitsObject * me = (khmer_KHashbitsObject *) self;
  khmer::Hashbits * hashbits = me->hashbits;

  const char * filename = NULL;
  const char * output = NULL;
  PyObject * callback_obj = NULL;
  PyObject * output_unassigned_o = NULL;

  if (!PyArg_ParseTuple(args, "ss|OO", &filename, &output,
			&output_unassigned_o,
			&callback_obj)) {
    return NULL;
  }

  bool output_unassigned = false;
  if (output_unassigned_o != NULL && PyObject_IsTrue(output_unassigned_o)) {
    output_unassigned = true;
  }

  unsigned int n_partitions = 0;

  try {
    khmer::SubsetPartition * subset_p = hashbits->partition;
    n_partitions = subset_p->output_partitioned_file(filename,
						     output,
						     output_unassigned,
						     _report_fn,
						     callback_obj);
  } catch (_khmer_signal &e) {
    return NULL;
  }

  return PyInt_FromLong(n_partitions);
}

static PyObject * hashbits_find_unpart(PyObject * self, PyObject * args)
{
  khmer_KHashbitsObject * me = (khmer_KHashbitsObject *) self;
  khmer::Hashbits * hashbits = me->hashbits;

  const char * filename = NULL;
  PyObject * traverse_o = NULL;
  PyObject * stop_big_traversals_o = NULL;
  PyObject * callback_obj = NULL;

  if (!PyArg_ParseTuple(args, "sOO|O", &filename, &traverse_o,
			&stop_big_traversals_o, &callback_obj)) {
    return NULL;
  }

  bool traverse = PyObject_IsTrue(traverse_o);
  bool stop_big_traversals = PyObject_IsTrue(stop_big_traversals_o);
  unsigned int n_singletons = 0;

  try {
    khmer::SubsetPartition * subset_p = hashbits->partition;
    n_singletons = subset_p->find_unpart(filename, traverse,
					 stop_big_traversals,
					 _report_fn,callback_obj);
  } catch (_khmer_signal &e) {
    return NULL;
  }

  return PyInt_FromLong(n_singletons);

  // Py_INCREF(Py_None);
  // return Py_None;
}

static PyObject * hashbits_filter_if_present(PyObject * self, PyObject * args)
{
  khmer_KHashbitsObject * me = (khmer_KHashbitsObject *) self;
  khmer::Hashbits * hashbits = me->hashbits;

  const char * filename = NULL;
  const char * output = NULL;
  PyObject * callback_obj = NULL;

  if (!PyArg_ParseTuple(args, "ss|O", &filename, &output, &callback_obj)) {
    return NULL;
  }

  try {
    hashbits->filter_if_present(filename, output, _report_fn, callback_obj);
  } catch (_khmer_signal &e) {
    return NULL;
  }
  
  Py_RETURN_NONE;
}

static PyObject * hashbits_save_partitionmap(PyObject * self, PyObject * args)
{
  khmer_KHashbitsObject * me = (khmer_KHashbitsObject *) self;
  khmer::Hashbits * hashbits = me->hashbits;

  const char * filename = NULL;

  if (!PyArg_ParseTuple(args, "s", &filename)) {
    return NULL;
  }

  hashbits->partition->save_partitionmap(filename);

  Py_RETURN_NONE;
}

static PyObject * hashbits_load_partitionmap(PyObject * self, PyObject * args)
{
  khmer_KHashbitsObject * me = (khmer_KHashbitsObject *) self;
  khmer::Hashbits * hashbits = me->hashbits;

  const char * filename = NULL;

  if (!PyArg_ParseTuple(args, "s", &filename)) {
    return NULL;
  }

  hashbits->partition->load_partitionmap(filename);

  Py_RETURN_NONE;
}

static PyObject * hashbits__validate_partitionmap(PyObject * self, PyObject * args)
{
  khmer_KHashbitsObject * me = (khmer_KHashbitsObject *) self;
  khmer::Hashbits * hashbits = me->hashbits;

  if (!PyArg_ParseTuple(args, "")) {
    return NULL;
  }

  hashbits->partition->_validate_pmap();

  Py_RETURN_NONE;
}

static PyObject * hashbits_count_partitions(PyObject * self, PyObject * args)
{
  khmer_KHashbitsObject * me = (khmer_KHashbitsObject *) self;
  khmer::Hashbits * hashbits = me->hashbits;

  if (!PyArg_ParseTuple(args, "")) {
    return NULL;
  }
  
  unsigned int n_partitions = 0, n_unassigned = 0;
  hashbits->partition->count_partitions(n_partitions, n_unassigned);

  return Py_BuildValue("II", n_partitions, n_unassigned);
}

static PyObject * hashbits_subset_count_partitions(PyObject * self,
					       PyObject * args)
{
  PyObject * subset_obj = NULL;

  if (!PyArg_ParseTuple(args, "O", &subset_obj)) {
    return NULL;
  }
  
  khmer::SubsetPartition * subset_p;
  subset_p = (khmer::SubsetPartition *) PyCObject_AsVoidPtr(subset_obj);

  unsigned int n_partitions = 0, n_unassigned = 0;
  subset_p->count_partitions(n_partitions, n_unassigned);

  return Py_BuildValue("II", n_partitions, n_unassigned);
}

static PyObject * hashbits_subset_partition_size_distribution(PyObject * self,
					       PyObject * args)
{
  PyObject * subset_obj = NULL;

  if (!PyArg_ParseTuple(args, "O", &subset_obj)) {
    return NULL;
  }
  
  khmer::SubsetPartition * subset_p;
  subset_p = (khmer::SubsetPartition *) PyCObject_AsVoidPtr(subset_obj);

  khmer::PartitionCountDistribution d;

  unsigned int n_unassigned = 0;
  subset_p->partition_size_distribution(d, n_unassigned);

  PyObject * x = PyList_New(d.size());
  if (x == NULL) {
      return NULL;
  }
  khmer::PartitionCountDistribution::iterator di;

  unsigned int i;
  for (i = 0, di = d.begin(); di != d.end(); di++, i++) {
      PyObject * value =  Py_BuildValue("KK", di->first, di->second);
      if (value == NULL) {
	  Py_DECREF(x);
	  return NULL;
      }
      PyList_SET_ITEM(x, i, value);
  }
  assert (i == d.size());

  PyObject * returnValue = Py_BuildValue("NI", x, n_unassigned);
  if (returnValue == NULL) {
      Py_DECREF(x);
      return NULL;
  }
  return returnValue;
}

static PyObject * hashbits_load(PyObject * self, PyObject * args)
{
  khmer_KHashbitsObject * me = (khmer_KHashbitsObject *) self;
  khmer::Hashbits * hashbits = me->hashbits;

  const char * filename = NULL;

  if (!PyArg_ParseTuple(args, "s", &filename)) {
    return NULL;
  }

  hashbits->load(filename);

  Py_RETURN_NONE;
}

static PyObject * hashbits_save(PyObject * self, PyObject * args)
{
  khmer_KHashbitsObject * me = (khmer_KHashbitsObject *) self;
  khmer::Hashbits * hashbits = me->hashbits;

  const char * filename = NULL;

  if (!PyArg_ParseTuple(args, "s", &filename)) {
    return NULL;
  }

  hashbits->save(filename);

  Py_RETURN_NONE;
}

static PyObject * hashbits_load_tagset(PyObject * self, PyObject * args)
{
  khmer_KHashbitsObject * me = (khmer_KHashbitsObject *) self;
  khmer::Hashbits * hashbits = me->hashbits;

  const char * filename = NULL;
  PyObject * clear_tags_o = NULL;

  if (!PyArg_ParseTuple(args, "s|O", &filename, &clear_tags_o)) {
    return NULL;
  }

  bool clear_tags = true;
  if (clear_tags_o && !PyObject_IsTrue(clear_tags_o)) {
    clear_tags = false;
  }
  hashbits->load_tagset(filename, clear_tags);

  Py_RETURN_NONE;
}

static PyObject * hashbits_save_tagset(PyObject * self, PyObject * args)
{
  khmer_KHashbitsObject * me = (khmer_KHashbitsObject *) self;
  khmer::Hashbits * hashbits = me->hashbits;

  const char * filename = NULL;

  if (!PyArg_ParseTuple(args, "s", &filename)) {
    return NULL;
  }

  hashbits->save_tagset(filename);

  Py_RETURN_NONE;
}

static PyObject * hashbits_save_subset_partitionmap(PyObject * self, PyObject * args)
{
  const char * filename = NULL;
  PyObject * subset_obj = NULL;

  if (!PyArg_ParseTuple(args, "Os", &subset_obj, &filename)) {
    return NULL;
  }

  khmer::SubsetPartition * subset_p;
  subset_p = (khmer::SubsetPartition *) PyCObject_AsVoidPtr(subset_obj);

  Py_BEGIN_ALLOW_THREADS

  subset_p->save_partitionmap(filename);

  Py_END_ALLOW_THREADS

  Py_RETURN_NONE;
}

static PyObject * hashbits_load_subset_partitionmap(PyObject * self, PyObject * args)
{
  khmer_KHashbitsObject * me = (khmer_KHashbitsObject *) self;
  khmer::Hashbits * hashbits = me->hashbits;

  const char * filename = NULL;

  if (!PyArg_ParseTuple(args, "s", &filename)) {
    return NULL;
  }

  khmer::SubsetPartition * subset_p;
  subset_p = new khmer::SubsetPartition(hashbits);

  Py_BEGIN_ALLOW_THREADS

  subset_p->load_partitionmap(filename);

  Py_END_ALLOW_THREADS

  return PyCObject_FromVoidPtr(subset_p, free_subset_partition_info);
}

static PyObject * hashbits__set_tag_density(PyObject * self, PyObject * args)
{
  khmer_KHashbitsObject * me = (khmer_KHashbitsObject *) self;
  khmer::Hashbits * hashbits = me->hashbits;

  unsigned int d;
  if (!PyArg_ParseTuple(args, "I", &d)) {
    return NULL;
  }

  hashbits->_set_tag_density(d);

  Py_RETURN_NONE;
}

static PyObject * hashbits__get_tag_density(PyObject * self, PyObject * args)
{
  khmer_KHashbitsObject * me = (khmer_KHashbitsObject *) self;
  khmer::Hashbits * hashbits = me->hashbits;

  if (!PyArg_ParseTuple(args, "")) {
    return NULL;
  }

  unsigned int d = hashbits->_get_tag_density();

  return PyInt_FromLong(d);
}

static PyObject * hashbits_merge2_subset(PyObject * self, PyObject * args)
{
  // khmer_KHashbitsObject * me = (khmer_KHashbitsObject *) self;
  // khmer::Hashbits * hashbits = me->hashbits;

  PyObject * subset1_obj, * subset2_obj;

  if (!PyArg_ParseTuple(args, "OO", &subset1_obj, &subset2_obj)) {
    return NULL;
  }

  khmer::SubsetPartition * subset1_p;
  khmer::SubsetPartition * subset2_p;
  subset1_p = (khmer::SubsetPartition *) PyCObject_AsVoidPtr(subset1_obj);
  subset2_p = (khmer::SubsetPartition *) PyCObject_AsVoidPtr(subset2_obj);

  Py_BEGIN_ALLOW_THREADS

    subset1_p->merge(subset2_p);

  Py_END_ALLOW_THREADS

    Py_INCREF(Py_None);
    return Py_None;
}

static PyObject * hashbits_merge2_from_disk(PyObject * self, PyObject * args)
{
  // khmer_KHashbitsObject * me = (khmer_KHashbitsObject *) self;
  // khmer::Hashbits * hashbits = me->hashbits;

  PyObject * subset1_obj;
  const char * filename = NULL;

  if (!PyArg_ParseTuple(args, "Os", &subset1_obj, &filename)) {
    return NULL;
  }

  khmer::SubsetPartition * subset1_p;
  subset1_p = (khmer::SubsetPartition *) PyCObject_AsVoidPtr(subset1_obj);

  Py_BEGIN_ALLOW_THREADS

    subset1_p->merge_from_disk(filename);

  Py_END_ALLOW_THREADS

    Py_INCREF(Py_None);
    return Py_None;
}

static PyObject * hashbits__validate_subset_partitionmap(PyObject * self, PyObject * args)
{
  PyObject * subset_obj = NULL;

  if (!PyArg_ParseTuple(args, "O", &subset_obj)) {
    return NULL;
  }

  khmer::SubsetPartition * subset_p;
  subset_p = (khmer::SubsetPartition *) PyCObject_AsVoidPtr(subset_obj);
  subset_p->_validate_pmap();

  Py_RETURN_NONE;
}

static PyObject * hashbits_set_partition_id(PyObject * self, PyObject * args)
{
  khmer_KHashbitsObject * me = (khmer_KHashbitsObject *) self;
  khmer::Hashbits * hashbits = me->hashbits;

  const char * kmer = NULL;
  khmer::PartitionID p = 0;

  if (!PyArg_ParseTuple(args, "sI", &kmer, &p)) {
    return NULL;
  }

  hashbits->partition->set_partition_id(kmer, p);

  Py_RETURN_NONE;
}

static PyObject * hashbits_join_partitions(PyObject * self, PyObject * args)
{
  khmer_KHashbitsObject * me = (khmer_KHashbitsObject *) self;
  khmer::Hashbits * hashbits = me->hashbits;

  khmer::PartitionID p1 = 0, p2 = 0;

  if (!PyArg_ParseTuple(args, "II", &p1, &p2)) {
    return NULL;
  }

  p1 = hashbits->partition->join_partitions(p1, p2);

  return PyInt_FromLong(p1);
}

static PyObject * hashbits_get_partition_id(PyObject * self, PyObject * args)
{
  khmer_KHashbitsObject * me = (khmer_KHashbitsObject *) self;
  khmer::Hashbits * hashbits = me->hashbits;

  const char * kmer = NULL;

  if (!PyArg_ParseTuple(args, "s", &kmer)) {
    return NULL;
  }

  khmer::PartitionID partition_id;
  partition_id = hashbits->partition->get_partition_id(kmer);

  return PyInt_FromLong(partition_id);
}

static PyObject * hashbits_is_single_partition(PyObject * self, PyObject * args)
{
  khmer_KHashbitsObject * me = (khmer_KHashbitsObject *) self;
  khmer::Hashbits * hashbits = me->hashbits;

  const char * seq = NULL;

  if (!PyArg_ParseTuple(args, "s", &seq)) {
    return NULL;
  }

  bool v = hashbits->partition->is_single_partition(seq);

  PyObject * val;
  if (v) {
    val = Py_True;
  } else {
    val = Py_False;
  }
  Py_INCREF(val);

  return val;
}

static PyObject * hashbits_divide_tags_into_subsets(PyObject * self, PyObject * args)
{
  khmer_KHashbitsObject * me = (khmer_KHashbitsObject *) self;
  khmer::Hashbits * hashbits = me->hashbits;

  unsigned int subset_size = 0;

  if (!PyArg_ParseTuple(args, "I", &subset_size)) {
    return NULL;
  }

  khmer::SeenSet divvy;
  hashbits->divide_tags_into_subsets(subset_size, divvy);

  PyObject * x = PyList_New(divvy.size());
  unsigned int i = 0;
  for (khmer::SeenSet::const_iterator si = divvy.begin(); si != divvy.end();
       si++, i++) {
    PyList_SET_ITEM(x, i, PyLong_FromUnsignedLongLong(*si));
  }

  return x;
}

static PyObject * hashbits_count_kmers_within_radius(PyObject * self, PyObject * args)
{
  khmer_KHashbitsObject * me = (khmer_KHashbitsObject *) self;
  khmer::Hashbits * hashbits = me->hashbits;

  const char * kmer = NULL;
  unsigned int radius = 0;
  unsigned int max_count = 0;

  if (!PyArg_ParseTuple(args, "sI|I", &kmer, &radius, &max_count)) {
    return NULL;
  }

  unsigned int n;

  Py_BEGIN_ALLOW_THREADS

  khmer::HashIntoType kmer_f, kmer_r;
  khmer::_hash(kmer, hashbits->ksize(), kmer_f, kmer_r);
  n = hashbits->count_kmers_within_radius(kmer_f, kmer_r, radius,
						       max_count);

  Py_END_ALLOW_THREADS

  return PyLong_FromUnsignedLong(n);
}

static PyObject * hashbits_count_kmers_on_radius(PyObject * self, PyObject * args)
{
  khmer_KHashbitsObject * me = (khmer_KHashbitsObject *) self;
  khmer::Hashbits * hashbits = me->hashbits;

  const char * kmer = NULL;
  unsigned int radius = 0;
  unsigned int max_volume = 0;

  if (!PyArg_ParseTuple(args, "sI|I", &kmer, &radius, &max_volume)) {
    return NULL;
  }

  unsigned int n;

  Py_BEGIN_ALLOW_THREADS

  khmer::HashIntoType kmer_f, kmer_r;
  khmer::_hash(kmer, hashbits->ksize(), kmer_f, kmer_r);
  n = hashbits->count_kmers_on_radius(kmer_f, kmer_r, radius, max_volume);

  Py_END_ALLOW_THREADS

  return PyLong_FromUnsignedLong(n);
}

static PyObject * hashbits_trim_on_density_explosion(PyObject * self, PyObject * args)
{
  khmer_KHashbitsObject * me = (khmer_KHashbitsObject *) self;
  khmer::Hashbits * hashbits = me->hashbits;

  const char * seq = NULL;
  unsigned long radius = 0;
  unsigned long max_volume = 0;

  if (!PyArg_ParseTuple(args, "skk", &seq, &radius, &max_volume)) {
    return NULL;
  }

  unsigned int trim_at;
  Py_BEGIN_ALLOW_THREADS

    trim_at = hashbits->trim_on_density_explosion(seq, radius, max_volume);

  Py_END_ALLOW_THREADS;

  PyObject * trim_seq = PyString_FromStringAndSize(seq, trim_at);
  if (trim_seq == NULL) {
      return NULL;
  }
  
  PyObject * ret = Py_BuildValue("OI", trim_seq, trim_at);
  Py_DECREF(trim_seq);

  return ret;
}

static PyObject * hashbits_find_radius_for_volume(PyObject * self, PyObject * args)
{
  khmer_KHashbitsObject * me = (khmer_KHashbitsObject *) self;
  khmer::Hashbits * hashbits = me->hashbits;

  const char * kmer = NULL;
  unsigned int max_count = 0;
  unsigned int max_radius = 0;

  if (!PyArg_ParseTuple(args, "sII", &kmer, &max_count, &max_radius)) {
    return NULL;
  }

  unsigned int n;

  Py_BEGIN_ALLOW_THREADS

  khmer::HashIntoType kmer_f, kmer_r;
  khmer::_hash(kmer, hashbits->ksize(), kmer_f, kmer_r);
  n = hashbits->find_radius_for_volume(kmer_f, kmer_r, max_count,
						    max_radius);

  Py_END_ALLOW_THREADS

  return PyLong_FromUnsignedLong(n);
}

static PyObject * hashbits_get_ksize(PyObject * self, PyObject * args)
{
  khmer_KHashbitsObject * me = (khmer_KHashbitsObject *) self;
  khmer::Hashbits * hashbits = me->hashbits;

  if (!PyArg_ParseTuple(args, "")) {
    return NULL;
  }

  unsigned int k = hashbits->ksize();

  return PyInt_FromLong(k);
}


static PyObject * hashbits_get_hashsizes(PyObject * self, PyObject * args)
{
  khmer_KHashbitsObject * me = (khmer_KHashbitsObject *) self;
  khmer::Hashbits * hashbits = me->hashbits;

  if (!PyArg_ParseTuple(args, "")) {
    return NULL;
  }

  std::vector<khmer::HashIntoType> ts = hashbits->get_tablesizes();

  PyObject * x = PyList_New(ts.size());
  for (unsigned int i = 0; i < ts.size(); i++) {
    PyList_SET_ITEM(x, i, PyInt_FromLong(ts[i]));
  }

  return x;
}

static PyObject * hashbits_extract_unique_paths(PyObject * self, PyObject * args)
{
  khmer_KHashbitsObject * me = (khmer_KHashbitsObject *) self;
  khmer::Hashbits * hashbits = me->hashbits;

  const char * sequence = NULL;
  unsigned int min_length = 0;
  float min_unique_f = 0;
  if (!PyArg_ParseTuple(args, "sIf", &sequence, &min_length, &min_unique_f)) {
    return NULL;
  }

  std::vector<std::string> results;
  hashbits->extract_unique_paths(sequence, min_length, min_unique_f, results);

  PyObject * x = PyList_New(results.size());
  if (x == NULL) {
      return NULL;
  }

  for (unsigned int i = 0; i < results.size(); i++) {
    PyList_SET_ITEM(x, i, PyString_FromString(results[i].c_str()));
  }

  return x;
}

static PyObject * hashbits_get_median_count(PyObject * self, PyObject * args)
{
  khmer_KHashbitsObject * me = (khmer_KHashbitsObject *) self;
  khmer::Hashbits * hashbits = me->hashbits;

  const char * long_str;

  if (!PyArg_ParseTuple(args, "s", &long_str)) {
    return NULL;
  }

  if (strlen(long_str) < hashbits->ksize()) {
    PyErr_SetString(PyExc_ValueError,
		    "string length must >= the hashtable k-mer size");
    return NULL;
  }

  khmer::BoundedCounterType med = 0;
  float average = 0, stddev = 0;

  hashbits->get_median_count(long_str, med, average, stddev);

  return Py_BuildValue("iff", med, average, stddev);
}

static PyMethodDef khmer_hashbits_methods[] = {
  { "extract_unique_paths", hashbits_extract_unique_paths, METH_VARARGS, "" },
  { "ksize", hashbits_get_ksize, METH_VARARGS, "" },
  { "hashsizes", hashbits_get_hashsizes, METH_VARARGS, "" },
  { "n_occupied", hashbits_n_occupied, METH_VARARGS, "Count the number of occupied bins" },
  { "n_unique_kmers", hashbits_n_unique_kmers,  METH_VARARGS, "Count the number of unique kmers" },
  { "count", hashbits_count, METH_VARARGS, "Count the given kmer" },
  { "count_overlap", hashbits_count_overlap,METH_VARARGS,"Count overlap kmers in two datasets" },
  { "consume", hashbits_consume, METH_VARARGS, "Count all k-mers in the given string" },
  { "load_stop_tags", hashbits_load_stop_tags, METH_VARARGS, "" },
  { "save_stop_tags", hashbits_save_stop_tags, METH_VARARGS, "" },
  { "print_stop_tags", hashbits_print_stop_tags, METH_VARARGS, "" },
  { "print_tagset", hashbits_print_tagset, METH_VARARGS, "" },
  { "get", hashbits_get, METH_VARARGS, "Get the count for the given k-mer" },
  { "calc_connected_graph_size", hashbits_calc_connected_graph_size, METH_VARARGS, "" },
  { "kmer_degree", hashbits_kmer_degree, METH_VARARGS, "" },
  { "trim_on_degree", hashbits_trim_on_degree, METH_VARARGS, "" },
  { "trim_on_sodd", hashbits_trim_on_sodd, METH_VARARGS, "" },
  { "trim_on_stoptags", hashbits_trim_on_stoptags, METH_VARARGS, "" },
  { "identify_stoptags_by_position", hashbits_identify_stoptags_by_position, METH_VARARGS, "" },
  { "trim_on_density_explosion", hashbits_trim_on_density_explosion, METH_VARARGS, "" },
  { "do_subset_partition", hashbits_do_subset_partition, METH_VARARGS, "" },
  { "find_all_tags", hashbits_find_all_tags, METH_VARARGS, "" },
  { "assign_partition_id", hashbits_assign_partition_id, METH_VARARGS, "" },
  { "output_partitions", hashbits_output_partitions, METH_VARARGS, "" },
  { "find_unpart", hashbits_find_unpart, METH_VARARGS, "" },
  { "filter_if_present", hashbits_filter_if_present, METH_VARARGS, "" },
  { "add_tag", hashbits_add_tag, METH_VARARGS, "" },
  { "add_stop_tag", hashbits_add_stop_tag, METH_VARARGS, "" },
  { "get_stop_tags", hashbits_get_stop_tags, METH_VARARGS, "" },
  { "get_tagset", hashbits_get_tagset, METH_VARARGS, "" },
  { "load", hashbits_load, METH_VARARGS, "" },
  { "save", hashbits_save, METH_VARARGS, "" },
  { "load_tagset", hashbits_load_tagset, METH_VARARGS, "" },
  { "save_tagset", hashbits_save_tagset, METH_VARARGS, "" },
  { "n_tags", hashbits_n_tags, METH_VARARGS, "" },
  { "divide_tags_into_subsets", hashbits_divide_tags_into_subsets, METH_VARARGS, "" },
  { "load_partitionmap", hashbits_load_partitionmap, METH_VARARGS, "" },
  { "save_partitionmap", hashbits_save_partitionmap, METH_VARARGS, "" },
  { "_validate_partitionmap", hashbits__validate_partitionmap, METH_VARARGS, "" },
  { "_get_tag_density", hashbits__get_tag_density, METH_VARARGS, "" },
  { "_set_tag_density", hashbits__set_tag_density, METH_VARARGS, "" },
  { "consume_fasta", hashbits_consume_fasta, METH_VARARGS, "Count all k-mers in a given file" },
  { "consume_fasta_with_reads_parser", hashbits_consume_fasta_with_reads_parser, METH_VARARGS, "Count all k-mers in a given file" },
  { "consume_fasta_and_tag", hashbits_consume_fasta_and_tag, METH_VARARGS, "Count all k-mers in a given file" },
  { "consume_fasta_and_tag_with_reads_parser", hashbits_consume_fasta_and_tag_with_reads_parser, 
    METH_VARARGS, "Count all k-mers using a given reads parser" },
  { "traverse_from_reads", hashbits_traverse_from_reads, METH_VARARGS, "" },
  { "consume_fasta_and_traverse", hashbits_consume_fasta_and_traverse, METH_VARARGS, "" },
  { "consume_fasta_and_tag_with_stoptags", hashbits_consume_fasta_and_tag_with_stoptags, METH_VARARGS, "Count all k-mers in a given file" },
  { "consume_partitioned_fasta", hashbits_consume_partitioned_fasta, METH_VARARGS, "Count all k-mers in a given file" },
  { "join_partitions_by_path", hashbits_join_partitions_by_path, METH_VARARGS, "" },
  { "merge_subset", hashbits_merge_subset, METH_VARARGS, "" },
  { "merge_subset_from_disk", hashbits_merge_from_disk, METH_VARARGS, "" },
  { "count_partitions", hashbits_count_partitions, METH_VARARGS, "" },
  { "subset_count_partitions", hashbits_subset_count_partitions, METH_VARARGS, "" },
  { "subset_partition_size_distribution", hashbits_subset_partition_size_distribution, METH_VARARGS, "" },
  { "save_subset_partitionmap", hashbits_save_subset_partitionmap, METH_VARARGS },
  { "load_subset_partitionmap", hashbits_load_subset_partitionmap, METH_VARARGS },
  { "merge2_subset", hashbits_merge2_subset, METH_VARARGS },
  { "merge2_subset_from_disk", hashbits_merge2_from_disk, METH_VARARGS },
  { "_validate_subset_partitionmap", hashbits__validate_subset_partitionmap, METH_VARARGS, "" },
  { "set_partition_id", hashbits_set_partition_id, METH_VARARGS, "" },
  { "join_partitions", hashbits_join_partitions, METH_VARARGS, "" },
  { "get_partition_id", hashbits_get_partition_id, METH_VARARGS, "" },
  { "is_single_partition", hashbits_is_single_partition, METH_VARARGS, "" },
  { "count_kmers_within_radius", hashbits_count_kmers_within_radius, METH_VARARGS, "" },
  { "count_kmers_on_radius", hashbits_count_kmers_on_radius, METH_VARARGS, "" },
  { "find_radius_for_volume", hashbits_find_radius_for_volume, METH_VARARGS, "" },
  { "hitraverse_to_stoptags", hashbits_hitraverse_to_stoptags, METH_VARARGS, "" },
  { "traverse_from_tags", hashbits_traverse_from_tags, METH_VARARGS, "" },
  { "repartition_largest_partition", hashbits_repartition_largest_partition, METH_VARARGS, "" },
  { "get_median_count", hashbits_get_median_count, METH_VARARGS, "Get the median, average, and stddev of the k-mer counts in the string" },

  {NULL, NULL, 0, NULL}           /* sentinel */
};

static PyObject *
khmer_hashbits_getattr(PyObject * obj, char * name)
{
  return Py_FindMethod(khmer_hashbits_methods, obj, name);
}

//
// GRAPHALIGN addition
//

static PyObject * readaligner_align(PyObject * self, PyObject * args)
{
  khmer_ReadAlignerObject * me = (khmer_ReadAlignerObject *) self;
  Aligner * aligner = me->aligner;

  const char * read;

  if (!PyArg_ParseTuple(args, "s", &read)) {
    return NULL;
  }

  if (strlen(read) < (unsigned int)aligner->ksize()) {
    PyErr_SetString(PyExc_ValueError,
                    "string length must >= the hashtable k-mer size");
    return NULL;
  }

  CandidateAlignment aln;
  std::string rA;

  Py_BEGIN_ALLOW_THREADS

  aln = aligner->alignRead(read);
  rA = aln.getReadAlignment(read);

  Py_END_ALLOW_THREADS

  const char* alignment = aln.alignment.c_str();
  const char* readAlignment = rA.c_str();

 
  return Py_BuildValue("ss", alignment,
                              readAlignment);
}

static PyObject * readaligner_printErrorFootprint(PyObject * self, 
                                                PyObject * args)
{
  khmer_ReadAlignerObject * me = (khmer_ReadAlignerObject *) self;
  Aligner * aligner = me->aligner;

  const char * read;

  if (!PyArg_ParseTuple(args, "s", &read)) {
    return NULL;
  }

  if (strlen(read) < (unsigned int)aligner->ksize()) {
    PyErr_SetString(PyExc_ValueError,
                    "string length must >= the hashtable k-mer size");
    return NULL;
  }

  aligner->printErrorFootprint(read);
  
  Py_RETURN_NONE;
}

static PyMethodDef khmer_ReadAligner_methods[] = {
  {"align", readaligner_align, METH_VARARGS, ""},
  {"printErrorFootprint", readaligner_printErrorFootprint, METH_VARARGS, ""},
  {NULL, NULL, 0, NULL}
};

static PyObject *
khmer_readaligner_getattr(PyObject * obj, char * name)
{
  return Py_FindMethod(khmer_ReadAligner_methods, obj, name);
}

//
// khmer_readaligner_dealloc -- clean up readaligner object
// GRAPHALIGN addition
//
static void khmer_readaligner_dealloc(PyObject* self)
{
  khmer_ReadAlignerObject * obj = (khmer_ReadAlignerObject *) self;
  delete obj->aligner;
  obj->aligner = NULL;
}


static PyTypeObject khmer_ReadAlignerType = {
    PyObject_HEAD_INIT(NULL)
    0,
    "ReadAligner", sizeof(khmer_ReadAlignerObject),
    0,
    khmer_readaligner_dealloc,     /*tp_dealloc*/
    0,                          /*tp_print*/
    khmer_readaligner_getattr,     /*tp_getattr*/
    0,                          /*tp_setattr*/
    0,                          /*tp_compare*/
    0,                          /*tp_repr*/
    0,                          /*tp_as_number*/
    0,                          /*tp_as_sequence*/
    0,                          /*tp_as_mapping*/
    0,                          /*tp_hash */
    0,                          /*tp_call*/
    0,                          /*tp_str*/
    0,                          /*tp_getattro*/
    0,                          /*tp_setattro*/
    0,                          /*tp_as_buffer*/
    Py_TPFLAGS_DEFAULT,         /*tp_flags*/
    "ReadAligner object",           /* tp_doc */
};


//
// new_readaligner
// GRAPHALIGN addition
//
static PyObject* new_readaligner(PyObject * self, PyObject * args)
{
  PyObject * py_obj;
  double lambdaOne = 0.0;
  double lambdaTwo = 0.0;
  unsigned int maxErrorRegion = UINT_MAX;

  if(!PyArg_ParseTuple(args, "O|ddI", &py_obj, 
                       &lambdaOne, &lambdaTwo, &maxErrorRegion)) {
    return NULL;
  }

  khmer_KCountingHashObject * ch = (khmer_KCountingHashObject *) py_obj;

  khmer_ReadAlignerObject * readaligner_obj = (khmer_ReadAlignerObject *) \
    PyObject_New(khmer_ReadAlignerObject, &khmer_ReadAlignerType);

  if (readaligner_obj == NULL) {
      return NULL;
  }

  if (lambdaOne == 0.0 && lambdaTwo == 0.0 && maxErrorRegion == UINT_MAX) { 
    readaligner_obj->aligner = new Aligner(ch->counting);
  } else if
    (maxErrorRegion == UINT_MAX && !(lambdaOne == 0.0 && lambdaTwo == 0.0)) {
    readaligner_obj->aligner = new Aligner(ch->counting, 
                                           lambdaOne, lambdaTwo);
  } else {
    readaligner_obj->aligner = new Aligner(ch->counting, 
                                           lambdaOne, lambdaTwo, 
                                           maxErrorRegion);

  }

  return (PyObject *) readaligner_obj; 
}

//
// new_hashbits
//

static PyObject* _new_hashbits(PyObject * self, PyObject * args)
{
  unsigned int k = 0;
  PyObject* sizes_list_o = NULL;

  if (!PyArg_ParseTuple(args, "IO", &k, &sizes_list_o)) {
    return NULL;
  }

  std::vector<khmer::HashIntoType> sizes;
  for (int i = 0; i < PyObject_Length(sizes_list_o); i++) {
    PyObject * size_o = PyList_GET_ITEM(sizes_list_o, i);
    sizes.push_back(PyLong_AsLongLong(size_o));
  }

  khmer_KHashbitsObject * khashbits_obj = (khmer_KHashbitsObject *) \
    PyObject_New(khmer_KHashbitsObject, &khmer_KHashbitsType);

  if (khashbits_obj == NULL) {
      return NULL;
  }
  
  khashbits_obj->hashbits = new khmer::Hashbits(k, sizes);

  return (PyObject *) khashbits_obj;
}

static PyObject * hash_collect_high_abundance_kmers(PyObject * self, PyObject * args)
{
  khmer_KCountingHashObject * me = (khmer_KCountingHashObject *) self;
  khmer::CountingHash * counting = me->counting;

  const char * filename = NULL;
  unsigned int lower_count, upper_count;

  if (!PyArg_ParseTuple(args, "sII", &filename, &lower_count, &upper_count)) {
    return NULL;
  }

  khmer::SeenSet found_kmers;
  counting->collect_high_abundance_kmers(filename, lower_count, upper_count,
					 found_kmers);

  // create a new hashbits object...
  std::vector<khmer::HashIntoType> sizes;
  sizes.push_back(1);

  khmer_KHashbitsObject * khashbits_obj = (khmer_KHashbitsObject *) \
    PyObject_New(khmer_KHashbitsObject, &khmer_KHashbitsType);
  if (khashbits_obj == NULL) {
      return NULL;
  }

  // ...and set the collected kmers as the stoptags.
  khashbits_obj->hashbits = new khmer::Hashbits(counting->ksize(), sizes);
  khashbits_obj->hashbits->stop_tags.swap(found_kmers);

  return (PyObject *) khashbits_obj;
}

//
// khmer_counting_dealloc -- clean up a counting hash object.
//

static void khmer_counting_dealloc(PyObject* self)
{
  khmer_KCountingHashObject * obj = (khmer_KCountingHashObject *) self;
  delete obj->counting;
  obj->counting = NULL;
  
  PyObject_Del((PyObject *) obj);
}

//
// khmer_hashbits_dealloc -- clean up a hashbits object.
//

static void khmer_hashbits_dealloc(PyObject* self)
{
  khmer_KHashbitsObject * obj = (khmer_KHashbitsObject *) self;
  delete obj->hashbits;
  obj->hashbits = NULL;
  
  PyObject_Del((PyObject *) obj);
}

//////////////////////////////
// standalone functions

static PyObject * forward_hash(PyObject * self, PyObject * args)
{
  const char * kmer;
  WordLength ksize;

  if (!PyArg_ParseTuple(args, "sb", &kmer, &ksize)) {
    return NULL;
  }

  if ((char)ksize != ksize) {
    PyErr_SetString(PyExc_ValueError, "k-mer size must be <= 255");
    return NULL;
  }

  return PyLong_FromUnsignedLongLong(khmer::_hash(kmer, ksize));
}

static PyObject * forward_hash_no_rc(PyObject * self, PyObject * args)
{
  const char * kmer;
  WordLength ksize;

  if (!PyArg_ParseTuple(args, "sb", &kmer, &ksize)) {
    return NULL;
  }

  if ((unsigned char)ksize != ksize) {
    PyErr_SetString(PyExc_ValueError, "k-mer size must be <= 255");
    return NULL;
  }

  if (strlen(kmer) != ksize) {
    PyErr_SetString(PyExc_ValueError,
		    "k-mer length must be the same as the hashtable k-size");
    return NULL;
  }

  return PyLong_FromUnsignedLongLong(khmer::_hash_forward(kmer, ksize));
}

static PyObject * reverse_hash(PyObject * self, PyObject * args)
{
  khmer::HashIntoType val;
  WordLength ksize;
  
  if (!PyArg_ParseTuple(args, "Kb", &val, &ksize)) {
    return NULL;
  }

  if ((char)ksize != ksize) {
    PyErr_SetString(PyExc_ValueError, "k-mer size must be <= 255");
    return NULL;
  }

  return PyString_FromString(khmer::_revhash(val, ksize).c_str());
}

static PyObject * set_reporting_callback(PyObject * self, PyObject * args)
{
  PyObject * o;
  
  if (!PyArg_ParseTuple(args, "O", &o)) {
    return NULL;
  }

  Py_XDECREF(_callback_obj);
  Py_INCREF(o);
  _callback_obj = o;

  Py_RETURN_NONE;
}

//
// Module machinery.
//

static PyMethodDef KhmerMethods[] = {
#if (0)
    { "new_config",		new_config,
      METH_VARARGS,		"Create a default internals config" }, 
#endif
    { "get_config",		get_config,
      METH_VARARGS,		"Get active khmer configuration object" },
#if (0)
    { "set_config",		set_active_config,
      METH_VARARGS,		"Set active khmer configuration object" },
#endif
    { "new_ktable",		new_ktable,
      METH_VARARGS,		"Create an empty ktable" },
    { "new_hashtable",		new_hashtable,
      METH_VARARGS,		"Create an empty single-table counting hash" },
    { "_new_counting_hash",	_new_counting_hash,
      METH_VARARGS,		"Create an empty counting hash" },
    { "_new_hashbits",		_new_hashbits,
      METH_VARARGS,		"Create an empty hashbits table" },
    { "new_readaligner",        new_readaligner,
      METH_VARARGS,             "Create a read aligner object" },
    { "forward_hash",		forward_hash,
      METH_VARARGS,		"", },
    { "forward_hash_no_rc",	forward_hash_no_rc,
      METH_VARARGS,		"", },
    { "reverse_hash",		reverse_hash,
      METH_VARARGS,		"", },
    { "set_reporting_callback",	set_reporting_callback,
      METH_VARARGS,		"" },

    { NULL, NULL, 0, NULL } // sentinel
};

PyMODINIT_FUNC
init_khmer(void)
{
    using namespace khmer;
    using namespace khmer:: python;

    khmer_ConfigType.ob_type	      = &PyType_Type;
    khmer_KTableType.ob_type	      = &PyType_Type;
    khmer_KCountingHashType.ob_type   = &PyType_Type;

    PyObject * m;
    m = Py_InitModule( "_khmer", KhmerMethods );
    if (m == NULL) {
	return;
    }
    _init_Read_Type( );
    _init_ReadParser_Type( );
    if (PyType_Ready( &ReadParser_Type ) < 0) {
	return;
    }    
    _init_ReadPairIterator_Type( );
    // TODO: Finish initialization of other types.

    KhmerError = PyErr_NewException((char *)"_khmer.error", NULL, NULL);
    if (KhmerError == NULL) {
	return;
    }
    Py_INCREF(KhmerError);

    if (PyModule_AddObject( m, "error", KhmerError ) < 0) {
	Py_DECREF(KhmerError);
	return;
    }
    if (PyModule_AddObject( m, "ReadParser", (PyObject *)&ReadParser_Type ) < 0) {
	return;
    }
    Py_INCREF(&ReadParser_Type);
    // TODO: Add other types here as their 'new' methods are implemented.
    //	     Then, remove the corresponding factory functions.

    
}

// vim: set ft=cpp sts=4 sw=4 tw=79:<|MERGE_RESOLUTION|>--- conflicted
+++ resolved
@@ -1260,11 +1260,7 @@
   PyObject * other_o;
 
   if(!PyArg_ParseTuple(args, "O", &other_o)) {
-<<<<<<< HEAD
-  	return NULL;
-=======
       return NULL;
->>>>>>> 9f186135
   }
 
   assert(is_ktable_obj(other_o));
@@ -1284,11 +1280,7 @@
   PyObject * other_o;
 
   if (!PyArg_ParseTuple(args, "O", &other_o)) {
-<<<<<<< HEAD
-  	return NULL;
-=======
       return NULL;
->>>>>>> 9f186135
   }
 
   assert(is_ktable_obj(other_o));
@@ -1882,12 +1874,7 @@
     PyList_SET_ITEM(x, i, PyInt_FromLong(dist[i]));
   }
 
-<<<<<<< HEAD
   delete[] dist;
-
-=======
-  delete dist;
->>>>>>> 9f186135
   return x;
 }
 
