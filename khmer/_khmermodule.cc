//
// This file is part of khmer, https://github.com/dib-lab/khmer/, and is
// Copyright (C) Michigan State University, 2009-2015. It is licensed under
// the three-clause BSD license; see doc/LICENSE.txt.
// Contact: khmer-project@idyll.org
//

//
// A module for Python that exports khmer C++ library functions.
//

// Must be first.
#include <Python.h>

#include <iostream>

#include "khmer.hh"
#include "kmer_hash.hh"
#include "hashtable.hh"
#include "hashbits.hh"
#include "counting.hh"
#include "read_aligner.hh"
#include "labelhash.hh"
#include "khmer_exception.hh"
#include "hllcounter.hh"

using namespace khmer;
using namespace read_parsers;

//
// Python 2/3 compatibility: PyInt and PyLong
//

#if (PY_MAJOR_VERSION >= 3)
#define PyInt_Check(arg) PyLong_Check(arg)
#define PyInt_AsLong(arg) PyLong_AsLong(arg)
#endif

//
// Python 2/3 compatibility: PyBytes and PyString
// https://docs.python.org/2/howto/cporting.html#str-unicode-unification
//

#include "bytesobject.h"

using namespace khmer;

//
// Function necessary for Python loading:
//

extern "C" {
    void init_khmer();
}

// Configure module logging.
//#define WITH_INTERNAL_TRACING
namespace khmer
{

namespace python
{

#ifdef WITH_INTERNAL_TRACING
#warning "Internal tracing of Python extension module is enabled."
static uint8_t const    _MODULE_TRACE_LEVEL = TraceLogger:: TLVL_DEBUG9;
static void     _trace_logger(
    uint8_t level, char const * format, ...
)
{
    static FILE *   _stream_handle  = NULL;

    if (NULL == _stream_handle) {
        _stream_handle = fopen( "pymod.log", "w" );
    }

    va_list varargs;

    if (_MODULE_TRACE_LEVEL <= level) {
        va_start( varargs, format );
        vfprintf( _stream_handle, format, varargs );
        va_end( varargs );
        fflush( _stream_handle );
    }

}
#endif


} // namespace python

} // namespace khmer


class _khmer_exception
{
private:
    std::string _message;
public:
    _khmer_exception(std::string message) : _message(message) { };
    inline const std::string get_message() const
    {
        return _message;
    };
};

class _khmer_signal : public _khmer_exception
{
public:
    _khmer_signal(std::string message) : _khmer_exception(message) { };
};

typedef pre_partition_info _pre_partition_info;

/***********************************************************************/

//
// Read object -- name, sequence, and FASTQ stuff
//

namespace khmer
{

namespace python
{

typedef struct {
    PyObject_HEAD
    //! Pointer to the low-level genomic read object.
    read_parsers:: Read *   read;
} khmer_Read_Object;


static
void
khmer_Read_dealloc(khmer_Read_Object * obj)
{
    delete obj->read;
    obj->read = NULL;
    Py_TYPE(obj)->tp_free((PyObject*)obj);
}


static
PyObject *
Read_get_name(khmer_Read_Object * obj, void * closure )
{
    return PyBytes_FromString(obj->read->name.c_str()) ;
}


static
PyObject *
Read_get_sequence(khmer_Read_Object * obj, void * closure)
{
    return PyBytes_FromString(obj->read->sequence.c_str()) ;
}


static
PyObject *
Read_get_quality(khmer_Read_Object * obj, void * closure)
{
    return PyBytes_FromString(obj->read->quality.c_str()) ;
}


static
PyObject *
Read_get_annotations(khmer_Read_Object * obj, void * closure)
{
    return PyBytes_FromString(obj->read->annotations.c_str()) ;
}


// TODO? Implement setters.


static PyGetSetDef khmer_Read_accessors [ ] = {
    {
        (char *)"name",
        (getter)Read_get_name, (setter)NULL,
        (char *)"Read identifier.", NULL
    },
    {
        (char *)"sequence",
        (getter)Read_get_sequence, (setter)NULL,
        (char *)"Genomic sequence.", NULL
    },
    {
        (char *)"quality",
        (getter)Read_get_quality, (setter)NULL,
        (char *)"Quality scores.", NULL
    },
    {
        (char *)"annotations",
        (getter)Read_get_annotations, (setter)NULL,
        (char *)"Annotations.", NULL
    },

    { NULL, NULL, NULL, NULL, NULL } // sentinel
};


static PyTypeObject khmer_Read_Type = {
    PyVarObject_HEAD_INIT(NULL, 0)        /* init & ob_size */
    "_khmer.Read",                         /* tp_name */
    sizeof(khmer_Read_Object),            /* tp_basicsize */
    0,                                    /* tp_itemsize */
    (destructor)khmer_Read_dealloc,       /* tp_dealloc */
    0,                                    /* tp_print */
    0,                                    /* tp_getattr */
    0,                                    /* tp_setattr */
    0,                                    /* tp_compare */
    0,                                    /* tp_repr */
    0,                                    /* tp_as_number */
    0,                                    /* tp_as_sequence */
    0,                                    /* tp_as_mapping */
    0,                                    /* tp_hash */
    0,                                    /* tp_call */
    0,                                    /* tp_str */
    0,                                    /* tp_getattro */
    0,                                    /* tp_setattro */
    0,                                    /* tp_as_buffer */
    Py_TPFLAGS_DEFAULT,                   /* tp_flags */
    "A FASTQ record plus some metadata.", /* tp_doc */
    0,                                    /* tp_traverse */
    0,                                    /* tp_clear */
    0,                                    /* tp_richcompare */
    0,                                    /* tp_weaklistoffset */
    0,                                    /* tp_iter */
    0,                                    /* tp_iternext */
    0,                                    /* tp_methods */
    0,                                    /* tp_members */
    (PyGetSetDef *)khmer_Read_accessors,  /* tp_getset */
};

/***********************************************************************/

//
// ReadParser object -- parse reads directly from streams
// ReadPairIterator -- return pairs of Read objects
//


typedef struct {
    PyObject_HEAD
    //! Pointer to the low-level parser object.
    read_parsers:: IParser *  parser;
} khmer_ReadParser_Object;


typedef struct {
    PyObject_HEAD
    //! Pointer to Python parser object for reference counting purposes.
    PyObject *  parent;
    //! Persistent value of pair mode across invocations.
    int pair_mode;
} khmer_ReadPairIterator_Object;


static
void
_ReadParser_dealloc(khmer_ReadParser_Object * obj)
{
    Py_DECREF(obj->parser);
    obj->parser = NULL;
    Py_TYPE(obj)->tp_free((PyObject*)obj);
}


static
void
khmer_ReadPairIterator_dealloc(khmer_ReadPairIterator_Object * obj)
{
    Py_DECREF(obj->parent);
    obj->parent = NULL;
    Py_TYPE(obj)->tp_free((PyObject*)obj);
}


static
PyObject *
_ReadParser_new( PyTypeObject * subtype, PyObject * args, PyObject * kwds )
{
    const char *      ifile_name_CSTR;

    if (!PyArg_ParseTuple(args, "s", &ifile_name_CSTR )) {
        return NULL;
    }
    std:: string    ifile_name( ifile_name_CSTR );

    PyObject * self     = subtype->tp_alloc( subtype, 1 );
    if (self == NULL) {
        return NULL;
    }
    khmer_ReadParser_Object * myself  = (khmer_ReadParser_Object *)self;

    // Wrap the low-level parser object.
    try {
        myself->parser =
            IParser:: get_parser( ifile_name );
    } catch (InvalidStreamHandle &exc) {
        PyErr_SetString( PyExc_ValueError, exc.what() );
        return NULL;
    }
    return self;
}


static
PyObject *
_ReadParser_iternext( PyObject * self )
{
    khmer_ReadParser_Object * myself  = (khmer_ReadParser_Object *)self;
    IParser *       parser  = myself->parser;

    bool    stop_iteration = false;
    char    const * exc = NULL;
    Read *  the_read_PTR;
    try {
        the_read_PTR = new Read( );
    } catch (std::bad_alloc &e) {
        return PyErr_NoMemory();
    }

    Py_BEGIN_ALLOW_THREADS
    stop_iteration = parser->is_complete( );
    if (!stop_iteration) {
        try {
            parser->imprint_next_read( *the_read_PTR );
        } catch (NoMoreReadsAvailable &e) {
            stop_iteration = true;
        } catch (StreamReadError &e) {
            exc = e.what();
        } catch (InvalidRead &e) {
            exc = e.what();
        }
    }
    Py_END_ALLOW_THREADS

    // Note: Can simply return NULL instead of setting the StopIteration
    //       exception.
    if (stop_iteration) {
        delete the_read_PTR;
        return NULL;
    }

    if (exc != NULL) {
        delete the_read_PTR;
        PyErr_SetString(PyExc_IOError, exc);
        return NULL;
    }

    PyObject * the_read_OBJECT = khmer_Read_Type.tp_alloc( &khmer_Read_Type, 1 );
    ((khmer_Read_Object *)the_read_OBJECT)->read = the_read_PTR;
    return the_read_OBJECT;
}


static
PyObject *
_ReadPairIterator_iternext(khmer_ReadPairIterator_Object * myself)
{
    khmer_ReadParser_Object * parent = (khmer_ReadParser_Object*)myself->parent;
    IParser *           parser    = parent->parser;
    uint8_t         pair_mode = myself->pair_mode;

    ReadPair    the_read_pair;
    bool    stop_iteration      = false;
    const char * value_error_what = NULL;
    const char * io_error_what = NULL;

    Py_BEGIN_ALLOW_THREADS
    stop_iteration = parser->is_complete( );
    if (!stop_iteration)
        try {
            parser->imprint_next_read_pair( the_read_pair, pair_mode );
        } catch (UnknownPairReadingMode &exc) {
            value_error_what = exc.what();
        } catch (InvalidRead &exc) {
            io_error_what = exc.what();
        } catch (InvalidReadPair &exc) {
            io_error_what = exc.what();
        } catch (StreamReadError &exc) {
            io_error_what = "Input file error.";
        } catch (NoMoreReadsAvailable &exc) {
            stop_iteration = true;
        }
    Py_END_ALLOW_THREADS

    // Note: Can return NULL instead of setting the StopIteration exception.
    if (stop_iteration) {
        return NULL;
    }
    if (value_error_what != NULL) {
        PyErr_SetString(PyExc_ValueError, value_error_what);
        return NULL;
    }
    if (io_error_what != NULL) {
        PyErr_SetString( PyExc_IOError, io_error_what);
        return NULL;
    }

    // Copy elements of 'ReadPair' object into Python tuple.
    // TODO? Replace dummy reads with 'None' object.
    PyObject * read_1_OBJECT = khmer_Read_Type.tp_alloc( &khmer_Read_Type, 1 );
    try {
        ((khmer_Read_Object *)read_1_OBJECT)->read = new Read( the_read_pair.first );
    } catch (std::bad_alloc &e) {
        return PyErr_NoMemory();
    }
    PyObject * read_2_OBJECT = khmer_Read_Type.tp_alloc( &khmer_Read_Type, 1 );
    try {
        ((khmer_Read_Object *)read_2_OBJECT)->read = new Read( the_read_pair.second );
    } catch (std::bad_alloc &e) {
        delete ((khmer_Read_Object *)read_1_OBJECT)->read;
        return PyErr_NoMemory();
    }
    PyObject * tup = PyTuple_Pack( 2, read_1_OBJECT, read_2_OBJECT );
    Py_XDECREF(read_1_OBJECT);
    Py_XDECREF(read_2_OBJECT);
    return tup;
}

static PyTypeObject khmer_ReadPairIterator_Type = {
    PyVarObject_HEAD_INIT(NULL, 0)              /* init & ob_size */
    "_khmer.ReadPairIterator",                   /* tp_name */
    sizeof(khmer_ReadPairIterator_Object),      /* tp_basicsize */
    0,                                          /* tp_itemsize */
    (destructor)khmer_ReadPairIterator_dealloc, /* tp_dealloc */
    0,                                          /* tp_print */
    0,                                          /* tp_getattr */
    0,                                          /* tp_setattr */
    0,                                          /* tp_compare */
    0,                                          /* tp_repr */
    0,                                          /* tp_as_number */
    0,                                          /* tp_as_sequence */
    0,                                          /* tp_as_mapping */
    0,                                          /* tp_hash */
    0,                                          /* tp_call */
    0,                                          /* tp_str */
    0,                                          /* tp_getattro */
    0,                                          /* tp_setattro */
    0,                                          /* tp_as_buffer */
    Py_TPFLAGS_DEFAULT,                         /* tp_flags */
    "Iterates over 'ReadParser' objects and returns read pairs.", /* tp_doc */
    0,                                          /* tp_traverse */
    0,                                          /* tp_clear */
    0,                                          /* tp_richcompare */
    0,                                          /* tp_weaklistoffset */
    PyObject_SelfIter,                          /* tp_iter */
    (iternextfunc)_ReadPairIterator_iternext,   /* tp_iternext */
};



static
PyObject *
ReadParser_iter_reads(PyObject * self, PyObject * args )
{
    return PyObject_SelfIter( self );
}

static
PyObject *
ReadParser_get_num_reads(khmer_ReadParser_Object * me)
{
    return PyLong_FromLong(me->parser->get_num_reads());
}

static
PyObject *
ReadParser_iter_read_pairs(PyObject * self, PyObject * args )
{
    int  pair_mode  = IParser:: PAIR_MODE_ERROR_ON_UNPAIRED;

    if (!PyArg_ParseTuple( args, "|i", &pair_mode )) {
        return NULL;
    }

    // Capture existing read parser.
    PyObject * obj = khmer_ReadPairIterator_Type.tp_alloc(
                         &khmer_ReadPairIterator_Type, 1
                     );
    if (obj == NULL) {
        return NULL;
    }
    khmer_ReadPairIterator_Object * rpi   = (khmer_ReadPairIterator_Object *)obj;
    rpi->parent             = self;
    rpi->pair_mode          = pair_mode;

    // Increment reference count on existing ReadParser object so that it
    // will not go away until all ReadPairIterator instances have gone away.
    Py_INCREF( self );

    return obj;
}


static PyMethodDef _ReadParser_methods [ ] = {
    {
        "iter_reads",       (PyCFunction)ReadParser_iter_reads,
        METH_NOARGS,        "Iterates over reads."
    },
    {
        "iter_read_pairs",  (PyCFunction)ReadParser_iter_read_pairs,
        METH_VARARGS,       "Iterates over paired reads as pairs."
    },
    { NULL, NULL, 0, NULL } // sentinel
};

static PyGetSetDef khmer_ReadParser_accessors[] = {
    {
        (char *)"num_reads",
        (getter)ReadParser_get_num_reads, NULL,
        (char *)"count of reads processed thus far.",
        NULL
    },
    {NULL, NULL, NULL, NULL, NULL} /* Sentinel */
};

static PyTypeObject khmer_ReadParser_Type = {
    PyVarObject_HEAD_INIT(NULL, 0)             /* init & ob_size */
    "_khmer.ReadParser",                        /* tp_name */
    sizeof(khmer_ReadParser_Object),           /* tp_basicsize */
    0,                                         /* tp_itemsize */
    (destructor)_ReadParser_dealloc,           /* tp_dealloc */
    0,                                         /* tp_print */
    0,                                         /* tp_getattr */
    0,                                         /* tp_setattr */
    0,                                         /* tp_compare */
    0,                                         /* tp_repr */
    0,                                         /* tp_as_number */
    0,                                         /* tp_as_sequence */
    0,                                         /* tp_as_mapping */
    0,                                         /* tp_hash */
    0,                                         /* tp_call */
    0,                                         /* tp_str */
    0,                                         /* tp_getattro */
    0,                                         /* tp_setattro */
    0,                                         /* tp_as_buffer */
    Py_TPFLAGS_DEFAULT,                        /* tp_flags */
    "Parses streams from various file formats, " \
    "such as FASTA and FASTQ.",                /* tp_doc */
    0,                                         /* tp_traverse */
    0,                                         /* tp_clear */
    0,                                         /* tp_richcompare */
    0,                                         /* tp_weaklistoffset */
    PyObject_SelfIter,                         /* tp_iter */
    (iternextfunc)_ReadParser_iternext,        /* tp_iternext */
    _ReadParser_methods,                       /* tp_methods */
    0,                                         /* tp_members */
    khmer_ReadParser_accessors,                /* tp_getset */
    0,                                         /* tp_base */
    0,                                         /* tp_dict */
    0,                                         /* tp_descr_get */
    0,                                         /* tp_descr_set */
    0,                                         /* tp_dictoffset */
    0,                                         /* tp_init */
    0,                                         /* tp_alloc */
    _ReadParser_new,                           /* tp_new */
};

void _init_ReadParser_Type_constants()
{
    PyObject * cls_attrs_DICT = PyDict_New( );
    if (cls_attrs_DICT == NULL) {
        return;
    }

    // Place pair mode constants into class dictionary.
    int result;

    PyObject * value = PyLong_FromLong( IParser:: PAIR_MODE_ALLOW_UNPAIRED );
    result = PyDict_SetItemString(cls_attrs_DICT,
                                  "PAIR_MODE_ALLOW_UNPAIRED", value);
    Py_XDECREF(value);
    if (!result) {
        Py_DECREF(cls_attrs_DICT);
        return;
    }

    value = PyLong_FromLong( IParser:: PAIR_MODE_IGNORE_UNPAIRED );
    result = PyDict_SetItemString(cls_attrs_DICT,
                                  "PAIR_MODE_IGNORE_UNPAIRED", value );
    Py_XDECREF(value);
    if (!result) {
        Py_DECREF(cls_attrs_DICT);
        return;
    }

    value = PyLong_FromLong( IParser:: PAIR_MODE_ERROR_ON_UNPAIRED );
    result = PyDict_SetItemString(cls_attrs_DICT,
                                  "PAIR_MODE_ERROR_ON_UNPAIRED", value);
    Py_XDECREF(value);
    if (!result) {
        Py_DECREF(cls_attrs_DICT);
        return;
    }

    khmer_ReadParser_Type.tp_dict     = cls_attrs_DICT;
}

} // namespace python

} // namespace khmer


static
read_parsers:: IParser *
_PyObject_to_khmer_ReadParser( PyObject * py_object )
{
    // TODO: Add type-checking.

    return ((python:: khmer_ReadParser_Object *)py_object)->parser;
}


/***********************************************************************/

void free_subset_partition_info(void * p)
{
    SubsetPartition * subset_p = (SubsetPartition *) p;
    delete subset_p;
}

void free_pre_partition_info(void * p)
{
    _pre_partition_info * ppi = (_pre_partition_info *) p;
    delete ppi;
}

typedef struct {
    PyObject_HEAD
    Hashtable * hashtable;
} khmer_KHashtable_Object;

typedef struct {
    PyObject_HEAD
    SubsetPartition * subset;
} khmer_KSubsetPartition_Object;

static void khmer_subset_dealloc(khmer_KSubsetPartition_Object * obj);

static PyTypeObject khmer_KSubsetPartition_Type = {
    PyVarObject_HEAD_INIT(NULL, 0)         /* init & ob_size */
    "_khmer.KSubsetPartition",              /* tp_name */
    sizeof(khmer_KSubsetPartition_Object), /* tp_basicsize */
    0,                                     /* tp_itemsize */
    (destructor)khmer_subset_dealloc,      /*tp_dealloc*/
    0,                                     /*tp_print*/
    0,                                     /*tp_getattr*/
    0,                                     /*tp_setattr*/
    0,                                     /*tp_compare*/
    0,                                     /*tp_repr*/
    0,                                     /*tp_as_number*/
    0,                                     /*tp_as_sequence*/
    0,                                     /*tp_as_mapping*/
    0,                                     /*tp_hash */
    0,                                     /*tp_call*/
    0,                                     /*tp_str*/
    0,                                     /*tp_getattro*/
    0,                                     /*tp_setattro*/
    0,                                     /*tp_as_buffer*/
    Py_TPFLAGS_DEFAULT,                    /*tp_flags*/
    "subset object",                       /* tp_doc */
};

typedef struct {
  //PyObject_HEAD
    khmer_KHashtable_Object khashtable;
    Hashbits * hashbits;
} khmer_KHashbits_Object;

static void khmer_hashbits_dealloc(khmer_KHashbits_Object * obj);
static PyObject* khmer_hashbits_new(PyTypeObject * type, PyObject * args,
                                    PyObject * kwds);
static int khmer_hashbits_init(khmer_KHashbits_Object * self, PyObject * args,
                               PyObject * kwds);

static PyTypeObject khmer_KHashbits_Type
CPYCHECKER_TYPE_OBJECT_FOR_TYPEDEF("khmer_KHashbits_Object")
= {
    PyVarObject_HEAD_INIT(NULL, 0) /* init & ob_size */
    "_khmer.Hashbits",             /* tp_name */
    sizeof(khmer_KHashbits_Object), /* tp_basicsize */
    0,                             /* tp_itemsize */
    (destructor)khmer_hashbits_dealloc, /*tp_dealloc*/
    0,              /*tp_print*/
    0,              /*tp_getattr*/
    0,              /*tp_setattr*/
    0,              /*tp_compare*/
    0,              /*tp_repr*/
    0,              /*tp_as_number*/
    0,              /*tp_as_sequence*/
    0,              /*tp_as_mapping*/
    0,              /*tp_hash */
    0,              /*tp_call*/
    0,              /*tp_str*/
    0,              /*tp_getattro*/
    0,              /*tp_setattro*/
    0,              /*tp_as_buffer*/
    Py_TPFLAGS_DEFAULT | Py_TPFLAGS_BASETYPE,       /*tp_flags*/
    "hashbits object",           /* tp_doc */
    0,                       /* tp_traverse */
    0,                       /* tp_clear */
    0,                       /* tp_richcompare */
    0,                       /* tp_weaklistoffset */
    0,                       /* tp_iter */
    0,                       /* tp_iternext */
    0,  /* tp_methods */
    0,                       /* tp_members */
    0,                       /* tp_getset */
    0,                       /* tp_base */
    0,                       /* tp_dict */
    0,                       /* tp_descr_get */
    0,                       /* tp_descr_set */
    0,                       /* tp_dictoffset */
    (initproc)khmer_hashbits_init,   /* tp_init */
    0,                       /* tp_alloc */
    khmer_hashbits_new,                  /* tp_new */
};


static
PyObject *
hashtable_get_ksize(khmer_KHashtable_Object * me, PyObject * args)
{
    Hashtable * hashtable = me->hashtable;

    if (!PyArg_ParseTuple(args, "")) {
        return NULL;
    }

    unsigned int k = hashtable->ksize();

    return PyLong_FromLong(k);
}

static
PyObject *
hashtable_n_occupied(khmer_KHashtable_Object * me, PyObject * args)
{
    Hashtable * hashtable = me->hashtable;

    HashIntoType start = 0, stop = 0;

    if (!PyArg_ParseTuple(args, "|KK", &start, &stop)) {
        return NULL;
    }

    HashIntoType n = hashtable->n_occupied(start, stop);

    return PyLong_FromUnsignedLongLong(n);
}

static
PyObject *
hashtable_n_unique_kmers(khmer_KHashtable_Object * me, PyObject * args)
{
    Hashtable * hashtable = me->hashtable;

    HashIntoType n = hashtable->n_unique_kmers();

    return PyLong_FromUnsignedLongLong(n);
}

static
PyObject *
hashtable_n_entries(khmer_KHashtable_Object * me, PyObject * args)
{
    Hashtable * hashtable = me->hashtable;

    if (!PyArg_ParseTuple(args, "")) {
        return NULL;
    }

    return PyLong_FromUnsignedLongLong(hashtable->n_entries());
}

static
PyObject *
hashtable_count(khmer_KHashtable_Object * me, PyObject * args)
{
    Hashtable * hashtable = me->hashtable;

    const char * kmer;

    if (!PyArg_ParseTuple(args, "s", &kmer)) {
        return NULL;
    }

    if (strlen(kmer) != hashtable->ksize()) {
        PyErr_SetString(PyExc_ValueError,
                        "k-mer length must be the same as the hashtable k-size");
        return NULL;
    }

    hashtable->count(kmer);

    return PyLong_FromLong(1);
}

static
PyObject *
hashtable_consume_fasta(khmer_KHashtable_Object * me, PyObject * args)
{
    Hashtable * hashtable  = me->hashtable;

    const char * filename;

    if (!PyArg_ParseTuple(args, "s", &filename)) {
        return NULL;
    }

    // call the C++ function, and trap signals => Python
    unsigned long long  n_consumed    = 0;
    unsigned int          total_reads   = 0;
    try {
        hashtable->consume_fasta(filename, total_reads, n_consumed);
    } catch (_khmer_signal &e) {
        PyErr_SetString(PyExc_IOError, e.get_message().c_str());
        return NULL;
    } catch (khmer_file_exception &e) {
        PyErr_SetString(PyExc_IOError, e.what());
        return NULL;
    }

    return Py_BuildValue("IK", total_reads, n_consumed);
}

static
PyObject *
hashtable_consume_fasta_with_reads_parser(khmer_KHashtable_Object * me,
                                     PyObject * args)
{
    Hashtable * hashtable = me->hashtable;

    PyObject * rparser_obj = NULL;

    if (!PyArg_ParseTuple(args, "O", &rparser_obj)) {
        return NULL;
    }

    read_parsers:: IParser * rparser =
        _PyObject_to_khmer_ReadParser( rparser_obj );

    char const * exc = "";
    // call the C++ function, and trap signals => Python
    unsigned long long  n_consumed  = 0;
    unsigned int    total_reads = 0;
    bool        exc_raised  = false;
    Py_BEGIN_ALLOW_THREADS
    try {
        hashtable->consume_fasta(rparser, total_reads, n_consumed);
    } catch (_khmer_signal &e) {
        exc = e.get_message().c_str();
        exc_raised = true;
    }
    Py_END_ALLOW_THREADS
    if (exc_raised) {
        PyErr_SetString(PyExc_IOError, exc);
        return NULL;
    }

    return Py_BuildValue("IK", total_reads, n_consumed);
}

static
PyObject *
hashtable_consume(khmer_KHashtable_Object * me, PyObject * args)
{
    Hashtable * hashtable = me->hashtable;

    const char * long_str;

    if (!PyArg_ParseTuple(args, "s", &long_str)) {
        return NULL;
    }

    if (strlen(long_str) < hashtable->ksize()) {
        PyErr_SetString(PyExc_ValueError,
                        "string length must >= the hashtable k-mer size");
        return NULL;
    }

    unsigned int n_consumed;
    n_consumed = hashtable->consume_string(long_str);

    return PyLong_FromLong(n_consumed);
}

static
PyObject *
hashtable_get(khmer_KHashtable_Object * me, PyObject * args)
{
    Hashtable * hashtable = me->hashtable;

    PyObject * arg;

    if (!PyArg_ParseTuple(args, "O", &arg)) {
        return NULL;
    }

    unsigned long count = 0;

    if (PyInt_Check(arg)) {
        long pos = PyInt_AsLong(arg);
        count = hashtable->get_count((unsigned int) pos);
    } else if (PyBytes_Check(arg)) {
        std::string s = PyBytes_AsString(arg);

        if (strlen(s.c_str()) != hashtable->ksize()) {
            PyErr_SetString(PyExc_ValueError,
                            "k-mer size must equal the counting table k-mer size");
            return NULL;
        }

        count = hashtable->get_count(s.c_str());
    }

    return PyLong_FromLong(count);
}

static
PyObject *
hashtable_load(khmer_KHashtable_Object * me, PyObject * args)
{
    Hashtable * hashtable = me->hashtable;

    const char * filename = NULL;

    if (!PyArg_ParseTuple(args, "s", &filename)) {
        return NULL;
    }

    try {
        hashtable->load(filename);
    } catch (khmer_file_exception &e) {
        PyErr_SetString(PyExc_IOError, e.what());
        return NULL;
    }

    Py_RETURN_NONE;
}

static
PyObject *
hashtable_save(khmer_KHashtable_Object * me, PyObject * args)
{
    Hashtable * hashtable = me->hashtable;

    const char * filename = NULL;

    if (!PyArg_ParseTuple(args, "s", &filename)) {
        return NULL;
    }

    try {
        hashtable->save(filename);
    } catch (khmer_file_exception &e) {
        PyErr_SetString(PyExc_IOError, e.what());
        return NULL;
    }

    Py_RETURN_NONE;
}

static
PyObject *
hashtable_get_hashsizes(khmer_KHashtable_Object * me, PyObject * args)
{
    Hashtable * hashtable = me->hashtable;


    if (!PyArg_ParseTuple(args, "")) {
        return NULL;
    }

    std::vector<HashIntoType> ts = hashtable->get_tablesizes();

    PyObject * x = PyList_New(ts.size());
    for (size_t i = 0; i < ts.size(); i++) {
        PyList_SET_ITEM(x, i, PyLong_FromUnsignedLongLong(ts[i]));
    }

    return x;
}

static
PyObject *
hashtable_consume_and_tag(khmer_KHashtable_Object * me, PyObject * args)
{
    Hashtable * hashtable = me->hashtable;

    const char * seq;

    if (!PyArg_ParseTuple(args, "s", &seq)) {
        return NULL;
    }

    // call the C++ function, and trap signals => Python

    unsigned long long n_consumed = 0;
    try {
        // @CTB needs to normalize
        hashtable->consume_sequence_and_tag(seq, n_consumed);
    } catch (_khmer_signal &e) {
        PyErr_SetString(PyExc_ValueError, e.get_message().c_str());
        return NULL;
    }

    return Py_BuildValue("K", n_consumed);
}

static
PyObject *
hashtable_get_tags_and_positions(khmer_KHashtable_Object * me, PyObject * args)
{
    Hashtable * hashtable = me->hashtable;

    const char * seq;

    if (!PyArg_ParseTuple(args, "s", &seq)) {
        return NULL;
    }

    // call the C++ function, and trap signals => Python

    std::vector<unsigned int> posns;
    std::vector<HashIntoType> tags;

    unsigned int pos = 1;
    KMerIterator kmers(seq, hashtable->ksize());

    while (!kmers.done()) {
        HashIntoType kmer = kmers.next();
        if (set_contains(hashtable->all_tags, kmer)) {
            posns.push_back(pos);
            tags.push_back(kmer);
        }
        pos++;
    }

    PyObject * posns_list = PyList_New(posns.size());
    for (size_t i = 0; i < posns.size(); i++) {
        PyObject * tup = Py_BuildValue("IK", posns[i], tags[i]);
        PyList_SET_ITEM(posns_list, i, tup);
    }

    return posns_list;
}

static
PyObject *
hashtable_find_all_tags_list(khmer_KHashtable_Object * me, PyObject * args)
{
    Hashtable * hashtable = me->hashtable;

    const char * kmer_s = NULL;

    if (!PyArg_ParseTuple(args, "s", &kmer_s)) {
        return NULL;
    }

    if (strlen(kmer_s) != hashtable->ksize()) {
        PyErr_SetString(PyExc_ValueError,
                        "k-mer length must equal the counting table k-mer size");
        return NULL;
    }

    SeenSet tags;

    Py_BEGIN_ALLOW_THREADS

    HashIntoType kmer_f, kmer_r;
    _hash(kmer_s, hashtable->ksize(), kmer_f, kmer_r);

    hashtable->partition->find_all_tags(kmer_f, kmer_r, tags,
                                       hashtable->all_tags);

    Py_END_ALLOW_THREADS

    PyObject * x =  PyList_New(tags.size());
    if (x == NULL) {
        return NULL;
    }
    SeenSet::iterator si;
    unsigned long long i = 0;
    for (si = tags.begin(); si != tags.end(); ++si) {
        // type K for python unsigned long long
        PyList_SET_ITEM(x, i, Py_BuildValue("K", *si));
        i++;
    }

    return x;
}

static
PyObject *
hashtable_consume_fasta_and_tag(khmer_KHashtable_Object * me, PyObject * args)
{
    Hashtable * hashtable = me->hashtable;

    const char * filename;

    if (!PyArg_ParseTuple(args, "s", &filename)) {
        return NULL;
    }

    // call the C++ function, and trap signals => Python

    unsigned long long n_consumed;
    unsigned int total_reads;

    try {
        hashtable->consume_fasta_and_tag(filename, total_reads, n_consumed);
    } catch (_khmer_signal &e) {
        PyErr_SetString(PyExc_IOError, e.get_message().c_str());
        return NULL;
    }

    return Py_BuildValue("IK", total_reads, n_consumed);
}

static
PyObject *
hashtable_get_median_count(khmer_KHashtable_Object * me, PyObject * args)
{
    Hashtable * hashtable = me->hashtable;

    const char * long_str;

    if (!PyArg_ParseTuple(args, "s", &long_str)) {
        return NULL;
    }

    if (strlen(long_str) < hashtable->ksize()) {
        PyErr_SetString(PyExc_ValueError,
                        "string length must >= the hashtable k-mer size");
        return NULL;
    }

    BoundedCounterType med = 0;
    float average = 0, stddev = 0;

    hashtable->get_median_count(long_str, med, average, stddev);

    return Py_BuildValue("iff", med, average, stddev);
}

static
PyObject *
hashtable_n_tags(khmer_KHashtable_Object * me, PyObject * args)
{
    Hashtable * hashtable = me->hashtable;

    if (!PyArg_ParseTuple(args, "")) {
        return NULL;
    }

    return PyLong_FromSize_t(hashtable->n_tags());
}

static
PyObject *
hashtable_print_stop_tags(khmer_KHashtable_Object * me, PyObject * args)
{
    Hashtable * hashtable = me->hashtable;

    const char * filename = NULL;

    if (!PyArg_ParseTuple(args, "s", &filename)) {
        return NULL;
    }

    hashtable->print_stop_tags(filename);

    Py_RETURN_NONE;
}

static
PyObject *
hashtable_print_tagset(khmer_KHashtable_Object * me, PyObject * args)
{
    Hashtable * hashtable = me->hashtable;

    const char * filename = NULL;

    if (!PyArg_ParseTuple(args, "s", &filename)) {
        return NULL;
    }

    hashtable->print_tagset(filename);

    Py_RETURN_NONE;
}

static
PyObject *
hashtable_load_stop_tags(khmer_KHashtable_Object * me, PyObject * args)
{
    Hashtable * hashtable = me->hashtable;

    const char * filename = NULL;
    PyObject * clear_tags_o = NULL;

    if (!PyArg_ParseTuple(args, "s|O", &filename, &clear_tags_o)) {
        return NULL;
    }

    bool clear_tags = true;
    if (clear_tags_o && !PyObject_IsTrue(clear_tags_o)) {
        clear_tags = false;
    }


    try {
        hashtable->load_stop_tags(filename, clear_tags);
    } catch (khmer_file_exception &e) {
        PyErr_SetString(PyExc_IOError, e.what());
        return NULL;
    }

    Py_RETURN_NONE;
}


static
PyObject *
hashtable_save_stop_tags(khmer_KHashtable_Object * me, PyObject * args)
{
    Hashtable * hashtable = me->hashtable;

    const char * filename = NULL;

    if (!PyArg_ParseTuple(args, "s", &filename)) {
        return NULL;
    }

    try {
        hashtable->save_stop_tags(filename);
    } catch (khmer_file_exception &e) {
        PyErr_SetString(PyExc_IOError, e.what());
        return NULL;
    }

    Py_RETURN_NONE;
}

static PyObject * hashtable_traverse_from_tags(khmer_KHashtable_Object * me,
                                               PyObject * args);

static PyObject * hashtable_repartition_largest_partition(
                            khmer_KHashtable_Object * me,
                            PyObject * args);

static
PyObject *
hashtable_calc_connected_graph_size(khmer_KHashtable_Object * me, PyObject * args)
{
    Hashtable * hashtable = me->hashtable;

    const char * _kmer;
    unsigned int max_size = 0;
    PyObject * break_on_circum_o = NULL;
    if (!PyArg_ParseTuple(args, "s|IO", &_kmer, &max_size, &break_on_circum_o)) {
        return NULL;
    }

    bool break_on_circum = false;
    if (break_on_circum_o && PyObject_IsTrue(break_on_circum_o)) {
        break_on_circum = true;
    }

    unsigned long long size = 0;

    Py_BEGIN_ALLOW_THREADS
    SeenSet keeper;
    hashtable->calc_connected_graph_size(_kmer, size, keeper, max_size,
                                        break_on_circum);
    Py_END_ALLOW_THREADS

    return PyLong_FromUnsignedLongLong(size);
}

static
PyObject *
hashtable_kmer_degree(khmer_KHashtable_Object * me, PyObject * args)
{
    Hashtable * hashtable = me->hashtable;

    const char * kmer_s = NULL;

    if (!PyArg_ParseTuple(args, "s", &kmer_s)) {
        return NULL;
    }

    return PyLong_FromLong(hashtable->kmer_degree(kmer_s));
}

static
PyObject *
hashtable_trim_on_stoptags(khmer_KHashtable_Object * me, PyObject * args)
{
    Hashtable * hashtable = me->hashtable;

    const char * seq = NULL;

    if (!PyArg_ParseTuple(args, "s", &seq)) {
        return NULL;
    }

    size_t trim_at;
    Py_BEGIN_ALLOW_THREADS

    trim_at = hashtable->trim_on_stoptags(seq);

    Py_END_ALLOW_THREADS;

    PyObject * trim_seq = PyBytes_FromStringAndSize(seq, trim_at);
    if (trim_seq == NULL) {
        return NULL;
    }
    PyObject * ret = Py_BuildValue("Ok", trim_seq, (unsigned long) trim_at);
    Py_DECREF(trim_seq);

    return ret;
}

static
PyObject *
hashtable_identify_stoptags_by_position(khmer_KHashtable_Object * me,
                                       PyObject * args)
{
    Hashtable * hashtable = me->hashtable;

    const char * seq = NULL;

    if (!PyArg_ParseTuple(args, "s", &seq)) {
        return NULL;
    }

    std::vector<unsigned int> posns;
    Py_BEGIN_ALLOW_THREADS

    hashtable->identify_stop_tags_by_position(seq, posns);

    Py_END_ALLOW_THREADS;

    PyObject * x = PyList_New(posns.size());

    for (unsigned int i = 0; i < posns.size(); i++) {
        PyList_SET_ITEM(x, i, Py_BuildValue("I", posns[i]));
    }

    return x;
}

static
PyObject *
hashtable_do_subset_partition(khmer_KHashtable_Object * me, PyObject * args)
{
    Hashtable * hashtable = me->hashtable;

    HashIntoType start_kmer = 0, end_kmer = 0;
    PyObject * break_on_stop_tags_o = NULL;
    PyObject * stop_big_traversals_o = NULL;

    if (!PyArg_ParseTuple(args, "|KKOO", &start_kmer, &end_kmer,
                          &break_on_stop_tags_o,
                          &stop_big_traversals_o)) {
        return NULL;
    }

    bool break_on_stop_tags = false;
    if (break_on_stop_tags_o && PyObject_IsTrue(break_on_stop_tags_o)) {
        break_on_stop_tags = true;
    }
    bool stop_big_traversals = false;
    if (stop_big_traversals_o && PyObject_IsTrue(stop_big_traversals_o)) {
        stop_big_traversals = true;
    }

    SubsetPartition * subset_p = NULL;
    try {
        Py_BEGIN_ALLOW_THREADS
        subset_p = new SubsetPartition(hashtable);
        subset_p->do_partition(start_kmer, end_kmer, break_on_stop_tags,
                               stop_big_traversals);
        Py_END_ALLOW_THREADS
    } catch (_khmer_signal &e) {
        return NULL;
    } catch (std::bad_alloc &e) {
        return PyErr_NoMemory();
    }

<<<<<<< HEAD
    khmer_KSubsetPartition_Object * subset_obj = (khmer_KSubsetPartition_Object *)\
            PyObject_New(khmer_KSubsetPartition_Object, &khmer_KSubsetPartition_Type);

    if (subset_obj == NULL) {
        delete subset_p;
        return NULL;
    }

    subset_obj->subset = subset_p;

    return (PyObject *) subset_obj;
}

static PyMethodDef khmer_counting_methods[] = {
    {
        "ksize",
        (PyCFunction)hash_get_ksize,
        METH_VARARGS,
        ""
    },
    { "hashsizes", (PyCFunction)hash_get_hashsizes, METH_VARARGS, "" },
    { "set_use_bigcount", (PyCFunction)hash_set_use_bigcount, METH_VARARGS, "" },
    { "get_use_bigcount", (PyCFunction)hash_get_use_bigcount, METH_VARARGS, "" },
    { "n_unique_kmers", (PyCFunction)hash_n_unique_kmers, METH_VARARGS, "Count the number of unique kmers" },
    { "n_occupied", (PyCFunction)hash_n_occupied, METH_VARARGS, "Count the number of occupied bins" },
    { "n_entries", (PyCFunction)hash_n_entries, METH_VARARGS, "" },
    { "count", (PyCFunction)hash_count, METH_VARARGS, "Count the given kmer" },
    { "consume", (PyCFunction)hash_consume, METH_VARARGS, "Count all k-mers in the given string" },
    { "consume_fasta", (PyCFunction)hash_consume_fasta, METH_VARARGS, "Count all k-mers in a given file" },
    {
        "consume_fasta_with_reads_parser", (PyCFunction)hash_consume_fasta_with_reads_parser,
        METH_VARARGS, "Count all k-mers using a given reads parser"
    },
    { "output_fasta_kmer_pos_freq", (PyCFunction)hash_output_fasta_kmer_pos_freq, METH_VARARGS, "" },
    { "get", (PyCFunction)hash_get, METH_VARARGS, "Get the count for the given k-mer" },
    {
        "get_raw_tables", (PyCFunction)hash_get_raw_tables,
        METH_VARARGS, "Get a list of the raw tables as memoryview objects"
    },
    { "get_min_count", (PyCFunction)hash_get_min_count, METH_VARARGS, "Get the smallest count of all the k-mers in the string" },
    { "get_max_count", (PyCFunction)hash_get_max_count, METH_VARARGS, "Get the largest count of all the k-mers in the string" },
    { "get_median_count", (PyCFunction)hash_get_median_count, METH_VARARGS, "Get the median, average, and stddev of the k-mer counts in the string" },
    { "get_kadian_count", (PyCFunction)hash_get_kadian_count, METH_VARARGS, "Get the kadian (abundance of k-th rank-ordered k-mer) of the k-mer counts in the string" },
    { "trim_on_abundance", (PyCFunction)count_trim_on_abundance, METH_VARARGS, "Trim on >= abundance" },
    { "trim_below_abundance", (PyCFunction)count_trim_below_abundance, METH_VARARGS, "Trim on >= abundance" },
    { "find_spectral_error_positions", (PyCFunction)count_find_spectral_error_positions, METH_VARARGS, "Identify positions of low-abundance k-mers" },
    { "abundance_distribution", (PyCFunction)hash_abundance_distribution, METH_VARARGS, "" },
    { "abundance_distribution_with_reads_parser", (PyCFunction)hash_abundance_distribution_with_reads_parser, METH_VARARGS, "" },
    { "fasta_count_kmers_by_position", (PyCFunction)hash_fasta_count_kmers_by_position, METH_VARARGS, "" },
    { "fasta_dump_kmers_by_abundance", (PyCFunction)hash_fasta_dump_kmers_by_abundance, METH_VARARGS, "" },
    { "load", (PyCFunction)hash_load, METH_VARARGS, "" },
    { "save", (PyCFunction)hash_save, METH_VARARGS, "" },
    {
        "collect_high_abundance_kmers", (PyCFunction)hash_collect_high_abundance_kmers,
        METH_VARARGS, ""
    },
    { "consume_and_tag", (PyCFunction)hash_consume_and_tag, METH_VARARGS, "Consume a sequence and tag it" },
    { "get_tags_and_positions", (PyCFunction)hash_get_tags_and_positions, METH_VARARGS, "Retrieve tags and their positions in a sequence." },
    { "find_all_tags_list", (PyCFunction)hash_find_all_tags_list, METH_VARARGS, "Find all tags within range of the given k-mer, return as list" },
    { "consume_fasta_and_tag", (PyCFunction)hash_consume_fasta_and_tag, METH_VARARGS, "Count all k-mers in a given file" },
    { "do_subset_partition_with_abundance", (PyCFunction)hash_do_subset_partition_with_abundance, METH_VARARGS, "" },
    {NULL, NULL, 0, NULL}           /* sentinel */
};

static PyObject* _new_counting_hash(PyTypeObject * type, PyObject * args,
                                    PyObject * kwds);

static PyTypeObject khmer_KCountingHash_Type
CPYCHECKER_TYPE_OBJECT_FOR_TYPEDEF("khmer_KCountingHash_Object")
= {
    PyVarObject_HEAD_INIT(NULL, 0)       /* init & ob_size */
    "_khmer.KCountingHash",              /*tp_name*/
    sizeof(khmer_KCountingHash_Object),  /*tp_basicsize*/
    0,                                   /*tp_itemsize*/
    (destructor)khmer_counting_dealloc,  /*tp_dealloc*/
    0,                                   /*tp_print*/
    0,                                   /*tp_getattr*/
    0,                                   /*tp_setattr*/
    0,                                   /*tp_compare*/
    0,                                   /*tp_repr*/
    0,                                   /*tp_as_number*/
    0,                                   /*tp_as_sequence*/
    0,                                   /*tp_as_mapping*/
    0,                                   /*tp_hash */
    0,                                   /*tp_call*/
    0,                                   /*tp_str*/
    0,                                   /*tp_getattro*/
    0,                                   /*tp_setattro*/
    0,                                   /*tp_as_buffer*/
    Py_TPFLAGS_DEFAULT,                  /*tp_flags*/
    "counting hash object",              /* tp_doc */
    0,                                   /* tp_traverse */
    0,                                   /* tp_clear */
    0,                                   /* tp_richcompare */
    0,                                   /* tp_weaklistoffset */
    0,                                   /* tp_iter */
    0,                                   /* tp_iternext */
    khmer_counting_methods,              /* tp_methods */
    0,                                   /* tp_members */
    0,                                   /* tp_getset */
    0,                                   /* tp_base */
    0,                                   /* tp_dict */
    0,                                   /* tp_descr_get */
    0,                                   /* tp_descr_set */
    0,                                   /* tp_dictoffset */
    0,                                   /* tp_init */
    0,                                   /* tp_alloc */
    _new_counting_hash,                  /* tp_new */
};

#define is_counting_obj(v)  (Py_TYPE(v) == &khmer_KCountingHash_Type)

//
// new_hashtable
//

static PyObject* new_hashtable(PyObject * self, PyObject * args)
{
    unsigned int k = 0;
    unsigned long long size = 0;

    if (!PyArg_ParseTuple(args, "IK", &k, &size)) {
        return NULL;
    }

    khmer_KCountingHash_Object * kcounting_obj = (khmer_KCountingHash_Object *) \
            PyObject_New(khmer_KCountingHash_Object, &khmer_KCountingHash_Type);

    if (kcounting_obj == NULL) {
        return NULL;
    }

    try {
        kcounting_obj->counting = new CountingHash(k, size);
    } catch (std::bad_alloc &e) {
        return PyErr_NoMemory();
    }

    return (PyObject *) kcounting_obj;
}

//
// new_counting_hash
//

static PyObject* _new_counting_hash(PyTypeObject * type, PyObject * args,
                                    PyObject * kwds)
{
    khmer_KCountingHash_Object * self;

    self = (khmer_KCountingHash_Object *)type->tp_alloc(type, 0);

    if (self != NULL) {
        WordLength k = 0;
        PyListObject * sizes_list_o = NULL;

        if (!PyArg_ParseTuple(args, "bO!", &k, &PyList_Type, &sizes_list_o)) {
            Py_DECREF(self);
            return NULL;
        }

        std::vector<HashIntoType> sizes;
        Py_ssize_t sizes_list_o_length = PyList_GET_SIZE(sizes_list_o);
        if (sizes_list_o_length == -1) {
            Py_DECREF(self);
            PyErr_SetString(PyExc_ValueError, "error with hashtable primes!");
            return NULL;
        }
        for (Py_ssize_t i = 0; i < sizes_list_o_length; i++) {
            PyObject * size_o = PyList_GET_ITEM(sizes_list_o, i);
            if (PyLong_Check(size_o)) {
                sizes.push_back((HashIntoType) PyLong_AsUnsignedLongLong(size_o));
            } else if (PyInt_Check(size_o)) {
                sizes.push_back((HashIntoType) PyInt_AsLong(size_o));
            } else if (PyFloat_Check(size_o)) {
                sizes.push_back((HashIntoType) PyFloat_AS_DOUBLE(size_o));
            } else {
                Py_DECREF(self);
                PyErr_SetString(PyExc_TypeError,
                                "2nd argument must be a list of ints, longs, or floats");
                return NULL;
            }
        }

        try {
            self->counting = new CountingHash(k, sizes);
        } catch (std::bad_alloc &e) {
            return PyErr_NoMemory();
        }
    }

    return (PyObject *) self;
}

//
// hashbits stuff
//

static void khmer_hashbits_dealloc(khmer_KHashbits_Object * obj);
static PyObject* khmer_hashbits_new(PyTypeObject * type, PyObject * args,
                                    PyObject * kwds);
static int khmer_hashbits_init(khmer_KHashbits_Object * self, PyObject * args,
                               PyObject * kwds);

static PyTypeObject khmer_KHashbits_Type
CPYCHECKER_TYPE_OBJECT_FOR_TYPEDEF("khmer_KHashbits_Object")
= {
    PyVarObject_HEAD_INIT(NULL, 0) /* init & ob_size */
    "_khmer.Hashbits",             /* tp_name */
    sizeof(khmer_KHashbits_Object), /* tp_basicsize */
    0,                             /* tp_itemsize */
    (destructor)khmer_hashbits_dealloc, /*tp_dealloc*/
    0,              /*tp_print*/
    0,              /*tp_getattr*/
    0,              /*tp_setattr*/
    0,              /*tp_compare*/
    0,              /*tp_repr*/
    0,              /*tp_as_number*/
    0,              /*tp_as_sequence*/
    0,              /*tp_as_mapping*/
    0,              /*tp_hash */
    0,              /*tp_call*/
    0,              /*tp_str*/
    0,              /*tp_getattro*/
    0,              /*tp_setattro*/
    0,              /*tp_as_buffer*/
    Py_TPFLAGS_DEFAULT | Py_TPFLAGS_BASETYPE,       /*tp_flags*/
    "hashbits object",           /* tp_doc */
    0,                       /* tp_traverse */
    0,                       /* tp_clear */
    0,                       /* tp_richcompare */
    0,                       /* tp_weaklistoffset */
    0,                       /* tp_iter */
    0,                       /* tp_iternext */
    0,  /* tp_methods */
    0,                       /* tp_members */
    0,                       /* tp_getset */
    0,                       /* tp_base */
    0,                       /* tp_dict */
    0,                       /* tp_descr_get */
    0,                       /* tp_descr_set */
    0,                       /* tp_dictoffset */
    (initproc)khmer_hashbits_init,   /* tp_init */
    0,                       /* tp_alloc */
    khmer_hashbits_new,                  /* tp_new */
};

static
PyObject *
hash_abundance_distribution_with_reads_parser(khmer_KCountingHash_Object * me,
        PyObject * args)
{
    CountingHash * counting = me->counting;

    khmer :: python :: khmer_ReadParser_Object * rparser_obj = NULL;
    khmer_KHashbits_Object *tracking_obj = NULL;

    if (!PyArg_ParseTuple(args, "O!O!", &python::khmer_ReadParser_Type,
                          &rparser_obj, &khmer_KHashbits_Type, &tracking_obj)) {
        return NULL;
    }

    read_parsers:: IParser * rparser = rparser_obj->parser;
    Hashbits * hashbits = tracking_obj->hashbits;

    HashIntoType * dist = NULL;

    Py_BEGIN_ALLOW_THREADS
    dist = counting->abundance_distribution(rparser, hashbits);
    Py_END_ALLOW_THREADS

    PyObject * x = PyList_New(MAX_BIGCOUNT + 1);
    if (x == NULL) {
        delete[] dist;
        return NULL;
    }
    for (int i = 0; i < MAX_BIGCOUNT + 1; i++) {
        PyList_SET_ITEM(x, i, PyLong_FromUnsignedLongLong(dist[i]));
    }

    delete[] dist;
    return x;
}

static
PyObject *
hash_abundance_distribution(khmer_KCountingHash_Object * me, PyObject * args)
{
    CountingHash * counting = me->counting;

    const char * filename = NULL;
    khmer_KHashbits_Object * tracking_obj = NULL;
    if (!PyArg_ParseTuple(args, "sO!", &filename, &khmer_KHashbits_Type,
                          &tracking_obj)) {
        return NULL;
    }

    Hashbits * hashbits = tracking_obj->hashbits;
    HashIntoType * dist;

    char const * result = "";
    bool exception = false;
    Py_BEGIN_ALLOW_THREADS
    try {
        dist = counting->abundance_distribution(filename, hashbits);
    } catch (khmer_file_exception &e) {
        exception = true;
        result = e.what();
    }
    Py_END_ALLOW_THREADS

    if (exception) {
        PyErr_SetString(PyExc_IOError, result);
        return NULL;
    }

    PyObject * x = PyList_New(MAX_BIGCOUNT + 1);
    if (x == NULL) {
        delete[] dist;
        return NULL;
    }
    for (int i = 0; i < MAX_BIGCOUNT + 1; i++) {
        PyList_SET_ITEM(x, i, PyLong_FromUnsignedLongLong(dist[i]));
    }

    delete[] dist;

    return x;
}

static
PyObject *
hashbits_n_unique_kmers(khmer_KHashbits_Object * me, PyObject * args)
{
    Hashbits * hashbits = me->hashbits;

    HashIntoType n = hashbits->n_unique_kmers();

    return PyLong_FromUnsignedLongLong(n);
}


static
PyObject *
hashbits_count_overlap(khmer_KHashbits_Object * me, PyObject * args)
{
    Hashbits * hashbits = me->hashbits;
    khmer_KHashbits_Object * ht2_argu;
    const char * filename;
    Hashbits * ht2;

    if (!PyArg_ParseTuple(args, "sO!", &filename, &khmer_KHashbits_Type,
                          &ht2_argu)) {
        return NULL;
    }

    ht2 = ht2_argu->hashbits;

// call the C++ function, and trap signals => Python

    unsigned long long n_consumed;
    unsigned int total_reads;
    HashIntoType curve[2][100];

    try {
        hashbits->consume_fasta_overlap(filename, curve, *ht2, total_reads, n_consumed);
    } catch (_khmer_signal &e) {
        PyErr_SetString(PyExc_IOError, e.get_message().c_str());
        return NULL;
    } catch (InvalidStreamHandle &e) {
        PyErr_SetString(PyExc_IOError, e.what());
        return NULL;
    }

    HashIntoType n = hashbits->n_unique_kmers();
    HashIntoType n_overlap = hashbits->n_overlap_kmers();

    PyObject * x = PyList_New(200);

    for (unsigned int i = 0; i < 100; i++) {
        PyList_SetItem(x, i, Py_BuildValue("K", curve[0][i]));
    }
    for (unsigned int i = 0; i < 100; i++) {
        PyList_SetItem(x, i + 100, Py_BuildValue("K", curve[1][i]));
    }
    return Py_BuildValue("KKO", n, n_overlap, x);
}

static
PyObject *
hashbits_n_occupied(khmer_KHashbits_Object * me, PyObject * args)
{
    Hashbits * hashbits = me->hashbits;

    HashIntoType start = 0, stop = 0;

    if (!PyArg_ParseTuple(args, "|KK", &start, &stop)) {
        return NULL;
    }

    HashIntoType n = hashbits->n_occupied(start, stop);

    return PyLong_FromUnsignedLongLong(n);
}

static
PyObject *
hashbits_n_tags(khmer_KHashbits_Object * me, PyObject * args)
{
    Hashbits * hashbits = me->hashbits;

    if (!PyArg_ParseTuple(args, "")) {
        return NULL;
    }

    return PyLong_FromSize_t(hashbits->n_tags());
}

static
PyObject *
hashbits_count(khmer_KHashbits_Object * me, PyObject * args)
{
    Hashbits * hashbits = me->hashbits;

    const char * kmer;

    if (!PyArg_ParseTuple(args, "s", &kmer)) {
        return NULL;
    }

    if (strlen(kmer) != hashbits->ksize()) {
        PyErr_SetString(PyExc_ValueError,
                        "k-mer length must equal the presence table k-mer size");
        return NULL;
    }

    hashbits->count(kmer);

    return PyLong_FromLong(1);
=======
    return PyCObject_FromVoidPtr(subset_p, free_subset_partition_info);
>>>>>>> 8376131d
}

static
PyObject *
hashtable_join_partitions_by_path(khmer_KHashtable_Object * me, PyObject * args)
{
    Hashtable * hashtable = me->hashtable;

    const char * sequence = NULL;
    if (!PyArg_ParseTuple(args, "s", &sequence)) {
        return NULL;
    }

    hashtable->partition->join_partitions_by_path(sequence);

    Py_RETURN_NONE;
}

static
PyObject *
hashtable_merge_subset(khmer_KHashtable_Object * me, PyObject * args)
{
    Hashtable * hashtable = me->hashtable;

    PyObject * subset_obj;
    if (!PyArg_ParseTuple(args, "O", &subset_obj)) {
        return NULL;
    }

    if (!PyCObject_Check(subset_obj)) {
        PyErr_SetString( PyExc_ValueError, "invalid subset");
        return NULL;
    }

    SubsetPartition * subset_p;
    subset_p = (SubsetPartition *) PyCObject_AsVoidPtr(subset_obj);

    hashtable->partition->merge(subset_p);

    Py_RETURN_NONE;
}

static
PyObject *
hashtable_merge_from_disk(khmer_KHashtable_Object * me, PyObject * args)
{
    Hashtable * hashtable = me->hashtable;

    const char * filename = NULL;
    if (!PyArg_ParseTuple(args, "s", &filename)) {
        return NULL;
    }

    try {
        hashtable->partition->merge_from_disk(filename);
    } catch (khmer_file_exception &e) {
        PyErr_SetString(PyExc_IOError, e.what());
        return NULL;
    }

    Py_RETURN_NONE;
}

static
PyObject *
hashtable_consume_fasta_and_tag_with_reads_parser(khmer_KHashtable_Object * me,
        PyObject * args)
{
    Hashtable * hashtable = me->hashtable;

    python::khmer_ReadParser_Object * rparser_obj = NULL;

    if (!PyArg_ParseTuple( args, "O!", &python::khmer_ReadParser_Type,
                           &rparser_obj)) {
        return NULL;
    }

    read_parsers:: IParser * rparser = rparser_obj-> parser;

    // call the C++ function, and trap signals => Python
    unsigned long long  n_consumed  = 0;
    unsigned int          total_reads = 0;
    char const * exc = NULL;
    Py_BEGIN_ALLOW_THREADS
    try {
        hashtable->consume_fasta_and_tag(
            rparser, total_reads, n_consumed
        );
    } catch (_khmer_signal &e) {
        exc = e.get_message().c_str();
    } catch (khmer::read_parsers::NoMoreReadsAvailable &e) {
        exc = e.what();
    }
    Py_END_ALLOW_THREADS
    if (exc != NULL) {
        PyErr_SetString(PyExc_IOError, exc);
        return NULL;
    }

    return Py_BuildValue("IK", total_reads, n_consumed);
}

static PyObject * hashtable_consume_fasta_and_traverse(
                                                 khmer_KHashtable_Object * me,
                                                 PyObject * args);


static
PyObject *
hashtable_consume_fasta_and_tag_with_stoptags(khmer_KHashtable_Object * me,
        PyObject * args)
{
    Hashtable * hashtable = me->hashtable;

    const char * filename;

    if (!PyArg_ParseTuple(args, "s", &filename)) {
        return NULL;
    }

    // call the C++ function, and trap signals => Python

    unsigned long long n_consumed;
    unsigned int total_reads;

    try {
        hashtable->consume_fasta_and_tag_with_stoptags(filename,
                total_reads, n_consumed);
    } catch (_khmer_signal &e) {
        PyErr_SetString(PyExc_IOError, e.get_message().c_str());
        return NULL;
    } catch (khmer_file_exception &e) {
        PyErr_SetString(PyExc_IOError, e.what());
        return NULL;
    }

    return Py_BuildValue("IK", total_reads, n_consumed);
}

static
PyObject *
hashtable_consume_partitioned_fasta(khmer_KHashtable_Object * me, PyObject * args)
{
    Hashtable * hashtable = me->hashtable;

    const char * filename;

    if (!PyArg_ParseTuple(args, "s", &filename)) {
        return NULL;
    }

    // call the C++ function, and trap signals => Python

    unsigned long long n_consumed;
    unsigned int total_reads;

    try {
        hashtable->consume_partitioned_fasta(filename, total_reads, n_consumed);
    } catch (_khmer_signal &e) {
        PyErr_SetString(PyExc_IOError, e.get_message().c_str());
        return NULL;
    } catch (khmer_file_exception &e) {
        PyErr_SetString(PyExc_IOError, e.what());
        return NULL;
    }

    return Py_BuildValue("IK", total_reads, n_consumed);
}

static
PyObject *
hashtable_find_all_tags(khmer_KHashtable_Object * me, PyObject * args)
{
    Hashtable * hashtable = me->hashtable;

    const char * kmer_s = NULL;

    if (!PyArg_ParseTuple(args, "s", &kmer_s)) {
        return NULL;
    }

    if (strlen(kmer_s) != hashtable->ksize()) {
        PyErr_SetString( PyExc_ValueError,
                         "k-mer size must equal the k-mer size of the presence table");
        return NULL;
    }

    _pre_partition_info * ppi = NULL;

    Py_BEGIN_ALLOW_THREADS

    HashIntoType kmer, kmer_f, kmer_r;
    kmer = _hash(kmer_s, hashtable->ksize(), kmer_f, kmer_r);

    try {
        ppi = new _pre_partition_info(kmer);
    } catch (std::bad_alloc &e) {
        return PyErr_NoMemory();
    }
    hashtable->partition->find_all_tags(kmer_f, kmer_r, ppi->tagged_kmers,
                                       hashtable->all_tags);
    hashtable->add_kmer_to_tags(kmer);

    Py_END_ALLOW_THREADS

    return PyCObject_FromVoidPtr(ppi, free_pre_partition_info);
}

static
PyObject *
hashtable_assign_partition_id(khmer_KHashtable_Object * me, PyObject * args)
{
    Hashtable * hashtable = me->hashtable;

    PyObject * ppi_obj;
    if (!PyArg_ParseTuple(args, "O", &ppi_obj)) {
        return NULL;
    }

    if (!PyCObject_Check(ppi_obj)) {
        PyErr_SetString( PyExc_ValueError, "invalid pre_partition_info");
        return NULL;
    }

    _pre_partition_info * ppi;
    ppi = (_pre_partition_info *) PyCObject_AsVoidPtr(ppi_obj);

    PartitionID p;
    p = hashtable->partition->assign_partition_id(ppi->kmer,
            ppi->tagged_kmers);

    return PyLong_FromLong(p);
}

static
PyObject *
hashtable_add_tag(khmer_KHashtable_Object * me, PyObject * args)
{
    Hashtable * hashtable = me->hashtable;

    const char * kmer_s = NULL;
    if (!PyArg_ParseTuple(args, "s", &kmer_s)) {
        return NULL;
    }

    HashIntoType kmer = _hash(kmer_s, hashtable->ksize());
    hashtable->add_tag(kmer);

    Py_RETURN_NONE;
}

static
PyObject *
hashtable_add_stop_tag(khmer_KHashtable_Object * me, PyObject * args)
{
    Hashtable * hashtable = me->hashtable;

    const char * kmer_s = NULL;
    if (!PyArg_ParseTuple(args, "s", &kmer_s)) {
        return NULL;
    }

    HashIntoType kmer = _hash(kmer_s, hashtable->ksize());
    hashtable->add_stop_tag(kmer);

    Py_RETURN_NONE;
}

static
PyObject *
hashtable_get_stop_tags(khmer_KHashtable_Object * me, PyObject * args)
{
    Hashtable * hashtable = me->hashtable;

    if (!PyArg_ParseTuple(args, "")) {
        return NULL;
    }

    WordLength k = hashtable->ksize();
    SeenSet::const_iterator si;

    PyObject * x = PyList_New(hashtable->stop_tags.size());
    unsigned long long i = 0;
    for (si = hashtable->stop_tags.begin(); si != hashtable->stop_tags.end(); si++) {
        std::string s = _revhash(*si, k);
        PyList_SET_ITEM(x, i, Py_BuildValue("s", s.c_str()));
        i++;
    }

    return x;
}

static
PyObject *
hashtable_get_tagset(khmer_KHashtable_Object * me, PyObject * args)
{
    Hashtable * hashtable = me->hashtable;

    if (!PyArg_ParseTuple(args, "")) {
        return NULL;
    }

    WordLength k = hashtable->ksize();
    SeenSet::const_iterator si;

    PyObject * x = PyList_New(hashtable->all_tags.size());
    unsigned long long i = 0;
    for (si = hashtable->all_tags.begin(); si != hashtable->all_tags.end(); si++) {
        std::string s = _revhash(*si, k);
        PyList_SET_ITEM(x, i, Py_BuildValue("s", s.c_str()));
        i++;
    }

    return x;
}

static
PyObject *
hashtable_output_partitions(khmer_KHashtable_Object * me, PyObject * args)
{
    Hashtable * hashtable = me->hashtable;

    const char * filename = NULL;
    const char * output = NULL;
    PyObject * output_unassigned_o = NULL;

    if (!PyArg_ParseTuple(args, "ss|O", &filename, &output,
                          &output_unassigned_o)) {
        return NULL;
    }

    bool output_unassigned = false;
    if (output_unassigned_o != NULL && PyObject_IsTrue(output_unassigned_o)) {
        output_unassigned = true;
    }

    size_t n_partitions = 0;

    try {
        SubsetPartition * subset_p = hashtable->partition;
        n_partitions = subset_p->output_partitioned_file(filename,
                       output,
                       output_unassigned);
    } catch (_khmer_signal &e) {
        PyErr_SetString(PyExc_IOError, e.get_message().c_str());
        return NULL;
    } catch (khmer_file_exception &e) {
        PyErr_SetString(PyExc_IOError, e.what());
        return NULL;
    }

    return PyLong_FromLong(n_partitions);
}

static
PyObject *
hashtable_find_unpart(khmer_KHashtable_Object * me, PyObject * args)
{
    Hashtable * hashtable = me->hashtable;

    const char * filename = NULL;
    PyObject * traverse_o = NULL;
    PyObject * stop_big_traversals_o = NULL;

    if (!PyArg_ParseTuple(args, "sOO", &filename, &traverse_o,
                          &stop_big_traversals_o)) {
        return NULL;
    }

    bool traverse = PyObject_IsTrue(traverse_o);
    bool stop_big_traversals = PyObject_IsTrue(stop_big_traversals_o);
    unsigned int n_singletons = 0;

    try {
        SubsetPartition * subset_p = hashtable->partition;
        n_singletons = subset_p->find_unpart(filename, traverse,
                                             stop_big_traversals);
    } catch (_khmer_signal &e) {
        return NULL;
    }

    return PyLong_FromLong(n_singletons);

    // Py_INCREF(Py_None);
    // return Py_None;
}

static
PyObject *
hashtable_filter_if_present(khmer_KHashtable_Object * me, PyObject * args)
{
    Hashtable * hashtable = me->hashtable;

    const char * filename = NULL;
    const char * output = NULL;

    if (!PyArg_ParseTuple(args, "ss", &filename, &output)) {
        return NULL;
    }

    try {
        hashtable->filter_if_present(filename, output);
    } catch (_khmer_signal &e) {
        return NULL;
    }

    Py_RETURN_NONE;
}

static
PyObject *
hashtable_save_partitionmap(khmer_KHashtable_Object * me, PyObject * args)
{
    Hashtable * hashtable = me->hashtable;

    const char * filename = NULL;

    if (!PyArg_ParseTuple(args, "s", &filename)) {
        return NULL;
    }

    try {
        hashtable->partition->save_partitionmap(filename);
    } catch (khmer_file_exception &e) {
        PyErr_SetString(PyExc_IOError, e.what());
        return NULL;
    }

    Py_RETURN_NONE;
}

static
PyObject *
hashtable_load_partitionmap(khmer_KHashtable_Object * me, PyObject * args)
{
    Hashtable * hashtable = me->hashtable;

    const char * filename = NULL;

    if (!PyArg_ParseTuple(args, "s", &filename)) {
        return NULL;
    }

    hashtable->partition->load_partitionmap(filename);

    Py_RETURN_NONE;
}

static
PyObject *
hashtable__validate_partitionmap(khmer_KHashtable_Object * me, PyObject * args)
{
    Hashtable * hashtable = me->hashtable;

    if (!PyArg_ParseTuple(args, "")) {
        return NULL;
    }

    hashtable->partition->_validate_pmap();

    Py_RETURN_NONE;
}

static
PyObject *
hashtable_count_partitions(khmer_KHashtable_Object * me, PyObject * args)
{
    Hashtable * hashtable = me->hashtable;

    if (!PyArg_ParseTuple(args, "")) {
        return NULL;
    }

    size_t n_partitions = 0, n_unassigned = 0;
    hashtable->partition->count_partitions(n_partitions, n_unassigned);

    return Py_BuildValue("nn", (Py_ssize_t) n_partitions,
                         (Py_ssize_t) n_unassigned);
}

static
PyObject *
hashtable_subset_count_partitions(khmer_KHashtable_Object * me, PyObject * args)
{
    PyObject * subset_obj = NULL;

    if (!PyArg_ParseTuple(args, "O", &subset_obj)) {
        return NULL;
    }

    SubsetPartition * subset_p;
    subset_p = (SubsetPartition *) PyCObject_AsVoidPtr(subset_obj);

    size_t n_partitions = 0, n_unassigned = 0;
    subset_p->count_partitions(n_partitions, n_unassigned);

    return Py_BuildValue("nn", (Py_ssize_t) n_partitions,
                         (Py_ssize_t) n_unassigned);
}

static
PyObject *
hashtable_subset_partition_size_distribution(khmer_KHashtable_Object * me,
        PyObject * args)
{
    PyObject * subset_obj = NULL;
    if (!PyArg_ParseTuple(args, "O", &subset_obj)) {
        return NULL;
    }

    SubsetPartition * subset_p;
    subset_p = (SubsetPartition *) PyCObject_AsVoidPtr(subset_obj);

    PartitionCountDistribution d;

    unsigned int n_unassigned = 0;
    subset_p->partition_size_distribution(d, n_unassigned);

    PyObject * x = PyList_New(d.size());
    if (x == NULL) {
        return NULL;
    }
    PartitionCountDistribution::iterator di;

    unsigned int i;
    for (i = 0, di = d.begin(); di != d.end(); di++, i++) {
        PyObject * value =  Py_BuildValue("KK", di->first, di->second);
        if (value == NULL) {
            Py_DECREF(x);
            return NULL;
        }
        PyList_SET_ITEM(x, i, value);
    }
    if (!(i == d.size())) {
        throw khmer_exception();
    }

    PyObject * returnValue = Py_BuildValue("NI", x, n_unassigned);
    if (returnValue == NULL) {
        Py_DECREF(x);
        return NULL;
    }
    return returnValue;
}

static
PyObject *
hashtable_load_tagset(khmer_KHashtable_Object * me, PyObject * args)
{
    Hashtable * hashtable = me->hashtable;

    const char * filename = NULL;
    PyObject * clear_tags_o = NULL;

    if (!PyArg_ParseTuple(args, "s|O", &filename, &clear_tags_o)) {
        return NULL;
    }

    bool clear_tags = true;
    if (clear_tags_o && !PyObject_IsTrue(clear_tags_o)) {
        clear_tags = false;
    }

    try {
        hashtable->load_tagset(filename, clear_tags);
    } catch (khmer_file_exception &e) {
        PyErr_SetString(PyExc_IOError, e.what());
        return NULL;
    }

    Py_RETURN_NONE;
}

static
PyObject *
hashtable_save_tagset(khmer_KHashtable_Object * me, PyObject * args)
{
    Hashtable * hashtable = me->hashtable;

    const char * filename = NULL;

    if (!PyArg_ParseTuple(args, "s", &filename)) {
        return NULL;
    }

    try {
        hashtable->save_tagset(filename);
    } catch (khmer_file_exception &e) {
        PyErr_SetString(PyExc_IOError, e.what());
        return NULL;
    }

    Py_RETURN_NONE;
}

static
PyObject *
hashtable_save_subset_partitionmap(khmer_KHashtable_Object * me, PyObject * args)
{
    const char * filename = NULL;
    PyObject * subset_obj = NULL;

    if (!PyArg_ParseTuple(args, "Os", &subset_obj, &filename)) {
        return NULL;
    }

    SubsetPartition * subset_p;
    subset_p = (SubsetPartition *) PyCObject_AsVoidPtr(subset_obj);

    Py_BEGIN_ALLOW_THREADS

    try {
        subset_p->save_partitionmap(filename);
    } catch (khmer_file_exception &e) {
        PyErr_SetString(PyExc_IOError, e.what());
        return NULL;
    }

    Py_END_ALLOW_THREADS

    Py_RETURN_NONE;
}

static
PyObject *
hashtable_load_subset_partitionmap(khmer_KHashtable_Object * me, PyObject * args)
{
    Hashtable * hashtable = me->hashtable;

    const char * filename = NULL;

    if (!PyArg_ParseTuple(args, "s", &filename)) {
        return NULL;
    }

    SubsetPartition * subset_p;
    try {
        subset_p = new SubsetPartition(hashtable);
    } catch (std::bad_alloc &e) {
        return PyErr_NoMemory();
    }

    bool fail = false;
    std::string err;

    Py_BEGIN_ALLOW_THREADS

    try {
        subset_p->load_partitionmap(filename);
    } catch (khmer_file_exception &e) {
        fail = true;
        err = e.what();
    }

    Py_END_ALLOW_THREADS

    if (fail) {
        PyErr_SetString(PyExc_IOError, err.c_str());
        delete subset_p;
        return NULL;
    } else {
        return PyCObject_FromVoidPtr(subset_p, free_subset_partition_info);
    }
}

static
PyObject *
hashtable__set_tag_density(khmer_KHashtable_Object * me, PyObject * args)
{
    Hashtable * hashtable = me->hashtable;

    unsigned int d;
    if (!PyArg_ParseTuple(args, "I", &d)) {
        return NULL;
    }

    hashtable->_set_tag_density(d);

    Py_RETURN_NONE;
}

static
PyObject *
hashtable__get_tag_density(khmer_KHashtable_Object * me, PyObject * args)
{
    Hashtable * hashtable = me->hashtable;

    if (!PyArg_ParseTuple(args, "")) {
        return NULL;
    }

    unsigned int d = hashtable->_get_tag_density();

    return PyLong_FromLong(d);
}

static
PyObject *
hashtable__validate_subset_partitionmap(khmer_KHashtable_Object * me,
                                       PyObject * args)
{
    PyObject * subset_obj = NULL;

    if (!PyArg_ParseTuple(args, "O", &subset_obj)) {
        return NULL;
    }

    SubsetPartition * subset_p;
    subset_p = (SubsetPartition *) PyCObject_AsVoidPtr(subset_obj);
    subset_p->_validate_pmap();

    Py_RETURN_NONE;
}

static
PyObject *
hashtable_set_partition_id(khmer_KHashtable_Object * me, PyObject * args)
{
    Hashtable * hashtable = me->hashtable;

    const char * kmer = NULL;
    PartitionID p = 0;

    if (!PyArg_ParseTuple(args, "sI", &kmer, &p)) {
        return NULL;
    }

    hashtable->partition->set_partition_id(kmer, p);

    Py_RETURN_NONE;
}

static
PyObject *
hashtable_join_partitions(khmer_KHashtable_Object * me, PyObject * args)
{
    Hashtable * hashtable = me->hashtable;

    PartitionID p1 = 0, p2 = 0;

    if (!PyArg_ParseTuple(args, "II", &p1, &p2)) {
        return NULL;
    }

    p1 = hashtable->partition->join_partitions(p1, p2);

    return PyLong_FromLong(p1);
}

static
PyObject *
hashtable_get_partition_id(khmer_KHashtable_Object * me, PyObject * args)
{
    Hashtable * hashtable = me->hashtable;

    const char * kmer = NULL;

    if (!PyArg_ParseTuple(args, "s", &kmer)) {
        return NULL;
    }

    PartitionID partition_id;
    partition_id = hashtable->partition->get_partition_id(kmer);

    return PyLong_FromLong(partition_id);
}

static
PyObject *
hashtable_is_single_partition(khmer_KHashtable_Object * me, PyObject * args)
{
    Hashtable * hashtable = me->hashtable;

    const char * seq = NULL;

    if (!PyArg_ParseTuple(args, "s", &seq)) {
        return NULL;
    }

    bool v = hashtable->partition->is_single_partition(seq);

    PyObject * val;
    if (v) {
        val = Py_True;
    } else {
        val = Py_False;
    }
    Py_INCREF(val);

    return val;
}

static
PyObject *
hashtable_divide_tags_into_subsets(khmer_KHashtable_Object * me, PyObject * args)
{
    Hashtable * hashtable = me->hashtable;

    unsigned int subset_size = 0;

    if (!PyArg_ParseTuple(args, "I", &subset_size)) {
        return NULL;
    }

    SeenSet divvy;
    hashtable->divide_tags_into_subsets(subset_size, divvy);

    PyObject * x = PyList_New(divvy.size());
    unsigned int i = 0;
    for (SeenSet::const_iterator si = divvy.begin(); si != divvy.end();
            si++, i++) {
        PyList_SET_ITEM(x, i, PyLong_FromUnsignedLongLong(*si));
    }

    return x;
}

static
PyObject *
hashtable_count_kmers_within_radius(khmer_KHashtable_Object * me, PyObject * args)
{
    Hashtable * hashtable = me->hashtable;

    const char * kmer = NULL;
    unsigned int radius = 0;
    unsigned int max_count = 0;

    if (!PyArg_ParseTuple(args, "sI|I", &kmer, &radius, &max_count)) {
        return NULL;
    }

    unsigned int n;

    Py_BEGIN_ALLOW_THREADS

    HashIntoType kmer_f, kmer_r;
    _hash(kmer, hashtable->ksize(), kmer_f, kmer_r);
    n = hashtable->count_kmers_within_radius(kmer_f, kmer_r, radius,
                                            max_count);

    Py_END_ALLOW_THREADS

    return PyLong_FromUnsignedLong(n);
}

static
PyObject *
hashtable_extract_unique_paths(khmer_KHashtable_Object * me, PyObject * args)
{
    Hashtable * hashtable = me->hashtable;

    const char * sequence = NULL;
    unsigned int min_length = 0;
    float min_unique_f = 0;
    if (!PyArg_ParseTuple(args, "sIf", &sequence, &min_length, &min_unique_f)) {
        return NULL;
    }

    std::vector<std::string> results;
    hashtable->extract_unique_paths(sequence, min_length, min_unique_f, results);

    PyObject * x = PyList_New(results.size());
    if (x == NULL) {
        return NULL;
    }

    for (unsigned int i = 0; i < results.size(); i++) {
        PyList_SET_ITEM(x, i, PyBytes_FromString(results[i].c_str()));
    }

    return x;
}

static PyMethodDef khmer_hashtable_methods[] = {
    { "ksize", (PyCFunction)hashtable_get_ksize, METH_VARARGS, "" },
    { "hashsizes", (PyCFunction)hashtable_get_hashsizes, METH_VARARGS, "" },
    { "n_unique_kmers", (PyCFunction)hashtable_n_unique_kmers, METH_VARARGS, "Count the number of unique kmers" },
    { "n_occupied", (PyCFunction)hashtable_n_occupied, METH_VARARGS, "Count the number of occupied bins" },
    { "n_entries", (PyCFunction)hashtable_n_entries, METH_VARARGS, "" },
    { "count", (PyCFunction)hashtable_count, METH_VARARGS, "Count the given kmer" },
    { "consume", (PyCFunction)hashtable_consume, METH_VARARGS, "Count all k-mers in the given string" },
    { "consume_fasta", (PyCFunction)hashtable_consume_fasta, METH_VARARGS, "Count all k-mers in a given file" },
    {
        "consume_fasta_with_reads_parser", (PyCFunction)hashtable_consume_fasta_with_reads_parser,
        METH_VARARGS, "Count all k-mers using a given reads parser"
    },
    { "get", (PyCFunction)hashtable_get, METH_VARARGS, "Get the count for the given k-mer" },
    { "load", (PyCFunction)hashtable_load, METH_VARARGS, "" },
    { "save", (PyCFunction)hashtable_save, METH_VARARGS, "" },
    { "consume_and_tag", (PyCFunction)hashtable_consume_and_tag, METH_VARARGS, "Consume a sequence and tag it" },
    { "get_tags_and_positions", (PyCFunction)hashtable_get_tags_and_positions, METH_VARARGS, "Retrieve tags and their positions in a sequence." },
    { "find_all_tags_list", (PyCFunction)hashtable_find_all_tags_list, METH_VARARGS, "Find all tags within range of the given k-mer, return as list" },
    { "consume_fasta_and_tag", (PyCFunction)hashtable_consume_fasta_and_tag, METH_VARARGS, "Count all k-mers in a given file" },
    { "get_median_count", (PyCFunction)hashtable_get_median_count, METH_VARARGS, "Get the median, average, and stddev of the k-mer counts in the string" },
    { "extract_unique_paths", (PyCFunction)hashtable_extract_unique_paths, METH_VARARGS, "" },
    { "load_stop_tags", (PyCFunction)hashtable_load_stop_tags, METH_VARARGS, "" },
    { "save_stop_tags", (PyCFunction)hashtable_save_stop_tags, METH_VARARGS, "" },
    { "print_stop_tags", (PyCFunction)hashtable_print_stop_tags, METH_VARARGS, "" },
    { "print_tagset", (PyCFunction)hashtable_print_tagset, METH_VARARGS, "" },
    { "calc_connected_graph_size", (PyCFunction)hashtable_calc_connected_graph_size, METH_VARARGS, "" },
    { "kmer_degree", (PyCFunction)hashtable_kmer_degree, METH_VARARGS, "" },
    { "trim_on_stoptags", (PyCFunction)hashtable_trim_on_stoptags, METH_VARARGS, "" },
    { "identify_stoptags_by_position", (PyCFunction)hashtable_identify_stoptags_by_position, METH_VARARGS, "" },
    { "do_subset_partition", (PyCFunction)hashtable_do_subset_partition, METH_VARARGS, "" },
    { "find_all_tags", (PyCFunction)hashtable_find_all_tags, METH_VARARGS, "" },
    { "assign_partition_id", (PyCFunction)hashtable_assign_partition_id, METH_VARARGS, "" },
    { "output_partitions", (PyCFunction)hashtable_output_partitions, METH_VARARGS, "" },
    { "find_unpart", (PyCFunction)hashtable_find_unpart, METH_VARARGS, "" },
    { "filter_if_present", (PyCFunction)hashtable_filter_if_present, METH_VARARGS, "" },
    { "add_tag", (PyCFunction)hashtable_add_tag, METH_VARARGS, "" },
    { "add_stop_tag", (PyCFunction)hashtable_add_stop_tag, METH_VARARGS, "" },
    { "get_stop_tags", (PyCFunction)hashtable_get_stop_tags, METH_VARARGS, "" },
    { "get_tagset", (PyCFunction)hashtable_get_tagset, METH_VARARGS, "" },
    { "load_tagset", (PyCFunction)hashtable_load_tagset, METH_VARARGS, "" },
    { "save_tagset", (PyCFunction)hashtable_save_tagset, METH_VARARGS, "" },
    { "n_tags", (PyCFunction)hashtable_n_tags, METH_VARARGS, "" },
    { "divide_tags_into_subsets", (PyCFunction)hashtable_divide_tags_into_subsets, METH_VARARGS, "" },
    { "load_partitionmap", (PyCFunction)hashtable_load_partitionmap, METH_VARARGS, "" },
    { "save_partitionmap", (PyCFunction)hashtable_save_partitionmap, METH_VARARGS, "" },
    { "_validate_partitionmap", (PyCFunction)hashtable__validate_partitionmap, METH_VARARGS, "" },
    { "_get_tag_density", (PyCFunction)hashtable__get_tag_density, METH_VARARGS, "" },
    { "_set_tag_density", (PyCFunction)hashtable__set_tag_density, METH_VARARGS, "" },
    {
        "consume_fasta_and_tag_with_reads_parser", (PyCFunction)hashtable_consume_fasta_and_tag_with_reads_parser,
        METH_VARARGS, "Count all k-mers using a given reads parser"
    },
    { "consume_fasta_and_traverse", (PyCFunction)hashtable_consume_fasta_and_traverse, METH_VARARGS, "" },
     { "consume_fasta_and_tag_with_stoptags", (PyCFunction)hashtable_consume_fasta_and_tag_with_stoptags, METH_VARARGS, "Count all k-mers in a given file" },
    { "consume_partitioned_fasta", (PyCFunction)hashtable_consume_partitioned_fasta, METH_VARARGS, "Count all k-mers in a given file" },
    { "join_partitions_by_path", (PyCFunction)hashtable_join_partitions_by_path, METH_VARARGS, "" },
    { "merge_subset", (PyCFunction)hashtable_merge_subset, METH_VARARGS, "" },
    { "merge_subset_from_disk", (PyCFunction)hashtable_merge_from_disk, METH_VARARGS, "" },
    { "count_partitions", (PyCFunction)hashtable_count_partitions, METH_VARARGS, "" },
    { "subset_count_partitions", (PyCFunction)hashtable_subset_count_partitions, METH_VARARGS, "" },
    { "subset_partition_size_distribution", (PyCFunction)hashtable_subset_partition_size_distribution, METH_VARARGS, "" },
    { "save_subset_partitionmap", (PyCFunction)hashtable_save_subset_partitionmap, METH_VARARGS },
    { "load_subset_partitionmap", (PyCFunction)hashtable_load_subset_partitionmap, METH_VARARGS },
    { "_validate_subset_partitionmap", (PyCFunction)hashtable__validate_subset_partitionmap, METH_VARARGS, "" },
    { "set_partition_id", (PyCFunction)hashtable_set_partition_id, METH_VARARGS, "" },
    { "join_partitions", (PyCFunction)hashtable_join_partitions, METH_VARARGS, "" },
    { "get_partition_id", (PyCFunction)hashtable_get_partition_id, METH_VARARGS, "" },
    { "is_single_partition", (PyCFunction)hashtable_is_single_partition, METH_VARARGS, "" },
    { "count_kmers_within_radius", (PyCFunction)hashtable_count_kmers_within_radius, METH_VARARGS, "" },
    { "traverse_from_tags", (PyCFunction)hashtable_traverse_from_tags, METH_VARARGS, "" },
    { "repartition_largest_partition", (PyCFunction)hashtable_repartition_largest_partition, METH_VARARGS, "" },
    {NULL, NULL, 0, NULL}           /* sentinel */
 };

static PyTypeObject khmer_KHashtable_Type
CPYCHECKER_TYPE_OBJECT_FOR_TYPEDEF("khmer_KHashtable_Object")
= {
    PyVarObject_HEAD_INIT(NULL, 0)       /* init & ob_size */
    "_khmer.KHashtable   ",              /*tp_name*/
    sizeof(khmer_KHashtable_Object)   ,  /*tp_basicsize*/
    0,                                   /*tp_itemsize*/
    0,                                   /*tp_dealloc*/
    0,                                   /*tp_print*/
    0,                                   /*tp_getattr*/
    0,                                   /*tp_setattr*/
    0,                                   /*tp_compare*/
    0,                                   /*tp_repr*/
    0,                                   /*tp_as_number*/
    0,                                   /*tp_as_sequence*/
    0,                                   /*tp_as_mapping*/
    0,                                   /*tp_hash */
    0,                                   /*tp_call*/
    0,                                   /*tp_str*/
    0,                                   /*tp_getattro*/
    0,                                   /*tp_setattro*/
    0,                                   /*tp_as_buffer*/
    Py_TPFLAGS_DEFAULT,                  /*tp_flags*/
    "base hashtable object",             /* tp_doc */
    0,                                   /* tp_traverse */
    0,                                   /* tp_clear */
    0,                                   /* tp_richcompare */
    0,                                   /* tp_weaklistoffset */
    0,                                   /* tp_iter */
    0,                                   /* tp_iternext */
    khmer_hashtable_methods,             /* tp_methods */
    0,                                   /* tp_members */
    0,                                   /* tp_getset */
    0,                                   /* tp_base */
    0,                                   /* tp_dict */
    0,                                   /* tp_descr_get */
    0,                                   /* tp_descr_set */
    0,                                   /* tp_dictoffset */
    0,                                   /* tp_init */
    0,                                   /* tp_alloc */
    0,                                   /* tp_new */
};

#define is_hashtable_obj(v)  (Py_TYPE(v) == &khmer_KHashtable_Type)

//
// _new_hashtable
//

//
// KCountingHash object
//

typedef struct {
  //PyObject_HEAD
    khmer_KHashtable_Object khashtable;
    CountingHash * counting;
} khmer_KCountingHash_Object;

typedef struct {
    PyObject_HEAD
    ReadAligner * aligner;
} khmer_ReadAligner_Object;

static void khmer_counting_dealloc(khmer_KCountingHash_Object * obj);

static
PyObject *
count_trim_on_abundance(khmer_KCountingHash_Object * me, PyObject * args)
{
    CountingHash * counting = me->counting;

    const char * seq = NULL;
    unsigned int min_count_i = 0;

    if (!PyArg_ParseTuple(args, "sI", &seq, &min_count_i)) {
        return NULL;
    }

    unsigned long trim_at;
    Py_BEGIN_ALLOW_THREADS

    BoundedCounterType min_count = min_count_i;

    trim_at = counting->trim_on_abundance(seq, min_count);

    Py_END_ALLOW_THREADS;

    PyObject * trim_seq = PyBytes_FromStringAndSize(seq, trim_at);
    if (trim_seq == NULL) {
        return NULL;
    }
    PyObject * ret = Py_BuildValue("Ok", trim_seq, trim_at);
    Py_DECREF(trim_seq);

    return ret;
}

static
PyObject *
count_trim_below_abundance(khmer_KCountingHash_Object * me, PyObject * args)
{
    CountingHash * counting = me->counting;

    const char * seq = NULL;
    BoundedCounterType max_count_i = 0;

    if (!PyArg_ParseTuple(args, "sH", &seq, &max_count_i)) {
        return NULL;
    }

    unsigned long trim_at;
    Py_BEGIN_ALLOW_THREADS

    BoundedCounterType max_count = max_count_i;

    trim_at = counting->trim_below_abundance(seq, max_count);

    Py_END_ALLOW_THREADS;

    PyObject * trim_seq = PyBytes_FromStringAndSize(seq, trim_at);
    if (trim_seq == NULL) {
        return NULL;
    }
    PyObject * ret = Py_BuildValue("Ok", trim_seq, trim_at);
    Py_DECREF(trim_seq);

    return ret;
}

static
PyObject *
count_find_spectral_error_positions(khmer_KCountingHash_Object * me,
                                    PyObject * args)
{
    khmer::CountingHash * counting = me->counting;

    char * seq = NULL;
    khmer::BoundedCounterType max_count = 0; // unsigned short int

    if (!PyArg_ParseTuple(args, "sH", &seq, &max_count)) {
        return NULL;
    }

    std::vector<unsigned int> posns;

    try {
        posns = counting->find_spectral_error_positions(seq, max_count);
    } catch (khmer_exception &e) {
        PyErr_SetString(PyExc_ValueError, e.what());
        return NULL;
    }

    Py_ssize_t posns_size = posns.size();

    PyObject * x = PyList_New(posns_size);
    if (x == NULL) {
        return NULL;
    }
    for (Py_ssize_t i = 0; i < posns_size; i++) {
        PyList_SET_ITEM(x, i, PyLong_FromLong(posns[i]));
    }

    return x;
}

static
PyObject *
count_fasta_dump_kmers_by_abundance(khmer_KCountingHash_Object * me,
                                   PyObject * args)
{
    CountingHash * counting = me->counting;

    const char * inputfile;
    int limit_by = 0;

    if (!PyArg_ParseTuple(args, "si", &inputfile, &limit_by)) {
        return NULL;
    }

    counting->fasta_dump_kmers_by_abundance(inputfile,
                                            limit_by);

    Py_RETURN_NONE;
}

static
PyObject *
count_get_kadian_count(khmer_KCountingHash_Object * me, PyObject * args)
{
    CountingHash * counting = me->counting;

    const char * long_str;
    unsigned int nk = 1;

    if (!PyArg_ParseTuple(args, "s|I", &long_str, &nk)) {
        return NULL;
    }

    if (strlen(long_str) < counting->ksize()) {
        PyErr_SetString(PyExc_ValueError,
                        "string length must >= the hashtable k-mer size");
        return NULL;
    }

    BoundedCounterType kad = 0;

    counting->get_kadian_count(long_str, kad, nk);

    return Py_BuildValue("i", kad);
}

static
PyObject *
count_get_raw_tables(khmer_KCountingHash_Object * self, PyObject * args)
{
    CountingHash * counting = self->counting;

    khmer::Byte ** table_ptrs = counting->get_raw_tables();
    std::vector<HashIntoType> sizes = counting->get_tablesizes();

    PyObject * raw_tables = PyList_New(sizes.size());
    for (unsigned int i=0; i<sizes.size(); ++i) {
        PyObject * buf = PyBuffer_FromMemory(table_ptrs[i], sizes[i]);
        if(!PyBuffer_Check(buf)) {
            return NULL;
        }
        PyList_SET_ITEM(raw_tables, i, buf);
    }

    return raw_tables;
}

static
PyObject *
count_set_use_bigcount(khmer_KCountingHash_Object * me, PyObject * args)
{
    CountingHash * counting = me->counting;

    PyObject * x;
    if (!PyArg_ParseTuple(args, "O", &x)) {
        return NULL;
    }
    int setme = PyObject_IsTrue(x);
    if (setme < 0) {
        return NULL;
    }
    counting->set_use_bigcount((bool)setme);

    Py_RETURN_NONE;
}

static
PyObject *
count_get_use_bigcount(khmer_KCountingHash_Object * me, PyObject * args)
{
    CountingHash * counting = me->counting;

    if (!PyArg_ParseTuple(args, "")) {
        return NULL;
    }

    bool val = counting->get_use_bigcount();

    return PyBool_FromLong((int)val);
}

static
PyObject *
count_get_min_count(khmer_KCountingHash_Object * me, PyObject * args)
{
    CountingHash * counting = me->counting;

    const char * long_str;

    if (!PyArg_ParseTuple(args, "s", &long_str)) {
        return NULL;
    }

    if (strlen(long_str) < counting->ksize()) {
        PyErr_SetString(PyExc_ValueError,
                        "string length must >= the hashtable k-mer size");
        return NULL;
    }

    BoundedCounterType c = counting->get_min_count(long_str);
    unsigned int N = c;

    return PyLong_FromLong(N);
}

static
PyObject *
count_get_max_count(khmer_KCountingHash_Object * me, PyObject * args)
{
    CountingHash * counting = me->counting;

    const char * long_str;

    if (!PyArg_ParseTuple(args, "s", &long_str)) {
        return NULL;
    }

    if (strlen(long_str) < counting->ksize()) {
        PyErr_SetString(PyExc_ValueError,
                        "string length must >= the hashtable k-mer size");
        return NULL;
    }

    BoundedCounterType c = counting->get_max_count(long_str);
    unsigned int N = c;

    return PyLong_FromLong(N);
}

static
PyObject *
count_output_fasta_kmer_pos_freq(khmer_KCountingHash_Object * me,
                                PyObject * args)
{
    CountingHash * counting = me->counting;

    const char * infile;
    const char * outfile;

    if (!PyArg_ParseTuple(args, "ss", &infile, &outfile)) {
        return NULL;
    }

    counting->output_fasta_kmer_pos_freq(infile, outfile);

    return PyLong_FromLong(0);
}

static
PyObject *
count_fasta_count_kmers_by_position(khmer_KCountingHash_Object * me,
                                   PyObject * args)
{
    CountingHash * counting = me->counting;

    const char * inputfile;
    unsigned int max_read_len = 0;
    long max_read_len_long;
    int limit_by_count_int;

    if (!PyArg_ParseTuple(args, "sli", &inputfile, &max_read_len_long,
                          &limit_by_count_int)) {
        return NULL;
    }
    if (max_read_len_long < 0 || max_read_len_long >= pow(2, 32)) {
        PyErr_SetString(
            PyExc_ValueError,
            "The 2nd argument must be positive and less than 2^32");
        return NULL;
    }
    if (limit_by_count_int < 0 || limit_by_count_int >= pow(2, 16)) {
        PyErr_SetString(
            PyExc_ValueError,
            "The 3rd argument must be positive and less than 2^16");
        return NULL;
    }
    max_read_len = (unsigned int) max_read_len_long;

    unsigned long long * counts;
    counts = counting->fasta_count_kmers_by_position(inputfile, max_read_len,
             (unsigned short) limit_by_count_int);

    PyObject * x = PyList_New(max_read_len);
    if (x == NULL) {
        delete[] counts;
        return NULL;
    }

    for (unsigned int i = 0; i < max_read_len; i++) {
        int ret = PyList_SetItem(x, i, PyLong_FromUnsignedLongLong(counts[i]));
        if (ret < 0) {
            delete[] counts;
            return NULL;
        }
    }

    delete[] counts;

    return x;
}

static
PyObject *
count_abundance_distribution_with_reads_parser(khmer_KCountingHash_Object * me,
        PyObject * args)
{
    CountingHash * counting = me->counting;

    khmer :: python :: khmer_ReadParser_Object * rparser_obj = NULL;
    khmer_KHashbits_Object *tracking_obj = NULL;

    if (!PyArg_ParseTuple(args, "O!O!", &python::khmer_ReadParser_Type,
                          &rparser_obj, &khmer_KHashbits_Type, &tracking_obj)) {
        return NULL;
    }

    read_parsers:: IParser * rparser = rparser_obj->parser;
    Hashbits * hashbits = tracking_obj->hashbits;

    HashIntoType * dist = NULL;

    Py_BEGIN_ALLOW_THREADS
    dist = counting->abundance_distribution(rparser, hashbits);
    Py_END_ALLOW_THREADS

    PyObject * x = PyList_New(MAX_BIGCOUNT + 1);
    if (x == NULL) {
        delete[] dist;
        return NULL;
    }
    for (int i = 0; i < MAX_BIGCOUNT + 1; i++) {
        PyList_SET_ITEM(x, i, PyLong_FromUnsignedLongLong(dist[i]));
    }

    delete[] dist;
    return x;
}

static
PyObject *
count_abundance_distribution(khmer_KCountingHash_Object * me, PyObject * args)
{
    CountingHash * counting = me->counting;

    const char * filename = NULL;
    khmer_KHashbits_Object * tracking_obj = NULL;
    if (!PyArg_ParseTuple(args, "sO!", &filename, &khmer_KHashbits_Type,
                          &tracking_obj)) {
        return NULL;
    }

    Hashbits * hashbits = tracking_obj->hashbits;
    HashIntoType * dist;

    char const * result = "";
    bool exception = false;
    Py_BEGIN_ALLOW_THREADS
    try {
        dist = counting->abundance_distribution(filename, hashbits);
    } catch (khmer_file_exception &e) {
        exception = true;
        result = e.what();
    }
    Py_END_ALLOW_THREADS

    if (exception) {
        PyErr_SetString(PyExc_IOError, result);
        return NULL;
    }

    PyObject * x = PyList_New(MAX_BIGCOUNT + 1);
    if (x == NULL) {
        delete[] dist;
        return NULL;
    }
    for (int i = 0; i < MAX_BIGCOUNT + 1; i++) {
        PyList_SET_ITEM(x, i, PyLong_FromUnsignedLongLong(dist[i]));
    }

    delete[] dist;

    return x;
}

static
PyObject *
count_do_subset_partition_with_abundance(khmer_KCountingHash_Object * me,
                                        PyObject * args)
{
    CountingHash * counting = me->counting;

    HashIntoType start_kmer = 0, end_kmer = 0;
    PyObject * break_on_stop_tags_o = NULL;
    PyObject * stop_big_traversals_o = NULL;
    BoundedCounterType min_count, max_count;

    if (!PyArg_ParseTuple(args, "HH|KKOO",
                          &min_count, &max_count,
                          &start_kmer, &end_kmer,
                          &break_on_stop_tags_o,
                          &stop_big_traversals_o)) {
        return NULL;
    }

    bool break_on_stop_tags = false;
    if (break_on_stop_tags_o && PyObject_IsTrue(break_on_stop_tags_o)) {
        break_on_stop_tags = true;
    }
    bool stop_big_traversals = false;
    if (stop_big_traversals_o && PyObject_IsTrue(stop_big_traversals_o)) {
        stop_big_traversals = true;
    }

    SubsetPartition * subset_p = NULL;
    try {
        Py_BEGIN_ALLOW_THREADS
        subset_p = new SubsetPartition(counting);
        subset_p->do_partition_with_abundance(start_kmer, end_kmer,
                                              min_count, max_count,
                                              break_on_stop_tags,
                                              stop_big_traversals);
        Py_END_ALLOW_THREADS
    } catch (_khmer_signal &e) {
        return NULL;
    } catch (std::bad_alloc &e) {
        return PyErr_NoMemory();
    }

    khmer_KSubsetPartition_Object * subset_obj = (khmer_KSubsetPartition_Object *)\
            PyObject_New(khmer_KSubsetPartition_Object, &khmer_KSubsetPartition_Type);

    if (subset_obj == NULL) {
        delete subset_p;
        return NULL;
    }

    subset_obj->subset = subset_p;

    return (PyObject *) subset_obj;
}

static PyMethodDef khmer_counting_methods[] = {
    { "set_use_bigcount", (PyCFunction)count_set_use_bigcount, METH_VARARGS, "" },
    { "get_use_bigcount", (PyCFunction)count_get_use_bigcount, METH_VARARGS, "" },
    { "output_fasta_kmer_pos_freq", (PyCFunction)count_output_fasta_kmer_pos_freq, METH_VARARGS, "" },
    { "get_min_count", (PyCFunction)count_get_min_count, METH_VARARGS, "Get the smallest count of all the k-mers in the string" },
    { "get_max_count", (PyCFunction)count_get_max_count, METH_VARARGS, "Get the largest count of all the k-mers in the string" },
    { "get_kadian_count", (PyCFunction)count_get_kadian_count, METH_VARARGS, "Get the kadian (abundance of k-th rank-ordered k-mer) of the k-mer counts in the string" },
    { "trim_on_abundance", (PyCFunction)count_trim_on_abundance, METH_VARARGS, "Trim on >= abundance" },
    { "trim_below_abundance", (PyCFunction)count_trim_below_abundance, METH_VARARGS, "Trim on >= abundance" },
    { "find_spectral_error_positions", (PyCFunction)count_find_spectral_error_positions, METH_VARARGS, "Identify positions of low-abundance k-mers" },
    { "abundance_distribution", (PyCFunction)count_abundance_distribution, METH_VARARGS, "" },
    { "abundance_distribution_with_reads_parser", (PyCFunction)count_abundance_distribution_with_reads_parser, METH_VARARGS, "" },
    { "fasta_count_kmers_by_position", (PyCFunction)count_fasta_count_kmers_by_position, METH_VARARGS, "" },
    { "fasta_dump_kmers_by_abundance", (PyCFunction)count_fasta_dump_kmers_by_abundance, METH_VARARGS, "" },
    { "get_raw_tables", (PyCFunction)count_get_raw_tables,
        METH_VARARGS, "Get a list of the raw tables as memoryview objects" },
    { "do_subset_partition_with_abundance", (PyCFunction)count_do_subset_partition_with_abundance, METH_VARARGS, "" },
    {NULL, NULL, 0, NULL}           /* sentinel */
};

static PyObject* _new_counting_hash(PyTypeObject * type, PyObject * args,
                                    PyObject * kwds);

static PyTypeObject khmer_KCountingHash_Type
CPYCHECKER_TYPE_OBJECT_FOR_TYPEDEF("khmer_KCountingHash_Object")
= {
    PyVarObject_HEAD_INIT(NULL, 0)       /* init & ob_size */
    "_khmer.KCountingHash",              /*tp_name*/
    sizeof(khmer_KCountingHash_Object),  /*tp_basicsize*/
    0,                                   /*tp_itemsize*/
    (destructor)khmer_counting_dealloc,  /*tp_dealloc*/
    0,                                   /*tp_print*/
    0,                                   /*tp_getattr*/
    0,                                   /*tp_setattr*/
    0,                                   /*tp_compare*/
    0,                                   /*tp_repr*/
    0,                                   /*tp_as_number*/
    0,                                   /*tp_as_sequence*/
    0,                                   /*tp_as_mapping*/
    0,                                   /*tp_hash */
    0,                                   /*tp_call*/
    0,                                   /*tp_str*/
    0,                                   /*tp_getattro*/
    0,                                   /*tp_setattro*/
    0,                                   /*tp_as_buffer*/
    Py_TPFLAGS_DEFAULT,                  /*tp_flags*/
    "counting hash object",              /* tp_doc */
    0,                                   /* tp_traverse */
    0,                                   /* tp_clear */
    0,                                   /* tp_richcompare */
    0,                                   /* tp_weaklistoffset */
    0,                                   /* tp_iter */
    0,                                   /* tp_iternext */
    khmer_counting_methods,              /* tp_methods */
    0,                                   /* tp_members */
    0,                                   /* tp_getset */
    0,                                   /* tp_base */
    0,                                   /* tp_dict */
    0,                                   /* tp_descr_get */
    0,                                   /* tp_descr_set */
    0,                                   /* tp_dictoffset */
    0,                                   /* tp_init */
    0,                                   /* tp_alloc */
    _new_counting_hash,                  /* tp_new */
};

#define is_counting_obj(v)  (Py_TYPE(v) == &khmer_KCountingHash_Type)

//
// new_hashtable
//

static PyObject* new_hashtable(PyObject * self, PyObject * args)
{
    unsigned int k = 0;
    unsigned long long size = 0;

    if (!PyArg_ParseTuple(args, "IK", &k, &size)) {
        return NULL;
    }

    khmer_KCountingHash_Object * kcounting_obj = (khmer_KCountingHash_Object *) \
            PyObject_New(khmer_KCountingHash_Object, &khmer_KCountingHash_Type);

    if (kcounting_obj == NULL) {
        return NULL;
    }

    try {
        kcounting_obj->counting = new CountingHash(k, size);
    } catch (std::bad_alloc &e) {
        return PyErr_NoMemory();
    }
    kcounting_obj->khashtable.hashtable = kcounting_obj->counting;

    return (PyObject *) kcounting_obj;
}

//
// _new_counting_hash
//

static PyObject* _new_counting_hash(PyTypeObject * type, PyObject * args,
                                    PyObject * kwds)
{
    khmer_KCountingHash_Object * self;

    self = (khmer_KCountingHash_Object *)type->tp_alloc(type, 0);

    if (self != NULL) {
        WordLength k = 0;
        PyListObject * sizes_list_o = NULL;

        if (!PyArg_ParseTuple(args, "bO!", &k, &PyList_Type, &sizes_list_o)) {
            Py_DECREF(self);
            return NULL;
        }

        std::vector<HashIntoType> sizes;
        Py_ssize_t sizes_list_o_length = PyList_GET_SIZE(sizes_list_o);
        if (sizes_list_o_length == -1) {
            Py_DECREF(self);
            PyErr_SetString(PyExc_ValueError, "error with hashtable primes!");
            return NULL;
        }
        for (Py_ssize_t i = 0; i < sizes_list_o_length; i++) {
            PyObject * size_o = PyList_GET_ITEM(sizes_list_o, i);
            if (PyLong_Check(size_o)) {
                sizes.push_back((HashIntoType) PyLong_AsUnsignedLongLong(size_o));
            } else if (PyInt_Check(size_o)) {
                sizes.push_back((HashIntoType) PyInt_AsLong(size_o));
            } else if (PyFloat_Check(size_o)) {
                sizes.push_back((HashIntoType) PyFloat_AS_DOUBLE(size_o));
            } else {
                Py_DECREF(self);
                PyErr_SetString(PyExc_TypeError,
                                "2nd argument must be a list of ints, longs, or floats");
                return NULL;
            }
        }

        try {
            self->counting = new CountingHash(k, sizes);
        } catch (std::bad_alloc &e) {
            Py_DECREF(self);
            return PyErr_NoMemory();
        }
        self->khashtable.hashtable = (Hashtable *) self->counting;
    }

    return (PyObject *) self;
}

static
PyObject *
hashbits_count_overlap(khmer_KHashbits_Object * me, PyObject * args)
{
    Hashbits * hashbits = me->hashbits;
    khmer_KHashbits_Object * ht2_argu;
    const char * filename;
    Hashbits * ht2;

    if (!PyArg_ParseTuple(args, "sO!", &filename, &khmer_KHashbits_Type,
                          &ht2_argu)) {
        return NULL;
    }

    ht2 = ht2_argu->hashbits;

// call the C++ function, and trap signals => Python

    unsigned long long n_consumed;
    unsigned int total_reads;
    HashIntoType curve[2][100];

    try {
        hashbits->consume_fasta_overlap(filename, curve, *ht2, total_reads, n_consumed);
    } catch (_khmer_signal &e) {
        PyErr_SetString(PyExc_IOError, e.get_message().c_str());
        return NULL;
    } catch (InvalidStreamHandle &e) {
        PyErr_SetString(PyExc_IOError, e.what());
        return NULL;
    } 

    HashIntoType n = hashbits->n_unique_kmers();
    HashIntoType n_overlap = hashbits->n_overlap_kmers();

    PyObject * x = PyList_New(200);

    for (unsigned int i = 0; i < 100; i++) {
        PyList_SetItem(x, i, Py_BuildValue("K", curve[0][i]));
    }
    for (unsigned int i = 0; i < 100; i++) {
        PyList_SetItem(x, i + 100, Py_BuildValue("K", curve[1][i]));
    }
    return Py_BuildValue("KKO", n, n_overlap, x);
}

static PyMethodDef khmer_hashbits_methods[] = {
    { "count_overlap", (PyCFunction)hashbits_count_overlap, METH_VARARGS, "Count overlap kmers in two datasets" },
    {NULL, NULL, 0, NULL}           /* sentinel */
};

// __new__ for hashbits; necessary for proper subclassing
// This will essentially do what the old factory function did. Unlike many __new__
// methods, we take our arguments here, because there's no "uninitialized" hashbits
// object; we have to have k and the table sizes before creating the new objects
static PyObject* khmer_hashbits_new(PyTypeObject * type, PyObject * args,
                                    PyObject * kwds)
{
    khmer_KHashbits_Object * self;
    self = (khmer_KHashbits_Object *)type->tp_alloc(type, 0);

    if (self != NULL) {
        WordLength k = 0;
        PyListObject* sizes_list_o = NULL;

        if (!PyArg_ParseTuple(args, "bO!", &k, &PyList_Type, &sizes_list_o)) {
            Py_DECREF(self);
            return NULL;
        }

        std::vector<HashIntoType> sizes;
        Py_ssize_t sizes_list_o_length = PyList_GET_SIZE(sizes_list_o);
        for (Py_ssize_t i = 0; i < sizes_list_o_length; i++) {
            PyObject * size_o = PyList_GET_ITEM(sizes_list_o, i);
            if (PyLong_Check(size_o)) {
                sizes.push_back((HashIntoType) PyLong_AsUnsignedLongLong(size_o));
            } else if (PyInt_Check(size_o)) {
                sizes.push_back((HashIntoType) PyInt_AsLong(size_o));
            } else if (PyFloat_Check(size_o)) {
                sizes.push_back((HashIntoType) PyFloat_AS_DOUBLE(size_o));
            } else {
                Py_DECREF(self);
                PyErr_SetString(PyExc_TypeError,
                                "2nd argument must be a list of ints, longs, or floats");
                return NULL;
            }
        }

        try {
            self->hashbits = new Hashbits(k, sizes);
        } catch (std::bad_alloc &e) {
            Py_DECREF(self);
            return PyErr_NoMemory();
        }
        self->khashtable.hashtable = self->hashbits;
    }
    return (PyObject *) self;
}

// there are no attributes that we need at this time, so we'll just return 0
static int khmer_hashbits_init(khmer_KHashbits_Object * self, PyObject * args,
                               PyObject * kwds)
{
    if (khmer_KHashtable_Type.tp_init((PyObject *)self, args, kwds) < 0) {
        return -1;
    }
    return 0;
}

#define is_hashbits_obj(v)  (Py_TYPE(v) == &khmer_KHashbits_Type)

////////////////////////////////////////////////////////////////////////////

static
PyObject *
subset_count_partitions(khmer_KSubsetPartition_Object * me, PyObject * args)
{
    SubsetPartition * subset_p = me->subset;

    if (!PyArg_ParseTuple(args, "")) {
        return NULL;
    }

    size_t n_partitions = 0, n_unassigned = 0;
    subset_p->count_partitions(n_partitions, n_unassigned);

    return Py_BuildValue("nn", (Py_ssize_t) n_partitions,
                         (Py_ssize_t) n_unassigned);
}

static
PyObject *
subset_report_on_partitions(khmer_KSubsetPartition_Object * me, PyObject * args)
{
    SubsetPartition * subset_p = me->subset;

    if (!PyArg_ParseTuple(args, "")) {
        return NULL;
    }

    subset_p->report_on_partitions();

    Py_RETURN_NONE;
}

static
PyObject *
subset_compare_partitions(khmer_KSubsetPartition_Object * me, PyObject * args)
{
    SubsetPartition * subset1_p = me->subset;

    PyObject * subset2_obj = NULL;
    PartitionID pid1, pid2; // @CTB ensure that these are unsigned?

    if (!PyArg_ParseTuple(args, "IOI",
                          &pid1, &subset2_obj, &pid2)) {
        return NULL;
    }

    khmer_KSubsetPartition_Object *other = (khmer_KSubsetPartition_Object *)
                                           subset2_obj;
    SubsetPartition * subset2_p = other->subset;

    unsigned int n_only1 = 0, n_only2 = 0, n_shared = 0;
    subset1_p->compare_to_partition(pid1, subset2_p, pid2,
                                    n_only1, n_only2, n_shared);

    return Py_BuildValue("III", n_only1, n_only2, n_shared);
}

static
PyObject *
subset_partition_size_distribution(khmer_KSubsetPartition_Object * me,
                                   PyObject * args)
{
    SubsetPartition * subset_p = me->subset;

    if (!PyArg_ParseTuple(args, "")) {
        return NULL;
    }

    PartitionCountDistribution d;

    unsigned int n_unassigned = 0;
    subset_p->partition_size_distribution(d, n_unassigned);

    PyObject * x = PyList_New(d.size());
    if (x == NULL) {
        return NULL;
    }
    PartitionCountDistribution::iterator di;

    unsigned int i;
    for (i = 0, di = d.begin(); di != d.end(); di++, i++) {
        PyObject * tup = Py_BuildValue("KK", di->first, di->second);
        if (tup != NULL) {
            PyList_SET_ITEM(x, i, tup);
        }
        Py_XDECREF(tup);
    }
    if (!(i == d.size())) {
        throw khmer_exception();
    }

    PyObject * ret = Py_BuildValue("OI", x, n_unassigned);
    Py_DECREF(x);
    return ret;
}

static
PyObject *
subset_partition_sizes(khmer_KSubsetPartition_Object * me, PyObject * args)
{
    SubsetPartition * subset_p = me->subset;

    unsigned int min_size = 0;

    if (!PyArg_ParseTuple(args, "|I", &min_size)) {
        return NULL;
    }

    PartitionCountMap cm;
    unsigned int n_unassigned = 0;
    subset_p->partition_sizes(cm, n_unassigned);

    unsigned int i = 0;
    PartitionCountMap::const_iterator mi;
    for (mi = cm.begin(); mi != cm.end(); mi++) {
        if (mi->second >= min_size) {
            i++;
        }
    }

    PyObject * x = PyList_New(i);
    if (x == NULL) {
        return NULL;
    }

    // this should probably be a dict. @CTB
    for (i = 0, mi = cm.begin(); mi != cm.end(); mi++) {
        if (mi->second >= min_size) {
            PyObject * tup = Py_BuildValue("II", mi->first, mi->second);
            if (tup != NULL) {
                PyList_SET_ITEM(x, i, tup);
            }
            i++;
        }
    }

    PyObject * ret = Py_BuildValue("OI", x, n_unassigned);
    Py_DECREF(x);

    return ret;
}

static
PyObject *
subset_partition_average_coverages(khmer_KSubsetPartition_Object * me,
                                   PyObject * args)
{
    SubsetPartition * subset_p = me->subset;

    khmer_KCountingHash_Object * counting_o;

    if (!PyArg_ParseTuple(args, "O!", &khmer_KCountingHash_Type, &counting_o)) {
        return NULL;
    }

    PartitionCountMap cm;
    subset_p->partition_average_coverages(cm, counting_o -> counting);

    unsigned int i;
    PartitionCountMap::iterator mi;

    PyObject * x = PyList_New(cm.size());
    if (x == NULL) {
        return NULL;
    }

    // this should probably be a dict. @CTB
    for (i = 0, mi = cm.begin(); mi != cm.end(); mi++, i++) {
        PyObject * tup = Py_BuildValue("II", mi->first, mi->second);
        if (tup != NULL) {
            PyList_SET_ITEM(x, i, tup);
        }
    }

    return x;
}

static PyMethodDef khmer_subset_methods[] = {
    {
        "count_partitions",
        (PyCFunction)subset_count_partitions,
        METH_VARARGS,
        ""
    },
    {
        "report_on_partitions",
        (PyCFunction)subset_report_on_partitions,
        METH_VARARGS,
        ""
    },
    {
        "compare_partitions",
        (PyCFunction)subset_compare_partitions,
        METH_VARARGS,
        ""
    },
    {
        "partition_size_distribution",
        (PyCFunction)subset_partition_size_distribution,
        METH_VARARGS,
        ""
    },
    {
        "partition_sizes",
        (PyCFunction)subset_partition_sizes,
        METH_VARARGS,
        ""
    },
    {
        "partition_average_coverages",
        (PyCFunction)subset_partition_average_coverages,
        METH_VARARGS,
        ""
    },
    {NULL, NULL, 0, NULL}           /* sentinel */
};

/////////////////
// LabelHash
/////////////////

// LabelHash addition
typedef struct {
    PyObject_HEAD
    LabelHash * labelhash;
} khmer_KLabelHash_Object;

static int khmer_labelhash_init(khmer_KLabelHash_Object * self, PyObject *args,
                                PyObject *kwds);
static PyObject * khmer_labelhash_new(PyTypeObject * type, PyObject *args,
                                      PyObject *kwds);

#define is_labelhash_obj(v)  (Py_TYPE(v) == &khmer_KLabelHash_Type)

//
// khmer_labelhash_dealloc -- clean up a labelhash object.
//

static void khmer_labelhash_dealloc(khmer_KLabelHash_Object * obj)
{
    delete obj->labelhash;
    obj->labelhash = NULL;

    Py_TYPE(obj)->tp_free((PyObject*)obj);
}

static PyObject * khmer_labelhash_new(PyTypeObject *type, PyObject *args,
                                      PyObject *kwds)
{
    khmer_KLabelHash_Object *self;
    self = (khmer_KLabelHash_Object*)type->tp_alloc(type, 0);

    if (self != NULL) {
        PyObject * hashtable_o;
        khmer::Hashtable * hashtable = NULL;

        if (!PyArg_ParseTuple(args, "O", &hashtable_o)) {
            Py_DECREF(self);
            return NULL;
        }

        if (PyObject_TypeCheck(hashtable_o, &khmer_KHashbits_Type)) {
          khmer_KHashbits_Object * kho = (khmer_KHashbits_Object *) hashtable_o;
          hashtable = kho->hashbits;
        }
        else if (PyObject_TypeCheck(hashtable_o, &khmer_KCountingHash_Type)) {
          khmer_KCountingHash_Object * cho = (khmer_KCountingHash_Object *) hashtable_o;
          hashtable = cho->counting;
        }
        else {
          PyErr_SetString(PyExc_ValueError,
                          "graph object must be a NodeGraph or CountGraph");
          Py_DECREF(self);
          return NULL;
        }

        try {
          self->labelhash = new LabelHash(hashtable);
        } catch (std::bad_alloc &e) {
            Py_DECREF(self);
            return PyErr_NoMemory();
        }
    }

    return (PyObject *) self;
}

static int khmer_labelhash_init(khmer_KLabelHash_Object * self, PyObject *args,
                                PyObject *kwds)
{
    if (khmer_KHashbits_Type.tp_init((PyObject *)self, args, kwds) < 0) {
        return -1;
    }
    //std::cout << "testing my pointer ref to hashbits: " << self->khashbits.hashbits->n_tags() << std::endl;
    //std::cout << "hashbits: " << self->khashbits.hashbits << std::endl;
    //std::cout << "labelhash: " << self->labelhash << std::endl;
    return 0;
}

static
PyObject *
labelhash_get_label_dict(khmer_KLabelHash_Object * me, PyObject * args)
{
    LabelHash * hb = me->labelhash;

    PyObject * d = PyDict_New();
    if (d == NULL) {
        return NULL;
    }
    LabelPtrMap::iterator it;

    for (it = hb->label_ptrs.begin(); it != hb->label_ptrs.end(); ++it) {
        PyObject * key = Py_BuildValue("K", it->first);
        PyObject * val = Py_BuildValue("K", it->second);
        if (key != NULL && val != NULL) {
            PyDict_SetItem(d, key, val);
        }
        Py_XDECREF(key);
        Py_XDECREF(val);
    }

    return d;
}

static
PyObject *
labelhash_consume_fasta_and_tag_with_labels(khmer_KLabelHash_Object * me,
        PyObject * args)
{
    LabelHash * hb = me->labelhash;

    std::ofstream outfile;

    const char * filename;

    if (!PyArg_ParseTuple(args, "s", &filename)) {
        return NULL;
    }

    unsigned long long n_consumed;
    unsigned int total_reads;
    char const * exc = NULL;
    //Py_BEGIN_ALLOW_THREADS
    try {
        hb->consume_fasta_and_tag_with_labels(filename, total_reads,
                                              n_consumed);
    } catch (_khmer_signal &e) {
        exc = e.get_message().c_str();
    } catch (khmer_file_exception &e) {
        exc = e.what();
    }
    //Py_END_ALLOW_THREADS
    if (exc != NULL) {
        PyErr_SetString(PyExc_IOError, exc);
        return NULL;
    }

    return Py_BuildValue("IK", total_reads, n_consumed);

}

static
PyObject *
labelhash_consume_partitioned_fasta_and_tag_with_labels(
    khmer_KLabelHash_Object * me, PyObject * args)
{
    LabelHash * labelhash = me->labelhash;

    const char * filename;

    if (!PyArg_ParseTuple(args, "s", &filename)) {
        return NULL;
    }

    // call the C++ function, and trap signals => Python

    unsigned long long n_consumed;
    unsigned int total_reads;

    try {
        labelhash->consume_partitioned_fasta_and_tag_with_labels(filename,
                total_reads, n_consumed);
    } catch (_khmer_signal &e) {
        PyErr_SetString(PyExc_IOError,
                        "error parsing in consume_partitioned_fasta_and_tag_with_labels");
        return NULL;
    } catch (khmer_file_exception &e) {
        PyErr_SetString(PyExc_IOError, e.what());
        return NULL;
    }
    return Py_BuildValue("IK", total_reads, n_consumed);
}

static
PyObject *
labelhash_consume_sequence_and_tag_with_labels(khmer_KLabelHash_Object * me,
        PyObject * args)
{
    LabelHash * hb = me->labelhash;
    const char * seq = NULL;
    unsigned long long c = 0;
    if (!PyArg_ParseTuple(args, "sK", &seq, &c)) {
        return NULL;
    }
    unsigned long long n_consumed = 0;
    Label * the_label = hb->check_and_allocate_label(c);

    try {
        hb->consume_sequence_and_tag_with_labels(seq, n_consumed, *the_label);
    } catch (_khmer_signal &e) {
        return NULL;
    }
    return Py_BuildValue("K", n_consumed);
}

static
PyObject *
labelhash_sweep_label_neighborhood(khmer_KLabelHash_Object * me,
                                   PyObject * args)
{
    LabelHash * hb = me->labelhash;

    const char * seq = NULL;
    int r = 0;
    PyObject * break_on_stop_tags_o = NULL;
    PyObject * stop_big_traversals_o = NULL;

    if (!PyArg_ParseTuple(args, "s|iOO", &seq, &r,
                          &break_on_stop_tags_o,
                          &stop_big_traversals_o)) {
        return NULL;
    }

    unsigned int range = (2 * hb->graph->_get_tag_density()) + 1;
    if (r >= 0) {
        range = r;
    }

    bool break_on_stop_tags = false;
    if (break_on_stop_tags_o && PyObject_IsTrue(break_on_stop_tags_o)) {
        break_on_stop_tags = true;
    }
    bool stop_big_traversals = false;
    if (stop_big_traversals_o && PyObject_IsTrue(stop_big_traversals_o)) {
        stop_big_traversals = true;
    }

    if (strlen(seq) < hb->graph->ksize()) {
        PyErr_SetString(PyExc_ValueError,
                        "string length must >= the hashtable k-mer size");
        return NULL;
    }

    //std::pair<TagLabelPtrPair::iterator, TagLabelPtrPair::iterator> ret;
    LabelPtrSet found_labels;

    bool exc_raised = false;
    //unsigned int num_traversed = 0;
    //Py_BEGIN_ALLOW_THREADS
    try {
        hb->sweep_label_neighborhood(seq, found_labels, range, break_on_stop_tags,
                                     stop_big_traversals);
    } catch (_khmer_signal &e) {
        exc_raised = true;
    }
    //Py_END_ALLOW_THREADS

    //printf("...%u kmers traversed\n", num_traversed);

    if (exc_raised) {
        return NULL;
    }

    PyObject * x =  PyList_New(found_labels.size());
    LabelPtrSet::const_iterator si;
    unsigned long long i = 0;
    for (si = found_labels.begin(); si != found_labels.end(); ++si) {
        PyList_SET_ITEM(x, i, Py_BuildValue("K", *(*si)));
        i++;
    }

    return x;
}

// Similar to find_all_tags, but returns tags in a way actually usable by python
// need a tags_in_sequence iterator or function in c++ land for reuse in all
// these functions

static
PyObject *
labelhash_sweep_tag_neighborhood(khmer_KLabelHash_Object * me, PyObject * args)
{
    LabelHash * labelhash = me->labelhash;

    const char * seq = NULL;
    int r = 0;
    PyObject * break_on_stop_tags_o = NULL;
    PyObject * stop_big_traversals_o = NULL;

    if (!PyArg_ParseTuple(args, "s|iOO", &seq, &r,
                          &break_on_stop_tags_o,
                          &stop_big_traversals_o)) {
        return NULL;
    }

    unsigned int range = (2 * labelhash->graph->_get_tag_density()) + 1;
    if (r >= 0) {
        range = r;
    }

    bool break_on_stop_tags = false;
    if (break_on_stop_tags_o && PyObject_IsTrue(break_on_stop_tags_o)) {
        break_on_stop_tags = true;
    }
    bool stop_big_traversals = false;
    if (stop_big_traversals_o && PyObject_IsTrue(stop_big_traversals_o)) {
        stop_big_traversals = true;
    }

    if (strlen(seq) < labelhash->graph->ksize()) {
        PyErr_SetString(PyExc_ValueError,
                        "string length must >= the hashtable k-mer size");
        return NULL;
    }

    SeenSet tagged_kmers;

    //Py_BEGIN_ALLOW_THREADS

    labelhash->graph->partition->sweep_for_tags(seq, tagged_kmers,
                                                labelhash->graph->all_tags,
                                                range, break_on_stop_tags,
                                                stop_big_traversals);

    //Py_END_ALLOW_THREADS

    PyObject * x =  PyList_New(tagged_kmers.size());
    if (x == NULL) {
        return NULL;
    }
    SeenSet::iterator si;
    unsigned long long i = 0;
    for (si = tagged_kmers.begin(); si != tagged_kmers.end(); ++si) {
        //std::string kmer_s = _revhash(*si, labelhash->ksize());
        // type K for python unsigned long long
        PyList_SET_ITEM(x, i, Py_BuildValue("K", *si));
        i++;
    }

    return x;
}

static
PyObject *
labelhash_get_tag_labels(khmer_KLabelHash_Object * me, PyObject * args)
{
    LabelHash * labelhash = me->labelhash;

    HashIntoType tag;

    if (!PyArg_ParseTuple(args, "K", &tag)) {
        return NULL;
    }

    LabelPtrSet labels;

    labels = labelhash->get_tag_labels(tag);

    PyObject * x =  PyList_New(labels.size());
    LabelPtrSet::const_iterator si;
    unsigned long long i = 0;
    for (si = labels.begin(); si != labels.end(); ++si) {
        //std::string kmer_s = _revhash(*si, labelhash->ksize());
        PyList_SET_ITEM(x, i, Py_BuildValue("K", *(*si)));
        i++;
    }

    return x;
}

static
PyObject *
labelhash_n_labels(khmer_KLabelHash_Object * me, PyObject * args)
{
    LabelHash * labelhash = me->labelhash;

    if (!PyArg_ParseTuple(args, "")) {
        return NULL;
    }

    return PyLong_FromSize_t(labelhash->n_labels());
}

static
PyObject *
labelhash_save_labels_and_tags(khmer_KLabelHash_Object * me, PyObject * args)
{
    const char * filename = NULL;
    LabelHash * labelhash = me->labelhash;

    if (!PyArg_ParseTuple(args, "s", &filename)) {
        return NULL;
    }

    try {
        labelhash->save_labels_and_tags(filename);
    } catch (khmer_file_exception &e) {
        PyErr_SetString(PyExc_IOError, e.what());
        return NULL;
    }

    Py_RETURN_NONE;
}

static
PyObject *
labelhash_load_labels_and_tags(khmer_KLabelHash_Object * me, PyObject * args)
{
    const char * filename = NULL;
    LabelHash * labelhash = me->labelhash;

    if (!PyArg_ParseTuple(args, "s", &filename)) {
        return NULL;
    }

    try {
        labelhash->load_labels_and_tags(filename);
    } catch (khmer_file_exception &e) {
        PyErr_SetString(PyExc_IOError, e.what());
        return NULL;
    }

    Py_RETURN_NONE;
}

static PyMethodDef khmer_labelhash_methods[] = {
    { "consume_fasta_and_tag_with_labels", (PyCFunction)labelhash_consume_fasta_and_tag_with_labels, METH_VARARGS, "" },
    { "sweep_label_neighborhood", (PyCFunction)labelhash_sweep_label_neighborhood, METH_VARARGS, "" },
    {"consume_partitioned_fasta_and_tag_with_labels", (PyCFunction)labelhash_consume_partitioned_fasta_and_tag_with_labels, METH_VARARGS, "" },
    {"sweep_tag_neighborhood", (PyCFunction)labelhash_sweep_tag_neighborhood, METH_VARARGS, "" },
    {"get_tag_labels", (PyCFunction)labelhash_get_tag_labels, METH_VARARGS, ""},
    {"consume_sequence_and_tag_with_labels", (PyCFunction)labelhash_consume_sequence_and_tag_with_labels, METH_VARARGS, "" },
    {"n_labels", (PyCFunction)labelhash_n_labels, METH_VARARGS, ""},
    {"get_label_dict", (PyCFunction)labelhash_get_label_dict, METH_VARARGS, "" },
    { "save_labels_and_tags", (PyCFunction)labelhash_save_labels_and_tags, METH_VARARGS, "" },
    { "load_labels_and_tags", (PyCFunction)labelhash_load_labels_and_tags, METH_VARARGS, "" },    {NULL, NULL, 0, NULL}           /* sentinel */
};

static PyTypeObject khmer_KLabelHash_Type = {
    PyVarObject_HEAD_INIT(NULL, 0)  /* init & ob_size */
    "_khmer.LabelHash",            /* tp_name */
    sizeof(khmer_KLabelHash_Object), /* tp_basicsize */
    0,                       /* tp_itemsize */
    (destructor)khmer_labelhash_dealloc, /* tp_dealloc */
    0,                       /* tp_print */
    0,                       /* tp_getattr */
    0,                       /* tp_setattr */
    0,                       /* tp_compare */
    0,                       /* tp_repr */
    0,                       /* tp_as_number */
    0,                       /* tp_as_sequence */
    0,                       /* tp_as_mapping */
    0,                       /* tp_hash */
    0,                       /* tp_call */
    0,                       /* tp_str */
    0,                       /* tp_getattro */
    0,                       /* tp_setattro */
    0,                       /* tp_as_buffer */
    Py_TPFLAGS_DEFAULT | Py_TPFLAGS_BASETYPE,   /* tp_flags */
    0,                       /* tp_doc */
    0,                       /* tp_traverse */
    0,                       /* tp_clear */
    0,                       /* tp_richcompare */
    0,                       /* tp_weaklistoffset */
    0,                       /* tp_iter */
    0,                       /* tp_iternext */
    khmer_labelhash_methods, /* tp_methods */
    0,                       /* tp_members */
    0,                       /* tp_getset */
    0,                       /* tp_base */
    0,                       /* tp_dict */
    0,                       /* tp_descr_get */
    0,                       /* tp_descr_set */
    0,                       /* tp_dictoffset */
    (initproc)khmer_labelhash_init,   /* tp_init */
    0,                       /* tp_alloc */
    khmer_labelhash_new,      /* tp_new */
};

static
PyObject *
hashtable_traverse_from_tags(khmer_KHashtable_Object * me, PyObject * args)
{
    Hashtable * hashtable = me->hashtable;

    khmer_KCountingHash_Object * counting_o = NULL;
    unsigned int distance, threshold, frequency;

    if (!PyArg_ParseTuple(args, "O!III", &khmer_KCountingHash_Type, &counting_o,
                          &distance, &threshold, &frequency)) {
        return NULL;
    }

    hashtable->traverse_from_tags(distance, threshold, frequency,
                                 * counting_o->counting);

    Py_RETURN_NONE;
}

static
PyObject *
hashtable_repartition_largest_partition(khmer_KHashtable_Object * me,
                                       PyObject * args)
{
    Hashtable * hashtable = me->hashtable;

    khmer_KCountingHash_Object * counting_o = NULL;
    PyObject * subset_o = NULL;
    unsigned int distance, threshold, frequency;

    if (!PyArg_ParseTuple(args, "OO!III", &subset_o, &khmer_KCountingHash_Type,
                          &counting_o, &distance, &threshold, &frequency)) {
        return NULL;
    }

    SubsetPartition * subset_p;
    if (subset_o != Py_None) {
        subset_p = (SubsetPartition *) PyCObject_AsVoidPtr(subset_o);
    } else {
        subset_p = hashtable->partition;
    }

    CountingHash * counting = counting_o->counting;

    unsigned long next_largest;
    try {
        next_largest = subset_p->repartition_largest_partition(distance,
                       threshold, frequency, *counting);
    } catch (khmer_exception &e) {
        PyErr_SetString(PyExc_RuntimeError, e.what());
        return NULL;
    }

    return PyLong_FromLong(next_largest);
}

static PyObject * readaligner_align(khmer_ReadAligner_Object * me,
                                    PyObject * args)
{
    const char * read;

    if (!PyArg_ParseTuple(args, "s", &read)) {
        return NULL;
    }

    /*if (strlen(read) < (unsigned int)aligner->ksize()) {
        PyErr_SetString(PyExc_ValueError,
                        "string length must >= the hashtable k-mer size");
        return NULL;
    }*/

    Alignment * aln = me->aligner->Align(read);

    const char* alignment = aln->graph_alignment.c_str();
    const char* readAlignment = aln->read_alignment.c_str();
    PyObject * ret = Py_BuildValue("dssO", aln->score, alignment,
                                   readAlignment, (aln->truncated)? Py_True : Py_False);
    delete aln;

    return ret;
}

static PyObject * readaligner_align_forward(khmer_ReadAligner_Object * me,
                                            PyObject * args)
{
    ReadAligner * aligner = me->aligner;

    const char * read;

    if (!PyArg_ParseTuple(args, "s", &read)) {
        return NULL;
    }

    /*if (strlen(read) < (unsigned int)aligner->ksize()) {
        PyErr_SetString(PyExc_ValueError,
                        "string length must >= the hashtable k-mer size");
        return NULL;
    }*/

    Alignment * aln;
    aln = aligner->AlignForward(read);

    const char* alignment = aln->graph_alignment.c_str();
    const char* readAlignment = aln->read_alignment.c_str();
    PyObject * x = PyList_New(aln->covs.size());
    for (size_t i = 0; i < aln->covs.size(); i++ ){
      PyList_SET_ITEM(x, i, PyLong_FromLong(aln->covs[i]));
    }

    PyObject * ret = Py_BuildValue("dssOO", aln->score, alignment,
                                   readAlignment,
                                   (aln->truncated)? Py_True : Py_False,
                                   x);
    delete aln;
    Py_DECREF(x);

    return ret;
}

static PyObject* khmer_ReadAligner_get_scoring_matrix(
    khmer_ReadAligner_Object * me, PyObject * args)
{

    if (!PyArg_ParseTuple(args, "")) {
        return NULL;
    }
    ScoringMatrix matrix = me->aligner->getScoringMatrix();

    return Py_BuildValue( "dddd", matrix.trusted_match, matrix.trusted_mismatch,
                          matrix.untrusted_match, matrix.untrusted_mismatch);
}

static PyObject* khmer_ReadAligner_get_transition_probabilities(
    khmer_ReadAligner_Object * me, PyObject * args)
{

    if (!PyArg_ParseTuple(args, "")) {
        return NULL;
    }
    ScoringMatrix matrix = me->aligner->getScoringMatrix();

    return Py_BuildValue( "(dddddd)(dddd)(dddd)(dddddd)(dddd)(dddd)",
                          matrix.tsc[0], matrix.tsc[1], matrix.tsc[2],
                          matrix.tsc[3], matrix.tsc[4], matrix.tsc[5],
                          matrix.tsc[6], matrix.tsc[7], matrix.tsc[8],
                          matrix.tsc[9], matrix.tsc[10], matrix.tsc[11],
                          matrix.tsc[12], matrix.tsc[13], matrix.tsc[14],
                          matrix.tsc[15], matrix.tsc[16], matrix.tsc[17],
                          matrix.tsc[18], matrix.tsc[19], matrix.tsc[20],
                          matrix.tsc[21], matrix.tsc[22], matrix.tsc[23],
                          matrix.tsc[24], matrix.tsc[25], matrix.tsc[26],
                          matrix.tsc[27]);
}

static PyMethodDef khmer_ReadAligner_methods[] = {
    {"align", (PyCFunction)readaligner_align, METH_VARARGS, ""},
    {"align_forward", (PyCFunction)readaligner_align_forward, METH_VARARGS, ""},
    {
        "get_scoring_matrix", (PyCFunction)khmer_ReadAligner_get_scoring_matrix,
        METH_VARARGS,
        "Get the scoring matrix in use.\n\n\
Returns a tuple of floats: (trusted_match, trusted_mismatch, untrusted_match, \
untrusted_mismatch)"
    },
    {
        "get_transition_probabilities",
        (PyCFunction)khmer_ReadAligner_get_transition_probabilities,
        METH_VARARGS,
        "Get the transition probabilties in use.\n\n\
HMM state notation abbreviations:\n\
    M_t - trusted match; M_u - untrusted match\n\
    Ir_t - trusted read insert; Ir_u - untrusted read insert\n\
    Ig_t - trusted graph insert; Ig_u - untrusted graph insert\n\
\
Returns a sparse matrix as a tuple of six tuples.\n\
The inner tuples contain 6, 4, 4, 6, 4, and 4 floats respectively.\n\
Transition are notated as 'StartState-NextState':\n\
(\n\
  ( M_t-M_t,  M_t-Ir_t,  M_t-Ig_t,  M_t-M_u,  M_t-Ir_u,  M_t-Ig_u),\n\
  (Ir_t-M_t, Ir_t-Ir_t,            Ir_t-M_u, Ir_t-Ir_u           ),\n\
  (Ig_t-M_t,          , Ig_t-Ig_t, Ig_t-M_u,            Ig_t-Ig_u),\n\
  ( M_u-M_t,  M_u-Ir_t,  M_u-Ig_t,  M_u-M_u,  M_u-Ir_u,  M_u-Ig_u),\n\
  (Ir_u-M_t, Ir_u-Ir_t,            Ir_u-M_u, Ir_u-Ir_u           ),\n\
  (Ig_u-M_t,          , Ig_u-Ig_t, Ig_u-M_u,            Ig_u-Ig_u)\n\
)"
    },
    {NULL} /* Sentinel */
};

//
// khmer_readaligner_dealloc -- clean up readaligner object
// GRAPHALIGN addition
//
static void khmer_readaligner_dealloc(khmer_ReadAligner_Object* obj)
{
    delete obj->aligner;
    obj->aligner = NULL;
    Py_TYPE(obj)->tp_free((PyObject*)obj);
}

//
// new_readaligner
//
static PyObject* khmer_ReadAligner_new(PyTypeObject *type, PyObject * args,
                                       PyObject *kwds)
{
    khmer_ReadAligner_Object * self;

    self = (khmer_ReadAligner_Object *)type->tp_alloc(type, 0);

    if (self != NULL) {
        khmer_KCountingHash_Object * ch = NULL;
        unsigned short int trusted_cov_cutoff = 2;
        double bits_theta = 1;
        double scoring_matrix[] = { 0, 0, 0, 0 };
        double * transitions = new double[28];

        if(!PyArg_ParseTuple(
                    args,
                    "O!Hd|(dddd)((dddddd)(dddd)(dddd)(dddddd)(dddd)(dddd))",
                    &khmer_KCountingHash_Type, &ch, &trusted_cov_cutoff,
                    &bits_theta, &scoring_matrix[0], &scoring_matrix[1],
                    &scoring_matrix[2], &scoring_matrix[3], &transitions[0],
                    &transitions[1], &transitions[2], &transitions[3],
                    &transitions[4], &transitions[5], &transitions[6],
                    &transitions[7], &transitions[8], &transitions[9],
                    &transitions[10], &transitions[11], &transitions[12],
                    &transitions[13], &transitions[14], &transitions[15],
                    &transitions[16], &transitions[17], &transitions[18],
                    &transitions[19], &transitions[20], &transitions[21],
                    &transitions[22], &transitions[23], &transitions[24],
                    &transitions[25], &transitions[26], &transitions[27])) {
            Py_DECREF(self);
            return NULL;
        }

        self->aligner = new ReadAligner(ch->counting, trusted_cov_cutoff,
                                        bits_theta, scoring_matrix,
                                        transitions);
    }

    return (PyObject *) self;
}

static PyTypeObject khmer_ReadAlignerType = {
    PyVarObject_HEAD_INIT(NULL, 0) /* init & ob_size */
    "_khmer.ReadAligner",		    /*tp_name*/
    sizeof(khmer_ReadAligner_Object),	    /*tp_basicsize*/
    0,					    /*tp_itemsize*/
    (destructor)khmer_readaligner_dealloc,  /*tp_dealloc*/
    0,                          /*tp_print*/
    0,                          /*tp_getattr*/
    0,                          /*tp_setattr*/
    0,                          /*tp_compare*/
    0,                          /*tp_repr*/
    0,                          /*tp_as_number*/
    0,                          /*tp_as_sequence*/
    0,                          /*tp_as_mapping*/
    0,                          /*tp_hash */
    0,                          /*tp_call*/
    0,                          /*tp_str*/
    0,                          /*tp_getattro*/
    0,                          /*tp_setattro*/
    0,                          /*tp_as_buffer*/
    Py_TPFLAGS_DEFAULT | Py_TPFLAGS_BASETYPE,         /*tp_flags*/
    "ReadAligner object",           /* tp_doc */
    0,                         /* tp_traverse */
    0,                         /* tp_clear */
    0,                         /* tp_richcompare */
    0,                         /* tp_weaklistoffset */
    0,                         /* tp_iter */
    0,                         /* tp_iternext */
    khmer_ReadAligner_methods, /* tp_methods */
    0,                         /* tp_members */
    0,                         /* tp_getset */
    0,                         /* tp_base */
    0,                         /* tp_dict */
    0,                         /* tp_descr_get */
    0,                         /* tp_descr_set */
    0,                         /* tp_dictoffset */
    0,			               /* tp_init */
    0,                         /* tp_alloc */
    khmer_ReadAligner_new,     /* tp_new */
};

static
PyObject *
hashtable_consume_fasta_and_traverse(khmer_KHashtable_Object * me,
                                    PyObject * args)
{
    Hashtable * hashtable = me->hashtable;

    const char * filename;
    unsigned int radius, big_threshold, transfer_threshold;
    khmer_KCountingHash_Object * counting_o = NULL;

    if (!PyArg_ParseTuple(args, "sIIIO!", &filename,
                          &radius, &big_threshold, &transfer_threshold,
                          &khmer_KCountingHash_Type, &counting_o)) {
        return NULL;
    }

    CountingHash * counting = counting_o->counting;

    hashtable->consume_fasta_and_traverse(filename, radius, big_threshold,
                                         transfer_threshold, *counting);


    Py_RETURN_NONE;
}

//
// khmer_counting_dealloc -- clean up a counting hash object.
//

static void khmer_counting_dealloc(khmer_KCountingHash_Object * obj)
{
    delete obj->counting;
    obj->counting = NULL;
    Py_TYPE(obj)->tp_free((PyObject*)obj);
}

//
// khmer_hashbits_dealloc -- clean up a hashbits object.
//
static void khmer_hashbits_dealloc(khmer_KHashbits_Object * obj)
{
    delete obj->hashbits;
    obj->hashbits = NULL;

    Py_TYPE(obj)->tp_free((PyObject*)obj);
}


//
// khmer_subset_dealloc -- clean up a hashbits object.
//

static void khmer_subset_dealloc(khmer_KSubsetPartition_Object * obj)
{
    delete obj->subset;
    obj->subset = NULL;
    Py_TYPE(obj)->tp_free((PyObject*)obj);
}


/***********************************************************************/

//
// KHLLCounter object
//

typedef struct {
    PyObject_HEAD
    khmer::HLLCounter * hllcounter;
} khmer_KHLLCounter_Object;

static PyObject* khmer_hllcounter_new(PyTypeObject * type, PyObject * args,
                                      PyObject * kwds)
{
    khmer_KHLLCounter_Object * self;
    self = (khmer_KHLLCounter_Object *)type->tp_alloc(type, 0);

    if (self != NULL) {
        double error_rate = 0.01;
        WordLength ksize = 20;

        if (!PyArg_ParseTuple(args, "|db", &error_rate, &ksize)) {
            Py_DECREF(self);
            return NULL;
        }

        try {
            self->hllcounter = new HLLCounter(error_rate, ksize);
        } catch (InvalidValue &e) {
            Py_DECREF(self);
            PyErr_SetString(PyExc_ValueError, e.what());
            return NULL;
        }
    }

    return (PyObject *) self;
}

//
// khmer_hllcounter_dealloc -- clean up a hllcounter object.
//

static void khmer_hllcounter_dealloc(khmer_KHLLCounter_Object * obj)
{
    delete obj->hllcounter;
    obj->hllcounter = NULL;

    Py_TYPE(obj)->tp_free((PyObject*)obj);
}

static
PyObject *
hllcounter_add(khmer_KHLLCounter_Object * me, PyObject * args)
{
    const char * kmer_str;

    if (!PyArg_ParseTuple(args, "s", &kmer_str)) {
        return NULL;
    }

    try {
        me->hllcounter->add(kmer_str);
    } catch (khmer_exception &e) {
        PyErr_SetString(PyExc_ValueError, e.what());
        return NULL;
    }

    Py_RETURN_NONE;
}

static
PyObject *
hllcounter_estimate_cardinality(khmer_KHLLCounter_Object * me, PyObject * args)
{
    if (!PyArg_ParseTuple( args, "" )) {
        return NULL;
    }

    return PyLong_FromLong(me->hllcounter->estimate_cardinality());
}

static
PyObject *
hllcounter_consume_string(khmer_KHLLCounter_Object * me, PyObject * args)
{
    const char * kmer_str;
    unsigned long long n_consumed;

    if (!PyArg_ParseTuple(args, "s", &kmer_str)) {
        return NULL;
    }

    try {
        n_consumed = me->hllcounter->consume_string(kmer_str);
    } catch (khmer_exception &e) {
        PyErr_SetString(PyExc_ValueError, e.what());
        return NULL;
    }

    return PyLong_FromLong(n_consumed);
}

static PyObject * hllcounter_consume_fasta(khmer_KHLLCounter_Object * me,
        PyObject * args)
{
    const char * filename;

    if (!PyArg_ParseTuple(args, "s", &filename)) {
        return NULL;
    }

    // call the C++ function, and trap signals => Python
    unsigned long long  n_consumed    = 0;
    unsigned int        total_reads   = 0;
    try {
        me->hllcounter->consume_fasta(filename, total_reads, n_consumed);
    } catch (_khmer_signal &e) {
        PyErr_SetString(PyExc_IOError, e.get_message().c_str());
        return NULL;
    } catch (khmer_file_exception &e) {
        PyErr_SetString(PyExc_IOError, e.what());
        return NULL;
    }

    return Py_BuildValue("IK", total_reads, n_consumed);
}

static
PyObject *
hllcounter_get_erate(khmer_KHLLCounter_Object * me)
{
    return PyFloat_FromDouble(me->hllcounter->get_erate());
}

static
PyObject *
hllcounter_get_ksize(khmer_KHLLCounter_Object * me)
{
    return PyLong_FromLong(me->hllcounter->get_ksize());
}

static
int
hllcounter_set_ksize(khmer_KHLLCounter_Object * me, PyObject *value,
                     void *closure)
{
    if (value == NULL) {
        PyErr_SetString(PyExc_TypeError, "Cannot delete attribute");
        return -1;
    }

    long ksize = 0;
    if (PyLong_Check(value)) {
        ksize = PyLong_AsLong(value);
    } else if (PyInt_Check(value)) {
        ksize = PyInt_AsLong(value);
    } else {
        PyErr_SetString(PyExc_TypeError,
                        "Please use an integer value for k-mer size");
        return -1;
    }

    if (ksize <= 0) {
        PyErr_SetString(PyExc_ValueError, "Please set k-mer size to a value "
                        "greater than zero");
        return -1;
    }

    try {
        me->hllcounter->set_ksize(ksize);
    } catch (ReadOnlyAttribute &e) {
        PyErr_SetString(PyExc_AttributeError, e.what());
        return -1;
    }

    return 0;
}

static
int
hllcounter_set_erate(khmer_KHLLCounter_Object * me, PyObject *value,
                     void *closure)
{
    if (value == NULL) {
        PyErr_SetString(PyExc_TypeError, "Cannot delete attribute");
        return -1;
    }

    if (!PyFloat_Check(value)) {
        PyErr_SetString(PyExc_TypeError,
                        "Please use a float value for k-mer size");
        return -1;
    }

    double erate = PyFloat_AsDouble(value);
    try {
        me->hllcounter->set_erate(erate);
    } catch (InvalidValue &e) {
        PyErr_SetString(PyExc_ValueError, e.what());
        return -1;
    } catch (ReadOnlyAttribute &e) {
        PyErr_SetString(PyExc_AttributeError, e.what());
        return -1;
    }

    return 0;
}

static
PyObject *
hllcounter_getalpha(khmer_KHLLCounter_Object * me)
{
    return PyFloat_FromDouble(me->hllcounter->get_alpha());
}

static
PyObject *
hllcounter_getcounters(khmer_KHLLCounter_Object * me)
{
    std::vector<int> counters = me->hllcounter->get_M();

    PyObject * x = PyList_New(counters.size());
    for (size_t i = 0; i < counters.size(); i++) {
        PyList_SET_ITEM(x, i, PyLong_FromLong(counters[i]));
    }

    return x;
}

static PyMethodDef khmer_hllcounter_methods[] = {
    {
        "add", (PyCFunction)hllcounter_add,
        METH_VARARGS,
        "Add a k-mer to the counter."
    },
    {
        "estimate_cardinality", (PyCFunction)hllcounter_estimate_cardinality,
        METH_VARARGS,
        "Return the current estimation."
    },
    {
        "consume_string", (PyCFunction)hllcounter_consume_string,
        METH_VARARGS,
        "Break a sequence into k-mers and add each k-mer to the counter."
    },
    {
        "consume_fasta", (PyCFunction)hllcounter_consume_fasta,
        METH_VARARGS,
        "Read sequences from file, break into k-mers, "
        "and add each k-mer to the counter."
    },
    {NULL} /* Sentinel */
};

static PyGetSetDef khmer_hllcounter_getseters[] = {
    {
        (char *)"alpha",
        (getter)hllcounter_getalpha, NULL,
        (char *)"alpha constant for this HLL counter.",
        NULL
    },
    {
        (char *)"error_rate",
        (getter)hllcounter_get_erate, (setter)hllcounter_set_erate,
        (char *)"Error rate for this HLL counter. "
        "Can be changed prior to first counting, but becomes read-only after "
        "that (raising AttributeError)",
        NULL
    },
    {
        (char *)"ksize",
        (getter)hllcounter_get_ksize, (setter)hllcounter_set_ksize,
        (char *)"k-mer size for this HLL counter."
        "Can be changed prior to first counting, but becomes read-only after "
        "that (raising AttributeError)",
        NULL
    },
    {
        (char *)"counters",
        (getter)hllcounter_getcounters, NULL,
        (char *)"Read-only internal counters.",
        NULL
    },
    {NULL} /* Sentinel */
};

static PyTypeObject khmer_KHLLCounter_Type = {
    PyVarObject_HEAD_INIT(NULL, 0)
    "_khmer.KHLLCounter",                       /* tp_name */
    sizeof(khmer_KHLLCounter_Object),          /* tp_basicsize */
    0,                                         /* tp_itemsize */
    (destructor)khmer_hllcounter_dealloc,      /* tp_dealloc */
    0,                                         /* tp_print */
    0,                                         /* tp_getattr */
    0,                                         /* tp_setattr */
    0,                                         /* tp_compare */
    0,                                         /* tp_repr */
    0,                                         /* tp_as_number */
    0,                                         /* tp_as_sequence */
    0,                                         /* tp_as_mapping */
    0,                                         /* tp_hash */
    0,                                         /* tp_call */
    0,                                         /* tp_str */
    0,                                         /* tp_getattro */
    0,                                         /* tp_setattro */
    0,                                         /* tp_as_buffer */
    Py_TPFLAGS_DEFAULT | Py_TPFLAGS_BASETYPE,  /* tp_flags */
    "HyperLogLog counter",                     /* tp_doc */
    0,                                         /* tp_traverse */
    0,                                         /* tp_clear */
    0,                                         /* tp_richcompare */
    0,                                         /* tp_weaklistoffset */
    0,                                         /* tp_iter */
    0,                                         /* tp_iternext */
    khmer_hllcounter_methods,                  /* tp_methods */
    0,                                         /* tp_members */
    khmer_hllcounter_getseters,                /* tp_getset */
    0,                                         /* tp_base */
    0,                                         /* tp_dict */
    0,                                         /* tp_descr_get */
    0,                                         /* tp_descr_set */
    0,                                         /* tp_dictoffset */
    0,                                         /* tp_init */
    0,                                         /* tp_alloc */
    khmer_hllcounter_new,                      /* tp_new */
};

#define is_hllcounter_obj(v)  (Py_TYPE(v) == &khmer_KHLLCounter_Type)


//////////////////////////////
// standalone functions

static PyObject * forward_hash(PyObject * self, PyObject * args)
{
    const char * kmer;
    WordLength ksize;

    if (!PyArg_ParseTuple(args, "sb", &kmer, &ksize)) {
        return NULL;
    }

    if (ksize > KSIZE_MAX) {
        PyErr_Format(PyExc_ValueError, "k-mer size must be <= %u", KSIZE_MAX);
        return NULL;
    }

    PyObject * hash;
    try {
        hash = PyLong_FromUnsignedLongLong(_hash(kmer, ksize));
        return hash;
    } catch (khmer_exception &e) {
        PyErr_SetString(PyExc_RuntimeError, e.what());
        return NULL;
    }

}

static PyObject * forward_hash_no_rc(PyObject * self, PyObject * args)
{
    const char * kmer;
    WordLength ksize;

    if (!PyArg_ParseTuple(args, "sb", &kmer, &ksize)) {
        return NULL;
    }

    if (ksize > KSIZE_MAX) {
        PyErr_Format(PyExc_ValueError, "k-mer size must be <= %u", KSIZE_MAX);
        return NULL;
    }

    if (strlen(kmer) != ksize) {
        PyErr_SetString(PyExc_ValueError,
                        "k-mer length must equal the k-size");
        return NULL;
    }

    return PyLong_FromUnsignedLongLong(_hash_forward(kmer, ksize));
}

static PyObject * reverse_hash(PyObject * self, PyObject * args)
{
    HashIntoType val;
    WordLength ksize;

    if (!PyArg_ParseTuple(args, "Kb", &val, &ksize)) {
        return NULL;
    }

    if (ksize > KSIZE_MAX) {
        PyErr_Format(PyExc_ValueError, "k-mer size must be <= %u", KSIZE_MAX);
        return NULL;
    }

    return PyBytes_FromString(_revhash(val, ksize).c_str());
}

static PyObject * murmur3_forward_hash(PyObject * self, PyObject * args)
{
    const char * kmer;

    if (!PyArg_ParseTuple(args, "s", &kmer)) {
        return NULL;
    }

    return PyLong_FromUnsignedLongLong(_hash_murmur(kmer));
}

static PyObject * murmur3_forward_hash_no_rc(PyObject * self, PyObject * args)
{
    const char * kmer;

    if (!PyArg_ParseTuple(args, "s", &kmer)) {
        return NULL;
    }

    return PyLong_FromUnsignedLongLong(_hash_murmur_forward(kmer));
}

//
// technique for resolving literal below found here:
// https://gcc.gnu.org/onlinedocs/gcc-4.9.1/cpp/Stringification.html
//

static
PyObject *
get_version_cpp( PyObject * self, PyObject * args )
{
#define xstr(s) str(s)
#define str(s) #s
    std::string dVersion = xstr(VERSION);
    return PyBytes_FromString(dVersion.c_str());
}


//
// Module machinery.
//

static PyMethodDef KhmerMethods[] = {
#if (0)
    {
        "new_config",       new_config,
        METH_VARARGS,       "Create a default internals config"
    },
#endif
#if (0)
    {
        "set_config",       set_active_config,
        METH_VARARGS,       "Set active khmer configuration object"
    },
#endif
    {
        "new_hashtable",        new_hashtable,
        METH_VARARGS,       "Create an empty single-table counting hash"
    },
    {
        "forward_hash",     forward_hash,
        METH_VARARGS,       "",
    },
    {
        "forward_hash_no_rc",   forward_hash_no_rc,
        METH_VARARGS,       "",
    },
    {
        "reverse_hash",     reverse_hash,
        METH_VARARGS,       "",
    },
    {
        "hash_murmur3",
        murmur3_forward_hash,
        METH_VARARGS,
        "Calculate the hash value of a k-mer using MurmurHash3 "
        "(with reverse complement)",
    },
    {
        "hash_no_rc_murmur3",
        murmur3_forward_hash_no_rc,
        METH_VARARGS,
        "Calculate the hash value of a k-mer using MurmurHash3 "
        "(no reverse complement)",
    },
    {
        "get_version_cpp", get_version_cpp,
        METH_VARARGS, "return the VERSION c++ compiler option"
    },
    { NULL, NULL, 0, NULL } // sentinel
};

PyMODINIT_FUNC
init_khmer(void)
{
    using namespace python;

    if (PyType_Ready(&khmer_KHashtable_Type) < 0) {
        return;
    }

    khmer_KCountingHash_Type.tp_base = &khmer_KHashtable_Type;
    if (PyType_Ready(&khmer_KCountingHash_Type) < 0) {
        return;
    }

    khmer_KSubsetPartition_Type.tp_methods = khmer_subset_methods;
    if (PyType_Ready(&khmer_KSubsetPartition_Type) < 0) {
        return;
    }

    khmer_KHashbits_Type.tp_base = &khmer_KHashtable_Type;
    khmer_KHashbits_Type.tp_methods = khmer_hashbits_methods;
    if (PyType_Ready(&khmer_KHashbits_Type) < 0) {
        return;
    }
    // add LabelHash

    khmer_KLabelHash_Type.tp_methods = khmer_labelhash_methods;
    if (PyType_Ready(&khmer_KLabelHash_Type) < 0) {
        return;
    }

    if (PyType_Ready(&khmer_ReadAlignerType) < 0) {
        return;
    }

    if (PyType_Ready(&khmer_KHLLCounter_Type) < 0) {
        return;
    }
    if (PyType_Ready(&khmer_ReadAlignerType) < 0) {
        return;
    }

    _init_ReadParser_Type_constants();
    if (PyType_Ready( &khmer_ReadParser_Type ) < 0) {
        return;
    }

    if (PyType_Ready(&khmer_Read_Type ) < 0) {
        return;
    }

    if (PyType_Ready(&khmer_ReadPairIterator_Type ) < 0) {
        return;
    }

    PyObject * m;
    m = Py_InitModule3( "_khmer", KhmerMethods,
                        "interface for the khmer module low-level extensions" );
    if (m == NULL) {
        return;
    }

    Py_INCREF(&khmer_ReadParser_Type);
    if (PyModule_AddObject( m, "ReadParser",
                            (PyObject *)&khmer_ReadParser_Type ) < 0) {
        return;
    }

    Py_INCREF(&khmer_KCountingHash_Type);
    if (PyModule_AddObject( m, "CountingHash",
                            (PyObject *)&khmer_KCountingHash_Type ) < 0) {
        return;
    }

    Py_INCREF(&khmer_KHashbits_Type);
    if (PyModule_AddObject(m, "Hashbits", (PyObject *)&khmer_KHashbits_Type) < 0) {
        return;
    }

    Py_INCREF(&khmer_KLabelHash_Type);
    if (PyModule_AddObject(m, "LabelHash",
                           (PyObject *)&khmer_KLabelHash_Type) < 0) {
        return;
    }

    Py_INCREF(&khmer_KHLLCounter_Type);
    PyModule_AddObject(m, "HLLCounter", (PyObject *)&khmer_KHLLCounter_Type);
    Py_INCREF(&khmer_ReadAlignerType);
    PyModule_AddObject(m, "ReadAligner", (PyObject *)&khmer_ReadAlignerType);
}

// vim: set ft=cpp sts=4 sw=4 tw=79:<|MERGE_RESOLUTION|>--- conflicted
+++ resolved
@@ -640,6 +640,16 @@
     PyObject_HEAD
     SubsetPartition * subset;
 } khmer_KSubsetPartition_Object;
+
+//
+// KCountingHash object
+//
+
+typedef struct {
+  //PyObject_HEAD
+    khmer_KHashtable_Object khashtable;
+    CountingHash * counting;
+} khmer_KCountingHash_Object;
 
 static void khmer_subset_dealloc(khmer_KSubsetPartition_Object * obj);
 
@@ -1396,7 +1406,6 @@
         return PyErr_NoMemory();
     }
 
-<<<<<<< HEAD
     khmer_KSubsetPartition_Object * subset_obj = (khmer_KSubsetPartition_Object *)\
             PyObject_New(khmer_KSubsetPartition_Object, &khmer_KSubsetPartition_Type);
 
@@ -1409,240 +1418,6 @@
 
     return (PyObject *) subset_obj;
 }
-
-static PyMethodDef khmer_counting_methods[] = {
-    {
-        "ksize",
-        (PyCFunction)hash_get_ksize,
-        METH_VARARGS,
-        ""
-    },
-    { "hashsizes", (PyCFunction)hash_get_hashsizes, METH_VARARGS, "" },
-    { "set_use_bigcount", (PyCFunction)hash_set_use_bigcount, METH_VARARGS, "" },
-    { "get_use_bigcount", (PyCFunction)hash_get_use_bigcount, METH_VARARGS, "" },
-    { "n_unique_kmers", (PyCFunction)hash_n_unique_kmers, METH_VARARGS, "Count the number of unique kmers" },
-    { "n_occupied", (PyCFunction)hash_n_occupied, METH_VARARGS, "Count the number of occupied bins" },
-    { "n_entries", (PyCFunction)hash_n_entries, METH_VARARGS, "" },
-    { "count", (PyCFunction)hash_count, METH_VARARGS, "Count the given kmer" },
-    { "consume", (PyCFunction)hash_consume, METH_VARARGS, "Count all k-mers in the given string" },
-    { "consume_fasta", (PyCFunction)hash_consume_fasta, METH_VARARGS, "Count all k-mers in a given file" },
-    {
-        "consume_fasta_with_reads_parser", (PyCFunction)hash_consume_fasta_with_reads_parser,
-        METH_VARARGS, "Count all k-mers using a given reads parser"
-    },
-    { "output_fasta_kmer_pos_freq", (PyCFunction)hash_output_fasta_kmer_pos_freq, METH_VARARGS, "" },
-    { "get", (PyCFunction)hash_get, METH_VARARGS, "Get the count for the given k-mer" },
-    {
-        "get_raw_tables", (PyCFunction)hash_get_raw_tables,
-        METH_VARARGS, "Get a list of the raw tables as memoryview objects"
-    },
-    { "get_min_count", (PyCFunction)hash_get_min_count, METH_VARARGS, "Get the smallest count of all the k-mers in the string" },
-    { "get_max_count", (PyCFunction)hash_get_max_count, METH_VARARGS, "Get the largest count of all the k-mers in the string" },
-    { "get_median_count", (PyCFunction)hash_get_median_count, METH_VARARGS, "Get the median, average, and stddev of the k-mer counts in the string" },
-    { "get_kadian_count", (PyCFunction)hash_get_kadian_count, METH_VARARGS, "Get the kadian (abundance of k-th rank-ordered k-mer) of the k-mer counts in the string" },
-    { "trim_on_abundance", (PyCFunction)count_trim_on_abundance, METH_VARARGS, "Trim on >= abundance" },
-    { "trim_below_abundance", (PyCFunction)count_trim_below_abundance, METH_VARARGS, "Trim on >= abundance" },
-    { "find_spectral_error_positions", (PyCFunction)count_find_spectral_error_positions, METH_VARARGS, "Identify positions of low-abundance k-mers" },
-    { "abundance_distribution", (PyCFunction)hash_abundance_distribution, METH_VARARGS, "" },
-    { "abundance_distribution_with_reads_parser", (PyCFunction)hash_abundance_distribution_with_reads_parser, METH_VARARGS, "" },
-    { "fasta_count_kmers_by_position", (PyCFunction)hash_fasta_count_kmers_by_position, METH_VARARGS, "" },
-    { "fasta_dump_kmers_by_abundance", (PyCFunction)hash_fasta_dump_kmers_by_abundance, METH_VARARGS, "" },
-    { "load", (PyCFunction)hash_load, METH_VARARGS, "" },
-    { "save", (PyCFunction)hash_save, METH_VARARGS, "" },
-    {
-        "collect_high_abundance_kmers", (PyCFunction)hash_collect_high_abundance_kmers,
-        METH_VARARGS, ""
-    },
-    { "consume_and_tag", (PyCFunction)hash_consume_and_tag, METH_VARARGS, "Consume a sequence and tag it" },
-    { "get_tags_and_positions", (PyCFunction)hash_get_tags_and_positions, METH_VARARGS, "Retrieve tags and their positions in a sequence." },
-    { "find_all_tags_list", (PyCFunction)hash_find_all_tags_list, METH_VARARGS, "Find all tags within range of the given k-mer, return as list" },
-    { "consume_fasta_and_tag", (PyCFunction)hash_consume_fasta_and_tag, METH_VARARGS, "Count all k-mers in a given file" },
-    { "do_subset_partition_with_abundance", (PyCFunction)hash_do_subset_partition_with_abundance, METH_VARARGS, "" },
-    {NULL, NULL, 0, NULL}           /* sentinel */
-};
-
-static PyObject* _new_counting_hash(PyTypeObject * type, PyObject * args,
-                                    PyObject * kwds);
-
-static PyTypeObject khmer_KCountingHash_Type
-CPYCHECKER_TYPE_OBJECT_FOR_TYPEDEF("khmer_KCountingHash_Object")
-= {
-    PyVarObject_HEAD_INIT(NULL, 0)       /* init & ob_size */
-    "_khmer.KCountingHash",              /*tp_name*/
-    sizeof(khmer_KCountingHash_Object),  /*tp_basicsize*/
-    0,                                   /*tp_itemsize*/
-    (destructor)khmer_counting_dealloc,  /*tp_dealloc*/
-    0,                                   /*tp_print*/
-    0,                                   /*tp_getattr*/
-    0,                                   /*tp_setattr*/
-    0,                                   /*tp_compare*/
-    0,                                   /*tp_repr*/
-    0,                                   /*tp_as_number*/
-    0,                                   /*tp_as_sequence*/
-    0,                                   /*tp_as_mapping*/
-    0,                                   /*tp_hash */
-    0,                                   /*tp_call*/
-    0,                                   /*tp_str*/
-    0,                                   /*tp_getattro*/
-    0,                                   /*tp_setattro*/
-    0,                                   /*tp_as_buffer*/
-    Py_TPFLAGS_DEFAULT,                  /*tp_flags*/
-    "counting hash object",              /* tp_doc */
-    0,                                   /* tp_traverse */
-    0,                                   /* tp_clear */
-    0,                                   /* tp_richcompare */
-    0,                                   /* tp_weaklistoffset */
-    0,                                   /* tp_iter */
-    0,                                   /* tp_iternext */
-    khmer_counting_methods,              /* tp_methods */
-    0,                                   /* tp_members */
-    0,                                   /* tp_getset */
-    0,                                   /* tp_base */
-    0,                                   /* tp_dict */
-    0,                                   /* tp_descr_get */
-    0,                                   /* tp_descr_set */
-    0,                                   /* tp_dictoffset */
-    0,                                   /* tp_init */
-    0,                                   /* tp_alloc */
-    _new_counting_hash,                  /* tp_new */
-};
-
-#define is_counting_obj(v)  (Py_TYPE(v) == &khmer_KCountingHash_Type)
-
-//
-// new_hashtable
-//
-
-static PyObject* new_hashtable(PyObject * self, PyObject * args)
-{
-    unsigned int k = 0;
-    unsigned long long size = 0;
-
-    if (!PyArg_ParseTuple(args, "IK", &k, &size)) {
-        return NULL;
-    }
-
-    khmer_KCountingHash_Object * kcounting_obj = (khmer_KCountingHash_Object *) \
-            PyObject_New(khmer_KCountingHash_Object, &khmer_KCountingHash_Type);
-
-    if (kcounting_obj == NULL) {
-        return NULL;
-    }
-
-    try {
-        kcounting_obj->counting = new CountingHash(k, size);
-    } catch (std::bad_alloc &e) {
-        return PyErr_NoMemory();
-    }
-
-    return (PyObject *) kcounting_obj;
-}
-
-//
-// new_counting_hash
-//
-
-static PyObject* _new_counting_hash(PyTypeObject * type, PyObject * args,
-                                    PyObject * kwds)
-{
-    khmer_KCountingHash_Object * self;
-
-    self = (khmer_KCountingHash_Object *)type->tp_alloc(type, 0);
-
-    if (self != NULL) {
-        WordLength k = 0;
-        PyListObject * sizes_list_o = NULL;
-
-        if (!PyArg_ParseTuple(args, "bO!", &k, &PyList_Type, &sizes_list_o)) {
-            Py_DECREF(self);
-            return NULL;
-        }
-
-        std::vector<HashIntoType> sizes;
-        Py_ssize_t sizes_list_o_length = PyList_GET_SIZE(sizes_list_o);
-        if (sizes_list_o_length == -1) {
-            Py_DECREF(self);
-            PyErr_SetString(PyExc_ValueError, "error with hashtable primes!");
-            return NULL;
-        }
-        for (Py_ssize_t i = 0; i < sizes_list_o_length; i++) {
-            PyObject * size_o = PyList_GET_ITEM(sizes_list_o, i);
-            if (PyLong_Check(size_o)) {
-                sizes.push_back((HashIntoType) PyLong_AsUnsignedLongLong(size_o));
-            } else if (PyInt_Check(size_o)) {
-                sizes.push_back((HashIntoType) PyInt_AsLong(size_o));
-            } else if (PyFloat_Check(size_o)) {
-                sizes.push_back((HashIntoType) PyFloat_AS_DOUBLE(size_o));
-            } else {
-                Py_DECREF(self);
-                PyErr_SetString(PyExc_TypeError,
-                                "2nd argument must be a list of ints, longs, or floats");
-                return NULL;
-            }
-        }
-
-        try {
-            self->counting = new CountingHash(k, sizes);
-        } catch (std::bad_alloc &e) {
-            return PyErr_NoMemory();
-        }
-    }
-
-    return (PyObject *) self;
-}
-
-//
-// hashbits stuff
-//
-
-static void khmer_hashbits_dealloc(khmer_KHashbits_Object * obj);
-static PyObject* khmer_hashbits_new(PyTypeObject * type, PyObject * args,
-                                    PyObject * kwds);
-static int khmer_hashbits_init(khmer_KHashbits_Object * self, PyObject * args,
-                               PyObject * kwds);
-
-static PyTypeObject khmer_KHashbits_Type
-CPYCHECKER_TYPE_OBJECT_FOR_TYPEDEF("khmer_KHashbits_Object")
-= {
-    PyVarObject_HEAD_INIT(NULL, 0) /* init & ob_size */
-    "_khmer.Hashbits",             /* tp_name */
-    sizeof(khmer_KHashbits_Object), /* tp_basicsize */
-    0,                             /* tp_itemsize */
-    (destructor)khmer_hashbits_dealloc, /*tp_dealloc*/
-    0,              /*tp_print*/
-    0,              /*tp_getattr*/
-    0,              /*tp_setattr*/
-    0,              /*tp_compare*/
-    0,              /*tp_repr*/
-    0,              /*tp_as_number*/
-    0,              /*tp_as_sequence*/
-    0,              /*tp_as_mapping*/
-    0,              /*tp_hash */
-    0,              /*tp_call*/
-    0,              /*tp_str*/
-    0,              /*tp_getattro*/
-    0,              /*tp_setattro*/
-    0,              /*tp_as_buffer*/
-    Py_TPFLAGS_DEFAULT | Py_TPFLAGS_BASETYPE,       /*tp_flags*/
-    "hashbits object",           /* tp_doc */
-    0,                       /* tp_traverse */
-    0,                       /* tp_clear */
-    0,                       /* tp_richcompare */
-    0,                       /* tp_weaklistoffset */
-    0,                       /* tp_iter */
-    0,                       /* tp_iternext */
-    0,  /* tp_methods */
-    0,                       /* tp_members */
-    0,                       /* tp_getset */
-    0,                       /* tp_base */
-    0,                       /* tp_dict */
-    0,                       /* tp_descr_get */
-    0,                       /* tp_descr_set */
-    0,                       /* tp_dictoffset */
-    (initproc)khmer_hashbits_init,   /* tp_init */
-    0,                       /* tp_alloc */
-    khmer_hashbits_new,                  /* tp_new */
-};
 
 static
 PyObject *
@@ -1741,52 +1516,6 @@
 
 static
 PyObject *
-hashbits_count_overlap(khmer_KHashbits_Object * me, PyObject * args)
-{
-    Hashbits * hashbits = me->hashbits;
-    khmer_KHashbits_Object * ht2_argu;
-    const char * filename;
-    Hashbits * ht2;
-
-    if (!PyArg_ParseTuple(args, "sO!", &filename, &khmer_KHashbits_Type,
-                          &ht2_argu)) {
-        return NULL;
-    }
-
-    ht2 = ht2_argu->hashbits;
-
-// call the C++ function, and trap signals => Python
-
-    unsigned long long n_consumed;
-    unsigned int total_reads;
-    HashIntoType curve[2][100];
-
-    try {
-        hashbits->consume_fasta_overlap(filename, curve, *ht2, total_reads, n_consumed);
-    } catch (_khmer_signal &e) {
-        PyErr_SetString(PyExc_IOError, e.get_message().c_str());
-        return NULL;
-    } catch (InvalidStreamHandle &e) {
-        PyErr_SetString(PyExc_IOError, e.what());
-        return NULL;
-    }
-
-    HashIntoType n = hashbits->n_unique_kmers();
-    HashIntoType n_overlap = hashbits->n_overlap_kmers();
-
-    PyObject * x = PyList_New(200);
-
-    for (unsigned int i = 0; i < 100; i++) {
-        PyList_SetItem(x, i, Py_BuildValue("K", curve[0][i]));
-    }
-    for (unsigned int i = 0; i < 100; i++) {
-        PyList_SetItem(x, i + 100, Py_BuildValue("K", curve[1][i]));
-    }
-    return Py_BuildValue("KKO", n, n_overlap, x);
-}
-
-static
-PyObject *
 hashbits_n_occupied(khmer_KHashbits_Object * me, PyObject * args)
 {
     Hashbits * hashbits = me->hashbits;
@@ -1836,9 +1565,6 @@
     hashbits->count(kmer);
 
     return PyLong_FromLong(1);
-=======
-    return PyCObject_FromVoidPtr(subset_p, free_subset_partition_info);
->>>>>>> 8376131d
 }
 
 static
@@ -2836,16 +2562,6 @@
 // _new_hashtable
 //
 
-//
-// KCountingHash object
-//
-
-typedef struct {
-  //PyObject_HEAD
-    khmer_KHashtable_Object khashtable;
-    CountingHash * counting;
-} khmer_KCountingHash_Object;
-
 typedef struct {
     PyObject_HEAD
     ReadAligner * aligner;
