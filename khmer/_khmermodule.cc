//
// This file is part of khmer, http://github.com/ged-lab/khmer/, and is
// Copyright (C) Michigan State University, 2009-2013. It is licensed under
// the three-clause BSD license; see doc/LICENSE.txt.
// Contact: khmer-project@idyll.org
//

//
// A module for Python that exports khmer C++ library functions.
//

// Must be first.
#include <Python.h>

#include <iostream>

#include "khmer.hh"
#include "khmer_config.hh"
#include "kmer_hash.hh"
#include "hashtable.hh"
#include "hashbits.hh"
#include "counting.hh"
<<<<<<< HEAD
#include "storage.hh"
#include "read_aligner.hh"
=======
#include "aligner.hh"
#include "labelhash.hh"

using namespace khmer;
>>>>>>> 5a6e03c0

//
// Function necessary for Python loading:
//

extern "C" {
    void init_khmer();
}

// Configure module logging.
//#define WITH_INTERNAL_TRACING
namespace khmer
{

namespace python
{

#ifdef WITH_INTERNAL_TRACING
#warning "Internal tracing of Python extension module is enabled."
static uint8_t const    _MODULE_TRACE_LEVEL = TraceLogger:: TLVL_DEBUG9;
static void     _trace_logger(
    uint8_t level, char const * format, ...
)
{
    static FILE *   _stream_handle  = NULL;

    if (NULL == _stream_handle) {
        _stream_handle = fopen( "pymod.log", "w" );
    }

    va_list varargs;

    if (_MODULE_TRACE_LEVEL <= level) {
        va_start( varargs, format );
        vfprintf( _stream_handle, format, varargs );
        va_end( varargs );
        fflush( _stream_handle );
    }

}
#endif


template < typename OBJECT >
void
_common_init_Type(
    PyTypeObject &tobj, char const * name, char const * doc
)
{
    assert( name );
    assert( doc );

    tobj.ob_size        = 0;
    tobj.ob_type        = &PyType_Type;
    tobj.tp_name        = name;
    tobj.tp_basicsize       = sizeof( OBJECT );
    tobj.tp_alloc       = PyType_GenericAlloc;
    tobj.tp_free        = PyObject_Free;
    tobj.tp_getattro        = PyObject_GenericGetAttr;
    tobj.tp_flags       = Py_TPFLAGS_DEFAULT;
    tobj.tp_doc         = doc;
}


static inline
void
_debug_class_attrs( PyTypeObject &tobj )
{
#ifdef WITH_INTERNAL_TRACING
    PyObject *key, *val;
    Py_ssize_t pos = 0;

    while (PyDict_Next( tobj.tp_dict, &pos, &key, &val )) {
        _trace_logger(
            TraceLogger:: TLVL_DEBUG5,
            "\ttype '%s' dictionary key %d: '%s'\n",
            tobj.tp_name, pos, PyString_AsString( key )
        );
    }
#endif // WITH_INTERNAL_TRACING
}


} // namespace python

} // namespace khmer


class _khmer_exception
{
private:
    std::string _message;
public:
    _khmer_exception(std::string message) : _message(message) { };
    inline const std::string get_message() const {
        return _message;
    };
};

class _khmer_signal : public _khmer_exception
{
public:
    _khmer_signal(std::string message) : _khmer_exception(message) { };
};

typedef pre_partition_info _pre_partition_info;

// Python exception to raise
static PyObject *KhmerError;

// default callback obj;
static PyObject *_callback_obj = NULL;

// callback function to pass into C++ functions

void _report_fn(const char * info, void * data, unsigned long long n_reads,
                unsigned long long other)
{
    // handle signals etc. (like CTRL-C)
    if (PyErr_CheckSignals() != 0) {
        throw _khmer_signal("PyErr_CheckSignals received a signal");
    }

    // set data to default?
    if (!data && _callback_obj) {
        data = _callback_obj;
    }

    // if 'data' is set, it is None, or a Python callable
    if (data) {
        PyObject * obj = (PyObject *) data;
        if (obj != Py_None) {
            PyObject * args = Py_BuildValue("sKK", info, n_reads, other);
            if (args != NULL) {
                PyObject * r = PyObject_Call(obj, args, NULL);
                Py_XDECREF(r);
            }
            Py_XDECREF(args);
        }
    }

    if (PyErr_Occurred()) {
        throw _khmer_signal("PyErr_Occurred is set");
    }

    // ...allow other Python threads to do stuff...
    Py_BEGIN_ALLOW_THREADS;
    Py_END_ALLOW_THREADS;
}


/***********************************************************************/

//
// Config object -- configuration of khmer internals
//

/*
// For bookkeeping purposes.
static Config *     the_active_config     = NULL;
*/

typedef struct {
    PyObject_HEAD
    Config *    config;
} khmer_ConfigObject;

static void   khmer_config_dealloc( PyObject * );
static PyObject * khmer_config_getattr( PyObject * obj, char * name );

static PyTypeObject khmer_ConfigType = {
    PyObject_HEAD_INIT(NULL)
    0,
    "Config", sizeof(khmer_ConfigObject),
    0,
    khmer_config_dealloc,   /*tp_dealloc*/
    0,              /*tp_print*/
    khmer_config_getattr,   /*tp_getattr*/
    0,              /*tp_setattr*/
    0,              /*tp_compare*/
    0,              /*tp_repr*/
    0,              /*tp_as_number*/
    0,              /*tp_as_sequence*/
    0,              /*tp_as_mapping*/
    0,              /*tp_hash */
    0,              /*tp_call*/
    0,              /*tp_str*/
    0,              /*tp_getattro*/
    0,              /*tp_setattro*/
    0,              /*tp_as_buffer*/
    Py_TPFLAGS_DEFAULT,     /*tp_flags*/
    "config object",            /* tp_doc */
};

/*
static
PyObject *
new_config( PyObject * self, PyObject * args )
{
  // TODO: Take a dictionary to initialize config values.
  //       Need Config constructor which supports this first.

  khmer_ConfigObject * obj =
    (khmer_ConfigObject *)PyObject_New(khmer_ConfigObject, &khmer_ConfigType);

  obj->config = new Config( );

  return (PyObject *)obj;
}
*/

static
PyObject *
get_config( PyObject * self, PyObject * args )
{
    khmer_ConfigObject *    obj =
        (khmer_ConfigObject *)PyObject_New(khmer_ConfigObject, &khmer_ConfigType);
    if (obj == NULL) {
        return NULL;
    }

    Config *    config_new      = &(get_active_config( ));
    obj->config     = config_new;
//  the_active_config = config_new;

    return (PyObject *)obj;
}

/*
static
PyObject *
set_config( PyObject * self, PyObject * args )
{
  khmer_ConfigObject *    obj     = NULL;

  if (!PyArg_ParseTuple( args, "O!", &khmer_ConfigType, &obj ))
    return NULL;

  Config *    config = obj->config;
  // TODO? Add sanity check to ensure that 'config' is valid.
  set_active_config( *config );
  the_active_config = config;

  Py_RETURN_NONE;
}
*/

static
void
khmer_config_dealloc( PyObject* self )
{
//  khmer_ConfigObject * obj = (khmer_ConfigObject *) self;
//  if (the_active_config != obj->config)
//  {
//    delete obj->config;
//    obj->config = NULL;
//  }

    PyObject_Del( self );
}

static
PyObject *
config_has_extra_sanity_checks( PyObject * self, PyObject * args )
{
    khmer_ConfigObject *      me        = (khmer_ConfigObject *) self;
    Config *      config    = me->config;
    if (config->has_extra_sanity_checks( )) {
        Py_RETURN_TRUE;
    }
    Py_RETURN_FALSE;
}

static
PyObject *
config_get_number_of_threads( PyObject * self, PyObject * args )
{
    khmer_ConfigObject *      me        = (khmer_ConfigObject *) self;
    Config *      config    = me->config;
    return PyInt_FromSize_t( (size_t)config->get_number_of_threads( ) );
}

static
PyObject *
config_set_number_of_threads( PyObject * self, PyObject * args )
{
    int   number_of_threads;

    if (!PyArg_ParseTuple( args, "i", &number_of_threads )) {
        return NULL;
    }

    khmer_ConfigObject *      me        = (khmer_ConfigObject *) self;
    Config *      config    = me->config;
    // TODO: Catch exceptions and set errors as appropriate.
    config->set_number_of_threads( number_of_threads );

    Py_RETURN_NONE;
}


static
PyObject *
config_get_reads_input_buffer_size( PyObject * self, PyObject * args )
{
    khmer_ConfigObject *      me        = (khmer_ConfigObject *) self;
    Config *      config    = me->config;
    // TODO: More safely match type with uint64_t.
    return PyLong_FromUnsignedLongLong( config->get_reads_input_buffer_size( ) );
}


static
PyObject *
config_set_reads_input_buffer_size( PyObject * self, PyObject * args )
{
    unsigned long long reads_input_buffer_size;

    if (!PyArg_ParseTuple( args, "K", &reads_input_buffer_size )) {
        return NULL;
    }

    khmer_ConfigObject *      me        = (khmer_ConfigObject *) self;
    Config *      config    = me->config;
    // TODO: Catch exceptions and set errors as appropriate.
    config->set_reads_input_buffer_size( reads_input_buffer_size );

    Py_RETURN_NONE;
}


static
PyObject *
config_get_input_buffer_trace_level( PyObject * self, PyObject * args )
{
    khmer_ConfigObject *      me        = (khmer_ConfigObject *) self;
    Config *      config    = me->config;
    return PyInt_FromSize_t( (size_t)config->get_input_buffer_trace_level( ) );
}


static
PyObject *
config_set_input_buffer_trace_level( PyObject * self, PyObject * args )
{
    unsigned char trace_level;

    if (!PyArg_ParseTuple( args, "B", &trace_level )) {
        return NULL;
    }

    khmer_ConfigObject *      me        = (khmer_ConfigObject *) self;
    Config *      config    = me->config;
    // TODO: Catch exceptions and set errors as appropriate.
    config->set_input_buffer_trace_level( (uint8_t)trace_level );

    Py_RETURN_NONE;
}


static
PyObject *
config_get_reads_parser_trace_level( PyObject * self, PyObject * args )
{
    khmer_ConfigObject *      me        = (khmer_ConfigObject *) self;
    Config *      config    = me->config;
    return PyInt_FromSize_t( (size_t)config->get_reads_parser_trace_level( ) );
}


static
PyObject *
config_set_reads_parser_trace_level( PyObject * self, PyObject * args )
{
    unsigned char trace_level;

    if (!PyArg_ParseTuple( args, "B", &trace_level )) {
        return NULL;
    }

    khmer_ConfigObject *      me        = (khmer_ConfigObject *) self;
    Config *      config    = me->config;
    // TODO: Catch exceptions and set errors as appropriate.
    config->set_reads_parser_trace_level( (uint8_t)trace_level );

    Py_RETURN_NONE;
}


static PyMethodDef khmer_config_methods[] = {
    {
        "has_extra_sanity_checks", config_has_extra_sanity_checks,
        METH_VARARGS, "Compiled with extra sanity checking?"
    },
    {
        "get_number_of_threads", config_get_number_of_threads,
        METH_VARARGS, "Get the number of threads to use."
    },
    {
        "set_number_of_threads", config_set_number_of_threads,
        METH_VARARGS, "Set the number of threads to use."
    },
    {
        "get_reads_input_buffer_size", config_get_reads_input_buffer_size,
        METH_VARARGS, "Get the buffer size used by the reads file parser."
    },
    {
        "set_reads_input_buffer_size", config_set_reads_input_buffer_size,
        METH_VARARGS, "Set the buffer size used by the reads file parser."
    },
    {
        "get_input_buffer_trace_level", config_get_input_buffer_trace_level,
        METH_VARARGS, "Get the trace level of the input buffer manager."
    },
    {
        "set_input_buffer_trace_level", config_set_input_buffer_trace_level,
        METH_VARARGS, "Set the trace level of the input buffer manager."
    },
    {
        "get_reads_parser_trace_level", config_get_reads_parser_trace_level,
        METH_VARARGS, "Get the trace level of the reads file parser."
    },
    {
        "set_reads_parser_trace_level", config_set_reads_parser_trace_level,
        METH_VARARGS, "Set the trace level of the reads file parser."
    },
    {NULL, NULL, 0, NULL}           /* sentinel */
};

static
PyObject *
khmer_config_getattr( PyObject * obj, char * name )
{
    return Py_FindMethod(khmer_config_methods, obj, name);
}

/***********************************************************************/

//
// Read object -- name, sequence, and FASTQ stuff
//

namespace khmer
{

namespace python
{


static PyTypeObject Read_Type = { PyObject_HEAD_INIT( NULL ) };


typedef struct {
    PyObject_HEAD
    //! Pointer to the low-level genomic read object.
    read_parsers:: Read *   read;
} Read_Object;


static
void
_Read_dealloc( PyObject * self )
{
    Read_Object * myself = (Read_Object *)self;
    delete myself->read;
    myself->read = NULL;
    Read_Type.tp_free( self );
}


#define KHMER_READ_STRING_GETTER( SELF, ATTR_NAME ) \
    PyString_FromString( \
    ((((Read_Object *)(SELF))->read)->ATTR_NAME).c_str( ) \
    )


static
PyObject *
Read_get_name( PyObject * self, void * closure )
{
    return KHMER_READ_STRING_GETTER( self, name );
}


static
PyObject *
Read_get_sequence( PyObject * self, void * closure )
{
    return KHMER_READ_STRING_GETTER( self, sequence );
}


static
PyObject *
Read_get_accuracy( PyObject * self, void * closure )
{
    return KHMER_READ_STRING_GETTER( self, accuracy );
}


static
PyObject *
Read_get_annotations( PyObject * self, void * closure )
{
    return KHMER_READ_STRING_GETTER( self, annotations );
}


// TODO? Implement setters.


static PyGetSetDef _Read_accessors [ ] = {
    {
        (char *)"name",
        (getter)Read_get_name, (setter)NULL,
        (char *)"Read identifier.", NULL
    },
    {
        (char *)"sequence",
        (getter)Read_get_sequence, (setter)NULL,
        (char *)"Genomic sequence.", NULL
    },
    {
        (char *)"accuracy",
        (getter)Read_get_accuracy, (setter)NULL,
        (char *)"Quality scores.", NULL
    },
    {
        (char *)"annotations",
        (getter)Read_get_annotations, (setter)NULL,
        (char *)"Annotations.", NULL
    },

    { NULL, NULL, NULL, NULL, NULL } // sentinel
};


static
void
_init_Read_Type( )
{
    using namespace read_parsers;

    _common_init_Type<Read_Object>(
        Read_Type, "Read", "A FASTQ record plus some metadata."
    );
    Read_Type.tp_dealloc    = (destructor)_Read_dealloc;

    Read_Type.tp_getset     = (PyGetSetDef *)_Read_accessors;

    PyType_Ready( &Read_Type );

    _debug_class_attrs( Read_Type );
}


/***********************************************************************/

//
// ReadParser object -- parse reads directly from streams
// ReadPairIterator -- return pairs of Read objects
//


static PyTypeObject ReadParser_Type
CPYCHECKER_TYPE_OBJECT_FOR_TYPEDEF("ReadParser_Object")
    = { PyObject_HEAD_INIT( NULL ) };
static PyTypeObject ReadPairIterator_Type = { PyObject_HEAD_INIT( NULL ) };


typedef struct {
    PyObject_HEAD
    //! Pointer to the low-level parser object.
    read_parsers:: IParser *  parser;
} ReadParser_Object;


typedef struct {
    PyObject_HEAD
    //! Pointer to Python parser object for reference counting purposes.
    PyObject *  parent;
    //! Persistent value of pair mode across invocations.
    int pair_mode;
} ReadPairIterator_Object;


static
void
_ReadParser_dealloc( PyObject * self )
{

    ReadParser_Object * myself = (ReadParser_Object *)self;
    delete myself->parser;
    myself->parser = NULL;
    ReadParser_Type.tp_free( self );

}


static
void
_ReadPairIterator_dealloc( PyObject * self )
{
    ReadPairIterator_Object * myself = (ReadPairIterator_Object *)self;

    Py_DECREF( myself->parent );
    myself->parent = NULL;
    ReadPairIterator_Type.tp_free( self );
}


static
PyObject *
_ReadParser_new( PyTypeObject * subtype, PyObject * args, PyObject * kwds )
{
    using namespace read_parsers;

    const char *      ifile_name_CSTR;
    Config  &the_config   = get_active_config( );
    uint32_t    number_of_threads = the_config.get_number_of_threads( );
    uint64_t    cache_size    = the_config.get_reads_input_buffer_size( );
    uint8_t     trace_level   = the_config.get_reads_parser_trace_level( );

    if (!PyArg_ParseTuple(
                args, "s|IKH",
                &ifile_name_CSTR, &number_of_threads, &cache_size, &trace_level
            )) {
        return NULL;
    }
    // TODO: Handle keyword arguments.
    std:: string    ifile_name( ifile_name_CSTR );

    PyObject * self     = subtype->tp_alloc( subtype, 1 );
    if (self == NULL) {
        return NULL;
    }
    ReadParser_Object * myself  = (ReadParser_Object *)self;

    // Wrap the low-level parser object.
    try {
        myself->parser =
            IParser:: get_parser(
                ifile_name, number_of_threads, cache_size, trace_level
            );
    } catch (InvalidStreamHandle &exc) {
        PyErr_SetString( PyExc_ValueError, "invalid input file name" );
        return NULL;
    }

    return self;
}


static
PyObject *
_ReadParser_iternext( PyObject * self )
{
    using namespace read_parsers;

    ReadParser_Object * myself  = (ReadParser_Object *)self;
    IParser *       parser  = myself->parser;

    bool    stop_iteration  = false;
    char    const * exc = NULL;
    Read *  the_read_PTR    = new Read( );

    Py_BEGIN_ALLOW_THREADS
    try {
        stop_iteration = parser->is_complete( );
        if (!stop_iteration)
            try {
                parser->imprint_next_read( *the_read_PTR );
            } catch (InvalidReadFileFormat &e) {
                exc = e.what( );
            }
    } catch (StreamReadError &e) {
        exc = e.what();
    }
    Py_END_ALLOW_THREADS

    // Note: Can simply return NULL instead of setting the StopIteration
    //       exception.
    if (stop_iteration) {
        delete the_read_PTR;
        return NULL;
    }

    if (exc != NULL) {
        delete the_read_PTR;
        PyErr_SetString(PyExc_IOError, exc);
        return NULL;
    }

    PyObject * the_read_OBJECT = Read_Type.tp_alloc( &Read_Type, 1 );
    ((Read_Object *)the_read_OBJECT)->read = the_read_PTR;
    return the_read_OBJECT;
}


static
PyObject *
_ReadPairIterator_iternext( PyObject * self )
{
    using namespace read_parsers;

    ReadPairIterator_Object *   myself    = (ReadPairIterator_Object *)self;
    ReadParser_Object *     parent    =
        (ReadParser_Object *)(myself->parent);
    IParser *           parser    = parent->parser;
    uint8_t         pair_mode = myself->pair_mode;

    ReadPair    the_read_pair;

    bool    stop_iteration      = false;
    bool    invalid_file_format     = false;
    char    exc_message[ CHAR_MAX ];
    bool    unknown_pair_reading_mode   = false;
    bool    invalid_read_pair       = false;
    Py_BEGIN_ALLOW_THREADS
    stop_iteration = parser->is_complete( );
    if (!stop_iteration)
        try {
            parser->imprint_next_read_pair( the_read_pair, pair_mode );
        } catch (InvalidReadFileFormat &exc) {
            invalid_file_format = true;
            strncpy( exc_message, exc.what( ), CHAR_MAX );
        } catch (UnknownPairReadingMode &exc) {
            unknown_pair_reading_mode = true;
        } catch (InvalidReadPair &exc) {
            invalid_read_pair = true;
        }
    Py_END_ALLOW_THREADS

    // Note: Can return NULL instead of setting the StopIteration exception.
    if (stop_iteration) {
        return NULL;
    }

    if (invalid_file_format) {
        PyErr_SetString( PyExc_IOError, (char const *)exc_message );
        return NULL;
    }
    if (unknown_pair_reading_mode) {
        PyErr_SetString(
            PyExc_ValueError, "Unknown pair reading mode supplied."
        );
        return NULL;
    }
    if (invalid_read_pair) {
        PyErr_SetString( PyExc_IOError, "Invalid read pair detected." );
        return NULL;
    }

    // Copy elements of 'ReadPair' object into Python tuple.
    // TODO? Replace dummy reads with 'None' object.
    PyObject * read_1_OBJECT = Read_Type.tp_alloc( &Read_Type, 1 );
    ((Read_Object *)read_1_OBJECT)->read = new Read( the_read_pair.first );
    PyObject * read_2_OBJECT = Read_Type.tp_alloc( &Read_Type, 1 );
    ((Read_Object *)read_2_OBJECT)->read = new Read( the_read_pair.second );
    return PyTuple_Pack( 2, read_1_OBJECT, read_2_OBJECT );
}


static
PyObject *
ReadParser_iter_reads( PyObject * self, PyObject * args )
{
    return PyObject_SelfIter( self );
}


static
PyObject *
ReadParser_iter_read_pairs( PyObject * self, PyObject * args )
{
    using namespace read_parsers;

    int  pair_mode  = IParser:: PAIR_MODE_ERROR_ON_UNPAIRED;

    if (!PyArg_ParseTuple( args, "|i", &pair_mode )) {
        return NULL;
    }

    // Capture existing read parser.
    PyObject * obj = ReadPairIterator_Type.tp_alloc(
                         &ReadPairIterator_Type, 1
                     );
    if (obj == NULL) {
        return NULL;
    }
    ReadPairIterator_Object * rpi   = (ReadPairIterator_Object *)obj;
    rpi->parent             = self;
    rpi->pair_mode          = pair_mode;

    // Increment reference count on existing ReadParser object so that it
    // will not go away until all ReadPairIterator instances have gone away.
    Py_INCREF( self );

    return obj;
}


static PyMethodDef _ReadParser_methods [ ] = {
    {
        "iter_reads",       (PyCFunction)ReadParser_iter_reads,
        METH_NOARGS,        "Iterates over reads."
    },
    {
        "iter_read_pairs",  (PyCFunction)ReadParser_iter_read_pairs,
        METH_VARARGS,       "Iterates over paired reads as pairs."
    },

    { NULL, NULL, 0, NULL } // sentinel
};


static
void
_init_ReadParser_Type( )
{
    using namespace read_parsers;

    _common_init_Type<ReadParser_Object>(
        ReadParser_Type,
        "_khmer.ReadParser",
        "Parses streams from various file formats, " \
        "such as FASTA and FASTQ."
    );
    ReadParser_Type.tp_new      = (newfunc)_ReadParser_new;
    ReadParser_Type.tp_dealloc      = (destructor)_ReadParser_dealloc;

    ReadParser_Type.tp_iter     = PyObject_SelfIter;
    ReadParser_Type.tp_iternext     = (iternextfunc)_ReadParser_iternext;

    ReadParser_Type.tp_methods      = (PyMethodDef *)_ReadParser_methods;

    PyObject * cls_attrs_DICT = PyDict_New( );
    if (cls_attrs_DICT == NULL) {
        return;
    }

    // Place pair mode constants into class dictionary.
    int result;

    PyObject * value = PyInt_FromLong( IParser:: PAIR_MODE_ALLOW_UNPAIRED );
    result = PyDict_SetItemString(cls_attrs_DICT,
                                  "PAIR_MODE_ALLOW_UNPAIRED", value);
    Py_XDECREF(value);
    if (!result) {
        Py_DECREF(cls_attrs_DICT);
        return;
    }

    value = PyInt_FromLong( IParser:: PAIR_MODE_IGNORE_UNPAIRED );
    result = PyDict_SetItemString(cls_attrs_DICT,
                                  "PAIR_MODE_IGNORE_UNPAIRED", value );
    Py_XDECREF(value);
    if (!result) {
        Py_DECREF(cls_attrs_DICT);
        return;
    }

    value = PyInt_FromLong( IParser:: PAIR_MODE_ERROR_ON_UNPAIRED );
    result = PyDict_SetItemString(cls_attrs_DICT,
                                  "PAIR_MODE_ERROR_ON_UNPAIRED", value);
    Py_XDECREF(value);
    if (!result) {
        Py_DECREF(cls_attrs_DICT);
        return;
    }

    ReadParser_Type.tp_dict     = cls_attrs_DICT;
    _debug_class_attrs( ReadParser_Type );

} // _init_ReadParser_Type


static
void
_init_ReadPairIterator_Type( )
{

    _common_init_Type<ReadPairIterator_Object>(
        ReadPairIterator_Type,
        "ReadParser-pair-iterator",
        "Iterates over 'ReadParser' objects and returns read pairs."
    );
    //ReadPairIterator_Type.tp_new  = (newfunc)_ReadPairIterator_new;
    ReadPairIterator_Type.tp_dealloc    =
        (destructor)_ReadPairIterator_dealloc;

    ReadPairIterator_Type.tp_iter   = PyObject_SelfIter;
    ReadPairIterator_Type.tp_iternext   =
        (iternextfunc)_ReadPairIterator_iternext;

    PyType_Ready( &ReadPairIterator_Type );

    _debug_class_attrs( ReadPairIterator_Type );

} // _init_ReadPairIterator_Type


} // namespace python

} // namespace khmer


static
read_parsers:: IParser *
_PyObject_to_khmer_ReadParser( PyObject * py_object )
{
    // TODO: Add type-checking.

    return ((python:: ReadParser_Object *)py_object)->parser;
}


/***********************************************************************/

//
// KCountingHash object
//

void free_pre_partition_info(void * p)
{
    _pre_partition_info * ppi = (_pre_partition_info *) p;
    delete ppi;
}

void free_subset_partition_info(void * p)
{
    SubsetPartition * subset_p = (SubsetPartition *) p;
    delete subset_p;
}

typedef struct {
    PyObject_HEAD
    CountingHash * counting;
} khmer_KCountingHashObject;

typedef struct {
    PyObject_HEAD
    SubsetPartition * subset;
} khmer_KSubsetPartitionObject;

typedef struct {
    PyObject_HEAD
    Hashbits * hashbits;
} khmer_KHashbitsObject;

static void khmer_subset_dealloc(PyObject *);
static PyObject * khmer_subset_getattr(PyObject * obj, char * name);

static PyTypeObject khmer_KSubsetPartitionType = {
    PyObject_HEAD_INIT(NULL)
    0,
    "KSubset", sizeof(khmer_KSubsetPartitionObject),
    0,
    khmer_subset_dealloc,   /*tp_dealloc*/
    0,              /*tp_print*/
    khmer_subset_getattr,   /*tp_getattr*/
    0,              /*tp_setattr*/
    0,              /*tp_compare*/
    0,              /*tp_repr*/
    0,              /*tp_as_number*/
    0,              /*tp_as_sequence*/
    0,              /*tp_as_mapping*/
    0,              /*tp_hash */
    0,              /*tp_call*/
    0,              /*tp_str*/
    0,              /*tp_getattro*/
    0,              /*tp_setattro*/
    0,              /*tp_as_buffer*/
    Py_TPFLAGS_DEFAULT,     /*tp_flags*/
    "subset object",           /* tp_doc */
};

#define is_subset_obj(v)  ((v)->ob_type == &khmer_KSubsetPartitionType)

// MOVED HASHBITS TYPE TO BELOW METHODS

/* GRAPHALIGN addition */
typedef struct {
    PyObject_HEAD
    Aligner * aligner;
} khmer_ReadAlignerObject;

static void khmer_counting_dealloc(PyObject *);

static PyObject * hash_abundance_distribution(PyObject * self, PyObject * args);

static PyObject * hash_abundance_distribution_with_reads_parser(PyObject * self, PyObject * args);

static PyObject * hash_set_use_bigcount(PyObject * self, PyObject * args)
{
    khmer_KCountingHashObject * me = (khmer_KCountingHashObject *) self;
    CountingHash * counting = me->counting;

    PyObject * x;
    if (!PyArg_ParseTuple(args, "O", &x)) {
        return NULL;
    }
    int setme = PyObject_IsTrue(x);
    if (setme < 0) {
        return NULL;
    }
    counting->set_use_bigcount((bool)setme);

    Py_RETURN_NONE;
}

static PyObject * hash_get_use_bigcount(PyObject * self, PyObject * args)
{
    khmer_KCountingHashObject * me = (khmer_KCountingHashObject *) self;
    CountingHash * counting = me->counting;

    if (!PyArg_ParseTuple(args, "")) {
        return NULL;
    }

    bool val = counting->get_use_bigcount();

    return PyBool_FromLong((int)val);
}

static PyObject * hash_n_occupied(PyObject * self, PyObject * args)
{
    khmer_KCountingHashObject * me = (khmer_KCountingHashObject *) self;
    CountingHash * counting = me->counting;

    HashIntoType start = 0, stop = 0;

    if (!PyArg_ParseTuple(args, "|KK", &start, &stop)) {
        return NULL;
    }

    HashIntoType n = counting->n_occupied(start, stop);

    return PyLong_FromUnsignedLongLong(n);
}

static PyObject * hash_n_entries(PyObject * self, PyObject * args)
{
    khmer_KCountingHashObject * me = (khmer_KCountingHashObject *) self;
    CountingHash * counting = me->counting;

    if (!PyArg_ParseTuple(args, "")) {
        return NULL;
    }

    return PyLong_FromUnsignedLongLong(counting->n_entries());
}

static PyObject * hash_count(PyObject * self, PyObject * args)
{
    khmer_KCountingHashObject * me = (khmer_KCountingHashObject *) self;
    CountingHash * counting = me->counting;

    const char * kmer;

    if (!PyArg_ParseTuple(args, "s", &kmer)) {
        return NULL;
    }

<<<<<<< HEAD
  khmer::ExactCounterType count = 0;

  if(PyLong_Check(arg)) {
    khmer::HashIntoType pos = PyLong_AsUnsignedLongLong(arg);
    count = ktable->get_count(pos);
  } else if (PyInt_Check(arg)) {
    long pos = PyInt_AsLong(arg);
    count = ktable->get_count((unsigned int) pos);
  } else if (PyString_Check(arg)) {
    std::string s = PyString_AsString(arg);
    count = ktable->get_count(s.c_str());
  }
=======
    if (strlen(kmer) != counting->ksize()) {
        PyErr_SetString(PyExc_ValueError,
                        "k-mer length must be the same as the hashtable k-size");
        return NULL;
    }

    counting->count(kmer);
>>>>>>> 5a6e03c0

    return PyInt_FromLong(1);
}

static PyObject * hash_output_fasta_kmer_pos_freq(PyObject * self, PyObject *args)
{
    khmer_KCountingHashObject * me = (khmer_KCountingHashObject *) self;
    CountingHash * counting = me->counting;

    const char * infile;
    const char * outfile;

    if (!PyArg_ParseTuple(args, "ss", &infile, &outfile)) {
        return NULL;
    }

    counting->output_fasta_kmer_pos_freq(infile, outfile);

    return PyInt_FromLong(0);
}

static PyObject * hash_consume_fasta(PyObject * self, PyObject * args)
{
    khmer_KCountingHashObject * me  = (khmer_KCountingHashObject *) self;
    CountingHash * counting  = me->counting;

    const char * filename;
    PyObject * callback_obj = NULL;

    if (!PyArg_ParseTuple(
                args, "s|O", &filename, &callback_obj
            )) {
        return NULL;
    }

    // call the C++ function, and trap signals => Python
    unsigned long long  n_consumed    = 0;
    unsigned int          total_reads   = 0;
    try {
        counting->consume_fasta(filename, total_reads, n_consumed,
                                _report_fn, callback_obj);
    } catch (_khmer_signal &e) {
        PyErr_SetString(PyExc_IOError, e.get_message().c_str());
        return NULL;
    } catch (khmer_file_exception &e) {
        PyErr_SetString(PyExc_IOError, e.what());
        return NULL;
    }

    return Py_BuildValue("IK", total_reads, n_consumed);
}

static PyObject * hash_consume_fasta_with_reads_parser(
    PyObject * self, PyObject * args
)
{
    khmer_KCountingHashObject * me  = (khmer_KCountingHashObject *) self;
    CountingHash * counting  = me->counting;

    PyObject * rparser_obj = NULL;
    PyObject * callback_obj = NULL;

    if (!PyArg_ParseTuple(
                args, "O|O", &rparser_obj, &callback_obj
            )) {
        return NULL;
    }

    read_parsers:: IParser * rparser =
        _PyObject_to_khmer_ReadParser( rparser_obj );

    char const * exc = "";
    // call the C++ function, and trap signals => Python
    unsigned long long  n_consumed  = 0;
    unsigned int    total_reads = 0;
    bool        exc_raised  = false;
    Py_BEGIN_ALLOW_THREADS
    try {
        counting->consume_fasta(rparser, total_reads, n_consumed,
                                _report_fn, callback_obj);
    } catch (_khmer_signal &e) {
        exc = e.get_message().c_str();
        exc_raised = true;
    } catch (read_parsers::InvalidReadFileFormat &e) {
        exc = e.what();
        exc_raised = true;
    }
    Py_END_ALLOW_THREADS
    if (exc_raised) {
        PyErr_SetString(PyExc_IOError, exc);
        return NULL;
    }

    return Py_BuildValue("IK", total_reads, n_consumed);
}

static PyObject * hash_consume(PyObject * self, PyObject * args)
{
    khmer_KCountingHashObject * me = (khmer_KCountingHashObject *) self;
    CountingHash * counting = me->counting;

    const char * long_str;

    if (!PyArg_ParseTuple(args, "s", &long_str)) {
        return NULL;
    }

    if (strlen(long_str) < counting->ksize()) {
        PyErr_SetString(PyExc_ValueError,
                        "string length must >= the hashtable k-mer size");
        return NULL;
    }

    unsigned int n_consumed;
    n_consumed = counting->consume_string(long_str);

    return PyInt_FromLong(n_consumed);
}

static PyObject * hash_consume_high_abund_kmers(PyObject * self,
        PyObject * args)
{
    khmer_KCountingHashObject * me = (khmer_KCountingHashObject *) self;
    CountingHash * counting = me->counting;

    const char * long_str;
    unsigned int min_count;

    if (!PyArg_ParseTuple(args, "sI", &long_str, &min_count)) {
        return NULL;
    }

    if (strlen(long_str) < counting->ksize()) {
        PyErr_SetString(PyExc_ValueError,
                        "string length must >= the hashtable k-mer size");
        return NULL;
    }

    if (min_count > MAX_COUNT) {
        PyErr_SetString(PyExc_ValueError,
                        "min count specified is > maximum possible count");
        return NULL;
    }

    unsigned int n_consumed;
    n_consumed = counting->consume_high_abund_kmers(long_str,
                 (BoundedCounterType) min_count);

    return PyInt_FromLong(n_consumed);
}

static PyObject * hash_get_min_count(PyObject * self, PyObject * args)
{
    khmer_KCountingHashObject * me = (khmer_KCountingHashObject *) self;
    CountingHash * counting = me->counting;

    const char * long_str;

    if (!PyArg_ParseTuple(args, "s", &long_str)) {
        return NULL;
    }

    if (strlen(long_str) < counting->ksize()) {
        PyErr_SetString(PyExc_ValueError,
                        "string length must >= the hashtable k-mer size");
        return NULL;
    }

    BoundedCounterType c = counting->get_min_count(long_str);
    unsigned int N = c;

    return PyInt_FromLong(N);
}

static PyObject * hash_get_max_count(PyObject * self, PyObject * args)
{
    khmer_KCountingHashObject * me = (khmer_KCountingHashObject *) self;
    CountingHash * counting = me->counting;

    const char * long_str;

    if (!PyArg_ParseTuple(args, "s", &long_str)) {
        return NULL;
    }

    if (strlen(long_str) < counting->ksize()) {
        PyErr_SetString(PyExc_ValueError,
                        "string length must >= the hashtable k-mer size");
        return NULL;
    }

    BoundedCounterType c = counting->get_max_count(long_str);
    unsigned int N = c;

    return PyInt_FromLong(N);
}

static PyObject * hash_get_median_count(PyObject * self, PyObject * args)
{
    khmer_KCountingHashObject * me = (khmer_KCountingHashObject *) self;
    CountingHash * counting = me->counting;

    const char * long_str;

    if (!PyArg_ParseTuple(args, "s", &long_str)) {
        return NULL;
    }

    if (strlen(long_str) < counting->ksize()) {
        PyErr_SetString(PyExc_ValueError,
                        "string length must >= the hashtable k-mer size");
        return NULL;
    }

    BoundedCounterType med = 0;
    float average = 0, stddev = 0;

    counting->get_median_count(long_str, med, average, stddev);

    return Py_BuildValue("iff", med, average, stddev);
}

static PyObject * hash_get_kadian_count(PyObject * self, PyObject * args)
{
    khmer_KCountingHashObject * me = (khmer_KCountingHashObject *) self;
    CountingHash * counting = me->counting;

    const char * long_str;
    unsigned int nk = 1;

    if (!PyArg_ParseTuple(args, "s|I", &long_str, &nk)) {
        return NULL;
    }

    if (strlen(long_str) < counting->ksize()) {
        PyErr_SetString(PyExc_ValueError,
                        "string length must >= the hashtable k-mer size");
        return NULL;
    }

    BoundedCounterType kad = 0;

    counting->get_kadian_count(long_str, kad, nk);

    return Py_BuildValue("i", kad);
}

static PyObject * hash_get(PyObject * self, PyObject * args)
{
    khmer_KCountingHashObject * me = (khmer_KCountingHashObject *) self;
    CountingHash * counting = me->counting;

    PyObject * arg;

    if (!PyArg_ParseTuple(args, "O", &arg)) {
        return NULL;
    }

    unsigned long count = 0;

    if (PyInt_Check(arg)) {
        long pos = PyInt_AsLong(arg);
        count = counting->get_count((unsigned int) pos);
    } else if (PyString_Check(arg)) {
        std::string s = PyString_AsString(arg);
        count = counting->get_count(s.c_str());
    }

    return PyInt_FromLong(count);
}

static PyObject * count_trim_on_abundance(PyObject * self, PyObject * args)
{
    khmer_KCountingHashObject * me = (khmer_KCountingHashObject *) self;
    CountingHash * counting = me->counting;

<<<<<<< HEAD
/* GRAPHALIGN addition */
typedef struct {
  PyObject_HEAD
  khmer::ReadAligner * aligner;
} khmer_ReadAlignerObject;
=======
    const char * seq = NULL;
    unsigned int min_count_i = 0;
>>>>>>> 5a6e03c0

    if (!PyArg_ParseTuple(args, "sI", &seq, &min_count_i)) {
        return NULL;
    }

    unsigned long trim_at;
    Py_BEGIN_ALLOW_THREADS

    BoundedCounterType min_count = min_count_i;

    trim_at = counting->trim_on_abundance(seq, min_count);

    Py_END_ALLOW_THREADS;

    PyObject * trim_seq = PyString_FromStringAndSize(seq, trim_at);
    PyObject * ret = Py_BuildValue("Ok", trim_seq, trim_at);
    Py_DECREF(trim_seq);

    return ret;
}
static PyObject * count_trim_below_abundance(PyObject * self, PyObject * args)
{
    khmer_KCountingHashObject * me = (khmer_KCountingHashObject *) self;
    CountingHash * counting = me->counting;

    const char * seq = NULL;
    BoundedCounterType max_count_i = 0;

    if (!PyArg_ParseTuple(args, "sH", &seq, &max_count_i)) {
        return NULL;
    }

    unsigned long trim_at;
    Py_BEGIN_ALLOW_THREADS

    BoundedCounterType max_count = max_count_i;

    trim_at = counting->trim_below_abundance(seq, max_count);

    Py_END_ALLOW_THREADS;

    PyObject * trim_seq = PyString_FromStringAndSize(seq, trim_at);
    if (trim_seq == NULL) {
        return NULL;
    }
    PyObject * ret = Py_BuildValue("Ok", trim_seq, trim_at);
    Py_DECREF(trim_seq);

    return ret;
}

static PyObject * hash_fasta_count_kmers_by_position(PyObject * self, PyObject * args)
{
    khmer_KCountingHashObject * me = (khmer_KCountingHashObject *) self;
    CountingHash * counting = me->counting;

    const char * inputfile;
    unsigned int max_read_len = 0;
    long max_read_len_long;
    int limit_by_count_int;
    PyObject * callback_obj = NULL;

    if (!PyArg_ParseTuple(args, "sli|O", &inputfile, &max_read_len_long,
                          &limit_by_count_int, &callback_obj)) {
        return NULL;
    }
    if (max_read_len_long < 0 || max_read_len_long >= pow(2, 32)) {
        PyErr_SetString(
            PyExc_ValueError,
            "The 2nd argument must be positive and less than 2^32");
        return NULL;
    }
    if (limit_by_count_int < 0 || limit_by_count_int >= pow(2, 16)) {
        PyErr_SetString(
            PyExc_ValueError,
            "The 3rd argument must be positive and less than 2^16");
        return NULL;
    }
    max_read_len = (unsigned int) max_read_len_long;

    unsigned long long * counts;
    counts = counting->fasta_count_kmers_by_position(inputfile, max_read_len,
             (unsigned short) limit_by_count_int, _report_fn, callback_obj);

    PyObject * x = PyList_New(max_read_len);

    for (unsigned int i = 0; i < max_read_len; i++) {
        int ret = PyList_SetItem(x, i, PyLong_FromUnsignedLongLong(counts[i]));
        if (ret < 0) {
            delete[] counts;
            return NULL;
        }
    }

    delete[] counts;

    return x;
}

static PyObject * hash_fasta_dump_kmers_by_abundance(PyObject * self, PyObject * args)
{
    khmer_KCountingHashObject * me = (khmer_KCountingHashObject *) self;
    CountingHash * counting = me->counting;

    const char * inputfile;
    int limit_by = 0;
    PyObject * callback_obj = NULL;

    if (!PyArg_ParseTuple(args, "si|O", &inputfile, &limit_by,
                          &callback_obj)) {
        return NULL;
    }

    counting->fasta_dump_kmers_by_abundance(inputfile,
                                            limit_by,
                                            _report_fn, callback_obj);


    Py_RETURN_NONE;
}

// callback function to pass into dump function

void _dump_report_fn(const char * info, unsigned int count, void * data)
{
    // handle signals etc. (like CTRL-C)
    if (PyErr_CheckSignals() != 0) {
        throw _khmer_signal("PyErr_CheckSignals received a signal");
    }

    // if 'data' is set, it is a Python callable
    if (data) {
        PyObject * obj = (PyObject *) data;
        if (obj != Py_None) {
            PyObject * args = Py_BuildValue("sI", info, count);
            if (args != NULL) {
                PyObject * r = PyObject_Call(obj, args, NULL);
                Py_XDECREF(r);
            }
            Py_XDECREF(args);
        }
    }

    if (PyErr_Occurred()) {
        throw _khmer_signal("PyErr_Occurred is set");
    }

    // ...allow other Python threads to do stuff...
    Py_BEGIN_ALLOW_THREADS;
    Py_END_ALLOW_THREADS;
}


static PyObject * hash_load(PyObject * self, PyObject * args)
{
    khmer_KCountingHashObject * me = (khmer_KCountingHashObject *) self;
    CountingHash * counting = me->counting;

    const char * filename = NULL;

    if (!PyArg_ParseTuple(args, "s", &filename)) {
        return NULL;
    }

    try {
        counting->load(filename);
    } catch (khmer_file_exception &e) {
        PyErr_SetString(PyExc_IOError, e.what());
        return NULL;
    }

    Py_RETURN_NONE;
}

static PyObject * hash_save(PyObject * self, PyObject * args)
{
    khmer_KCountingHashObject * me = (khmer_KCountingHashObject *) self;
    CountingHash * counting = me->counting;

    const char * filename = NULL;

    if (!PyArg_ParseTuple(args, "s", &filename)) {
        return NULL;
    }

<<<<<<< HEAD
  unsigned int n_consumed;
  n_consumed = counting->consume_high_abund_kmers(long_str,
						  (khmer::BoundedCounterType) min_count);
=======
    counting->save(filename);
>>>>>>> 5a6e03c0

    Py_RETURN_NONE;
}

static PyObject * hash_get_ksize(PyObject * self, PyObject * args)
{
    khmer_KCountingHashObject * me = (khmer_KCountingHashObject *) self;
    CountingHash * counting = me->counting;

    if (!PyArg_ParseTuple(args, "")) {
        return NULL;
    }

    unsigned int k = counting->ksize();

    return PyInt_FromLong(k);
}

static PyObject * hash_get_hashsizes(PyObject * self, PyObject * args)
{
    khmer_KCountingHashObject * me = (khmer_KCountingHashObject *) self;
    CountingHash * counting = me->counting;


    if (!PyArg_ParseTuple(args, "")) {
        return NULL;
    }

    std::vector<HashIntoType> ts = counting->get_tablesizes();

    PyObject * x = PyList_New(ts.size());
    for (size_t i = 0; i < ts.size(); i++) {
        PyList_SET_ITEM(x, i, PyLong_FromUnsignedLongLong(ts[i]));
    }

    return x;
}

static PyObject * hash_collect_high_abundance_kmers(PyObject * self,
        PyObject * args);

static PyObject * hash_consume_and_tag(PyObject * self, PyObject * args)
{
    khmer_KCountingHashObject * me = (khmer_KCountingHashObject *) self;
    CountingHash * counting = me->counting;

    const char * seq;

    if (!PyArg_ParseTuple(args, "s", &seq)) {
        return NULL;
    }

    // call the C++ function, and trap signals => Python

    unsigned long long n_consumed = 0;
    try {
        // @CTB needs to normalize
        counting->consume_sequence_and_tag(seq, n_consumed);
    } catch (_khmer_signal &e) {
        PyErr_SetString(PyExc_ValueError, e.get_message().c_str());
        return NULL;
    }

    return Py_BuildValue("K", n_consumed);
}

static PyObject * hash_consume_fasta_and_tag(PyObject * self, PyObject * args)
{
    khmer_KCountingHashObject * me = (khmer_KCountingHashObject *) self;
    CountingHash * counting = me->counting;

    const char * filename;
    PyObject * callback_obj = NULL;

    if (!PyArg_ParseTuple(args, "s|O", &filename, &callback_obj)) {
        return NULL;
    }

    // call the C++ function, and trap signals => Python

    unsigned long long n_consumed;
    unsigned int total_reads;

    try {
        counting->consume_fasta_and_tag(filename, total_reads, n_consumed,
                                        _report_fn, callback_obj);
    } catch (_khmer_signal &e) {
        PyErr_SetString(PyExc_IOError, e.get_message().c_str());
        return NULL;
    }

    return Py_BuildValue("IK", total_reads, n_consumed);
}

static PyObject * hash_find_all_tags_truncate_on_abundance(PyObject * self, PyObject *args)
{
    khmer_KCountingHashObject * me = (khmer_KCountingHashObject *) self;
    CountingHash * counting = me->counting;

    const char * kmer_s = NULL;
    BoundedCounterType min_count, max_count;

    if (!PyArg_ParseTuple(args, "sHH", &kmer_s, &min_count, &max_count)) {
        return NULL;
    }

    if (strlen(kmer_s) < counting->ksize()) {
        PyErr_SetString(PyExc_ValueError,
                        "kmer_s must be less than the k-mer size of the counting hash");
        return NULL;
    }

    _pre_partition_info * ppi = NULL;

    Py_BEGIN_ALLOW_THREADS

    HashIntoType kmer, kmer_f, kmer_r;
    kmer = _hash(kmer_s, counting->ksize(), kmer_f, kmer_r);

    ppi = new _pre_partition_info(kmer);
    counting->partition->find_all_tags_truncate_on_abundance(kmer_f, kmer_r,
            ppi->tagged_kmers,
            counting->all_tags,
            min_count,
            max_count);
    counting->add_kmer_to_tags(kmer);

    Py_END_ALLOW_THREADS

    return PyCObject_FromVoidPtr(ppi, free_pre_partition_info);
}

static PyObject * hash_do_subset_partition_with_abundance(PyObject * self, PyObject * args)
{
    khmer_KCountingHashObject * me = (khmer_KCountingHashObject *) self;
    CountingHash * counting = me->counting;

    PyObject * callback_obj = NULL;
    HashIntoType start_kmer = 0, end_kmer = 0;
    PyObject * break_on_stop_tags_o = NULL;
    PyObject * stop_big_traversals_o = NULL;
    BoundedCounterType min_count, max_count;

    if (!PyArg_ParseTuple(args, "HH|KKOOO",
                          &min_count, &max_count,
                          &start_kmer, &end_kmer,
                          &break_on_stop_tags_o,
                          &stop_big_traversals_o,
                          &callback_obj)) {
        return NULL;
    }

    bool break_on_stop_tags = false;
    if (break_on_stop_tags_o && PyObject_IsTrue(break_on_stop_tags_o)) {
        break_on_stop_tags = true;
    }
    bool stop_big_traversals = false;
    if (stop_big_traversals_o && PyObject_IsTrue(stop_big_traversals_o)) {
        stop_big_traversals = true;
    }

    SubsetPartition * subset_p = NULL;
    try {
        Py_BEGIN_ALLOW_THREADS
        subset_p = new SubsetPartition(counting);
        subset_p->do_partition_with_abundance(start_kmer, end_kmer,
                                              min_count, max_count,
                                              break_on_stop_tags,
                                              stop_big_traversals,
                                              _report_fn, callback_obj);
        Py_END_ALLOW_THREADS
    } catch (_khmer_signal &e) {
        return NULL;
    }

    khmer_KSubsetPartitionObject * subset_obj = (khmer_KSubsetPartitionObject *)\
            PyObject_New(khmer_KSubsetPartitionObject, &khmer_KSubsetPartitionType);

    if (subset_obj == NULL) {
        delete subset_p;
        return NULL;
    }

    subset_obj->subset = subset_p;

    return (PyObject *) subset_obj;
}

static PyMethodDef khmer_counting_methods[] = {
    { "ksize", hash_get_ksize, METH_VARARGS, "" },
    { "hashsizes", hash_get_hashsizes, METH_VARARGS, "" },
    { "set_use_bigcount", hash_set_use_bigcount, METH_VARARGS, "" },
    { "get_use_bigcount", hash_get_use_bigcount, METH_VARARGS, "" },
    { "n_occupied", hash_n_occupied, METH_VARARGS, "Count the number of occupied bins" },
    { "n_entries", hash_n_entries, METH_VARARGS, "" },
    { "count", hash_count, METH_VARARGS, "Count the given kmer" },
    { "consume", hash_consume, METH_VARARGS, "Count all k-mers in the given string" },
    { "consume_high_abund_kmers", hash_consume_high_abund_kmers, METH_VARARGS, "Count all k-mers in the given string with abund >= min specified" },
    { "consume_fasta", hash_consume_fasta, METH_VARARGS, "Count all k-mers in a given file" },
    {
        "consume_fasta_with_reads_parser", hash_consume_fasta_with_reads_parser,
        METH_VARARGS, "Count all k-mers using a given reads parser"
    },
    { "output_fasta_kmer_pos_freq", hash_output_fasta_kmer_pos_freq, METH_VARARGS, "" },
    { "get", hash_get, METH_VARARGS, "Get the count for the given k-mer" },
    { "get_min_count", hash_get_min_count, METH_VARARGS, "Get the smallest count of all the k-mers in the string" },
    { "get_max_count", hash_get_max_count, METH_VARARGS, "Get the largest count of all the k-mers in the string" },
    { "get_median_count", hash_get_median_count, METH_VARARGS, "Get the median, average, and stddev of the k-mer counts in the string" },
    { "get_kadian_count", hash_get_kadian_count, METH_VARARGS, "Get the kadian (abundance of k-th rank-ordered k-mer) of the k-mer counts in the string" },
    { "trim_on_abundance", count_trim_on_abundance, METH_VARARGS, "Trim on >= abundance" },
    { "trim_below_abundance", count_trim_below_abundance, METH_VARARGS, "Trim on >= abundance" },
    { "abundance_distribution", hash_abundance_distribution, METH_VARARGS, "" },
    { "abundance_distribution_with_reads_parser", hash_abundance_distribution_with_reads_parser, METH_VARARGS, "" },
    { "fasta_count_kmers_by_position", hash_fasta_count_kmers_by_position, METH_VARARGS, "" },
    { "fasta_dump_kmers_by_abundance", hash_fasta_dump_kmers_by_abundance, METH_VARARGS, "" },
    { "load", hash_load, METH_VARARGS, "" },
    { "save", hash_save, METH_VARARGS, "" },
    {
        "collect_high_abundance_kmers", hash_collect_high_abundance_kmers,
        METH_VARARGS, ""
    },
    { "consume_and_tag", hash_consume_and_tag, METH_VARARGS, "Consume a sequence and tag it" },
    { "consume_fasta_and_tag", hash_consume_fasta_and_tag, METH_VARARGS, "Count all k-mers in a given file" },
    { "do_subset_partition_with_abundance", hash_do_subset_partition_with_abundance, METH_VARARGS, "" },
    { "find_all_tags_truncate_on_abundance", hash_find_all_tags_truncate_on_abundance, METH_VARARGS, "" },

    {NULL, NULL, 0, NULL}           /* sentinel */
};

static PyObject *
khmer_counting_getattr(PyObject * obj, char * name)
{
    return Py_FindMethod(khmer_counting_methods, obj, name);
}

#define is_counting_obj(v)  ((v)->ob_type == &khmer_KCountingHashType)

static PyTypeObject khmer_KCountingHashType
CPYCHECKER_TYPE_OBJECT_FOR_TYPEDEF("khmer_KCountingHashObject")
= {
    PyObject_HEAD_INIT(NULL)
    0,
    "KCountingHash", sizeof(khmer_KCountingHashObject),
    0,
    khmer_counting_dealloc, /*tp_dealloc*/
    0,              /*tp_print*/
    khmer_counting_getattr, /*tp_getattr*/
    0,              /*tp_setattr*/
    0,              /*tp_compare*/
    0,              /*tp_repr*/
    0,              /*tp_as_number*/
    0,              /*tp_as_sequence*/
    0,              /*tp_as_mapping*/
    0,              /*tp_hash */
    0,              /*tp_call*/
    0,              /*tp_str*/
    0,              /*tp_getattro*/
    0,              /*tp_setattro*/
    0,              /*tp_as_buffer*/
    Py_TPFLAGS_DEFAULT,     /*tp_flags*/
    "counting hash object",           /* tp_doc */
};

//
// new_hashtable
//

static PyObject* new_hashtable(PyObject * self, PyObject * args)
{
    unsigned int k = 0;
    unsigned long long size = 0;

    if (!PyArg_ParseTuple(args, "IK", &k, &size)) {
        return NULL;
    }

    khmer_KCountingHashObject * kcounting_obj = (khmer_KCountingHashObject *) \
            PyObject_New(khmer_KCountingHashObject, &khmer_KCountingHashType);

    if (kcounting_obj == NULL) {
        return NULL;
    }

    kcounting_obj->counting = new CountingHash(k, size);

    return (PyObject *) kcounting_obj;
}

//
// new_counting_hash
//

static PyObject* _new_counting_hash(PyObject * self, PyObject * args)
{
    WordLength k = 0;
    PyListObject * sizes_list_o = NULL;
    unsigned int n_threads = 1;

    if (!PyArg_ParseTuple(args, "bO!|I", &k, &PyList_Type, &sizes_list_o,
                          &n_threads)) {
        return NULL;
    }

    std::vector<HashIntoType> sizes;
    Py_ssize_t sizes_list_o_length = PyList_GET_SIZE(sizes_list_o);
    if (sizes_list_o_length == -1) {
        PyErr_SetString(PyExc_ValueError, "error with hashtable primes!");
        return NULL;
    }
    for (Py_ssize_t i = 0; i < sizes_list_o_length; i++) {
        PyObject * size_o = PyList_GET_ITEM(sizes_list_o, i);
        if (PyInt_Check(size_o)) {
            sizes.push_back((HashIntoType) PyInt_AsLong(size_o));
        } else if (PyLong_Check(size_o)) {
            sizes.push_back((HashIntoType) PyLong_AsUnsignedLongLong(size_o));
        } else if (PyFloat_Check(size_o)) {
            sizes.push_back((HashIntoType) PyFloat_AS_DOUBLE(size_o));
        } else {
            PyErr_SetString(PyExc_TypeError,
                            "2nd argument must be a list of ints, longs, or floats");
            return NULL;
        }
    }

    khmer_KCountingHashObject * kcounting_obj = (khmer_KCountingHashObject *) \
            PyObject_New(khmer_KCountingHashObject, &khmer_KCountingHashType);

    if (kcounting_obj == NULL) {
        return NULL;
    }

    kcounting_obj->counting = new CountingHash(k, sizes, n_threads);

    return (PyObject *) kcounting_obj;
}

//
// hashbits stuff
//

static void khmer_hashbits_dealloc(PyObject * obj);
static PyObject* khmer_hashbits_new(PyTypeObject * type, PyObject * args, PyObject * kwds);
static int khmer_hashbits_init(khmer_KHashbitsObject * self, PyObject * args, PyObject * kwds);
static PyObject * khmer_hashbits_getattr(PyObject * obj, char * name);

static PyTypeObject khmer_KHashbitsType
CPYCHECKER_TYPE_OBJECT_FOR_TYPEDEF("khmer_KHashbitsObject")
= {
    PyObject_HEAD_INIT(NULL)
    0,
    "Hashbits", sizeof(khmer_KHashbitsObject),
    0,
    (destructor)khmer_hashbits_dealloc, /*tp_dealloc*/
    0,              /*tp_print*/
    khmer_hashbits_getattr, /*tp_getattr*/
    0,              /*tp_setattr*/
    0,              /*tp_compare*/
    0,              /*tp_repr*/
    0,              /*tp_as_number*/
    0,              /*tp_as_sequence*/
    0,              /*tp_as_mapping*/
    0,              /*tp_hash */
    0,              /*tp_call*/
    0,              /*tp_str*/
    0,              /*tp_getattro*/
    0,              /*tp_setattro*/
    0,              /*tp_as_buffer*/
    Py_TPFLAGS_DEFAULT | Py_TPFLAGS_BASETYPE,       /*tp_flags*/
    "hashbits object",           /* tp_doc */
    0,                       /* tp_traverse */
    0,                       /* tp_clear */
    0,                       /* tp_richcompare */
    0,                       /* tp_weaklistoffset */
    0,                       /* tp_iter */
    0,                       /* tp_iternext */
    0,  /* tp_methods */
    0,                       /* tp_members */
    0,                       /* tp_getset */
    0,                       /* tp_base */
    0,                       /* tp_dict */
    0,                       /* tp_descr_get */
    0,                       /* tp_descr_set */
    0,                       /* tp_dictoffset */
    (initproc)khmer_hashbits_init,   /* tp_init */
    0,                       /* tp_alloc */
};

static PyObject * hash_abundance_distribution_with_reads_parser(PyObject * self, PyObject * args)
{
    khmer_KCountingHashObject * me = (khmer_KCountingHashObject *) self;
    CountingHash * counting = me->counting;

    khmer :: python :: ReadParser_Object * rparser_obj = NULL;
    khmer_KHashbitsObject *tracking_obj = NULL;

    if (!PyArg_ParseTuple(args, "O!O!", &python::ReadParser_Type,
                          &rparser_obj, &khmer_KHashbitsType, &tracking_obj)) {
        return NULL;
    }

    read_parsers:: IParser * rparser = rparser_obj->parser;
    Hashbits * hashbits = tracking_obj->hashbits;

    HashIntoType * dist;

    Py_BEGIN_ALLOW_THREADS
    dist = counting->abundance_distribution(rparser, hashbits);
    Py_END_ALLOW_THREADS

    PyObject * x = PyList_New(MAX_BIGCOUNT + 1);
    if (x == NULL) {
        delete[] dist;
        return NULL;
    }
    for (int i = 0; i < MAX_BIGCOUNT + 1; i++) {
        PyList_SET_ITEM(x, i, PyLong_FromUnsignedLongLong(dist[i]));
    }

    delete[] dist;
    return x;
}

static PyObject * hash_abundance_distribution(PyObject * self, PyObject * args)
{
    khmer_KCountingHashObject * me = (khmer_KCountingHashObject *) self;
    CountingHash * counting = me->counting;

    const char * filename = NULL;
    khmer_KHashbitsObject * tracking_obj = NULL;
    if (!PyArg_ParseTuple(args, "sO!", &filename, &khmer_KHashbitsType, &tracking_obj)) {
        return NULL;
    }

    Hashbits * hashbits = tracking_obj->hashbits;
    HashIntoType * dist;

    char const * result = "";
    bool exception = false;
    Py_BEGIN_ALLOW_THREADS
    try {
        dist = counting->abundance_distribution(filename, hashbits);
    } catch (khmer_file_exception &e) {
        exception = true;
        result = e.what();
    }
    Py_END_ALLOW_THREADS

    if (exception) {
        PyErr_SetString(PyExc_IOError, result);
        return NULL;
    }

    PyObject * x = PyList_New(MAX_BIGCOUNT + 1);
    if (x == NULL) {
        delete[] dist;
        return NULL;
    }
    for (int i = 0; i < MAX_BIGCOUNT + 1; i++) {
        PyList_SET_ITEM(x, i, PyLong_FromUnsignedLongLong(dist[i]));
    }

    delete[] dist;

    return x;
}

static PyObject * hashbits_n_unique_kmers(PyObject * self, PyObject * args)
{
    khmer_KHashbitsObject * me = (khmer_KHashbitsObject *) self;
    Hashbits * hashbits = me->hashbits;

    HashIntoType start = 0, stop = 0;

    if (!PyArg_ParseTuple(args, "|KK", &start, &stop)) {
        return NULL;
    }

    HashIntoType n = hashbits->n_kmers(start, stop);

    return PyLong_FromUnsignedLongLong(n);
}


static PyObject * hashbits_count_overlap(PyObject * self, PyObject * args)
{
    khmer_KHashbitsObject * me = (khmer_KHashbitsObject *) self;
    Hashbits * hashbits = me->hashbits;
    khmer_KHashbitsObject * ht2_argu;
    const char * filename;
    PyObject * callback_obj = NULL;
    Hashbits * ht2;

    if (!PyArg_ParseTuple(args, "sO!|O", &filename, &khmer_KHashbitsType, &ht2_argu,
                          &callback_obj)) {
        return NULL;
    }

    ht2 = ht2_argu->hashbits;

    // call the C++ function, and trap signals => Python

    unsigned long long n_consumed;
    unsigned int total_reads;
    HashIntoType curve[2][100];

    try {
        hashbits->consume_fasta_overlap(filename, curve, *ht2, total_reads, n_consumed,
                                        _report_fn, callback_obj);
    } catch (_khmer_signal &e) {
        PyErr_SetString(PyExc_IOError, e.get_message().c_str());
        return NULL;
    }

    HashIntoType start = 0, stop = 0;

    HashIntoType n = hashbits->n_kmers(start, stop);
    HashIntoType n_overlap = hashbits->n_overlap_kmers(start, stop);

    PyObject * x = PyList_New(200);

    for (unsigned int i = 0; i < 100; i++) {
        PyList_SetItem(x, i, Py_BuildValue("K", curve[0][i]));
    }
    for (unsigned int i = 0; i < 100; i++) {
        PyList_SetItem(x, i + 100, Py_BuildValue("K", curve[1][i]));
    }
    return Py_BuildValue("KKO", n, n_overlap, x);
}

static PyObject * hashbits_n_occupied(PyObject * self, PyObject * args)
{
    khmer_KHashbitsObject * me = (khmer_KHashbitsObject *) self;
    Hashbits * hashbits = me->hashbits;

    HashIntoType start = 0, stop = 0;

    if (!PyArg_ParseTuple(args, "|KK", &start, &stop)) {
        return NULL;
    }

    HashIntoType n = hashbits->n_occupied(start, stop);

    return PyLong_FromUnsignedLongLong(n);
}

static PyObject * hashbits_n_tags(PyObject * self, PyObject * args)
{
    khmer_KHashbitsObject * me = (khmer_KHashbitsObject *) self;
    Hashbits * hashbits = me->hashbits;

    if (!PyArg_ParseTuple(args, "")) {
        return NULL;
    }

    return PyInt_FromSize_t(hashbits->n_tags());
}

static PyObject * hashbits_count(PyObject * self, PyObject * args)
{
    khmer_KHashbitsObject * me = (khmer_KHashbitsObject *) self;
    Hashbits * hashbits = me->hashbits;

    const char * kmer;

    if (!PyArg_ParseTuple(args, "s", &kmer)) {
        return NULL;
    }

    if (strlen(kmer) != hashbits->ksize()) {
        PyErr_SetString(PyExc_ValueError,
                        "k-mer length must be the same as the hashbits k-size");
        return NULL;
    }

    hashbits->count(kmer);

    return PyInt_FromLong(1);
}

static PyObject * hashbits_consume(PyObject * self, PyObject * args)
{
    khmer_KHashbitsObject * me = (khmer_KHashbitsObject *) self;
    Hashbits * hashbits = me->hashbits;

    const char * long_str;

    if (!PyArg_ParseTuple(args, "s", &long_str)) {
        return NULL;
    }

    if (strlen(long_str) < hashbits->ksize()) {
        PyErr_SetString(PyExc_ValueError,
                        "string length must >= the hashbits k-mer size");
        return NULL;
    }

    unsigned int n_consumed;
    n_consumed = hashbits->consume_string(long_str);

    return PyInt_FromLong(n_consumed);
}

static PyObject * hashbits_print_stop_tags(PyObject * self, PyObject * args)
{
    khmer_KHashbitsObject * me = (khmer_KHashbitsObject *) self;
    Hashbits * hashbits = me->hashbits;

    const char * filename = NULL;

    if (!PyArg_ParseTuple(args, "s", &filename)) {
        return NULL;
    }

    hashbits->print_stop_tags(filename);

    Py_RETURN_NONE;
}

static PyObject * hashbits_print_tagset(PyObject * self, PyObject * args)
{
    khmer_KHashbitsObject * me = (khmer_KHashbitsObject *) self;
    Hashbits * hashbits = me->hashbits;

    const char * filename = NULL;

    if (!PyArg_ParseTuple(args, "s", &filename)) {
        return NULL;
    }

    hashbits->print_tagset(filename);

    Py_RETURN_NONE;
}

static PyObject * hashbits_load_stop_tags(PyObject * self, PyObject * args)
{
    khmer_KHashbitsObject * me = (khmer_KHashbitsObject *) self;
    Hashbits * hashbits = me->hashbits;

    const char * filename = NULL;
    PyObject * clear_tags_o = NULL;

    if (!PyArg_ParseTuple(args, "s|O", &filename, &clear_tags_o)) {
        return NULL;
    }

    bool clear_tags = true;
    if (clear_tags_o && !PyObject_IsTrue(clear_tags_o)) {
        clear_tags = false;
    }


    try {
        hashbits->load_stop_tags(filename, clear_tags);
    } catch (khmer_file_exception &e) {
        PyErr_SetString(PyExc_IOError, e.what());
        return NULL;
    }

    Py_RETURN_NONE;
}

static PyObject * hashbits_save_stop_tags(PyObject * self, PyObject * args)
{
    khmer_KHashbitsObject * me = (khmer_KHashbitsObject *) self;
    Hashbits * hashbits = me->hashbits;

    const char * filename = NULL;

    if (!PyArg_ParseTuple(args, "s", &filename)) {
        return NULL;
    }

    hashbits->save_stop_tags(filename);

    Py_RETURN_NONE;
}

static PyObject * hashbits_traverse_from_tags(PyObject * self, PyObject * args)
{
    khmer_KHashbitsObject * me = (khmer_KHashbitsObject *) self;
    Hashbits * hashbits = me->hashbits;

    khmer_KCountingHashObject * counting_o = NULL;
    unsigned int distance, threshold, frequency;

    if (!PyArg_ParseTuple(args, "O!III", &khmer_KCountingHashType, &counting_o,
                          &distance, &threshold, &frequency)) {
        return NULL;
    }

    hashbits->traverse_from_tags(distance, threshold, frequency,
                                 * counting_o->counting);

    Py_RETURN_NONE;
}

static PyObject * hashbits_repartition_largest_partition(PyObject * self, PyObject * args)
{
    khmer_KHashbitsObject * me = (khmer_KHashbitsObject *) self;
    Hashbits * hashbits = me->hashbits;

    khmer_KCountingHashObject * counting_o = NULL;
    PyObject * subset_o = NULL;
    unsigned int distance, threshold, frequency;

    if (!PyArg_ParseTuple(args, "OO!III", &subset_o, &khmer_KCountingHashType,
                          &counting_o, &distance, &threshold, &frequency)) {
        return NULL;
    }

    SubsetPartition * subset_p;
    if (subset_o != Py_None) {
        subset_p = (SubsetPartition *) PyCObject_AsVoidPtr(subset_o);
    } else {
        subset_p = hashbits->partition;
    }

    CountingHash * counting = counting_o->counting;

    unsigned long next_largest = subset_p->repartition_largest_partition(distance,
                                 threshold, frequency, *counting);

    return PyInt_FromLong(next_largest);
}

static PyObject * hashbits_get(PyObject * self, PyObject * args)
{
    khmer_KHashbitsObject * me = (khmer_KHashbitsObject *) self;
    Hashbits * hashbits = me->hashbits;

    PyObject * arg;

    if (!PyArg_ParseTuple(args, "O", &arg)) {
        return NULL;
    }

    unsigned long count = 0;

    if (PyInt_Check(arg)) {
        long pos = PyInt_AsLong(arg);
        count = hashbits->get_count((unsigned int) pos);
    } else if (PyString_Check(arg)) {
        std::string s = PyString_AsString(arg);
        count = hashbits->get_count(s.c_str());
    } else {
        PyErr_SetString(PyExc_ValueError, "must pass in an int or string");
        return NULL;
    }

    return PyInt_FromLong(count);
}

static PyObject * hashbits_calc_connected_graph_size(PyObject * self, PyObject * args)
{
    khmer_KHashbitsObject * me = (khmer_KHashbitsObject *) self;
    Hashbits * hashbits = me->hashbits;

    const char * _kmer;
    unsigned int max_size = 0;
    PyObject * break_on_circum_o = NULL;
    if (!PyArg_ParseTuple(args, "s|IO", &_kmer, &max_size, &break_on_circum_o)) {
        return NULL;
    }

    bool break_on_circum = false;
    if (break_on_circum_o && PyObject_IsTrue(break_on_circum_o)) {
        break_on_circum = true;
    }

    unsigned long long size = 0;

    Py_BEGIN_ALLOW_THREADS
    SeenSet keeper;
    hashbits->calc_connected_graph_size(_kmer, size, keeper, max_size,
                                        break_on_circum);
    Py_END_ALLOW_THREADS

    return PyLong_FromUnsignedLongLong(size);
}

static PyObject * hashbits_kmer_degree(PyObject * self, PyObject * args)
{
    khmer_KHashbitsObject * me = (khmer_KHashbitsObject *) self;
    Hashbits * hashbits = me->hashbits;

    const char * kmer_s = NULL;

    if (!PyArg_ParseTuple(args, "s", &kmer_s)) {
        return NULL;
    }

    return PyInt_FromLong(hashbits->kmer_degree(kmer_s));
}

static PyObject * hashbits_trim_on_stoptags(PyObject * self, PyObject * args)
{
    khmer_KHashbitsObject * me = (khmer_KHashbitsObject *) self;
    Hashbits * hashbits = me->hashbits;

    const char * seq = NULL;

    if (!PyArg_ParseTuple(args, "s", &seq)) {
        return NULL;
    }

    size_t trim_at;
    Py_BEGIN_ALLOW_THREADS

    trim_at = hashbits->trim_on_stoptags(seq);

    Py_END_ALLOW_THREADS;

    PyObject * trim_seq = PyString_FromStringAndSize(seq, trim_at);
    if (trim_seq == NULL) {
        return NULL;
    }
    PyObject * ret = Py_BuildValue("Ok", trim_seq, (unsigned long) trim_at);
    Py_DECREF(trim_seq);

    return ret;
}

static PyObject * hashbits_identify_stoptags_by_position(PyObject * self, PyObject * args)
{
    khmer_KHashbitsObject * me = (khmer_KHashbitsObject *) self;
    Hashbits * hashbits = me->hashbits;

    const char * seq = NULL;

    if (!PyArg_ParseTuple(args, "s", &seq)) {
        return NULL;
    }

    std::vector<unsigned int> posns;
    Py_BEGIN_ALLOW_THREADS

    hashbits->identify_stop_tags_by_position(seq, posns);

    Py_END_ALLOW_THREADS;

    PyObject * x = PyList_New(posns.size());

    for (unsigned int i = 0; i < posns.size(); i++) {
        PyList_SET_ITEM(x, i, Py_BuildValue("I", posns[i]));
    }

    return x;
}

static PyObject * hashbits_do_subset_partition(PyObject * self, PyObject * args)
{
    khmer_KHashbitsObject * me = (khmer_KHashbitsObject *) self;
    Hashbits * hashbits = me->hashbits;

    PyObject * callback_obj = NULL;
    HashIntoType start_kmer = 0, end_kmer = 0;
    PyObject * break_on_stop_tags_o = NULL;
    PyObject * stop_big_traversals_o = NULL;

    if (!PyArg_ParseTuple(args, "|KKOOO", &start_kmer, &end_kmer,
                          &break_on_stop_tags_o,
                          &stop_big_traversals_o,
                          &callback_obj)) {
        return NULL;
    }

    bool break_on_stop_tags = false;
    if (break_on_stop_tags_o && PyObject_IsTrue(break_on_stop_tags_o)) {
        break_on_stop_tags = true;
    }
    bool stop_big_traversals = false;
    if (stop_big_traversals_o && PyObject_IsTrue(stop_big_traversals_o)) {
        stop_big_traversals = true;
    }

    SubsetPartition * subset_p = NULL;
    try {
        Py_BEGIN_ALLOW_THREADS
        subset_p = new SubsetPartition(hashbits);
        subset_p->do_partition(start_kmer, end_kmer, break_on_stop_tags,
                               stop_big_traversals,
                               _report_fn, callback_obj);
        Py_END_ALLOW_THREADS
    } catch (_khmer_signal &e) {
        return NULL;
    }

    return PyCObject_FromVoidPtr(subset_p, free_subset_partition_info);
}

static PyObject * hashbits_join_partitions_by_path(PyObject * self, PyObject *args)
{
    khmer_KHashbitsObject * me = (khmer_KHashbitsObject *) self;
    Hashbits * hashbits = me->hashbits;

    const char * sequence = NULL;
    if (!PyArg_ParseTuple(args, "s", &sequence)) {
        return NULL;
    }

    hashbits->partition->join_partitions_by_path(sequence);

    Py_RETURN_NONE;
}

static PyObject * hashbits_merge_subset(PyObject * self, PyObject *args)
{
    khmer_KHashbitsObject * me = (khmer_KHashbitsObject *) self;
    Hashbits * hashbits = me->hashbits;

    PyObject * subset_obj;
    if (!PyArg_ParseTuple(args, "O", &subset_obj)) {
        return NULL;
    }

    if (!PyCObject_Check(subset_obj)) {
        PyErr_SetString( PyExc_ValueError, "invalid subset");
        return NULL;
    }

    SubsetPartition * subset_p;
    subset_p = (SubsetPartition *) PyCObject_AsVoidPtr(subset_obj);

    hashbits->partition->merge(subset_p);

    Py_RETURN_NONE;
}

static PyObject * hashbits_merge_from_disk(PyObject * self, PyObject *args)
{
    khmer_KHashbitsObject * me = (khmer_KHashbitsObject *) self;
    Hashbits * hashbits = me->hashbits;

    const char * filename = NULL;
    if (!PyArg_ParseTuple(args, "s", &filename)) {
        return NULL;
    }

    try {
        hashbits->partition->merge_from_disk(filename);
    } catch (khmer_file_exception &e) {
        PyErr_SetString(PyExc_IOError, e.what());
        return NULL;
    }

    Py_RETURN_NONE;
}

static PyObject * hashbits_consume_fasta(PyObject * self, PyObject * args)
{
    khmer_KHashbitsObject * me = (khmer_KHashbitsObject *) self;
    Hashbits * hashbits = me->hashbits;

    const char * filename;
    PyObject * callback_obj = NULL;

    if (!PyArg_ParseTuple(args, "s|O", &filename, &callback_obj)) {
        return NULL;
    }

    // call the C++ function, and trap signals => Python

    unsigned long long n_consumed = 0;
    unsigned int total_reads = 0;

    try {
        hashbits->consume_fasta(filename, total_reads, n_consumed,
                                _report_fn, callback_obj);
    } catch (_khmer_signal &e) {
        PyErr_SetString(PyExc_IOError, e.get_message().c_str());
        return NULL;
    } catch (khmer_file_exception &e) {
        PyErr_SetString(PyExc_IOError, e.what());
        return NULL;
    }

    return Py_BuildValue("IK", total_reads, n_consumed);
}

static PyObject * hashbits_consume_fasta_with_reads_parser(
    PyObject * self, PyObject * args
)
{
    khmer_KHashbitsObject * me = (khmer_KHashbitsObject *) self;
    Hashbits * hashbits = me->hashbits;

    PyObject * rparser_obj = NULL;
    PyObject * callback_obj = NULL;

    if (!PyArg_ParseTuple(
                args, "O|O", &rparser_obj, &callback_obj)) {
        return NULL;
    }

    read_parsers:: IParser * rparser =
        _PyObject_to_khmer_ReadParser( rparser_obj );

    // call the C++ function, and trap signals => Python
    unsigned long long  n_consumed  = 0;
    unsigned int          total_reads = 0;
    char const * exc = NULL;
    Py_BEGIN_ALLOW_THREADS
    try {
        hashbits->consume_fasta(rparser, total_reads, n_consumed,
                                _report_fn, callback_obj);
    } catch (_khmer_signal &e) {
        exc = e.get_message().c_str();
    } catch (read_parsers::InvalidReadFileFormat &e) {
        exc = e.what();
    }

    Py_END_ALLOW_THREADS
    if (exc != NULL) {
        PyErr_SetString(PyExc_IOError, exc);
        return NULL;
    }

    return Py_BuildValue("IK", total_reads, n_consumed);
}

static PyObject * hashbits_consume_fasta_and_traverse(PyObject * self, PyObject * args)
{
    khmer_KHashbitsObject * me = (khmer_KHashbitsObject *) self;
    Hashbits * hashbits = me->hashbits;

    const char * filename;
    unsigned int radius, big_threshold, transfer_threshold;
    khmer_KCountingHashObject * counting_o = NULL;

    if (!PyArg_ParseTuple(args, "sIIIO!", &filename,
                          &radius, &big_threshold, &transfer_threshold,
                          &khmer_KCountingHashType, &counting_o)) {
        return NULL;
    }

    CountingHash * counting = counting_o->counting;

    hashbits->consume_fasta_and_traverse(filename, radius, big_threshold,
                                         transfer_threshold, *counting);


    Py_RETURN_NONE;
}

void sig(unsigned int total_reads, unsigned int n_consumed)
{
    std::cout << total_reads << " " << n_consumed << std::endl;
}

static PyObject * hashbits_consume_fasta_and_tag(PyObject * self, PyObject * args)
{
    khmer_KHashbitsObject * me = (khmer_KHashbitsObject *) self;
    Hashbits * hashbits = me->hashbits;

    const char * filename;
    PyObject * callback_obj = NULL;

    if (!PyArg_ParseTuple(args, "s|O", &filename, &callback_obj)) {
        return NULL;
    }

    // call the C++ function, and trap signals => Python

    unsigned long long n_consumed;
    unsigned int total_reads;

    try {
        hashbits->consume_fasta_and_tag(filename, total_reads, n_consumed,
                                        _report_fn, callback_obj);
    } catch (_khmer_signal &e) {
        PyErr_SetString(PyExc_IOError, e.get_message().c_str());
        return NULL;
    } catch (khmer_file_exception &e) {
        PyErr_SetString(PyExc_IOError, e.what());
        return NULL;
    }

    return Py_BuildValue("IK", total_reads, n_consumed);
}

static PyObject * hashbits_consume_fasta_and_tag_with_reads_parser(
    PyObject * self, PyObject * args
)
{
    khmer_KHashbitsObject * me = (khmer_KHashbitsObject *) self;
    Hashbits * hashbits = me->hashbits;

    python::ReadParser_Object * rparser_obj = NULL;
    PyObject * callback_obj = NULL;

    if (!PyArg_ParseTuple( args, "O!|O", &python::ReadParser_Type,
                           &rparser_obj, &callback_obj )) {
        return NULL;
    }

    read_parsers:: IParser * rparser = rparser_obj-> parser;

    // call the C++ function, and trap signals => Python
    unsigned long long  n_consumed  = 0;
    unsigned int          total_reads = 0;
    char const * exc = NULL;
    Py_BEGIN_ALLOW_THREADS
    try {
        hashbits->consume_fasta_and_tag(
            rparser, total_reads, n_consumed, _report_fn, callback_obj
        );
    } catch (_khmer_signal &e) {
        exc = e.get_message().c_str();
    } catch (read_parsers::InvalidReadFileFormat &e) {
        exc = e.what();
    }
    Py_END_ALLOW_THREADS
    if (exc != NULL) {
        PyErr_SetString(PyExc_IOError, exc);
        return NULL;
    }

    return Py_BuildValue("IK", total_reads, n_consumed);
}

static PyObject * hashbits_consume_fasta_and_tag_with_stoptags(PyObject * self, PyObject * args)
{
    khmer_KHashbitsObject * me = (khmer_KHashbitsObject *) self;
    Hashbits * hashbits = me->hashbits;

    const char * filename;
    PyObject * callback_obj = NULL;

    if (!PyArg_ParseTuple(args, "s|O", &filename, &callback_obj)) {
        return NULL;
    }

    // call the C++ function, and trap signals => Python

    unsigned long long n_consumed;
    unsigned int total_reads;

    try {
        hashbits->consume_fasta_and_tag_with_stoptags(filename,
                total_reads, n_consumed,
                _report_fn, callback_obj);
    } catch (_khmer_signal &e) {
        PyErr_SetString(PyExc_IOError, e.get_message().c_str());
        return NULL;
    } catch (khmer_file_exception &e) {
        PyErr_SetString(PyExc_IOError, e.what());
        return NULL;
    }

    return Py_BuildValue("IK", total_reads, n_consumed);
}

static PyObject * hashbits_consume_partitioned_fasta(PyObject * self, PyObject * args)
{
    khmer_KHashbitsObject * me = (khmer_KHashbitsObject *) self;
    Hashbits * hashbits = me->hashbits;

    const char * filename;
    PyObject * callback_obj = NULL;

    if (!PyArg_ParseTuple(args, "s|O", &filename, &callback_obj)) {
        return NULL;
    }

    // call the C++ function, and trap signals => Python

    unsigned long long n_consumed;
    unsigned int total_reads;

    try {
        hashbits->consume_partitioned_fasta(filename, total_reads, n_consumed,
                                            _report_fn, callback_obj);
    } catch (_khmer_signal &e) {
        PyErr_SetString(PyExc_IOError, e.get_message().c_str());
        return NULL;
    } catch (khmer_file_exception &e) {
        PyErr_SetString(PyExc_IOError, e.what());
        return NULL;
    }

    return Py_BuildValue("IK", total_reads, n_consumed);
}

static PyObject * hashbits_find_all_tags(PyObject * self, PyObject *args)
{
    khmer_KHashbitsObject * me = (khmer_KHashbitsObject *) self;
    Hashbits * hashbits = me->hashbits;

    const char * kmer_s = NULL;

    if (!PyArg_ParseTuple(args, "s", &kmer_s)) {
        return NULL;
    }

    if (strlen(kmer_s) < hashbits->ksize()) { // @@
        PyErr_SetString( PyExc_ValueError, "starting kmer is smaller than the K size of the hashbits");
        return NULL;
    }

    _pre_partition_info * ppi = NULL;

    Py_BEGIN_ALLOW_THREADS

    HashIntoType kmer, kmer_f, kmer_r;
    kmer = _hash(kmer_s, hashbits->ksize(), kmer_f, kmer_r);

    ppi = new _pre_partition_info(kmer);
    hashbits->partition->find_all_tags(kmer_f, kmer_r, ppi->tagged_kmers,
                                       hashbits->all_tags);
    hashbits->add_kmer_to_tags(kmer);

    Py_END_ALLOW_THREADS

    return PyCObject_FromVoidPtr(ppi, free_pre_partition_info);
}

static PyObject * hashbits_assign_partition_id(PyObject * self, PyObject *args)
{
    khmer_KHashbitsObject * me = (khmer_KHashbitsObject *) self;
    Hashbits * hashbits = me->hashbits;

    PyObject * ppi_obj;
    if (!PyArg_ParseTuple(args, "O", &ppi_obj)) {
        return NULL;
    }

    if (!PyCObject_Check(ppi_obj)) {
        PyErr_SetString( PyExc_ValueError, "invalid pre_partition_info");
        return NULL;
    }

    _pre_partition_info * ppi;
    ppi = (_pre_partition_info *) PyCObject_AsVoidPtr(ppi_obj);

    PartitionID p;
    p = hashbits->partition->assign_partition_id(ppi->kmer,
            ppi->tagged_kmers);

    return PyInt_FromLong(p);
}

static PyObject * hashbits_add_tag(PyObject * self, PyObject *args)
{
    khmer_KHashbitsObject * me = (khmer_KHashbitsObject *) self;
    Hashbits * hashbits = me->hashbits;

    const char * kmer_s = NULL;
    if (!PyArg_ParseTuple(args, "s", &kmer_s)) {
        return NULL;
    }

    HashIntoType kmer = _hash(kmer_s, hashbits->ksize());
    hashbits->add_tag(kmer);

    Py_RETURN_NONE;
}

static PyObject * hashbits_add_stop_tag(PyObject * self, PyObject *args)
{
    khmer_KHashbitsObject * me = (khmer_KHashbitsObject *) self;
    Hashbits * hashbits = me->hashbits;

    const char * kmer_s = NULL;
    if (!PyArg_ParseTuple(args, "s", &kmer_s)) {
        return NULL;
    }

    HashIntoType kmer = _hash(kmer_s, hashbits->ksize());
    hashbits->add_stop_tag(kmer);

    Py_RETURN_NONE;
}

static PyObject * hashbits_get_stop_tags(PyObject * self, PyObject * args)
{
    khmer_KHashbitsObject * me = (khmer_KHashbitsObject *) self;
    Hashbits * hashbits = me->hashbits;

    if (!PyArg_ParseTuple(args, "")) {
        return NULL;
    }

    WordLength k = hashbits->ksize();
    SeenSet::const_iterator si;

    PyObject * x = PyList_New(hashbits->stop_tags.size());
    unsigned long long i = 0;
    for (si = hashbits->stop_tags.begin(); si != hashbits->stop_tags.end(); si++) {
        std::string s = _revhash(*si, k);
        PyList_SET_ITEM(x, i, Py_BuildValue("s", s.c_str()));
        i++;
    }

    return x;
}

static PyObject * hashbits_get_tagset(PyObject * self, PyObject * args)
{
    khmer_KHashbitsObject * me = (khmer_KHashbitsObject *) self;
    Hashbits * hashbits = me->hashbits;

    if (!PyArg_ParseTuple(args, "")) {
        return NULL;
    }

    WordLength k = hashbits->ksize();
    SeenSet::const_iterator si;

    PyObject * x = PyList_New(hashbits->all_tags.size());
    unsigned long long i = 0;
    for (si = hashbits->all_tags.begin(); si != hashbits->all_tags.end(); si++) {
        std::string s = _revhash(*si, k);
        PyList_SET_ITEM(x, i, Py_BuildValue("s", s.c_str()));
        i++;
    }

    return x;
}

static PyObject * hashbits_output_partitions(PyObject * self, PyObject * args)
{
    khmer_KHashbitsObject * me = (khmer_KHashbitsObject *) self;
    Hashbits * hashbits = me->hashbits;

    const char * filename = NULL;
    const char * output = NULL;
    PyObject * callback_obj = NULL;
    PyObject * output_unassigned_o = NULL;

    if (!PyArg_ParseTuple(args, "ss|OO", &filename, &output,
                          &output_unassigned_o,
                          &callback_obj)) {
        return NULL;
    }

    bool output_unassigned = false;
    if (output_unassigned_o != NULL && PyObject_IsTrue(output_unassigned_o)) {
        output_unassigned = true;
    }

    size_t n_partitions = 0;

    try {
        SubsetPartition * subset_p = hashbits->partition;
        n_partitions = subset_p->output_partitioned_file(filename,
                       output,
                       output_unassigned,
                       _report_fn,
                       callback_obj);
    } catch (_khmer_signal &e) {
        PyErr_SetString(PyExc_IOError, e.get_message().c_str());
        return NULL;
    } catch (khmer_file_exception &e) {
        PyErr_SetString(PyExc_IOError, e.what());
        return NULL;
    }

    return PyInt_FromLong(n_partitions);
}

static PyObject * hashbits_find_unpart(PyObject * self, PyObject * args)
{
    khmer_KHashbitsObject * me = (khmer_KHashbitsObject *) self;
    Hashbits * hashbits = me->hashbits;

    const char * filename = NULL;
    PyObject * traverse_o = NULL;
    PyObject * stop_big_traversals_o = NULL;
    PyObject * callback_obj = NULL;

    if (!PyArg_ParseTuple(args, "sOO|O", &filename, &traverse_o,
                          &stop_big_traversals_o, &callback_obj)) {
        return NULL;
    }

    bool traverse = PyObject_IsTrue(traverse_o);
    bool stop_big_traversals = PyObject_IsTrue(stop_big_traversals_o);
    unsigned int n_singletons = 0;

    try {
        SubsetPartition * subset_p = hashbits->partition;
        n_singletons = subset_p->find_unpart(filename, traverse,
                                             stop_big_traversals,
                                             _report_fn, callback_obj);
    } catch (_khmer_signal &e) {
        return NULL;
    }

    return PyInt_FromLong(n_singletons);

    // Py_INCREF(Py_None);
    // return Py_None;
}

static PyObject * hashbits_filter_if_present(PyObject * self, PyObject * args)
{
    khmer_KHashbitsObject * me = (khmer_KHashbitsObject *) self;
    Hashbits * hashbits = me->hashbits;

    const char * filename = NULL;
    const char * output = NULL;
    PyObject * callback_obj = NULL;

    if (!PyArg_ParseTuple(args, "ss|O", &filename, &output, &callback_obj)) {
        return NULL;
    }

    try {
        hashbits->filter_if_present(filename, output, _report_fn, callback_obj);
    } catch (_khmer_signal &e) {
        return NULL;
    }

    Py_RETURN_NONE;
}

static PyObject * hashbits_save_partitionmap(PyObject * self, PyObject * args)
{
    khmer_KHashbitsObject * me = (khmer_KHashbitsObject *) self;
    Hashbits * hashbits = me->hashbits;

    const char * filename = NULL;

    if (!PyArg_ParseTuple(args, "s", &filename)) {
        return NULL;
    }

    hashbits->partition->save_partitionmap(filename);

    Py_RETURN_NONE;
}

static PyObject * hashbits_load_partitionmap(PyObject * self, PyObject * args)
{
    khmer_KHashbitsObject * me = (khmer_KHashbitsObject *) self;
    Hashbits * hashbits = me->hashbits;

    const char * filename = NULL;

    if (!PyArg_ParseTuple(args, "s", &filename)) {
        return NULL;
    }

    hashbits->partition->load_partitionmap(filename);

    Py_RETURN_NONE;
}

static PyObject * hashbits__validate_partitionmap(PyObject * self, PyObject * args)
{
    khmer_KHashbitsObject * me = (khmer_KHashbitsObject *) self;
    Hashbits * hashbits = me->hashbits;

    if (!PyArg_ParseTuple(args, "")) {
        return NULL;
    }

    hashbits->partition->_validate_pmap();

    Py_RETURN_NONE;
}

static PyObject * hashbits_count_partitions(PyObject * self, PyObject * args)
{
    khmer_KHashbitsObject * me = (khmer_KHashbitsObject *) self;
    Hashbits * hashbits = me->hashbits;

    if (!PyArg_ParseTuple(args, "")) {
        return NULL;
    }

    size_t n_partitions = 0, n_unassigned = 0;
    hashbits->partition->count_partitions(n_partitions, n_unassigned);

    return Py_BuildValue("nn", (Py_ssize_t) n_partitions,
                         (Py_ssize_t) n_unassigned);
}

static PyObject * hashbits_subset_count_partitions(PyObject * self,
        PyObject * args)
{
    PyObject * subset_obj = NULL;

    if (!PyArg_ParseTuple(args, "O", &subset_obj)) {
        return NULL;
    }

    SubsetPartition * subset_p;
    subset_p = (SubsetPartition *) PyCObject_AsVoidPtr(subset_obj);

    size_t n_partitions = 0, n_unassigned = 0;
    subset_p->count_partitions(n_partitions, n_unassigned);

    return Py_BuildValue("nn", (Py_ssize_t) n_partitions,
                         (Py_ssize_t) n_unassigned);
}

static PyObject * hashbits_subset_partition_size_distribution(PyObject * self,
        PyObject * args)
{
    PyObject * subset_obj = NULL;
    if (!PyArg_ParseTuple(args, "O", &subset_obj)) {
        return NULL;
    }

    SubsetPartition * subset_p;
    subset_p = (SubsetPartition *) PyCObject_AsVoidPtr(subset_obj);

    PartitionCountDistribution d;

    unsigned int n_unassigned = 0;
    subset_p->partition_size_distribution(d, n_unassigned);

    PyObject * x = PyList_New(d.size());
    if (x == NULL) {
        return NULL;
    }
    PartitionCountDistribution::iterator di;

    unsigned int i;
    for (i = 0, di = d.begin(); di != d.end(); di++, i++) {
        PyObject * value =  Py_BuildValue("KK", di->first, di->second);
        if (value == NULL) {
            Py_DECREF(x);
            return NULL;
        }
        PyList_SET_ITEM(x, i, value);
    }
    assert (i == d.size());

    PyObject * returnValue = Py_BuildValue("NI", x, n_unassigned);
    if (returnValue == NULL) {
        Py_DECREF(x);
        return NULL;
    }
    return returnValue;
}

static PyObject * hashbits_load(PyObject * self, PyObject * args)
{
    khmer_KHashbitsObject * me = (khmer_KHashbitsObject *) self;
    Hashbits * hashbits = me->hashbits;

    const char * filename = NULL;

    if (!PyArg_ParseTuple(args, "s", &filename)) {
        return NULL;
    }

    try {
        hashbits->load(filename);
    } catch (khmer_file_exception &e) {
        PyErr_SetString(PyExc_IOError, e.what());
        return NULL;
    }

    Py_RETURN_NONE;
}

static PyObject * hashbits_save(PyObject * self, PyObject * args)
{
    khmer_KHashbitsObject * me = (khmer_KHashbitsObject *) self;
    Hashbits * hashbits = me->hashbits;

    const char * filename = NULL;

    if (!PyArg_ParseTuple(args, "s", &filename)) {
        return NULL;
    }

    hashbits->save(filename);

    Py_RETURN_NONE;
}

static PyObject * hashbits_load_tagset(PyObject * self, PyObject * args)
{
    khmer_KHashbitsObject * me = (khmer_KHashbitsObject *) self;
    Hashbits * hashbits = me->hashbits;

    const char * filename = NULL;
    PyObject * clear_tags_o = NULL;

    if (!PyArg_ParseTuple(args, "s|O", &filename, &clear_tags_o)) {
        return NULL;
    }

    bool clear_tags = true;
    if (clear_tags_o && !PyObject_IsTrue(clear_tags_o)) {
        clear_tags = false;
    }

    try {
        hashbits->load_tagset(filename, clear_tags);
    } catch (khmer_file_exception &e) {
        PyErr_SetString(PyExc_IOError, e.what());
        return NULL;
    }

    Py_RETURN_NONE;
}

static PyObject * hashbits_save_tagset(PyObject * self, PyObject * args)
{
    khmer_KHashbitsObject * me = (khmer_KHashbitsObject *) self;
    Hashbits * hashbits = me->hashbits;

    const char * filename = NULL;

    if (!PyArg_ParseTuple(args, "s", &filename)) {
        return NULL;
    }

    hashbits->save_tagset(filename);

    Py_RETURN_NONE;
}

static PyObject * hashbits_save_subset_partitionmap(PyObject * self, PyObject * args)
{
    const char * filename = NULL;
    PyObject * subset_obj = NULL;

    if (!PyArg_ParseTuple(args, "Os", &subset_obj, &filename)) {
        return NULL;
    }

    SubsetPartition * subset_p;
    subset_p = (SubsetPartition *) PyCObject_AsVoidPtr(subset_obj);

    Py_BEGIN_ALLOW_THREADS

    subset_p->save_partitionmap(filename);

    Py_END_ALLOW_THREADS

    Py_RETURN_NONE;
}

static PyObject * hashbits_load_subset_partitionmap(PyObject * self, PyObject * args)
{
    khmer_KHashbitsObject * me = (khmer_KHashbitsObject *) self;
    Hashbits * hashbits = me->hashbits;

    const char * filename = NULL;

    if (!PyArg_ParseTuple(args, "s", &filename)) {
        return NULL;
    }

    SubsetPartition * subset_p;
    subset_p = new SubsetPartition(hashbits);

    bool fail = false;
    std::string err;

    Py_BEGIN_ALLOW_THREADS

    try {
        subset_p->load_partitionmap(filename);
    } catch (khmer_file_exception &e) {
        fail = true;
        err = e.what();
    }

    Py_END_ALLOW_THREADS

    if (fail) {
        PyErr_SetString(PyExc_IOError, err.c_str());
        delete subset_p;
        return NULL;
    } else {
        return PyCObject_FromVoidPtr(subset_p, free_subset_partition_info);
    }
}

static PyObject * hashbits__set_tag_density(PyObject * self, PyObject * args)
{
    khmer_KHashbitsObject * me = (khmer_KHashbitsObject *) self;
    Hashbits * hashbits = me->hashbits;

    unsigned int d;
    if (!PyArg_ParseTuple(args, "I", &d)) {
        return NULL;
    }

    hashbits->_set_tag_density(d);

    Py_RETURN_NONE;
}

static PyObject * hashbits__get_tag_density(PyObject * self, PyObject * args)
{
    khmer_KHashbitsObject * me = (khmer_KHashbitsObject *) self;
    Hashbits * hashbits = me->hashbits;

    if (!PyArg_ParseTuple(args, "")) {
        return NULL;
    }

    unsigned int d = hashbits->_get_tag_density();

    return PyInt_FromLong(d);
}

static PyObject * hashbits__validate_subset_partitionmap(PyObject * self, PyObject * args)
{
    PyObject * subset_obj = NULL;

    if (!PyArg_ParseTuple(args, "O", &subset_obj)) {
        return NULL;
    }

    SubsetPartition * subset_p;
    subset_p = (SubsetPartition *) PyCObject_AsVoidPtr(subset_obj);
    subset_p->_validate_pmap();

    Py_RETURN_NONE;
}

static PyObject * hashbits_set_partition_id(PyObject * self, PyObject * args)
{
    khmer_KHashbitsObject * me = (khmer_KHashbitsObject *) self;
    Hashbits * hashbits = me->hashbits;

    const char * kmer = NULL;
    PartitionID p = 0;

    if (!PyArg_ParseTuple(args, "sI", &kmer, &p)) {
        return NULL;
    }

    hashbits->partition->set_partition_id(kmer, p);

    Py_RETURN_NONE;
}

static PyObject * hashbits_join_partitions(PyObject * self, PyObject * args)
{
    khmer_KHashbitsObject * me = (khmer_KHashbitsObject *) self;
    Hashbits * hashbits = me->hashbits;

    PartitionID p1 = 0, p2 = 0;

    if (!PyArg_ParseTuple(args, "II", &p1, &p2)) {
        return NULL;
    }

    p1 = hashbits->partition->join_partitions(p1, p2);

    return PyInt_FromLong(p1);
}

static PyObject * hashbits_get_partition_id(PyObject * self, PyObject * args)
{
    khmer_KHashbitsObject * me = (khmer_KHashbitsObject *) self;
    Hashbits * hashbits = me->hashbits;

    const char * kmer = NULL;

    if (!PyArg_ParseTuple(args, "s", &kmer)) {
        return NULL;
    }

    PartitionID partition_id;
    partition_id = hashbits->partition->get_partition_id(kmer);

    return PyInt_FromLong(partition_id);
}

static PyObject * hashbits_is_single_partition(PyObject * self, PyObject * args)
{
    khmer_KHashbitsObject * me = (khmer_KHashbitsObject *) self;
    Hashbits * hashbits = me->hashbits;

    const char * seq = NULL;

    if (!PyArg_ParseTuple(args, "s", &seq)) {
        return NULL;
    }

    bool v = hashbits->partition->is_single_partition(seq);

    PyObject * val;
    if (v) {
        val = Py_True;
    } else {
        val = Py_False;
    }
    Py_INCREF(val);

    return val;
}

static PyObject * hashbits_divide_tags_into_subsets(PyObject * self, PyObject * args)
{
    khmer_KHashbitsObject * me = (khmer_KHashbitsObject *) self;
    Hashbits * hashbits = me->hashbits;

    unsigned int subset_size = 0;

    if (!PyArg_ParseTuple(args, "I", &subset_size)) {
        return NULL;
    }

    SeenSet divvy;
    hashbits->divide_tags_into_subsets(subset_size, divvy);

    PyObject * x = PyList_New(divvy.size());
    unsigned int i = 0;
    for (SeenSet::const_iterator si = divvy.begin(); si != divvy.end();
            si++, i++) {
        PyList_SET_ITEM(x, i, PyLong_FromUnsignedLongLong(*si));
    }

    return x;
}

static PyObject * hashbits_count_kmers_within_radius(PyObject * self, PyObject * args)
{
    khmer_KHashbitsObject * me = (khmer_KHashbitsObject *) self;
    Hashbits * hashbits = me->hashbits;

    const char * kmer = NULL;
    unsigned int radius = 0;
    unsigned int max_count = 0;

    if (!PyArg_ParseTuple(args, "sI|I", &kmer, &radius, &max_count)) {
        return NULL;
    }

    unsigned int n;

    Py_BEGIN_ALLOW_THREADS

    HashIntoType kmer_f, kmer_r;
    _hash(kmer, hashbits->ksize(), kmer_f, kmer_r);
    n = hashbits->count_kmers_within_radius(kmer_f, kmer_r, radius,
                                            max_count);

    Py_END_ALLOW_THREADS

    return PyLong_FromUnsignedLong(n);
}

static PyObject * hashbits_count_kmers_on_radius(PyObject * self, PyObject * args)
{
    khmer_KHashbitsObject * me = (khmer_KHashbitsObject *) self;
    Hashbits * hashbits = me->hashbits;

    const char * kmer = NULL;
    unsigned int radius = 0;
    unsigned int max_volume = 0;

    if (!PyArg_ParseTuple(args, "sI|I", &kmer, &radius, &max_volume)) {
        return NULL;
    }

    unsigned int n;

    Py_BEGIN_ALLOW_THREADS

    HashIntoType kmer_f, kmer_r;
    _hash(kmer, hashbits->ksize(), kmer_f, kmer_r);
    n = hashbits->count_kmers_on_radius(kmer_f, kmer_r, radius, max_volume);

    Py_END_ALLOW_THREADS

    return PyLong_FromUnsignedLong(n);
}

static PyObject * hashbits_find_radius_for_volume(PyObject * self, PyObject * args)
{
    khmer_KHashbitsObject * me = (khmer_KHashbitsObject *) self;
    Hashbits * hashbits = me->hashbits;

    const char * kmer = NULL;
    unsigned int max_count = 0;
    unsigned int max_radius = 0;

    if (!PyArg_ParseTuple(args, "sII", &kmer, &max_count, &max_radius)) {
        return NULL;
    }

    unsigned int n;

    Py_BEGIN_ALLOW_THREADS

    HashIntoType kmer_f, kmer_r;
    _hash(kmer, hashbits->ksize(), kmer_f, kmer_r);
    n = hashbits->find_radius_for_volume(kmer_f, kmer_r, max_count,
                                         max_radius);

    Py_END_ALLOW_THREADS

    return PyLong_FromUnsignedLong(n);
}

static PyObject * hashbits_get_ksize(PyObject * self, PyObject * args)
{
    khmer_KHashbitsObject * me = (khmer_KHashbitsObject *) self;
    Hashbits * hashbits = me->hashbits;

    if (!PyArg_ParseTuple(args, "")) {
        return NULL;
    }

    unsigned int k = hashbits->ksize();

    return PyInt_FromLong(k);
}


static PyObject * hashbits_get_hashsizes(PyObject * self, PyObject * args)
{
    khmer_KHashbitsObject * me = (khmer_KHashbitsObject *) self;
    Hashbits * hashbits = me->hashbits;

    if (!PyArg_ParseTuple(args, "")) {
        return NULL;
    }

    std::vector<HashIntoType> ts = hashbits->get_tablesizes();

    PyObject * x = PyList_New(ts.size());
    for (size_t i = 0; i < ts.size(); i++) {
        PyList_SET_ITEM(x, i, PyLong_FromUnsignedLongLong(ts[i]));
    }

    return x;
}

static PyObject * hashbits_extract_unique_paths(PyObject * self, PyObject * args)
{
    khmer_KHashbitsObject * me = (khmer_KHashbitsObject *) self;
    Hashbits * hashbits = me->hashbits;

    const char * sequence = NULL;
    unsigned int min_length = 0;
    float min_unique_f = 0;
    if (!PyArg_ParseTuple(args, "sIf", &sequence, &min_length, &min_unique_f)) {
        return NULL;
    }

    std::vector<std::string> results;
    hashbits->extract_unique_paths(sequence, min_length, min_unique_f, results);

    PyObject * x = PyList_New(results.size());
    if (x == NULL) {
        return NULL;
    }

    for (unsigned int i = 0; i < results.size(); i++) {
        PyList_SET_ITEM(x, i, PyString_FromString(results[i].c_str()));
    }

    return x;
}

static PyObject * hashbits_get_median_count(PyObject * self, PyObject * args)
{
    khmer_KHashbitsObject * me = (khmer_KHashbitsObject *) self;
    Hashbits * hashbits = me->hashbits;

    const char * long_str;

    if (!PyArg_ParseTuple(args, "s", &long_str)) {
        return NULL;
    }

    if (strlen(long_str) < hashbits->ksize()) {
        PyErr_SetString(PyExc_ValueError,
                        "string length must >= the hashtable k-mer size");
        return NULL;
    }

    BoundedCounterType med = 0;
    float average = 0, stddev = 0;

    hashbits->get_median_count(long_str, med, average, stddev);

    return Py_BuildValue("iff", med, average, stddev);
}

static PyMethodDef khmer_hashbits_methods[] = {
    { "extract_unique_paths", hashbits_extract_unique_paths, METH_VARARGS, "" },
    { "ksize", hashbits_get_ksize, METH_VARARGS, "" },
    { "hashsizes", hashbits_get_hashsizes, METH_VARARGS, "" },
    { "n_occupied", hashbits_n_occupied, METH_VARARGS, "Count the number of occupied bins" },
    { "n_unique_kmers", hashbits_n_unique_kmers,  METH_VARARGS, "Count the number of unique kmers" },
    { "count", hashbits_count, METH_VARARGS, "Count the given kmer" },
    { "count_overlap", hashbits_count_overlap, METH_VARARGS, "Count overlap kmers in two datasets" },
    { "consume", hashbits_consume, METH_VARARGS, "Count all k-mers in the given string" },
    { "load_stop_tags", hashbits_load_stop_tags, METH_VARARGS, "" },
    { "save_stop_tags", hashbits_save_stop_tags, METH_VARARGS, "" },
    { "print_stop_tags", hashbits_print_stop_tags, METH_VARARGS, "" },
    { "print_tagset", hashbits_print_tagset, METH_VARARGS, "" },
    { "get", hashbits_get, METH_VARARGS, "Get the count for the given k-mer" },
    { "calc_connected_graph_size", hashbits_calc_connected_graph_size, METH_VARARGS, "" },
    { "kmer_degree", hashbits_kmer_degree, METH_VARARGS, "" },
    { "trim_on_stoptags", hashbits_trim_on_stoptags, METH_VARARGS, "" },
    { "identify_stoptags_by_position", hashbits_identify_stoptags_by_position, METH_VARARGS, "" },
    { "do_subset_partition", hashbits_do_subset_partition, METH_VARARGS, "" },
    { "find_all_tags", hashbits_find_all_tags, METH_VARARGS, "" },
    { "assign_partition_id", hashbits_assign_partition_id, METH_VARARGS, "" },
    { "output_partitions", hashbits_output_partitions, METH_VARARGS, "" },
    { "find_unpart", hashbits_find_unpart, METH_VARARGS, "" },
    { "filter_if_present", hashbits_filter_if_present, METH_VARARGS, "" },
    { "add_tag", hashbits_add_tag, METH_VARARGS, "" },
    { "add_stop_tag", hashbits_add_stop_tag, METH_VARARGS, "" },
    { "get_stop_tags", hashbits_get_stop_tags, METH_VARARGS, "" },
    { "get_tagset", hashbits_get_tagset, METH_VARARGS, "" },
    { "load", hashbits_load, METH_VARARGS, "" },
    { "save", hashbits_save, METH_VARARGS, "" },
    { "load_tagset", hashbits_load_tagset, METH_VARARGS, "" },
    { "save_tagset", hashbits_save_tagset, METH_VARARGS, "" },
    { "n_tags", hashbits_n_tags, METH_VARARGS, "" },
    { "divide_tags_into_subsets", hashbits_divide_tags_into_subsets, METH_VARARGS, "" },
    { "load_partitionmap", hashbits_load_partitionmap, METH_VARARGS, "" },
    { "save_partitionmap", hashbits_save_partitionmap, METH_VARARGS, "" },
    { "_validate_partitionmap", hashbits__validate_partitionmap, METH_VARARGS, "" },
    { "_get_tag_density", hashbits__get_tag_density, METH_VARARGS, "" },
    { "_set_tag_density", hashbits__set_tag_density, METH_VARARGS, "" },
    { "consume_fasta", hashbits_consume_fasta, METH_VARARGS, "Count all k-mers in a given file" },
    { "consume_fasta_with_reads_parser", hashbits_consume_fasta_with_reads_parser, METH_VARARGS, "Count all k-mers in a given file" },
    { "consume_fasta_and_tag", hashbits_consume_fasta_and_tag, METH_VARARGS, "Count all k-mers in a given file" },
    {
        "consume_fasta_and_tag_with_reads_parser", hashbits_consume_fasta_and_tag_with_reads_parser,
        METH_VARARGS, "Count all k-mers using a given reads parser"
    },
    { "consume_fasta_and_traverse", hashbits_consume_fasta_and_traverse, METH_VARARGS, "" },
    { "consume_fasta_and_tag_with_stoptags", hashbits_consume_fasta_and_tag_with_stoptags, METH_VARARGS, "Count all k-mers in a given file" },
    { "consume_partitioned_fasta", hashbits_consume_partitioned_fasta, METH_VARARGS, "Count all k-mers in a given file" },
    { "join_partitions_by_path", hashbits_join_partitions_by_path, METH_VARARGS, "" },
    { "merge_subset", hashbits_merge_subset, METH_VARARGS, "" },
    { "merge_subset_from_disk", hashbits_merge_from_disk, METH_VARARGS, "" },
    { "count_partitions", hashbits_count_partitions, METH_VARARGS, "" },
    { "subset_count_partitions", hashbits_subset_count_partitions, METH_VARARGS, "" },
    { "subset_partition_size_distribution", hashbits_subset_partition_size_distribution, METH_VARARGS, "" },
    { "save_subset_partitionmap", hashbits_save_subset_partitionmap, METH_VARARGS },
    { "load_subset_partitionmap", hashbits_load_subset_partitionmap, METH_VARARGS },
    { "_validate_subset_partitionmap", hashbits__validate_subset_partitionmap, METH_VARARGS, "" },
    { "set_partition_id", hashbits_set_partition_id, METH_VARARGS, "" },
    { "join_partitions", hashbits_join_partitions, METH_VARARGS, "" },
    { "get_partition_id", hashbits_get_partition_id, METH_VARARGS, "" },
    { "is_single_partition", hashbits_is_single_partition, METH_VARARGS, "" },
    { "count_kmers_within_radius", hashbits_count_kmers_within_radius, METH_VARARGS, "" },
    { "count_kmers_on_radius", hashbits_count_kmers_on_radius, METH_VARARGS, "" },
    { "find_radius_for_volume", hashbits_find_radius_for_volume, METH_VARARGS, "" },
    { "traverse_from_tags", hashbits_traverse_from_tags, METH_VARARGS, "" },
    { "repartition_largest_partition", hashbits_repartition_largest_partition, METH_VARARGS, "" },
    { "get_median_count", hashbits_get_median_count, METH_VARARGS, "Get the median, average, and stddev of the k-mer counts in the string" },
    {NULL, NULL, 0, NULL}           /* sentinel */
};

static PyObject *
khmer_hashbits_getattr(PyObject * obj, char * name)
{
    return Py_FindMethod(khmer_hashbits_methods, obj, name);
}

// __new__ for hashbits; necessary for proper subclassing
// This will essentially do what the old factory function did. Unlike many __new__
// methods, we take our arguments here, because there's no "uninitialized" hashbits
// object; we have to have k and the table sizes before creating the new objects
static PyObject* khmer_hashbits_new(PyTypeObject * type, PyObject * args, PyObject * kwds)
{
    khmer_KHashbitsObject * self;
    self = (khmer_KHashbitsObject *)type->tp_alloc(type, 0);

    if (self != NULL) {
        WordLength k = 0;
        PyListObject* sizes_list_o = NULL;

        if (!PyArg_ParseTuple(args, "bO!", &k, &PyList_Type, &sizes_list_o)) {
            Py_DECREF(self);
            return NULL;
        }

        std::vector<HashIntoType> sizes;
        Py_ssize_t sizes_list_o_length = PyList_GET_SIZE(sizes_list_o);
        for (Py_ssize_t i = 0; i < sizes_list_o_length; i++) {
            PyObject * size_o = PyList_GET_ITEM(sizes_list_o, i);
            if (PyInt_Check(size_o)) {
                sizes.push_back((HashIntoType) PyInt_AsLong(size_o));
            } else if (PyLong_Check(size_o)) {
                sizes.push_back((HashIntoType) PyLong_AsUnsignedLongLong(size_o));
            } else if (PyFloat_Check(size_o)) {
                sizes.push_back((HashIntoType) PyFloat_AS_DOUBLE(size_o));
            } else {
                Py_DECREF(self);
                PyErr_SetString(PyExc_TypeError,
                                "2nd argument must be a list of ints, longs, or floats");
                return NULL;
            }
        }

        self->hashbits = new Hashbits(k, sizes);
    }
    return (PyObject *) self;
}

// there are no attributes that we need at this time, so we'll just return 0
static int khmer_hashbits_init(khmer_KHashbitsObject * self, PyObject * args, PyObject * kwds)
{
    return 0;
}

#define is_hashbits_obj(v)  ((v)->ob_type == &khmer_KHashbitsType)

////////////////////////////////////////////////////////////////////////////

static PyObject * subset_count_partitions(PyObject * self,
        PyObject * args)
{
    khmer_KSubsetPartitionObject * me = (khmer_KSubsetPartitionObject *) self;
    SubsetPartition * subset_p = me->subset;

    if (!PyArg_ParseTuple(args, "")) {
        return NULL;
    }

    size_t n_partitions = 0, n_unassigned = 0;
    subset_p->count_partitions(n_partitions, n_unassigned);

    return Py_BuildValue("nn", (Py_ssize_t) n_partitions,
                         (Py_ssize_t) n_unassigned);
}

static PyObject * subset_report_on_partitions(PyObject * self,
        PyObject * args)
{
    khmer_KSubsetPartitionObject * me = (khmer_KSubsetPartitionObject *) self;
    SubsetPartition * subset_p = me->subset;

    if (!PyArg_ParseTuple(args, "")) {
        return NULL;
    }

    subset_p->report_on_partitions();

    Py_RETURN_NONE;
}

static PyObject * subset_compare_partitions(PyObject * self,
        PyObject * args)
{
    khmer_KSubsetPartitionObject * me = (khmer_KSubsetPartitionObject *) self;
    SubsetPartition * subset1_p = me->subset;

    PyObject * subset2_obj = NULL;
    PartitionID pid1, pid2; // @CTB ensure that these are unsigned?

    if (!PyArg_ParseTuple(args, "IOI",
                          &pid1, &subset2_obj, &pid2)) {
        return NULL;
    }

    khmer_KSubsetPartitionObject *other = (khmer_KSubsetPartitionObject *) subset2_obj;
    SubsetPartition * subset2_p = other->subset;

    unsigned int n_only1 = 0, n_only2 = 0, n_shared = 0;
    subset1_p->compare_to_partition(pid1, subset2_p, pid2,
                                    n_only1, n_only2, n_shared);

    return Py_BuildValue("III", n_only1, n_only2, n_shared);
}

static PyObject * subset_partition_size_distribution(PyObject * self,
        PyObject * args)
{
    khmer_KSubsetPartitionObject * me = (khmer_KSubsetPartitionObject *) self;
    SubsetPartition * subset_p = me->subset;

    if (!PyArg_ParseTuple(args, "")) {
        return NULL;
    }

    PartitionCountDistribution d;

    unsigned int n_unassigned = 0;
    subset_p->partition_size_distribution(d, n_unassigned);

    PyObject * x = PyList_New(d.size());
    if (x == NULL) {
        return NULL;
    }
    PartitionCountDistribution::iterator di;

    unsigned int i;
    for (i = 0, di = d.begin(); di != d.end(); di++, i++) {
        PyObject * tup = Py_BuildValue("KK", di->first, di->second);
        if (tup != NULL) {
            PyList_SET_ITEM(x, i, tup);
        }
        Py_XDECREF(tup);
    }
    assert (i == d.size());

    PyObject * ret = Py_BuildValue("OI", x, n_unassigned);
    Py_DECREF(x);
    return ret;
}

static PyObject * subset_partition_sizes(PyObject * self,
        PyObject * args)
{
    khmer_KSubsetPartitionObject * me = (khmer_KSubsetPartitionObject *) self;
    SubsetPartition * subset_p = me->subset;

    unsigned int min_size = 0;

    if (!PyArg_ParseTuple(args, "|I", &min_size)) {
        return NULL;
    }

    PartitionCountMap cm;
    unsigned int n_unassigned = 0;
    subset_p->partition_sizes(cm, n_unassigned);

    unsigned int i = 0;
    PartitionCountMap::const_iterator mi;
    for (mi = cm.begin(); mi != cm.end(); mi++) {
        if (mi->second >= min_size) {
            i++;
        }
    }

    PyObject * x = PyList_New(i);
    if (x == NULL) {
        return NULL;
    }

    // this should probably be a dict. @CTB
    for (i = 0, mi = cm.begin(); mi != cm.end(); mi++) {
        if (mi->second >= min_size) {
            PyObject * tup = Py_BuildValue("II", mi->first, mi->second);
            if (tup != NULL) {
                PyList_SET_ITEM(x, i, tup);
            }
            i++;
        }
    }

    PyObject * ret = Py_BuildValue("OI", x, n_unassigned);
    Py_DECREF(x);

    return ret;
}

static PyObject * subset_partition_average_coverages(PyObject * self,
        PyObject * args)
{
    khmer_KSubsetPartitionObject * me = (khmer_KSubsetPartitionObject *) self;
    SubsetPartition * subset_p = me->subset;

    khmer_KCountingHashObject * counting_o;

    if (!PyArg_ParseTuple(args, "O!", &khmer_KCountingHashType, &counting_o)) {
        return NULL;
    }

    PartitionCountMap cm;
    subset_p->partition_average_coverages(cm, counting_o -> counting);

    unsigned int i;
    PartitionCountMap::iterator mi;

    PyObject * x = PyList_New(cm.size());
    if (x == NULL) {
        return NULL;
    }

    // this should probably be a dict. @CTB
    for (i = 0, mi = cm.begin(); mi != cm.end(); mi++, i++) {
        PyObject * tup = Py_BuildValue("II", mi->first, mi->second);
        if (tup != NULL) {
            PyList_SET_ITEM(x, i, tup);
        }
    }

    return x;
}

static PyMethodDef khmer_subset_methods[] = {
    { "count_partitions", subset_count_partitions, METH_VARARGS, "" },
    { "report_on_partitions", subset_report_on_partitions, METH_VARARGS, "" },
    { "compare_partitions", subset_compare_partitions, METH_VARARGS, "" },
    { "partition_size_distribution", subset_partition_size_distribution, METH_VARARGS, "" },
    { "partition_sizes", subset_partition_sizes, METH_VARARGS, "" },
    { "partition_average_coverages", subset_partition_average_coverages, METH_VARARGS, "" },
    {NULL, NULL, 0, NULL}           /* sentinel */
};

static PyObject *
khmer_subset_getattr(PyObject * obj, char * name)
{
    return Py_FindMethod(khmer_subset_methods, obj, name);
}

/////////////////
// LabelHash
/////////////////

// LabelHash addition
typedef struct {
    //PyObject_HEAD
    khmer_KHashbitsObject khashbits;
    LabelHash * labelhash;
} khmer_KLabelHashObject;

static void khmer_labelhash_dealloc(PyObject *);
static int khmer_labelhash_init(khmer_KLabelHashObject * self, PyObject *args, PyObject *kwds);
static PyObject * khmer_labelhash_new(PyTypeObject * type, PyObject *args, PyObject *kwds);

#define is_labelhash_obj(v)  ((v)->ob_type == &khmer_KLabelHashType)

//
// khmer_labelhash_dealloc -- clean up a labelhash object.
//

static void khmer_labelhash_dealloc(PyObject* obj)
{
    khmer_KLabelHashObject * self = (khmer_KLabelHashObject *) obj;

    delete self->labelhash;
    self->labelhash = NULL;

    obj->ob_type->tp_free((PyObject*)self);
    //PyObject_Del((PyObject *) obj);
}

// a little weird; we don't actually want to call Hashbits' new method. Rather, we
// define our own new method, and redirect the base's hashbits object to point to our
// labelhash object
static PyObject * khmer_labelhash_new(PyTypeObject *type, PyObject *args, PyObject *kwds)
{
    khmer_KLabelHashObject *self;
    self = (khmer_KLabelHashObject*)type->tp_alloc(type, 0);

    if (self != NULL) {
        WordLength k = 0;
        PyListObject * sizes_list_o = NULL;

        if (!PyArg_ParseTuple(args, "bO!", &k, &PyList_Type, &sizes_list_o)) {
            Py_DECREF(self);
            return NULL;
        }

        std::vector<HashIntoType> sizes;
        Py_ssize_t sizes_list_o_length = PyList_GET_SIZE(sizes_list_o);
        for (Py_ssize_t i = 0; i < sizes_list_o_length; i++) {
            PyObject * size_o = PyList_GET_ITEM(sizes_list_o, i);
            if (PyInt_Check(size_o)) {
                sizes.push_back((HashIntoType) PyInt_AsLong(size_o));
            } else if (PyLong_Check(size_o)) {
                sizes.push_back((HashIntoType) PyLong_AsUnsignedLongLong(size_o));
            } else if (PyFloat_Check(size_o)) {
                sizes.push_back((HashIntoType) PyFloat_AS_DOUBLE(size_o));
            } else {
                Py_DECREF(self);
                PyErr_SetString(PyExc_TypeError,
                                "2nd argument must be a list of ints, longs, or floats");
                return NULL;
            }
        }


        // We want the hashbits pointer in the base class to point to our labelhash,
        // so that the KHashbits methods are called on the correct object (a LabelHash)
        self->labelhash = new LabelHash(k, sizes);
        self->khashbits.hashbits = (Hashbits *)self->labelhash;
    }

    return (PyObject *) self;
}

static int khmer_labelhash_init(khmer_KLabelHashObject * self, PyObject *args, PyObject *kwds)
{
    if (khmer_KHashbitsType.tp_init((PyObject *)self, args, kwds) < 0) {
        return -1;
    }
    //std::cout << "testing my pointer ref to hashbits: " << self->khashbits.hashbits->n_tags() << std::endl;
    //std::cout << "hashbits: " << self->khashbits.hashbits << std::endl;
    //std::cout << "labelhash: " << self->labelhash << std::endl;
    return 0;
}

static PyObject * labelhash_get_label_dict(PyObject * self, PyObject * args)
{
    khmer_KLabelHashObject * me = (khmer_KLabelHashObject *) self;
    LabelHash * hb = me->labelhash;

    PyObject * d = PyDict_New();
    if (d == NULL) {
        return NULL;
    }
    LabelPtrMap::iterator it;

    for (it = hb->label_ptrs.begin(); it != hb->label_ptrs.end(); ++it) {
        PyObject * key = Py_BuildValue("K", it->first);
        PyObject * val = Py_BuildValue("K", it->second);
        if (key != NULL && val != NULL) {
            PyDict_SetItem(d, key, val);
        }
        Py_XDECREF(key);
        Py_XDECREF(val);
    }

    return d;
}

static PyObject * labelhash_consume_fasta_and_tag_with_labels(
    PyObject * self, PyObject * args)
{
    khmer_KLabelHashObject * me = (khmer_KLabelHashObject *) self;
    LabelHash * hb = me->labelhash;

    std::ofstream outfile;

    const char * filename;
    PyObject * callback_obj = NULL;

    if (!PyArg_ParseTuple(args, "s|O", &filename, &callback_obj)) {
        return NULL;
    }

    unsigned long long n_consumed;
    unsigned int total_reads;
    char const * exc = NULL;
    //Py_BEGIN_ALLOW_THREADS
    try {
        hb->consume_fasta_and_tag_with_labels(filename, total_reads,
                                              n_consumed, _report_fn, callback_obj);
    } catch (_khmer_signal &e) {
        exc = e.get_message().c_str();
    } catch (khmer_file_exception &e) {
        exc = e.what();
    }
    //Py_END_ALLOW_THREADS
    if (exc != NULL) {
        PyErr_SetString(PyExc_IOError, exc);
        return NULL;
    }

    return Py_BuildValue("IK", total_reads, n_consumed);

}

static PyObject * labelhash_consume_partitioned_fasta_and_tag_with_labels(
    PyObject * self, PyObject * args)
{
    khmer_KLabelHashObject * me = (khmer_KLabelHashObject *) self;
    LabelHash * labelhash = me->labelhash;

    const char * filename;
    PyObject * callback_obj = NULL;

    if (!PyArg_ParseTuple(args, "s|O", &filename, &callback_obj)) {
        return NULL;
    }

    // call the C++ function, and trap signals => Python

    unsigned long long n_consumed;
    unsigned int total_reads;

    try {
        labelhash->consume_partitioned_fasta_and_tag_with_labels(filename,
                total_reads, n_consumed, _report_fn, callback_obj);
    } catch (_khmer_signal &e) {
        PyErr_SetString(PyExc_IOError, "error parsing in consume_partitioned_fasta_and_tag_with_labels");
        return NULL;
    } catch (khmer_file_exception &e) {
        PyErr_SetString(PyExc_IOError, e.what());
        return NULL;
    }
    return Py_BuildValue("IK", total_reads, n_consumed);
}

static PyObject * labelhash_consume_sequence_and_tag_with_labels(PyObject * self, PyObject * args)
{
    khmer_KLabelHashObject * me = (khmer_KLabelHashObject *) self;
    LabelHash * hb = me->labelhash;
    const char * seq = NULL;
    unsigned long long c = 0;
    if (!PyArg_ParseTuple(args, "sK", &seq, &c)) {
        return NULL;
    }
    unsigned long long n_consumed = 0;
    Label * the_label = hb->check_and_allocate_label(c);

    try {
        hb->consume_sequence_and_tag_with_labels(seq, n_consumed, *the_label);
    } catch (_khmer_signal &e) {
        return NULL;
    }
    return Py_BuildValue("K", n_consumed);
}

static PyObject * labelhash_sweep_label_neighborhood(PyObject * self, PyObject * args)
{
    khmer_KLabelHashObject * me = (khmer_KLabelHashObject *) self;
    LabelHash * hb = me->labelhash;

    const char * seq = NULL;
    int r = 0;
    PyObject * break_on_stop_tags_o = NULL;
    PyObject * stop_big_traversals_o = NULL;

    if (!PyArg_ParseTuple(args, "s|iOO", &seq, &r,
                          &break_on_stop_tags_o,
                          &stop_big_traversals_o)) {
        return NULL;
    }

    unsigned int range = (2 * hb->_get_tag_density()) + 1;
    if (r >= 0) {
        range = r;
    }

    bool break_on_stop_tags = false;
    if (break_on_stop_tags_o && PyObject_IsTrue(break_on_stop_tags_o)) {
        break_on_stop_tags = true;
    }
    bool stop_big_traversals = false;
    if (stop_big_traversals_o && PyObject_IsTrue(stop_big_traversals_o)) {
        stop_big_traversals = true;
    }

    if (strlen(seq) < hb->ksize()) {
        PyErr_SetString(PyExc_ValueError,
                        "string length must >= the hashtable k-mer size");
        return NULL;
    }

    //std::pair<TagLabelPtrPair::iterator, TagLabelPtrPair::iterator> ret;
    LabelPtrSet found_labels;

    bool exc_raised = false;
    //unsigned int num_traversed = 0;
    //Py_BEGIN_ALLOW_THREADS
    try {
        hb->sweep_label_neighborhood(seq, found_labels, range, break_on_stop_tags, stop_big_traversals);
    } catch (_khmer_signal &e) {
        exc_raised = true;
    }
    //Py_END_ALLOW_THREADS

    //printf("...%u kmers traversed\n", num_traversed);

    if (exc_raised) {
        return NULL;
    }

    PyObject * x =  PyList_New(found_labels.size());
    LabelPtrSet::const_iterator si;
    unsigned long long i = 0;
    for (si = found_labels.begin(); si != found_labels.end(); ++si) {
        PyList_SET_ITEM(x, i, Py_BuildValue("K", *(*si)));
        i++;
    }

    return x;
}

// Similar to find_all_tags, but returns tags in a way actually usable by python
// need a tags_in_sequence iterator or function in c++ land for reuse in all
// these functions
static PyObject * labelhash_sweep_tag_neighborhood(PyObject * self, PyObject *args)
{
    khmer_KLabelHashObject * me = (khmer_KLabelHashObject *) self;
    LabelHash * labelhash = me->labelhash;

    const char * seq = NULL;
    int r = 0;
    PyObject * break_on_stop_tags_o = NULL;
    PyObject * stop_big_traversals_o = NULL;

    if (!PyArg_ParseTuple(args, "s|iOO", &seq, &r,
                          &break_on_stop_tags_o,
                          &stop_big_traversals_o)) {
        return NULL;
    }

    unsigned int range = (2 * labelhash->_get_tag_density()) + 1;
    if (r >= 0) {
        range = r;
    }

    bool break_on_stop_tags = false;
    if (break_on_stop_tags_o && PyObject_IsTrue(break_on_stop_tags_o)) {
        break_on_stop_tags = true;
    }
    bool stop_big_traversals = false;
    if (stop_big_traversals_o && PyObject_IsTrue(stop_big_traversals_o)) {
        stop_big_traversals = true;
    }

    if (strlen(seq) < labelhash->ksize()) {
        PyErr_SetString(PyExc_ValueError,
                        "string length must >= the hashtable k-mer size");
        return NULL;
    }

    SeenSet tagged_kmers;

    //Py_BEGIN_ALLOW_THREADS

    labelhash->partition->sweep_for_tags(seq, tagged_kmers,
                                         labelhash->all_tags, range, break_on_stop_tags, stop_big_traversals);

    //Py_END_ALLOW_THREADS

    PyObject * x =  PyList_New(tagged_kmers.size());
    if (x == NULL) {
        return NULL;
    }
    SeenSet::iterator si;
    unsigned long long i = 0;
    for (si = tagged_kmers.begin(); si != tagged_kmers.end(); ++si) {
        //std::string kmer_s = _revhash(*si, labelhash->ksize());
        // type K for python unsigned long long
        PyList_SET_ITEM(x, i, Py_BuildValue("K", *si));
        i++;
    }

    return x;
}


static PyObject * labelhash_get_tag_labels(PyObject * self, PyObject * args)
{

    khmer_KLabelHashObject * me = (khmer_KLabelHashObject *) self;
    LabelHash * labelhash = me->labelhash;

    HashIntoType tag;

    if (!PyArg_ParseTuple(args, "K", &tag)) {
        return NULL;
    }

    LabelPtrSet labels;

    labels = labelhash->get_tag_labels(tag);

    PyObject * x =  PyList_New(labels.size());
    LabelPtrSet::const_iterator si;
    unsigned long long i = 0;
    for (si = labels.begin(); si != labels.end(); ++si) {
        //std::string kmer_s = _revhash(*si, labelhash->ksize());
        PyList_SET_ITEM(x, i, Py_BuildValue("K", *(*si)));
        i++;
    }

    return x;
}

static PyObject * labelhash_n_labels(PyObject * self, PyObject * args)
{
    khmer_KLabelHashObject * me = (khmer_KLabelHashObject *) self;
    LabelHash * labelhash = me->labelhash;

    if (!PyArg_ParseTuple(args, "")) {
        return NULL;
    }

    return PyInt_FromSize_t(labelhash->n_labels());
}

static PyMethodDef khmer_labelhash_methods[] = {
    { "consume_fasta_and_tag_with_labels", labelhash_consume_fasta_and_tag_with_labels, METH_VARARGS, "" },
    { "sweep_label_neighborhood", labelhash_sweep_label_neighborhood, METH_VARARGS, "" },
    {"consume_partitioned_fasta_and_tag_with_labels", labelhash_consume_partitioned_fasta_and_tag_with_labels, METH_VARARGS, "" },
    {"sweep_tag_neighborhood", labelhash_sweep_tag_neighborhood, METH_VARARGS, "" },
    {"get_tag_labels", labelhash_get_tag_labels, METH_VARARGS, ""},
    {"consume_sequence_and_tag_with_labels", labelhash_consume_sequence_and_tag_with_labels, METH_VARARGS, "" },
    {"n_labels", labelhash_n_labels, METH_VARARGS, ""},
    {"get_label_dict", labelhash_get_label_dict, METH_VARARGS, "" },

    {NULL, NULL, 0, NULL}           /* sentinel */
};

static PyTypeObject khmer_KLabelHashType = {
    PyObject_HEAD_INIT(NULL)
    0,                       /* ob_size */
    "_LabelHash",            /* tp_name */
    sizeof(khmer_KLabelHashObject), /* tp_basicsize */
    0,                       /* tp_itemsize */
    (destructor)khmer_labelhash_dealloc, /* tp_dealloc */
    0,                       /* tp_print */
    0,  /* khmer_labelhash_getattr, tp_getattr */
    0,                       /* tp_setattr */
    0,                       /* tp_compare */
    0,                       /* tp_repr */
    0,                       /* tp_as_number */
    0,                       /* tp_as_sequence */
    0,                       /* tp_as_mapping */
    0,                       /* tp_hash */
    0,                       /* tp_call */
    0,                       /* tp_str */
    0,                       /* tp_getattro */
    0,                       /* tp_setattro */
    0,                       /* tp_as_buffer */
    Py_TPFLAGS_DEFAULT | Py_TPFLAGS_BASETYPE,   /* tp_flags */
    0,                       /* tp_doc */
    0,                       /* tp_traverse */
    0,                       /* tp_clear */
    0,                       /* tp_richcompare */
    0,                       /* tp_weaklistoffset */
    0,                       /* tp_iter */
    0,                       /* tp_iternext */
    khmer_labelhash_methods, /* tp_methods */
    0,                       /* tp_members */
    0,                       /* tp_getset */
    0,                       /* tp_base */
    0,                       /* tp_dict */
    0,                       /* tp_descr_get */
    0,                       /* tp_descr_set */
    0,                       /* tp_dictoffset */
    (initproc)khmer_labelhash_init,   /* tp_init */
    0,                       /* tp_alloc */
};

//
// GRAPHALIGN addition
//

static PyObject * readaligner_align(PyObject * self, PyObject * args)
{
<<<<<<< HEAD
  khmer_ReadAlignerObject * me = (khmer_ReadAlignerObject *) self;
  khmer::ReadAligner* aligner = me->aligner;
=======
    khmer_ReadAlignerObject * me = (khmer_ReadAlignerObject *) self;
    Aligner * aligner = me->aligner;
>>>>>>> 5a6e03c0

    const char * read;

    if (!PyArg_ParseTuple(args, "s", &read)) {
        return NULL;
    }

<<<<<<< HEAD
  /*if (strlen(read) < (unsigned int)aligner->ksize()) {
    PyErr_SetString(PyExc_ValueError,
                    "string length must >= the hashtable k-mer size");
    return NULL;
    }*/

  khmer::Alignment* aln;
  aln = aligner->Align(read);

  const char* alignment = aln->graph_alignment.c_str();
  const char* readAlignment = aln->read_alignment.c_str();
  
  PyObject* ret = Py_BuildValue("dssO", aln->score, alignment, readAlignment, (aln->truncated)? Py_True : Py_False);
  delete aln;
 
  return ret;
}

static PyMethodDef khmer_ReadAligner_methods[] = {
  {"align", readaligner_align, METH_VARARGS, ""},
  {NULL, NULL, 0, NULL}
=======
    if (strlen(read) < (unsigned int)aligner->ksize()) {
        PyErr_SetString(PyExc_ValueError,
                        "string length must >= the hashtable k-mer size");
        return NULL;
    }

    CandidateAlignment aln;
    std::string rA;

    Py_BEGIN_ALLOW_THREADS

    aln = aligner->alignRead(read);
    rA = aln.getReadAlignment(read);

    Py_END_ALLOW_THREADS

    const char* alignment = aln.alignment.c_str();
    const char* readAlignment = rA.c_str();


    return Py_BuildValue("ss", alignment,
                         readAlignment);
}

static PyObject * readaligner_printErrorFootprint(PyObject * self,
        PyObject * args)
{
    khmer_ReadAlignerObject * me = (khmer_ReadAlignerObject *) self;
    Aligner * aligner = me->aligner;

    const char * read;

    if (!PyArg_ParseTuple(args, "s", &read)) {
        return NULL;
    }

    if (strlen(read) < (unsigned int)aligner->ksize()) {
        PyErr_SetString(PyExc_ValueError,
                        "string length must >= the hashtable k-mer size");
        return NULL;
    }

    aligner->printErrorFootprint(read);

    Py_RETURN_NONE;
}

static PyMethodDef khmer_ReadAligner_methods[] = {
    {"align", readaligner_align, METH_VARARGS, ""},
    {"printErrorFootprint", readaligner_printErrorFootprint, METH_VARARGS, ""},
    {NULL, NULL, 0, NULL}
>>>>>>> 5a6e03c0
};

static PyObject *
khmer_readaligner_getattr(PyObject * obj, char * name)
{
    return Py_FindMethod(khmer_ReadAligner_methods, obj, name);
}

//
// khmer_readaligner_dealloc -- clean up readaligner object
// GRAPHALIGN addition
//
static void khmer_readaligner_dealloc(PyObject* self)
{
    khmer_ReadAlignerObject * obj = (khmer_ReadAlignerObject *) self;
    delete obj->aligner;
    obj->aligner = NULL;
}


static PyTypeObject khmer_ReadAlignerType = {
    PyObject_HEAD_INIT(NULL)
    0,
    "ReadAligner", sizeof(khmer_ReadAlignerObject),
    0,
    khmer_readaligner_dealloc,     /*tp_dealloc*/
    0,                          /*tp_print*/
    khmer_readaligner_getattr,     /*tp_getattr*/
    0,                          /*tp_setattr*/
    0,                          /*tp_compare*/
    0,                          /*tp_repr*/
    0,                          /*tp_as_number*/
    0,                          /*tp_as_sequence*/
    0,                          /*tp_as_mapping*/
    0,                          /*tp_hash */
    0,                          /*tp_call*/
    0,                          /*tp_str*/
    0,                          /*tp_getattro*/
    0,                          /*tp_setattro*/
    0,                          /*tp_as_buffer*/
    Py_TPFLAGS_DEFAULT,         /*tp_flags*/
    "ReadAligner object",           /* tp_doc */
};


//
// new_readaligner
// GRAPHALIGN addition
//
static PyObject* new_readaligner(PyObject * self, PyObject * args)
{
<<<<<<< HEAD
  PyObject * py_obj;
  unsigned int trusted_cov_cutoff = 2;
  double bits_theta = 1;

  if(!PyArg_ParseTuple(args, "O|Id", &py_obj, &trusted_cov_cutoff, &bits_theta)) {
    return NULL;
  }
=======
    khmer_KCountingHashObject * ch;
    double lambdaOne = 0.0;
    double lambdaTwo = 0.0;
    unsigned int maxErrorRegion = UINT_MAX;
>>>>>>> 5a6e03c0

    if(!PyArg_ParseTuple(args, "O!|ddI", &khmer_KCountingHashType, &ch,
                         &lambdaOne, &lambdaTwo, &maxErrorRegion)) {
        return NULL;
    }

    khmer_ReadAlignerObject * readaligner_obj = (khmer_ReadAlignerObject *) \
            PyObject_New(khmer_ReadAlignerObject, &khmer_ReadAlignerType);

    if (readaligner_obj == NULL) {
        return NULL;
    }

<<<<<<< HEAD
  readaligner_obj->aligner = new khmer::ReadAligner(ch->counting, trusted_cov_cutoff, bits_theta);
=======
    if (lambdaOne == 0.0 && lambdaTwo == 0.0 && maxErrorRegion == UINT_MAX) {
        readaligner_obj->aligner = new Aligner(ch->counting);
    } else if
    (maxErrorRegion == UINT_MAX && !(lambdaOne == 0.0 && lambdaTwo == 0.0)) {
        readaligner_obj->aligner = new Aligner(ch->counting,
                                               lambdaOne, lambdaTwo);
    } else {
        readaligner_obj->aligner = new Aligner(ch->counting,
                                               lambdaOne, lambdaTwo,
                                               maxErrorRegion);

    }
>>>>>>> 5a6e03c0

    return (PyObject *) readaligner_obj;
}

//
// new_hashbits
//

static PyObject* _new_hashbits(PyObject * self, PyObject * args)
{
    WordLength k = 0;
    PyListObject * sizes_list_o = NULL;

    if (!PyArg_ParseTuple(args, "bO!", &k, &PyList_Type, &sizes_list_o)) {
        return NULL;
    }

    std::vector<HashIntoType> sizes;
    Py_ssize_t sizes_list_o_length = PyList_GET_SIZE(sizes_list_o);
    for (Py_ssize_t i = 0; i < sizes_list_o_length; i++) {
        PyObject * size_o = PyList_GET_ITEM(sizes_list_o, i);
        if (PyInt_Check(size_o)) {
            sizes.push_back((HashIntoType) PyInt_AsLong(size_o));
        } else if (PyLong_Check(size_o)) {
            sizes.push_back((HashIntoType) PyLong_AsUnsignedLongLong(size_o));
        } else if (PyFloat_Check(size_o)) {
            sizes.push_back((HashIntoType) PyFloat_AS_DOUBLE(size_o));
        } else {
            PyErr_SetString(PyExc_TypeError,
                            "2nd argument must be a list of ints, longs, or floats");
            return NULL;
        }
    }


    khmer_KHashbitsObject * khashbits_obj = (khmer_KHashbitsObject *) \
                                            PyObject_New(khmer_KHashbitsObject, &khmer_KHashbitsType);

    if (khashbits_obj == NULL) {
        return NULL;
    }

    khashbits_obj->hashbits = new Hashbits(k, sizes);

    return (PyObject *) khashbits_obj;
}

static PyObject * hash_collect_high_abundance_kmers(PyObject * self, PyObject * args)
{
    khmer_KCountingHashObject * me = (khmer_KCountingHashObject *) self;
    CountingHash * counting = me->counting;

    const char * filename = NULL;
    unsigned int lower_count, upper_count;

    if (!PyArg_ParseTuple(args, "sII", &filename, &lower_count, &upper_count)) {
        return NULL;
    }

    SeenSet found_kmers;
    counting->collect_high_abundance_kmers(filename, lower_count, upper_count,
                                           found_kmers);

    // create a new hashbits object...
    std::vector<HashIntoType> sizes;
    sizes.push_back(1);

    khmer_KHashbitsObject * khashbits_obj = (khmer_KHashbitsObject *) \
                                            PyObject_New(khmer_KHashbitsObject, &khmer_KHashbitsType);
    if (khashbits_obj == NULL) {
        return NULL;
    }

    // ...and set the collected kmers as the stoptags.
    khashbits_obj->hashbits = new Hashbits(counting->ksize(), sizes);
    khashbits_obj->hashbits->stop_tags.swap(found_kmers);

    return (PyObject *) khashbits_obj;
}

//
// khmer_counting_dealloc -- clean up a counting hash object.
//

static void khmer_counting_dealloc(PyObject* self)
{
    khmer_KCountingHashObject * obj = (khmer_KCountingHashObject *) self;
    delete obj->counting;
    obj->counting = NULL;

    PyObject_Del((PyObject *) obj);
}

//
// khmer_hashbits_dealloc -- clean up a hashbits object.
//
static void khmer_hashbits_dealloc(PyObject* obj)
{
    khmer_KHashbitsObject * self = (khmer_KHashbitsObject *) obj;

    delete self->hashbits;
    self->hashbits = NULL;

    self->ob_type->tp_free((PyObject*)obj);
    //PyObject_Del((PyObject *) obj);
}


//
// khmer_subset_dealloc -- clean up a hashbits object.
//

static void khmer_subset_dealloc(PyObject* self)
{
    khmer_KSubsetPartitionObject * obj = (khmer_KSubsetPartitionObject *) self;
    delete obj->subset;
    obj->subset = NULL;

    PyObject_Del((PyObject *) obj);
}

//////////////////////////////
// standalone functions

static PyObject * forward_hash(PyObject * self, PyObject * args)
{
<<<<<<< HEAD
  const char * kmer;
  khmer::WordLength ksize;
=======
    const char * kmer;
    WordLength ksize;
>>>>>>> 5a6e03c0

    if (!PyArg_ParseTuple(args, "sb", &kmer, &ksize)) {
        return NULL;
    }

    if ((char)ksize != ksize) {
        PyErr_SetString(PyExc_ValueError, "k-mer size must be <= 255");
        return NULL;
    }

    return PyLong_FromUnsignedLongLong(_hash(kmer, ksize));
}

static PyObject * forward_hash_no_rc(PyObject * self, PyObject * args)
{
<<<<<<< HEAD
  const char * kmer;
  khmer::WordLength ksize;
=======
    const char * kmer;
    WordLength ksize;
>>>>>>> 5a6e03c0

    if (!PyArg_ParseTuple(args, "sb", &kmer, &ksize)) {
        return NULL;
    }

    if ((unsigned char)ksize != ksize) {
        PyErr_SetString(PyExc_ValueError, "k-mer size must be <= 255");
        return NULL;
    }

    if (strlen(kmer) != ksize) {
        PyErr_SetString(PyExc_ValueError,
                        "k-mer length must be the same as the hashtable k-size");
        return NULL;
    }

    return PyLong_FromUnsignedLongLong(_hash_forward(kmer, ksize));
}

static PyObject * reverse_hash(PyObject * self, PyObject * args)
{
<<<<<<< HEAD
  khmer::HashIntoType val;
  khmer::WordLength ksize;
  
  if (!PyArg_ParseTuple(args, "Kb", &val, &ksize)) {
    return NULL;
  }
=======
    HashIntoType val;
    WordLength ksize;
>>>>>>> 5a6e03c0

    if (!PyArg_ParseTuple(args, "Kb", &val, &ksize)) {
        return NULL;
    }

    if ((char)ksize != ksize) {
        PyErr_SetString(PyExc_ValueError, "k-mer size must be <= 255");
        return NULL;
    }

    return PyString_FromString(_revhash(val, ksize).c_str());
}

static PyObject * set_reporting_callback(PyObject * self, PyObject * args)
{
    PyObject * o;

    if (!PyArg_ParseTuple(args, "O", &o)) {
        return NULL;
    }

    Py_XDECREF(_callback_obj);
    Py_INCREF(o);
    _callback_obj = o;

    Py_RETURN_NONE;
}

//
// Module machinery.
//

static PyMethodDef KhmerMethods[] = {
#if (0)
    {
        "new_config",       new_config,
        METH_VARARGS,       "Create a default internals config"
    },
#endif
    {
        "get_config",       get_config,
        METH_VARARGS,       "Get active khmer configuration object"
    },
#if (0)
    {
        "set_config",       set_active_config,
        METH_VARARGS,       "Set active khmer configuration object"
    },
#endif
    {
        "new_hashtable",        new_hashtable,
        METH_VARARGS,       "Create an empty single-table counting hash"
    },
    {
        "_new_counting_hash",   _new_counting_hash,
        METH_VARARGS,       "Create an empty counting hash"
    },
    {
        "_new_hashbits",        _new_hashbits,
        METH_VARARGS,       "Create an empty hashbits table"
    },
    {
        "new_readaligner",        new_readaligner,
        METH_VARARGS,             "Create a read aligner object"
    },
    {
        "forward_hash",     forward_hash,
        METH_VARARGS,       "",
    },
    {
        "forward_hash_no_rc",   forward_hash_no_rc,
        METH_VARARGS,       "",
    },
    {
        "reverse_hash",     reverse_hash,
        METH_VARARGS,       "",
    },
    {
        "set_reporting_callback",   set_reporting_callback,
        METH_VARARGS,       ""
    },

    { NULL, NULL, 0, NULL } // sentinel
};

PyMODINIT_FUNC
init_khmer(void)
{
    using namespace python;

    khmer_ConfigType.ob_type          = &PyType_Type;
    khmer_KCountingHashType.ob_type   = &PyType_Type;

    // implemented __new__ for Hashbits; keeping factory func around as well
    // for backwards compat with old scripts
    khmer_KHashbitsType.tp_new = khmer_hashbits_new;
    khmer_KHashbitsType.tp_methods = khmer_hashbits_methods;
    if (PyType_Ready(&khmer_KHashbitsType) < 0) {
        return;
    }
    // add LabelHash

    khmer_KLabelHashType.tp_base = &khmer_KHashbitsType;
    khmer_KLabelHashType.tp_new = khmer_labelhash_new;
    if (PyType_Ready(&khmer_KLabelHashType) < 0) {
        return;
    }

    PyObject * m;
    m = Py_InitModule3( "_khmer", KhmerMethods,
                        "interface for the khmer module low-level extensions" );
    if (m == NULL) {
        return;
    }
    _init_Read_Type( );
    _init_ReadParser_Type( );
    if (PyType_Ready( &ReadParser_Type ) < 0) {
        return;
    }
    _init_ReadPairIterator_Type( );
    // TODO: Finish initialization of other types.

    KhmerError = PyErr_NewException((char *)"_khmer.error", NULL, NULL);
    if (KhmerError == NULL) {
        return;
    }
    Py_INCREF(KhmerError);

    if (PyModule_AddObject( m, "error", KhmerError ) < 0) {
        Py_DECREF(KhmerError);
        return;
    }
    if (PyModule_AddObject( m, "ReadParser", (PyObject *)&ReadParser_Type ) < 0) {
        return;
    }
    Py_INCREF(&ReadParser_Type);
    // TODO: Add other types here as their 'new' methods are implemented.
    //       Then, remove the corresponding factory functions.

    Py_INCREF(&khmer_KHashbitsType);
    PyModule_AddObject(m, "_Hashbits", (PyObject *)&khmer_KHashbitsType);

    Py_INCREF(&khmer_KLabelHashType);
    PyModule_AddObject(m, "_LabelHash", (PyObject *)&khmer_KLabelHashType);
}

// vim: set ft=cpp sts=4 sw=4 tw=79:<|MERGE_RESOLUTION|>--- conflicted
+++ resolved
@@ -20,15 +20,10 @@
 #include "hashtable.hh"
 #include "hashbits.hh"
 #include "counting.hh"
-<<<<<<< HEAD
-#include "storage.hh"
 #include "read_aligner.hh"
-=======
-#include "aligner.hh"
 #include "labelhash.hh"
 
 using namespace khmer;
->>>>>>> 5a6e03c0
 
 //
 // Function necessary for Python loading:
@@ -1013,7 +1008,7 @@
 /* GRAPHALIGN addition */
 typedef struct {
     PyObject_HEAD
-    Aligner * aligner;
+    khmer::ReadAligner * aligner;
 } khmer_ReadAlignerObject;
 
 static void khmer_counting_dealloc(PyObject *);
@@ -1093,20 +1088,6 @@
         return NULL;
     }
 
-<<<<<<< HEAD
-  khmer::ExactCounterType count = 0;
-
-  if(PyLong_Check(arg)) {
-    khmer::HashIntoType pos = PyLong_AsUnsignedLongLong(arg);
-    count = ktable->get_count(pos);
-  } else if (PyInt_Check(arg)) {
-    long pos = PyInt_AsLong(arg);
-    count = ktable->get_count((unsigned int) pos);
-  } else if (PyString_Check(arg)) {
-    std::string s = PyString_AsString(arg);
-    count = ktable->get_count(s.c_str());
-  }
-=======
     if (strlen(kmer) != counting->ksize()) {
         PyErr_SetString(PyExc_ValueError,
                         "k-mer length must be the same as the hashtable k-size");
@@ -1114,7 +1095,6 @@
     }
 
     counting->count(kmer);
->>>>>>> 5a6e03c0
 
     return PyInt_FromLong(1);
 }
@@ -1391,16 +1371,8 @@
     khmer_KCountingHashObject * me = (khmer_KCountingHashObject *) self;
     CountingHash * counting = me->counting;
 
-<<<<<<< HEAD
-/* GRAPHALIGN addition */
-typedef struct {
-  PyObject_HEAD
-  khmer::ReadAligner * aligner;
-} khmer_ReadAlignerObject;
-=======
     const char * seq = NULL;
     unsigned int min_count_i = 0;
->>>>>>> 5a6e03c0
 
     if (!PyArg_ParseTuple(args, "sI", &seq, &min_count_i)) {
         return NULL;
@@ -1586,13 +1558,7 @@
         return NULL;
     }
 
-<<<<<<< HEAD
-  unsigned int n_consumed;
-  n_consumed = counting->consume_high_abund_kmers(long_str,
-						  (khmer::BoundedCounterType) min_count);
-=======
     counting->save(filename);
->>>>>>> 5a6e03c0
 
     Py_RETURN_NONE;
 }
@@ -4325,21 +4291,15 @@
 
 static PyObject * readaligner_align(PyObject * self, PyObject * args)
 {
-<<<<<<< HEAD
   khmer_ReadAlignerObject * me = (khmer_ReadAlignerObject *) self;
   khmer::ReadAligner* aligner = me->aligner;
-=======
-    khmer_ReadAlignerObject * me = (khmer_ReadAlignerObject *) self;
-    Aligner * aligner = me->aligner;
->>>>>>> 5a6e03c0
-
-    const char * read;
-
-    if (!PyArg_ParseTuple(args, "s", &read)) {
-        return NULL;
-    }
-
-<<<<<<< HEAD
+
+  const char * read;
+
+  if (!PyArg_ParseTuple(args, "s", &read)) {
+    return NULL;
+  }
+
   /*if (strlen(read) < (unsigned int)aligner->ksize()) {
     PyErr_SetString(PyExc_ValueError,
                     "string length must >= the hashtable k-mer size");
@@ -4361,65 +4321,12 @@
 static PyMethodDef khmer_ReadAligner_methods[] = {
   {"align", readaligner_align, METH_VARARGS, ""},
   {NULL, NULL, 0, NULL}
-=======
-    if (strlen(read) < (unsigned int)aligner->ksize()) {
-        PyErr_SetString(PyExc_ValueError,
-                        "string length must >= the hashtable k-mer size");
-        return NULL;
-    }
-
-    CandidateAlignment aln;
-    std::string rA;
-
-    Py_BEGIN_ALLOW_THREADS
-
-    aln = aligner->alignRead(read);
-    rA = aln.getReadAlignment(read);
-
-    Py_END_ALLOW_THREADS
-
-    const char* alignment = aln.alignment.c_str();
-    const char* readAlignment = rA.c_str();
-
-
-    return Py_BuildValue("ss", alignment,
-                         readAlignment);
-}
-
-static PyObject * readaligner_printErrorFootprint(PyObject * self,
-        PyObject * args)
-{
-    khmer_ReadAlignerObject * me = (khmer_ReadAlignerObject *) self;
-    Aligner * aligner = me->aligner;
-
-    const char * read;
-
-    if (!PyArg_ParseTuple(args, "s", &read)) {
-        return NULL;
-    }
-
-    if (strlen(read) < (unsigned int)aligner->ksize()) {
-        PyErr_SetString(PyExc_ValueError,
-                        "string length must >= the hashtable k-mer size");
-        return NULL;
-    }
-
-    aligner->printErrorFootprint(read);
-
-    Py_RETURN_NONE;
-}
-
-static PyMethodDef khmer_ReadAligner_methods[] = {
-    {"align", readaligner_align, METH_VARARGS, ""},
-    {"printErrorFootprint", readaligner_printErrorFootprint, METH_VARARGS, ""},
-    {NULL, NULL, 0, NULL}
->>>>>>> 5a6e03c0
 };
 
 static PyObject *
 khmer_readaligner_getattr(PyObject * obj, char * name)
 {
-    return Py_FindMethod(khmer_ReadAligner_methods, obj, name);
+  return Py_FindMethod(khmer_ReadAligner_methods, obj, name);
 }
 
 //
@@ -4428,9 +4335,9 @@
 //
 static void khmer_readaligner_dealloc(PyObject* self)
 {
-    khmer_ReadAlignerObject * obj = (khmer_ReadAlignerObject *) self;
-    delete obj->aligner;
-    obj->aligner = NULL;
+  khmer_ReadAlignerObject * obj = (khmer_ReadAlignerObject *) self;
+  delete obj->aligner;
+  obj->aligner = NULL;
 }
 
 
@@ -4465,7 +4372,6 @@
 //
 static PyObject* new_readaligner(PyObject * self, PyObject * args)
 {
-<<<<<<< HEAD
   PyObject * py_obj;
   unsigned int trusted_cov_cutoff = 2;
   double bits_theta = 1;
@@ -4473,43 +4379,19 @@
   if(!PyArg_ParseTuple(args, "O|Id", &py_obj, &trusted_cov_cutoff, &bits_theta)) {
     return NULL;
   }
-=======
-    khmer_KCountingHashObject * ch;
-    double lambdaOne = 0.0;
-    double lambdaTwo = 0.0;
-    unsigned int maxErrorRegion = UINT_MAX;
->>>>>>> 5a6e03c0
-
-    if(!PyArg_ParseTuple(args, "O!|ddI", &khmer_KCountingHashType, &ch,
-                         &lambdaOne, &lambdaTwo, &maxErrorRegion)) {
-        return NULL;
-    }
-
-    khmer_ReadAlignerObject * readaligner_obj = (khmer_ReadAlignerObject *) \
-            PyObject_New(khmer_ReadAlignerObject, &khmer_ReadAlignerType);
-
-    if (readaligner_obj == NULL) {
-        return NULL;
-    }
-
-<<<<<<< HEAD
+
+  khmer_KCountingHashObject * ch = (khmer_KCountingHashObject *) py_obj;
+
+  khmer_ReadAlignerObject * readaligner_obj = (khmer_ReadAlignerObject *) \
+    PyObject_New(khmer_ReadAlignerObject, &khmer_ReadAlignerType);
+
+  if (readaligner_obj == NULL) {
+      return NULL;
+  }
+
   readaligner_obj->aligner = new khmer::ReadAligner(ch->counting, trusted_cov_cutoff, bits_theta);
-=======
-    if (lambdaOne == 0.0 && lambdaTwo == 0.0 && maxErrorRegion == UINT_MAX) {
-        readaligner_obj->aligner = new Aligner(ch->counting);
-    } else if
-    (maxErrorRegion == UINT_MAX && !(lambdaOne == 0.0 && lambdaTwo == 0.0)) {
-        readaligner_obj->aligner = new Aligner(ch->counting,
-                                               lambdaOne, lambdaTwo);
-    } else {
-        readaligner_obj->aligner = new Aligner(ch->counting,
-                                               lambdaOne, lambdaTwo,
-                                               maxErrorRegion);
-
-    }
->>>>>>> 5a6e03c0
-
-    return (PyObject *) readaligner_obj;
+
+  return (PyObject *) readaligner_obj; 
 }
 
 //
@@ -4634,13 +4516,8 @@
 
 static PyObject * forward_hash(PyObject * self, PyObject * args)
 {
-<<<<<<< HEAD
-  const char * kmer;
-  khmer::WordLength ksize;
-=======
     const char * kmer;
     WordLength ksize;
->>>>>>> 5a6e03c0
 
     if (!PyArg_ParseTuple(args, "sb", &kmer, &ksize)) {
         return NULL;
@@ -4656,13 +4533,8 @@
 
 static PyObject * forward_hash_no_rc(PyObject * self, PyObject * args)
 {
-<<<<<<< HEAD
-  const char * kmer;
-  khmer::WordLength ksize;
-=======
     const char * kmer;
     WordLength ksize;
->>>>>>> 5a6e03c0
 
     if (!PyArg_ParseTuple(args, "sb", &kmer, &ksize)) {
         return NULL;
@@ -4684,17 +4556,8 @@
 
 static PyObject * reverse_hash(PyObject * self, PyObject * args)
 {
-<<<<<<< HEAD
-  khmer::HashIntoType val;
-  khmer::WordLength ksize;
-  
-  if (!PyArg_ParseTuple(args, "Kb", &val, &ksize)) {
-    return NULL;
-  }
-=======
     HashIntoType val;
     WordLength ksize;
->>>>>>> 5a6e03c0
 
     if (!PyArg_ParseTuple(args, "Kb", &val, &ksize)) {
         return NULL;
