#
# This file is part of khmer, http://github.com/ged-lab/khmer/, and is
# Copyright (C) Michigan State University, 2009-2015. It is licensed under
# the three-clause BSD license; see doc/LICENSE.txt.
# Contact: khmer-project@idyll.org
#
# Convenience functions for performing common argument-checking tasks in
# scripts.


def print_error(msg):
    """
    Prints the given message to 'stderr'.
    """

    import sys

    print >>sys.stderr, msg


def check_is_pair(record1, record2):
    """
    Checks to see if the two sequence records are left and right pairs
    of each other, respectively.  Returns True or False as appropriate.

    Handles both Casava formats: seq/1 and seq/2, and 'seq::... 1::...'
    and 'seq::... 2::...'.
    """
    if hasattr(record1, 'accuracy') or hasattr(record2, 'accuracy'):
        if not (hasattr(record1, 'accuracy') and hasattr(record2, 'accuracy')):
            raise ValueError("both records must be same type (FASTA or FASTQ)")

    name1 = record1.name
    name2 = record2.name

    if ' ' in name1:                        # handle '@name 1:rst'
        name1, rest1 = record1.name.split(' ', 1)
        name2, rest2 = record2.name.split(' ', 1)

        if name1 == name2 and \
           rest1.startswith('1:') and rest2.startswith('2:'):
            return True

    elif name1.endswith('/1') and name2.endswith('/2'):  # handle name/1
        subpart1 = name1.split('/', 1)[0]
        subpart2 = name2.split('/', 1)[0]

        assert subpart1
        if subpart1 == subpart2:
            return True

    return False


def broken_paired_reader(screed_iter, min_length=None, force_single=False):
    """
    A generator that yields singletons and pairs from a stream of FASTA/FASTQ
    records (yielded by 'screed_iter').  Yields (n, is_pair, r1, r2) where
    'r2' is None if is_pair is False.

    The input stream can be fully single-ended reads, interleaved paired-end
    reads, or paired-end reads with orphans, a.k.a. "broken paired".

    Usage::

       for n, is_pair, read1, read2 in broken_paired_reader(...):
          ...

    Note that 'n' behaves like enumerate() and starts at 0, but tracks
    the number of records read from the input stream, so is
    incremented by 2 for a pair of reads.

    If 'min_length' is set, all reads under this length are ignored (even
    if they are pairs).

    If 'force_single' is True, all reads are returned as singletons.
    """
    record = None
    prev_record = None
    n = 0

    # handle the majority of the stream.
    for record in screed_iter:
        # ignore short reads
        if min_length and len(record.sequence) < min_length:
            record = None
            continue

        if prev_record:
            if check_is_pair(prev_record, record) and not force_single:
                yield n, True, prev_record, record  # it's a pair!
                n += 2
                record = None
            else:                                   # orphan.
                yield n, False, prev_record, None
                n += 1

        prev_record = record
        record = None

    # handle the last record, if it exists (i.e. last two records not a pair)
    if prev_record:
        yield n, False, prev_record, None


def write_record(record, fileobj):
    """
    Writes sequence record to 'fileobj' in FASTA/FASTQ format.
    """
<<<<<<< HEAD
    if hasattr(record, 'accuracy'):
        fileobj.write(
=======
    if hasattr(record, 'quality'):
        fp.write(
>>>>>>> ec2d0378
            '@{name}\n{seq}\n'
            '+\n{acc}\n'.format(name=record.name,
                                seq=record.sequence,
                                acc=record.quality))
    else:
        fileobj.write(
            '>{name}\n{seq}\n'.format(name=record.name,
                                      seq=record.sequence))


def write_record_pair(read1, read2, fileobj):
    """
    Writes pair of sequence records to 'fileobj' in FASTA/FASTQ format.
    """
    if hasattr(read1, 'accuracy'):
        assert hasattr(read2, 'accuracy')
    write_record(read1, fileobj)
    write_record(read2, fileobj)


# vim: set ft=python ts=4 sts=4 sw=4 et tw=79:<|MERGE_RESOLUTION|>--- conflicted
+++ resolved
@@ -26,8 +26,8 @@
     Handles both Casava formats: seq/1 and seq/2, and 'seq::... 1::...'
     and 'seq::... 2::...'.
     """
-    if hasattr(record1, 'accuracy') or hasattr(record2, 'accuracy'):
-        if not (hasattr(record1, 'accuracy') and hasattr(record2, 'accuracy')):
+    if hasattr(record1, 'quality') or hasattr(record2, 'quality'):
+        if not (hasattr(record1, 'quality') and hasattr(record2, 'quality')):
             raise ValueError("both records must be same type (FASTA or FASTQ)")
 
     name1 = record1.name
@@ -107,17 +107,12 @@
     """
     Writes sequence record to 'fileobj' in FASTA/FASTQ format.
     """
-<<<<<<< HEAD
-    if hasattr(record, 'accuracy'):
+    if hasattr(record, 'quality'):
         fileobj.write(
-=======
-    if hasattr(record, 'quality'):
-        fp.write(
->>>>>>> ec2d0378
             '@{name}\n{seq}\n'
-            '+\n{acc}\n'.format(name=record.name,
+            '+\n{qual}\n'.format(name=record.name,
                                 seq=record.sequence,
-                                acc=record.quality))
+                                qual=record.quality))
     else:
         fileobj.write(
             '>{name}\n{seq}\n'.format(name=record.name,
@@ -128,8 +123,8 @@
     """
     Writes pair of sequence records to 'fileobj' in FASTA/FASTQ format.
     """
-    if hasattr(read1, 'accuracy'):
-        assert hasattr(read2, 'accuracy')
+    if hasattr(read1, 'quality'):
+        assert hasattr(read2, 'quality')
     write_record(read1, fileobj)
     write_record(read2, fileobj)
 
