'''
This file is part of khmer, http://github.com/ged-lab/khmer/, and is
Copyright (C) Michigan State University, 2009-2014. It is licensed under
the three-clause BSD license; see doc/LICENSE.txt.
Contact: khmer-project@idyll.org
'''
import sys
import os
import argparse
from khmer import extract_countinghash_info, extract_hashbits_info
from khmer import __version__

DEFAULT_K = 32
DEFAULT_N_TABLES = 4
DEFAULT_MIN_TABLESIZE = 1e6


class ComboFormatter(argparse.ArgumentDefaultsHelpFormatter,
                     argparse.RawDescriptionHelpFormatter):
    pass


def build_hash_args(descr=None, epilog=None):
    """Build an argparse.ArgumentParser with arguments for hash* based
    scripts and return it.
    """

    parser = argparse.ArgumentParser(
        description=descr, epilog=epilog,
        formatter_class=ComboFormatter)

    env_ksize = os.environ.get('KHMER_KSIZE', DEFAULT_K)
    env_n_tables = os.environ.get('KHMER_N_TABLES', DEFAULT_N_TABLES)
    env_tablesize = os.environ.get('KHMER_MIN_TABLESIZE',
                                   DEFAULT_MIN_TABLESIZE)

    parser.add_argument('--version', action='version',
                        version='khmer {v}'.format(v=__version__))
    parser.add_argument('-q', '--quiet', dest='quiet', default=False,
                        action='store_true')

    parser.add_argument('--ksize', '-k', type=int, default=env_ksize,
                        help='k-mer size to use')
    parser.add_argument('--n_tables', '-N', type=int,
                        default=env_n_tables,
                        help='number of k-mer counting tables to use')
    parser.add_argument('--min-tablesize', '-x', type=float,
                        default=env_tablesize,
                        help='lower bound on tablesize to use')

    return parser


def build_counting_args(descr=None, epilog=None):
    """Build an argparse.ArgumentParser with arguments for counting_hash
    based scripts and return it.
    """

    parser = build_hash_args(descr=descr, epilog=epilog)
    parser.hashtype = 'counting'

    return parser


def build_hashbits_args(descr=None, epilog=None):
    """Build an argparse.ArgumentParser with arguments for hashbits based
    scripts and return it.
    """

    parser = build_hash_args(descr=descr, epilog=epilog)
    parser.hashtype = 'hashbits'

    return parser

# add an argument for loadhash with warning about parameters


def add_loadhash_args(parser):

    class LoadAction(argparse.Action):

        def __call__(self, parser, namespace, values, option_string=None):
            env_ksize = os.environ.get('KHMER_KSIZE', DEFAULT_K)
            env_n_tables = os.environ.get('KHMER_N_TABLES', DEFAULT_N_TABLES)
            env_tablesize = os.environ.get('KHMER_MIN_TABLESIZE',
                                           DEFAULT_MIN_TABLESIZE)

            from khmer.utils import print_error

            setattr(namespace, self.dest, values)

            if getattr(namespace, 'ksize') != env_ksize or \
               getattr(namespace, 'n_tables') != env_n_tables or \
               getattr(namespace, 'min_tablesize') != env_tablesize:
                if values:
                    print_error('''
** WARNING: You are loading a saved k-mer table from
{hashfile}, but have set k-mer table parameters.
Your values for ksize, n_tables, and tablesize
will be ignored.'''.format(hashfile=values))

            if hasattr(parser, 'hashtype'):
                info = None
                if parser.hashtype == 'hashbits':
                    info = extract_hashbits_info(
                        getattr(namespace, self.dest))
                elif parser.hashtype == 'counting':
                    info = extract_countinghash_info(
                        getattr(namespace, self.dest))
                if info:
                    K = info[0]
                    x = info[1]
                    n = info[2]
                    setattr(namespace, 'ksize', K)
                    setattr(namespace, 'n_tables', n)
                    setattr(namespace, 'min_tablesize', x)

    parser.add_argument('-l', '--loadtable', metavar="filename", default=None,
                        help='load a precomputed k-mer table from disk',
                        action=LoadAction)


def report_on_config(args, hashtype='counting'):
    """
        Summarizes the configuration produced by the command-line arguments
        made available by this module.
    """

    from khmer.utils import print_error

    if args.quiet:
        return

    print_error("\nPARAMETERS:")
    print_error(" - kmer size =    {0} \t\t(-k)".format(args.ksize))
    print_error(" - n tables =     {0} \t\t(-N)".format(args.n_tables))
    print_error(
        " - min tablesize = {0:5.2g} \t(-x)".format(args.min_tablesize)
    )
    print_error("")
    if hashtype == 'counting':
        print_error(
            "Estimated memory usage is {0:.2g} bytes "
            "(n_tables x min_tablesize)".format(
                args.n_tables * args.min_tablesize))
    elif hashtype == 'hashbits':
        print_error(
            "Estimated memory usage is {0:.2g} bytes "
            "(n_tables x min_tablesize / 8)".format(args.n_tables *
                                                    args.min_tablesize / 8)
        )

    print_error("-" * 8)

    if DEFAULT_MIN_TABLESIZE == args.min_tablesize and \
       not hasattr(args, 'loadtable'):
        print_error(
            "** WARNING: tablesize is default!  "
            "You absodefly want to increase this!\n** "
            "Please read the docs!\n"
        )

<<<<<<< HEAD
_algorithms = {
    'software': 'Crusoe MR et al., XXX, 2014.',
    'diginorm': "Brown CT et al., arXiv:1203.4802 [q-bio.GN]",
    'graph': "Pell J et al., PNAS, 2014 (PMID 22847406)",
    'counting': "Zhang Q et al., arXiv:1309.2975 [q-bio.GN]",
}


def info(scriptname, algorithm_list):
    import khmer

    sys.stderr.write("\n")
    sys.stderr.write("|| This is the script '%s' in khmer.\n"
                     "|| You are running version %s\n" %
                     (scriptname, khmer.__version__,))

    sys.stderr.write("|| If you use this script in a publication, please"
                     "cite EACH of the following:\n||\n")

    algorithm_list.insert(0, 'software')
    for alg in algorithm_list:
        sys.stderr.write("||   * ")
        sys.stderr.write(_algorithms[alg])
        sys.stderr.write("\n")

    sys.stderr.write("||\n|| Please see the CITATION file for details.\n\n")
=======
DEFAULT_N_THREADS = 1


def add_threading_args(parser):
    parser.add_argument('--threads', '-T', default=DEFAULT_N_THREADS, type=int,
                        help='Number of simultaneous threads to execute')
>>>>>>> f8fc07d9

# vim: set ft=python ts=4 sts=4 sw=4 et tw=79:<|MERGE_RESOLUTION|>--- conflicted
+++ resolved
@@ -13,6 +13,7 @@
 DEFAULT_K = 32
 DEFAULT_N_TABLES = 4
 DEFAULT_MIN_TABLESIZE = 1e6
+DEFAULT_N_THREADS = 1
 
 
 class ComboFormatter(argparse.ArgumentDefaultsHelpFormatter,
@@ -160,7 +161,11 @@
             "Please read the docs!\n"
         )
 
-<<<<<<< HEAD
+
+def add_threading_args(parser):
+    parser.add_argument('--threads', '-T', default=DEFAULT_N_THREADS, type=int,
+                        help='Number of simultaneous threads to execute')
+
 _algorithms = {
     'software': 'Crusoe MR et al., XXX, 2014.',
     'diginorm': "Brown CT et al., arXiv:1203.4802 [q-bio.GN]",
@@ -177,7 +182,7 @@
                      "|| You are running version %s\n" %
                      (scriptname, khmer.__version__,))
 
-    sys.stderr.write("|| If you use this script in a publication, please"
+    sys.stderr.write("|| If you use this script in a publication, please "
                      "cite EACH of the following:\n||\n")
 
     algorithm_list.insert(0, 'software')
@@ -187,13 +192,5 @@
         sys.stderr.write("\n")
 
     sys.stderr.write("||\n|| Please see the CITATION file for details.\n\n")
-=======
-DEFAULT_N_THREADS = 1
-
-
-def add_threading_args(parser):
-    parser.add_argument('--threads', '-T', default=DEFAULT_N_THREADS, type=int,
-                        help='Number of simultaneous threads to execute')
->>>>>>> f8fc07d9
 
 # vim: set ft=python ts=4 sts=4 sw=4 et tw=79: