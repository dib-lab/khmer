# vim: set encoding=utf-8
# This file is part of khmer, https://github.com/dib-lab/khmer/, and is
# Copyright (C) 2011-2015, Michigan State University.
# Copyright (C) 2015-2016, The Regents of the University of California.
#
# Redistribution and use in source and binary forms, with or without
# modification, are permitted provided that the following conditions are
# met:
#
#     * Redistributions of source code must retain the above copyright
#       notice, this list of conditions and the following disclaimer.
#
#     * Redistributions in binary form must reproduce the above
#       copyright notice, this list of conditions and the following
#       disclaimer in the documentation and/or other materials provided
#       with the distribution.
#
#     * Neither the name of the Michigan State University nor the names
#       of its contributors may be used to endorse or promote products
#       derived from this software without specific prior written
#       permission.
#
# THIS SOFTWARE IS PROVIDED BY THE COPYRIGHT HOLDERS AND CONTRIBUTORS
# "AS IS" AND ANY EXPRESS OR IMPLIED WARRANTIES, INCLUDING, BUT NOT
# LIMITED TO, THE IMPLIED WARRANTIES OF MERCHANTABILITY AND FITNESS FOR
# A PARTICULAR PURPOSE ARE DISCLAIMED. IN NO EVENT SHALL THE COPYRIGHT
# HOLDER OR CONTRIBUTORS BE LIABLE FOR ANY DIRECT, INDIRECT, INCIDENTAL,
# SPECIAL, EXEMPLARY, OR CONSEQUENTIAL DAMAGES (INCLUDING, BUT NOT
# LIMITED TO, PROCUREMENT OF SUBSTITUTE GOODS OR SERVICES; LOSS OF USE,
# DATA, OR PROFITS; OR BUSINESS INTERRUPTION) HOWEVER CAUSED AND ON ANY
# THEORY OF LIABILITY, WHETHER IN CONTRACT, STRICT LIABILITY, OR TORT
# (INCLUDING NEGLIGENCE OR OTHERWISE) ARISING IN ANY WAY OUT OF THE USE
# OF THIS SOFTWARE, EVEN IF ADVISED OF THE POSSIBILITY OF SUCH DAMAGE.
#
# Contact: khmer-project@idyll.org
"""Common argparse constructs."""

<<<<<<< HEAD
=======

>>>>>>> 9323ca4e
import sys
import argparse
import math
import textwrap
from argparse import _VersionAction
from collections import namedtuple
from io import StringIO

import screed
import khmer
from khmer import __version__, Countgraph
from khmer.utils import print_error, PAIRING_MODES
from khmer.khmer_logger import log_info, log_warn, configure_logging


DEFAULT_K = 32
DEFAULT_N_TABLES = 4
DEFAULT_MAX_TABLESIZE = 1e6
DEFAULT_N_THREADS = 1

ALGORITHMS = {
    'software': 'MR Crusoe et al., '
                '2015. http://dx.doi.org/10.12688/f1000research.6924.1',
    'diginorm': 'CT Brown et al., arXiv:1203.4802 [q-bio.GN]',
    'streaming': 'Q Zhang, S Awad, CT Brown, '
                 'https://dx.doi.org/10.7287/peerj.preprints.890v1',
    'graph': 'J Pell et al., http://dx.doi.org/10.1073/pnas.1121464109',
    'counting': 'Q Zhang et al., '
                'http://dx.doi.org/10.1371/journal.pone.0101271',
    'sweep': 'C Scott, MR Crusoe, and CT Brown, unpublished',
    'SeqAn': 'A. Döring et al. http://dx.doi.org:80/10.1186/1471-2105-9-11',
    'hll': 'Irber and Brown. http://dx.doi.org/10.1101/056846'
}


class CitationAction(argparse.Action):
    # pylint: disable=too-few-public-methods
    """Output citation information and exit."""

    def __init__(self, *args, **kwargs):
        self.citations = kwargs.pop('citations')
        super(CitationAction, self).__init__(*args, nargs=0,
                                             default=argparse.SUPPRESS,
                                             **kwargs)

    def __call__(self, parser, namespace, values, option_string=None):
        info(parser.prog, self.citations)
        parser.exit()


class _HelpAction(argparse._HelpAction):
    # pylint: disable=too-few-public-methods, protected-access
    def __call__(self, parser, namespace, values, option_string=None):
        info(parser.prog, parser._citations)
        super(_HelpAction, self).__call__(parser, namespace, values,
                                          option_string=option_string)


class _VersionStdErrAction(_VersionAction):
    # pylint: disable=too-few-public-methods, protected-access
    """Force output to StdErr."""

    def __call__(self, parser, namespace, values, option_string=None):
        # have to call info() directly as the version action exits
        # which means parse_args() does not get a chance to run
        info(parser.prog, parser._citations)
        version = self.version
        if version is None:
            version = parser.version
        formatter = parser._get_formatter()
        formatter.add_text(version)
        parser._print_message(formatter.format_help(), sys.stderr)
        parser.exit()


class ComboFormatter(argparse.ArgumentDefaultsHelpFormatter,
                     argparse.RawDescriptionHelpFormatter):
    """Both ArgumentDefaults and RawDescription formatters."""

    pass


class KhmerArgumentParser(argparse.ArgumentParser):
    """Specialize ArgumentParser with khmer defaults.

    Take care of common arguments and setup printing of citation information.
    """

    def __init__(self, citations=None, formatter_class=ComboFormatter,
                 **kwargs):
        super(KhmerArgumentParser, self).__init__(
            formatter_class=formatter_class, add_help=False, **kwargs)
        self._citations = citations

        self.add_argument('--version', action=_VersionStdErrAction,
                          version='khmer {v}'.format(v=__version__))
        self.add_argument('--info', action=CitationAction,
                          help='print citation information',
                          citations=self._citations)
        self.add_argument('-h', '--help', action=_HelpAction,
                          default=argparse.SUPPRESS,
                          help='show this help message and exit')

    def parse_args(self, args=None, namespace=None):
        args = super(KhmerArgumentParser, self).parse_args(args=args,
                                                           namespace=namespace)

        # some scripts do not have a quiet flag, assume quiet=False for those
        if 'quiet' not in args or not args.quiet:
            info(self.prog, self._citations)

        return args


# Temporary fix to argparse FileType which ignores the
# binary mode flag. Upstream bug tracked in https://bugs.python.org/issue14156
# pylint: disable=too-few-public-methods,missing-docstring
class FileType(argparse.FileType):
    def __call__(self, fname):
        # detect if stdout is being faked (StringIO during unit tests) in
        # which case we do not have to do anything
        if (fname == '-' and
                sys.version_info.major == 3 and
                not isinstance(sys.stdout, StringIO)):
            if 'r' in self._mode:
                fname = sys.stdin.fileno()
            elif 'w' in self._mode:
                fname = sys.stdout.fileno()

        return super(FileType, self).__call__(fname)


def memory_setting(label):
    """
    Parse user-supplied memory setting.

    Converts strings into floats, representing a number of bytes. Supports the
    following notations.
      - raw integers: 1, 1000, 1000000000
      - scientific notation: 1, 1e3, 1e9
      - "common" notation: 1, 1K, 1G

    Suffixes supported: K/k, M/m, G/g, T/t. Do not include a trailing B/b.
    """
    suffixes = {
        'K': 1000.0,
        'M': 1000.0 ** 2,
        'G': 1000.0 ** 3,
        'T': 1000.0 ** 4,
    }
    try:
        mem = float(label)
        return mem
    except ValueError:
        prefix = label[:-1]
        suffix = label[-1:].upper()
        if suffix not in suffixes.keys():
            raise ValueError('cannot parse memory setting "{}"'.format(label))
        try:
            multiplier = float(prefix)
            return multiplier * suffixes[suffix]
        except ValueError:
            raise ValueError('cannot parse memory setting "{}"'.format(label))


def optimal_size(num_kmers, mem_cap=None, fp_rate=None):
    """
    Utility function for estimating optimal countgraph args.

      - num_kmers: number of unique kmers [required]
      - mem_cap: the allotted amount of memory [optional, conflicts with f]
      - fp_rate: the desired false positive rate [optional, conflicts with M]
    """
    if all((num_kmers is not None, mem_cap is not None, fp_rate is None)):
        return estimate_optimal_with_K_and_M(num_kmers, mem_cap)
    elif all((num_kmers is not None, mem_cap is None, fp_rate is not None)):
        return estimate_optimal_with_K_and_f(num_kmers, fp_rate)
    else:
        raise TypeError("num_kmers and either mem_cap or fp_rate"
                        " must be defined.")


def check_conflicting_args(args, hashtype):
    """
    Check argparse args object for conflicts.

    e.g. --loadgraph and --ksize being set.
    """
    if getattr(args, "quiet", None):
        configure_logging(args.quiet)

    loadgraph_table_conflicts = {"ksize": DEFAULT_K,
                                 "n_tables": DEFAULT_N_TABLES,
                                 "max_tablesize": DEFAULT_MAX_TABLESIZE}

    loadgraph_autoarg_conflicts = ("unique_kmers", "max_memory_usage")

    if getattr(args, "loadgraph", None):

        # check for table config args
        for key, value in loadgraph_table_conflicts.items():
            if getattr(args, key, value) != value:
                log_warn('''
*** WARNING: You are loading a saved k-mer countgraph from
*** {hashfile}, but have set k-mer table parameters.
*** Your values for ksize, n_tables, and tablesize
*** will be ignored.'''.format(hashfile=args.loadgraph))
                break  # no repeat warnings

        for element in loadgraph_autoarg_conflicts:
            if getattr(args, element, None):
                log_warn("\n*** WARNING: You have asked that the graph size be"
                         " automatically calculated\n"
                         "*** (by using -U or -M).\n"
                         "*** But you are loading an existing graph!\n"
                         "*** Size will NOT be set automatically.")
                break  # no repeat warnings

        infoset = None
        if hashtype in ('countgraph', 'smallcountgraph'):
            infoset = Countgraph.extract_info(args.loadgraph)
        if infoset is not None:
            ksize = infoset.ksize
            max_tablesize = infoset.table_size
            n_tables = infoset.n_tables
            args.ksize = ksize
            args.n_tables = n_tables
            args.max_tablesize = max_tablesize
            if infoset.ht_type == khmer.FILETYPES['SMALLCOUNT']:
                args.small_count = True


def check_argument_range(low, high, parameter_name):
    """Check if parameter value is in the range `low` to `high`."""
    def _in_range(value):
        value = int(value)
        if not low <= value < high:
            print_error("\n** ERROR: khmer only supports "
                        "%i <= %s < %i.\n" % (low, parameter_name, high))
            sys.exit(1)

        else:
            return value

    return _in_range


# pylint: disable=invalid-name
def estimate_optimal_with_K_and_M(num_kmers, mem_cap):
    """
    Estimate optimal countgraph args.

     - num_kmers: number of unique kmer
     - mem_cap: the allotted amount of memory
    """
    n_tables = math.log(2) * (mem_cap / float(num_kmers))
    int_n_tables = int(n_tables)
    if int_n_tables == 0:
        int_n_tables = 1
    ht_size = int(mem_cap / int_n_tables)
    mem_cap = ht_size * int_n_tables
    fp_rate = (1 - math.exp(-num_kmers / float(ht_size))) ** int_n_tables
    res = namedtuple("result", ["num_htables", "htable_size", "mem_use",
                                "fp_rate"])
    return res(int_n_tables, ht_size, mem_cap, fp_rate)


# pylint: disable=invalid-name
def estimate_optimal_with_K_and_f(num_kmers, des_fp_rate):
    """
    Estimate optimal memory.

    - num_kmers: the number of unique kmers
    - des_fp_rate: the desired false positive rate
    """
    n_tables = math.log(des_fp_rate, 0.5)
    int_n_tables = int(n_tables)
    if int_n_tables == 0:
        int_n_tables = 1

    ht_size = int(-num_kmers / (
        math.log(1 - des_fp_rate ** (1 / float(int_n_tables)))))
    mem_cap = ht_size * int_n_tables
    fp_rate = (1 - math.exp(-num_kmers / float(ht_size))) ** int_n_tables

    res = namedtuple("result", ["num_htables", "htable_size", "mem_use",
                                "fp_rate"])
    return res(int_n_tables, ht_size, mem_cap, fp_rate)


def graphsize_args_report(unique_kmers, fp_rate):
    """
    Assemble output string for optimal arg sandbox scripts.

    - unique_kmers: number of uniqe k-mers
    - fp_rate: desired false positive rate
    """
    to_print = []

    to_print.append('')  # blank line
    to_print.append('number of unique k-mers: \t{0}'.format(unique_kmers))
    to_print.append('false positive rate: \t{:>.3f}'.format(fp_rate))
    to_print.append('')  # blank line
    to_print.append('If you have expected false positive rate to achieve:')
    to_print.append('expected_fp\tnumber_hashtable(Z)\tsize_hashtable(H)\t'
                    'expected_memory_usage')

    for fp_rate in range(1, 10):
        num_tables, table_size, mem_cap, fp_rate = \
            optimal_size(unique_kmers, fp_rate=fp_rate / 10.0)
        to_print.append('{:11.3f}\t{:19}\t{:17e}\t{:21e}'.format(fp_rate,
                                                                 num_tables,
                                                                 table_size,
                                                                 mem_cap))

    mem_list = [1, 5, 10, 20, 50, 100, 200, 300, 400, 500, 1000, 2000, 5000]

    to_print.append('')  # blank line
    to_print.append('If you have expected memory to use:')
    to_print.append('expected_memory_usage\tnumber_hashtable(Z)\t'
                    'size_hashtable(H)\texpected_fp')

    for mem in mem_list:
        num_tables, table_size, mem_cap, fp_rate =\
            optimal_size(unique_kmers, mem_cap=mem * 1000000000)
        to_print.append('{:21e}\t{:19}\t{:17e}\t{:11.3f}'.format(mem_cap,
                                                                 num_tables,
                                                                 table_size,
                                                                 fp_rate))
    return "\n".join(to_print)


def _check_fp_rate(args, desired_max_fp):
    """
    Check if the desired_max_fp rate makes sense.

    - args: argparse args object, possible members: fp_rate, max_memory_usage,
      unique_kmers, force, max_tablesize
    - desired_max_fp: desired maximum false positive rate
    """
    if not args.unique_kmers:
        return args

    # Do overriding of default script FP rate
    if args.fp_rate:
        log_info("*** INFO: Overriding default fp {def_fp} with new fp:"
                 " {new_fp}", def_fp=desired_max_fp, new_fp=args.fp_rate)
        desired_max_fp = args.fp_rate

    # If we have the info we need to work with, do the stuff
    if args.max_memory_usage:
        # verify that this is a sane memory usage restriction
        res = estimate_optimal_with_K_and_M(args.unique_kmers,
                                            args.max_memory_usage)
        if res.fp_rate > desired_max_fp:
            print("""
*** ERROR: The given restrictions yield an estimate false positive rate of {0},
*** which is above the recommended false positive ceiling of {1}!"""
                  .format(res.fp_rate, desired_max_fp), file=sys.stderr)
            if not args.force:
                print("NOTE: This can be overridden using the --force"
                      " argument", file=sys.stderr)
                print("*** Aborting...!", file=sys.stderr)
                sys.exit(1)
    else:
        res = estimate_optimal_with_K_and_f(args.unique_kmers,
                                            desired_max_fp)
        if args.max_tablesize and args.max_tablesize < res.htable_size:
            log_warn("\n*** Warning: The given tablesize is too small!")
            log_warn("*** Recommended tablesize is: {tsize:5g} bytes",
                     tsize=res.htable_size)
            log_warn("*** Current is: {tsize:5g} bytes",
                     tsize=args.max_tablesize)
            res = estimate_optimal_with_K_and_M(args.unique_kmers,
                                                args.max_tablesize)
            log_warn("*** Estimated FP rate with current config is: {fp}\n",
                     fp=res.fp_rate)
        else:
            if res.mem_use < 1e6:  # one megabyteish
                args.max_memory_usage = 1e6
            else:
                args.max_memory_usage = res.mem_use
            log_info("*** INFO: set memory ceiling automatically.")
            log_info("*** Ceiling is: {ceil:3g} bytes\n",
                     ceil=float(args.max_memory_usage))
            args.max_mem = res.mem_use

    return args


def build_graph_args(descr=None, epilog=None, parser=None, citations=None):
    """Build an ArgumentParser with args for bloom filter based scripts."""
    expert_help = '--help-expert' in sys.argv
    if expert_help:
        sys.argv.append('--help')

    if parser is None:
        parser = KhmerArgumentParser(description=descr, epilog=epilog,
                                     citations=citations)

    parser.add_argument('-k', '--ksize', type=int, default=DEFAULT_K,
                        help='k-mer size to use')

    help = ('number of tables to use in k-mer countgraph' if expert_help
            else argparse.SUPPRESS)
    parser.add_argument('--n_tables', '-N', type=int,
                        default=DEFAULT_N_TABLES,
                        help=help)

    parser.add_argument('-U', '--unique-kmers', type=float, default=0,
                        help='approximate number of unique kmers in the input'
                             ' set')
    parser.add_argument('--fp-rate', type=float, default=None,
                        help="Override the automatic FP rate setting for the"
                        " current script")

    group = parser.add_mutually_exclusive_group()
    help = ('upper bound on tablesize to use; overrides --max-memory-usage/-M'
            if expert_help else argparse.SUPPRESS)
    group.add_argument('--max-tablesize', '-x', type=float,
                       default=DEFAULT_MAX_TABLESIZE,
                       help=help)
    group.add_argument('-M', '--max-memory-usage', type=memory_setting,
                       help='maximum amount of memory to use for data ' +
                       'structure')

    return parser


def build_counting_args(descr=None, epilog=None, citations=None):
    """Build an ArgumentParser with args for countgraph based scripts."""
    parser = build_graph_args(descr=descr, epilog=epilog, citations=citations)

    parser.add_argument('--small-count', default=False, action='store_true',
                        help='Reduce memory usage by using a smaller counter'
                        ' for individual kmers.')

    return parser


def build_nodegraph_args(descr=None, epilog=None, parser=None, citations=None):
    """Build an ArgumentParser with args for nodegraph based scripts."""
    parser = build_graph_args(descr=descr, epilog=epilog, parser=parser,
                              citations=citations)

    return parser


def add_loadgraph_args(parser):
    """Common loadgraph argument."""
    parser.add_argument('-l', '--loadgraph', metavar="filename", default=None,
                        help='load a precomputed k-mer graph from disk')


def add_pairing_args(parser):
    """Common pairing mode argument."""
    parser.add_argument('--pairing-mode', default='interleaved',
                        choices=PAIRING_MODES,
                        help='How to interpret read pairing. With `single`, '\
                             'reads will be parsed as singletons, regardless'\
                             ' of pairing or file order. With `interleaved`,'\
                             ' each file will be assumed to be interleaved '\
                             'and paired, with singletons allowed to be mixed'\
                             ' in. With `split`, it will be assumed that each'\
                             ' group of two files in the input list are '\
                             'as (LEFT, RIGHT), ...')


def calculate_graphsize(args, graphtype, multiplier=1.0):
    """
    Transform the table parameters into a size.

    The return value refers to the target size (in buckets, not bytes) of each
    individual table in the graph.
    """
    if graphtype not in khmer._buckets_per_byte:
        raise ValueError('unknown graph type: ' + graphtype)

    if args.max_memory_usage:
        tablesize = float(multiplier) * (khmer._buckets_per_byte[graphtype] *
                                         args.max_memory_usage / args.n_tables)
    else:
        tablesize = args.max_tablesize

    return tablesize


def create_nodegraph(args, ksize=None, multiplier=1.0, fp_rate=0.01):
    """Create and return a nodegraph."""
    args = _check_fp_rate(args, fp_rate)

    if hasattr(args, 'force'):
        if args.n_tables > 20:
            if not args.force:
                print_error(
                    "\n** ERROR: khmer only supports number "
                    "of tables <= 20.\n")
                sys.exit(1)
            else:
                log_warn("\n*** Warning: Maximum recommended number of "
                         "tables is 20, discarded by force nonetheless!\n")

    if ksize is None:
        ksize = args.ksize
    if ksize > 32:
        print_error("\n** ERROR: khmer only supports k-mer sizes <= 32.\n")
        sys.exit(1)

    tablesize = calculate_graphsize(args, 'nodegraph', multiplier)
    return khmer.Nodegraph(ksize, tablesize, args.n_tables)


def create_countgraph(args, ksize=None, multiplier=1.0, fp_rate=0.1):
    """Create and return a countgraph."""
    args = _check_fp_rate(args, fp_rate)

    if hasattr(args, 'force'):
        if args.n_tables > 20:
            if not args.force:
                print_error(
                    "\n** ERROR: khmer only supports number "
                    "of tables <= 20.\n")
                sys.exit(1)
            else:
                if args.n_tables > 20:
                    log_warn("\n*** Warning: Maximum recommended number of "
                             "tables is 20, discarded by force nonetheless!\n")

    if ksize is None:
        ksize = args.ksize
    if ksize > 32:
        print_error("\n** ERROR: khmer only supports k-mer sizes <= 32.\n")
        sys.exit(1)

    if args.small_count:
        tablesize = calculate_graphsize(args, 'smallcountgraph',
                                        multiplier=multiplier)
        return khmer.SmallCountgraph(ksize, tablesize, args.n_tables)
    else:
        tablesize = calculate_graphsize(args, 'countgraph',
                                        multiplier=multiplier)
        cg = khmer.Countgraph(ksize, tablesize, args.n_tables)
        if hasattr(args, 'bigcount'):
            cg.set_use_bigcount(args.bigcount)
        return cg


def create_matching_nodegraph(countgraph):
    """Create a Nodegraph matched in size to a Countgraph

    Use this to create Nodegraphs for kmer tracking and similar. The
    created Nodegraph will have the same number of buckets in its
    tables as `countgraph`.
    """
    tablesizes = countgraph.hashsizes()
    return khmer.Nodegraph(countgraph.ksize(), 1, 1, primes=tablesizes)


def report_on_config(args, graphtype='countgraph'):
    """Print out configuration.

    Summarize the configuration produced by the command-line arguments
    made available by this module.
    """
    check_conflicting_args(args, graphtype)
    if graphtype not in khmer._buckets_per_byte:
        raise ValueError('unknown graph type: ' + graphtype)

    tablesize = calculate_graphsize(args, graphtype)
    maxmem = args.n_tables * tablesize / khmer._buckets_per_byte[graphtype]
    log_info("\nPARAMETERS:")
    log_info(" - kmer size =     {ksize} \t\t(-k)", ksize=args.ksize)
    log_info(" - n tables =      {ntables} \t\t(-N)", ntables=args.n_tables)
    log_info(" - max tablesize = {tsize:5.2g} \t(-x)", tsize=tablesize)
    log_info("Estimated memory usage is {mem:.1f} Gb "
             "({bytes:.2g} bytes = {ntables} bytes x {tsize:5.2g} entries "
             "/ {div:d} entries per byte)", bytes=maxmem, mem=maxmem / 1e9,
             div=khmer._buckets_per_byte[graphtype], ntables=args.n_tables,
             tsize=tablesize)
    log_info("-" * 8)

    if tablesize == DEFAULT_MAX_TABLESIZE and \
       not getattr(args, 'loadgraph', None):
        log_warn('''\

** WARNING: tablesize is default!
** You probably want to increase this with -M/--max-memory-usage!
** Please read the docs!
''')


def add_threading_args(parser):
    """Add option for threading to options parser."""
    parser.add_argument('-T', '--threads', default=DEFAULT_N_THREADS, type=int,
                        help='Number of simultaneous threads to execute')


def sanitize_help(parser):
    """Remove Sphinx directives & reflow text to width of 79 characters."""
    wrapper = textwrap.TextWrapper(width=79)
    parser.description = wrapper.fill(parser.description)
    if not parser.epilog:
        return parser
    cleanlog = parser.epilog.replace(':option:', '').replace(
        ':program:', '').replace('::', ':').replace('``', '"')
    newlog = prev_section = ""
    for section in cleanlog.split('\n\n'):
        if section.startswith('    '):
            newlog += section + '\n'
        else:
            if prev_section.startswith('    '):
                newlog += '\n'
            newlog += wrapper.fill(section) + '\n\n'
        prev_section = section
    parser.epilog = newlog
    return parser


def info(scriptname, algorithm_list=None):
    """Print version and project info to stderr."""
    log_info("\n|| This is the script {name} in khmer.\n"
             "|| You are running khmer version {version}",
             name=scriptname, version=khmer.__version__)
    log_info("|| You are also using screed version {version}\n||",
             version=screed.__version__)

    log_info("|| If you use this script in a publication, please "
             "cite EACH of the following:\n||")

    if algorithm_list is None:
        algorithm_list = []

    algorithm_list.insert(0, 'software')

    for alg in algorithm_list:
        algstr = "||   * " + ALGORITHMS[alg].encode(
            'utf-8', 'surrogateescape').decode('utf-8', 'replace')
        try:
            log_info(algstr)
        except UnicodeEncodeError:
            log_info(algstr.encode(sys.getfilesystemencoding(), 'replace'))

    log_info("||\n|| Please see http://khmer.readthedocs.io/en/"
             "latest/citations.html for details.\n")

# vim: set filetype=python tabstop=4 softtabstop=4 shiftwidth=4 expandtab:
# vim: set textwidth=79:<|MERGE_RESOLUTION|>--- conflicted
+++ resolved
@@ -35,10 +35,6 @@
 # Contact: khmer-project@idyll.org
 """Common argparse constructs."""
 
-<<<<<<< HEAD
-=======
-
->>>>>>> 9323ca4e
 import sys
 import argparse
 import math
