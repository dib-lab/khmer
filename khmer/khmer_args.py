--- conflicted
+++ resolved
@@ -46,16 +46,7 @@
         parser = argparse.ArgumentParser(description=descr, epilog=epilog,
                                          formatter_class=ComboFormatter)
 
-<<<<<<< HEAD
-    parser.add_argument('--version', action='version',
-=======
-    env_ksize = os.environ.get('KHMER_KSIZE', DEFAULT_K)
-    env_n_tables = os.environ.get('KHMER_N_TABLES', DEFAULT_N_TABLES)
-    env_tablesize = os.environ.get('KHMER_MIN_TABLESIZE',
-                                   DEFAULT_MIN_TABLESIZE)
-
     parser.add_argument('--version', action=_VersionStdErrAction,
->>>>>>> e8e7d030
                         version='khmer {v}'.format(v=__version__))
     parser.add_argument('-q', '--quiet', dest='quiet', default=False,
                         action='store_true')
