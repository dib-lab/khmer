#
# This file is part of khmer, http://github.com/ged-lab/khmer/, and is
# Copyright (C) Michigan State University, 2009-2013. It is licensed under
# the three-clause BSD license; see doc/LICENSE.txt. Contact: ctb@msu.edu
#
import os
import argparse
from khmer import extract_countinghash_info, extract_hashbits_info
from khmer import __version__

DEFAULT_K = 32
DEFAULT_N_HT = 4
DEFAULT_MIN_HASHSIZE = 1e6


def build_hash_args(descr=None):

    parser = argparse.ArgumentParser(
        description=descr,
        formatter_class=argparse.ArgumentDefaultsHelpFormatter)

    env_ksize = os.environ.get('KHMER_KSIZE', DEFAULT_K)
    env_n_hashes = os.environ.get('KHMER_N_HASHES', DEFAULT_N_HT)
    env_hashsize = os.environ.get('KHMER_MIN_HASHSIZE', DEFAULT_MIN_HASHSIZE)

    parser.add_argument('--version', action='version', 
                        version='khmer {v}'.format(v=__version__))
    parser.add_argument('-q', '--quiet', dest='quiet', default=False,
                        action='store_true')

    parser.add_argument('--ksize', '-k', type=int, dest='ksize',
                        default=env_ksize,
                        help='k-mer size to use')
    parser.add_argument('--n_hashes', '-N', type=int, dest='n_hashes',
                        default=env_n_hashes,
                        help='number of hash tables to use')
    parser.add_argument('--hashsize', '-x', type=float, dest='min_hashsize',
                        default=env_hashsize,
                        help='lower bound on hashsize to use')

    return parser


def build_counting_args(descr=None):

    if descr is None:
        descr = 'Build & load a counting Bloom filter.'

    parser = build_hash_args(descr=descr)
    parser.hashtype = 'counting'

    return parser


def build_hashbits_args(descr=None):

    if descr is None:
        descr = 'Build & load a Bloom filter.'

    parser = build_hash_args(descr=descr)
    parser.hashtype = 'hashbits'

    return parser

# deprecated, should use add_loadhash_args for input table


def build_counting_multifile_args():
    parser = argparse.ArgumentParser(
        description='Use a counting Bloom filter.',
        formatter_class=argparse.ArgumentDefaultsHelpFormatter)

    parser.add_argument('input_table')
    parser.add_argument('input_filenames', nargs='+')

    return parser

# add an argument for loadhash with warning about parameters


def add_loadhash_args(parser):

    class LoadAction(argparse.Action):

        def __call__(self, parser, namespace, values, option_string=None):
            env_ksize = os.environ.get('KHMER_KSIZE', DEFAULT_K)
            env_n_hashes = os.environ.get('KHMER_N_HASHES', DEFAULT_N_HT)
            env_hashsize = os.environ.get('KHMER_MIN_HASHSIZE',
                                          DEFAULT_MIN_HASHSIZE)

            from khmer.utils import print_error

            setattr(namespace, self.dest, values)

            if getattr(namespace, 'ksize') != env_ksize or \
                    getattr(namespace, 'n_hashes') != env_n_hashes or \
                    getattr(namespace, 'min_hashsize') != env_hashsize:
                if values:
                    print_error('''
** WARNING: You are loading a saved hashtable from
{hash}, but have set hashtable parameters. 
Your values for ksize, n_hashes, and hashsize \
will be ignored.'''.format(hash=values))

            if hasattr(parser, 'hashtype'):
                info = None
                if parser.hashtype == 'hashbits':
                    info = extract_hashbits_info(
                        getattr(namespace, self.dest))
                elif parser.hashtype == 'counting':
                    info = extract_countinghash_info(
                        getattr(namespace, self.dest))
                if info:
                    K = info[0]
                    x = info[1]
                    n = info[2]
                    setattr(namespace, 'ksize', K)
                    setattr(namespace, 'n_hashes', n)
                    setattr(namespace, 'min_hashsize', x)

    parser.add_argument('-l', '--loadhash', dest='loadhash', default=None,
                        help='load a precomputed hashtable from disk',
                        action=LoadAction)

<<<<<<< HEAD

=======
# this should probably be using type()
>>>>>>> 3a390aad
def report_on_config(args, hashtype='counting'):
    """
        Summarizes the configuration produced by the command-line arguments
        made available by this module.
    """

    from khmer.utils import print_error

    if args.quiet:
        return

    print_error("\nPARAMETERS:")
    print_error(" - kmer size =    {0} \t\t(-k)".format(args.ksize))
    print_error(" - n hashes =     {0} \t\t(-N)".format(args.n_hashes))
    print_error(
        " - min hashsize = {0:5.2g} \t(-x)".format(args.min_hashsize)
    )
    print_error("")
    if hashtype == 'counting':
        print_error(
            "Estimated memory usage is {0:.2g} bytes "
            "(n_hashes x min_hashsize)".format(
                args.n_hashes * args.min_hashsize)
        )
    elif hashtype == 'hashbits':
        print_error(
            "Estimated memory usage is {0:.2g} bytes "
            "(n_hashes x min_hashsize / 8)".format(args.n_hashes *
                                                   args.min_hashsize / 8)
        )

    print_error("-" * 8)

    if DEFAULT_MIN_HASHSIZE == args.min_hashsize and \
            not hasattr(args, 'loadhash'):
        print_error(
            "** WARNING: hashsize is default!  "
            "You absodefly want to increase this!\n** "
            "Please read the docs!\n"
        )


# vim: set ft=python ts=4 sts=4 sw=4 et tw=79:<|MERGE_RESOLUTION|>--- conflicted
+++ resolved
@@ -122,11 +122,7 @@
                         help='load a precomputed hashtable from disk',
                         action=LoadAction)
 
-<<<<<<< HEAD
-
-=======
 # this should probably be using type()
->>>>>>> 3a390aad
 def report_on_config(args, hashtype='counting'):
     """
         Summarizes the configuration produced by the command-line arguments
