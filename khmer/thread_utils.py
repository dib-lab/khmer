--- conflicted
+++ resolved
@@ -35,10 +35,6 @@
 # pylint: disable=missing-docstring,too-few-public-methods
 """Utilities for dealing with multithreaded processing of short reads."""
 
-<<<<<<< HEAD
-=======
-
->>>>>>> d565f349
 import threading
 import sys
 import screed
