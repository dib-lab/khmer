--- conflicted
+++ resolved
@@ -1,4 +1,3 @@
-<<<<<<< HEAD
 2015-04-14  Thomas Fenzl  <thomas.fenzl@gmx.net>
 
    * scripts/{count-overlap.py,readstats.py},tests/test_scripts.py: 
@@ -7,12 +6,6 @@
    * khmer/_khmermodule.cc: fixed missing error handling 
    for hashbits_count_overlap
 
-2015-04-14 Susan Steinman <steinman.tutoring@gmail.com>
-   * khmer/{__init__.py},sandbox/{collect-reads,collect-variants,saturate-by-median},
-      scripts/{do-partition,filter-abund-single,load-graph,load-into-counting,
-      normalize-by-median,trim-low-abund}: pulled out check max collisions logic to init.
-   * khmer/tests/test_scripts.py: modified tests to account for new error message
-=======
 2015-04-15  en zyme  <en_zyme@outlook.com>
 
    * khmer/khmer/kfile.py: check_file_status() -> check_input_files()
@@ -32,7 +25,6 @@
    FASTQ data.
    * tests/test-data/old-style-format-w-comments.fq: new test data.
    * tests/test_scripts.py: add test against new test data.
->>>>>>> 60008c00
 
 2015-04-15  Michael R. Crusoe  <mcrusoe@msu.edu>
 
