--- conflicted
+++ resolved
@@ -1,4 +1,3 @@
-<<<<<<< HEAD
 2015-07-28  Titus Brown  <titus@idyll.org>
 
    * tests/test_streaming_io.py: new shell cmd tests for streaming/piping.
@@ -29,14 +28,13 @@
    called with no arguments.
    * tests/test_{normalize_by_median,sandbox_scripts,scripts,streaming_io}.py:
    always check status code if calling `runscripts` with `fail_ok=True`.
-=======
+
 2015-07-28  Kevin Murray <spam@kdmurray.id.au> and Titus Brown
 <titus@idyll.org>
 
    * khmer/utils.py: added fix for SRA-style FASTQ output.
    * tests/test_scripts.py: tested against a broken version of SRA format.
    * tests/test-data/paired-broken4.fq.{1,2}: added test files.
->>>>>>> 31bb4ca0
 
 2015-07-28  Michael R. Crusoe  <crusoe@ucdavis.edu>
             Titus Brown  <titus@idyll.org>
