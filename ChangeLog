<<<<<<< HEAD
2015-06-12  Sarah Guermond  <sarah.guermond@gmail.com>

   * scripts/trim-low-abund.py: changed _screed_record_dict to Record
=======
2015-06-11  Sherine Awad  <drmahmoud@ucdavis.edu>

   * Change split-paired-reads.py to accept input from stdin.
   * Add test function to test new behavior of split-paired.
>>>>>>> d4091017

2015-06-10  Camille Scott  <camille.scott.w@gmail.com>

   * lib/hashtable.cc: Tweaked median_at_least to reduce number of
   conditional checks.

2015-06-10  Titus Brown  <titus@idyll.org>

   * scripts/find-knots.py: fixed invocation of check_space to take correct
   arguments.
   * tests/test_scripts.py: added simple test of find-knots.py execution.

2015-06-09  Jacob Fenton  <bocajnotnef@gmail.com>

   * scripts/normalize-by-median.py: implemented broken_paired_reader
   * tests/test_scripts.py: modified tests to properly use new args
   * khmer/utils.py: added force-paired option to broken_paired_reader (@ctb)

2015-06-09   Luiz Irber  <khmer@luizirber.org>

   * khmer/_khmermodule.cc, lib/hashtable.{cc,hh}: astyle fixes.

2015-06-09  Titus Brown  <titus@idyll.org>

   * khmer/_khmermodule.cc: fixed nasty Hashtable.get() bug.
   * lib/hashtable.{cc,hh}: add Hashtable::get_kmers(), get_kmer_hashes(),
   and get_kmer_counts().
   * khmer/_khmermodule.cc: add CPython functions for get_kmers(),
   get_kmer_hashes(), and get_kmer_counts(); reorganize hashtable_methods.
   * tests/test_counting_hash.py: add tests for get_kmers(), get_kmer_hashes(),
   and get_kmer_counts(), as well as for nasty Hashtable.get() bug.

2015-06-08  Camille Scott  <camille.scott.w@gmail.com>

   * lib/hashtable.{cc,hh}: Add filter_on_median method to check
   if median k-mer count is above a cutoff
   * khmer/_khmermodule.cc: Expose filter_on_median to python-land
   * scripts/normalize-by-median.py: Switch to new filter_on_median
   * tests/test_counting_hash.py: Tests for new method

2015-06-08  Luiz Irber  <khmer@luizirber.org>

   * tests/test_hll.py: test return values from consume_{string,fasta}.

2015-06-06  Titus Brown  <titus@idyll.org>

   * khmer/_khmermodule.cc: added hllcounter_merge.
   * tests/test_hll.py: added merge tests.
   * lib/hllcounter.cc: changed HLLCounter::consume_string to uppercase input.
   * sandbox/unique-kmers.py: added --stream-out option; updated to print out
   k-mers per file as well as k-mer size used.

2015-06-04  Titus Brown  <titus@idyll.org>

   * khmer/_khmermodule.cc: added error handling to load_partitionmap.
   * lib/subset.cc: modified partitionmap format to detect truncated files;
   changed untestable sanity checks to assertions.
   * tests/{test_counting_hash,test_hashbits,test_subset_graph}.py: added
   tests to try loading all possible truncations of binary save files.

2015-06-04  Titus Brown  <titus@idyll.org>

   * khmer/_khmermodule.cc,lib/hashbits.{cc,hh}: add Hashbits::update_from()
   and Hashbits.update().
   * tests/test_hashbits.py: associated tests.

2015-06-01  Jacob Fenton  <bocajnotnef@gmail.com>

   * scripts/normalize-by-median.py: major refactoring to use context
   managers and classes; fixed -R
   * tests/test_scripts.py: added test for normalize's -R arg
   
2015-06-01  Tamer Mansour <drtamermansour@gmail.com>

   * scripts/normalize-by-median.py: changed to count kmers from both PE reads
   when either one of them is below the coverage cutoff
   * tests/test_scripts.py: Added test for new behaviour

2015-05-26  Titus Brown  <titus@idyll.org>

   * khmer/_khmermodule.cc: refactor CPython layer so that KHashtable
   is at base of CountingHash and Hashbits.
   * lib/hashbits.hh: add n_entries() function from Hashtable::n_entries.
   * lib/hashtable.hh: add several virtual functions to Hashtable that exist in
   CountingHash and Hashbits.

2015-05-26  Titus Brown  <titus@idyll.org>

   * khmer/{__init__.py,_khmermodule.cc},lib/labelhash.{cc,hh},
   lib/{hashtable,khmer}.hh: changed LabelHash to be a "friend" of Hashtable,
   rather than a subclass; allowed initialization with either a CountingHash
   or a Hashbits; added 'graph' attribute to the Python object to store a
   reference to host object.
   * lib/labelhash.{cc,hh}: changed TagPtr maps to Tag maps to fix disastrous
   bug.
   * lib/labelhash.{cc,hh}: added save/load_tags_and_labels functions for
   saving and loading labels.
   * tests/test_labelhash.py: removed unnecessary tests; added tests for save
   and load.
   * sandbox/sweep-reads.py: updated with LabelHash changes.

2015-05-26  Kevin Murray  <spam@kdmurray.id.au>

   * lib/Makefile: Remove old libkhmer.so versions during make clean

2015-05-25  Kevin Murray  <spam@kdmurray.id.au>

   * Makefile: Fix issue with 'lib' target not building by using FORCE

2015-05-20  Jacob Fenton  <bocajnotnef@gmail.com>

   * oxli/{__init__,khmer_api,common}.py,scripts/build-graph.py,
   tests/test_scripts.py: added oxli module, oxlified load_graph script, tests
   * scripts/load-graph.py: replaced with oxlified version
   * setup.py: added oxli module and entry point

2015-05-20  Kevin Murray  <spam@kdmurray.id.au>

   * .gitignore: Add htmlcov/ and diff-cover.html to gitignore
   * Makefile: Use rm -f to remove files to quash error messages on
   non-existant files

2015-05-18  Sherine Awad  <sherine.awad@gmail.com>

   * tests/test_scripts.py: Test loading of compressed counting table
   with bigcounts,and test abundance with bigcounts

2015-05-18  Michael R. Crusoe  <mcrusoe@msu.edu>

   * all files: references to github.com/ged-lab changed to
   github.com/dib-lab. All GitHub URLs normalized to use HTTPS
   * README.rst: broken landscape.io badge removed
   * doc/user/known-issues.rst: removed two known issues fixed in v1.4 release

2015-05-18  Titus Brown  <titus@idyll.org>

   * sandbox/{assembly-diff-2.py,sandbox/collect-reads.py},
   scripts/{count-median.py,filter-abund-single.py,filter-abund.py}: changed
   sequence-reading behavior to replace 'N' with 'A', to be consistent with
   rest of code base.
   * scripts/{filter-abund.py,filter-abund-single.py}: changed behavior of
   scripts to keep sequences with 'N's in them, and count them as 'A's.
   * tests/test_scripts.py: added tests for new
   filter-abund/filter-abund-single behavior.
   * tests/test-data/test-filter-abund-Ns.fq: new test file for new tests.

2015-05-13  Scott Sievert  <sieve121@umn.edu>

   * tests/*,scripts/*,lib/*,sandbox/*,khmer/*: changed "doc/LICENSE.txt" to
   "LICENSE" in copyright header.

2015-05-13  Michael R. Crusoe  <mcrusoe@msu.edu>

   * doc/dev/getting-started.rst: added missing dev tools to install list

2015-05-12  Kevin Murray  <spam@kdmurray.id.au>

   * scripts/load-into-counting.py,test/test_scripts.py: Add the number of
   reads processed to the machine readable output files of --summary-info.

2015-05-11  Titus Brown  <titus@idyll.org>

   * scripts/sample-reads-randomly.py: fixed boundary error in
   sample-reads-randomly.py.
   * tests/test_scripts.py: updated tests to correspond with correct
   behavior of sample-reads-randomly.py.

2015-04-23  Lex Nederbragt  <lex.nederbragt@ibv.uio.no>

   * tests/test_scripts.py: added a test for extract-partitions:
   whitespace in fasta header.

2015-04-21  Daniel Standage  <daniel.standage@gmail.com>

   * scripts/sample-reads-randomly.py: use broken paired reader to provide
   paired-end read support.
   * tests/test_scripts.py: change test results to compensate for the change in
   implementation.

2015-04-17  Jessica Mizzi  <mizzijes@msu.edu>

   * tests/test_scripts.py: split test_extract_long_sequences 
   into test_extract_long_sequences_fa and test_extract_long_sequences_fq

2015-04-15  Elmar Bucher <buchere@ohsu.edu>

   * khmer/doc/dev/getting-started.rst: add information for OS X
   mac port and homebrew distro users as well as Linux
   Debian and Ubuntu distro users.
   And add copyright header.

2015-04-15  Susan Steinman  <steinman.tutoring@gmail.com>

   * khmer/tests/khmer_tst_utils.py,doc/dev/a-quick-guide-to-testing.rst
      edited docstring and docs to remind people to make sure tests test
      errors correctly

2015-04-15  Michael R. Crusoe  <mcrusoe@msu.edu>

   * sandbox/make-coverage.py: tweak for importability

2015-04-15  Sherine Awad  <sherine.awad@gmail.com>

   * sandbox/make-coverage.py: restored, was deleted by accident

2015-04-15  Susan Steinman  <steinman.tutoring@gmail.com>

   * khmer/tests/test_scripts.py: changed tests that use `runscript` with
      `fail_okay=True` to use asserts to confirm the correct failure type

2015-04-15  Sarah Guermond  <sarah.guermond@gmail.com>

   * doc/dev/getting-started.rst: clarified dev communication

2015-04-15  Sarah Guermond  <sarah.guermond@gmail.com>

   * scripts/trim-low-abund.py: implemented STDOUT output, redirected
   existing print statements to STDERR, fixed existing & new PEP 8 issues 
   * tests/test_scripts.py: added test for above changes

2014-04-15  Andreas Härpfer  <ahaerpfer@gmail.com>

   * doc/conf.py: disable Sphinx smart rendering

2015-04-15  Michael R. Crusoe  <mcrusoe@msu.edu>

   * lib/hashtable.cc: remove memory leak
   * scripts/readstats.py,tests/test_scripts.py: fix PEP8 violations

2015-04-15  Susan Steinman  <steinman.tutoring@gmail.com>

   * khmer/scripts/normalize-by-median.py: pass individual arg values to 
      functions instead of ArgParse object

2015-04-15  Thomas Fenzl  <thomas.fenzl@gmx.net>

   * scripts/{count-overlap.py,readstats.py},tests/test_scripts.py: 
   added a --csv option to readstats
   updated documentation for count-overlap
   * khmer/_khmermodule.cc: fixed missing error handling 
   for hashbits_count_overlap

2015-04-15  en zyme  <en_zyme@outlook.com>

   * khmer/khmer/kfile.py: check_file_status() -> check_input_files()
   * khmer/sandbox/{collect-reads, khmer/sandbox/sweep-reads}.py 
     khmer/scripts/{abundance-dist-single, abundance-dist, annotate-partitions,
     count-median, count-overlap, do-partition, extract-paired-reads, 
     extract-partitions, filter-abund-single, filter-abund, filter-stoptags,
     find-knots, interleave-reads, load-graph, load-into-counting, 
     make-initial-stoptags, merge-partitions, partition-graph,
     sample-reads-randomly, split-paired-reads}.py:
       check_file_status() -> check_input_files()
   * khmer/tests/test_functions.py: check_file_status() -> check_input_files()

2015-04-15  Andreas Härpfer  <ahaerpfer@gmail.com>

   * khmer/utils.py: fix record checks to account for comments in old style
   FASTQ data.
   * tests/test-data/old-style-format-w-comments.fq: new test data.
   * tests/test_scripts.py: add test against new test data.

2015-04-15  Michael R. Crusoe  <mcrusoe@msu.edu>

   * doc/dev/release.txt: update release instructions to more thoroughly run
   tests.

2015-04-14  Susan Steinman  <steinman.tutoring@gmail.com>

   * khmer/scripts/normalize-by-median.py: allow for paired and unpaired
      files to be normalized together. separate function for error check
   * khmer/tests/test_scripts.py: created test for paired/unpaired data

2015-04-14  Scott Fay  <scott.a.fay@gmail.com>

   * doc/user/getting-help.rst: added to user docs
   * doc/index.rst: changed: added link to getting-help doc
   * README.rst: changed: added link to getting-help doc

2015-04-14  Scott Fay  <scott.a.fay@gmail.com>

   * docs/index.rst: added github repo and release notes page to main docs page

2015-04-14  Susan Steinman  <steinman.tutoring@gmail.com>

   * khmer/{__init__.py},sandbox/{collect-reads,collect-variants,
   saturate-by-median},scripts/{do-partition,filter-abund-single,load-graph,
   load-into-counting,normalize-by-median,trim-low-abund}: pulled out check
   max collisions logic to init.
   * khmer/tests/test_scripts.py: modified tests to account for new error
   message

2015-04-14  Josiah Seaman  <josiah@dnaskittle.com>

   * lib/{hashbits.cc}: changed: adding doxygen comments

2015-04-14  Sarah Guermond  <sarah.guermond@gmail.com>

   * doc/dev/coding-guidelines-and-review.rst: added copyright question
   to commit checklist.

2015-04-14  Andreas Härpfer  <ahaerpfer@gmail.com>

   * */*.py: Make docstrings PEP 257 compliant.

2015-04-14  Michael R. Crusoe  <mcrusoe@msu.edu>

   * khmer/_khmermodule.cc: catch more exceptions
   * tests/test_{sandbox_scripts,subset_graph}.py: make tests more resilient

2015-04-14  Michael R. Crusoe  <mcrusoe@msu.edu>

   * lib/count.cc: Make CountingHash::abundance_distribution threadsafe
   * khmer/_khmermodule.cc: remove newly unnecessary check for exception
   * tests/test_scripts.py: added test to confirm the above

2015-04-14  Michael R. Crusoe  <mcrusoe@msu.edu>

   * khmer/{__init__.py,_khmermodule.cc},lib/{counting,hashbits,hashtable,
   subset}.cc: catch IO errors and report them.
   * tests/test_hashbits.py: remove write to fixed path in /tmp
   * tests/test_scripts.py: added test for empty counting table file

2015-04-13  Thomas Fenzl  <thomas.fenzl@gmx.net>

   * lib/{khmer_exception.hh,{counting,hashbits,hashtable,subset}.cc}: changed 
   khmer_exception to use std::string to fix memory management.

2015-04-13  Elmar Bucher  <buchere@ohsu.edu>

   * scripts/normalize-by-median.py (main): introduced warning for when at
   least two input files are named the same.

2015-04-13  Andreas Härpfer  <ahaerpfer@gmail.com>

   * doc/dev/getting-started.rst: clarify Conda usage

2015-04-13  Daniel Standage  <daniel.standage@gmail.com>

   * scripts/normalize-by-median.py: Added support to the diginorm script for
   sending output to terminal (stdout) when using the conventional - as the
   output filename. Also removed --append option.
   * tests/test_scripts.py: Added functional test for diginorm stdout, removed
   test of --append option.

2015-04-13  Scott Fay  <scott.a.fay@gmail.com>

   * scripts/filter-abund.py: added checking of input_table by
   `check_file_status()`

2015-04-13  David Lin

   * scripts/abundance-dist.py: disambiguate documentation for force and 
   squash options

2015-04-13  Michael R. Crusoe  <mcrusoe@msu.edu>

   * README.rst,doc/index.rst: added link to gitter.im chat room
   * doc/README.rst: removed ancient, outdated, and unused file

2015-04-13  Thomas Fenzl  <thomas.fenzl@gmx.net>

   * khmer/_khmermodule.cc: removed unused find_all_tags_truncate_on_abundance
   from python api

2015-04-10  Will Trimble

   * tests/test_script_arguments.py: added a test to check for the empty file
   warning when checking if a file exists

2015-04-10  Jacob Fenton  <bocajnotnef@gmail.com>

   * scripts/test-{scripts.py}: added test for check_file_writable using 
   load_into_counting

2015-04-10  Phillip Garland  <pgarland@gmail.com>

   * khmer/file.py (check_file_writable): new function to check writability
   * scripts/load-into-counting.py (main): early check to see if output is
   writable

2015-04-07  Michael R. Crusoe  <mcrusoe@msu.edu>

    * README.rst: add a ReadTheDocs badge

2015-04-06  Michael R. Crusoe  <mcrusoe@msu.edu>

   * jenkins-build.sh: updated OS X warning flag to quiet the build a bit

2015-04-06  Michael R. Crusoe  <mcrusoe@msu.edu>

   * Makefile: added 'convert-release-notes' target for MD->RST conversion
   * doc/{,release-notes}/index.rst: include release notes in documentation
   * doc/release-notes/*.rst: added pandoc converted versions of release notes
   * jenkins-build.sh: use the Sphinx method to install doc dependencies

2015-04-05  Michael R. Crusoe  <mcrusoe@msu.edu>

   * setup.py: use the release version of screed 0.8

2015-04-05  Michael R. Crusoe  <mcrusoe@msu.edu>

   * doc/*/*.txt: all documentation sources have been renamed to use the rst
   extension to indicate that they are reStructuredText files. This enables
   use of rich text editors on GitHub and elsewhere.
   * doc/conf.py: update Sphinx configuration to reflect this change
   * doc/requirements.txt: added hint to install version 3.4.1 of Setuptools;
   this file is used by ReadTheDocs only.

2015-04-05  Michael R. Crusoe  <mcrusoe@msu.edu>

   * ChangeLog, lib/read_aligner.cc, sandbox/sweep-reads.py: fixed spelling
   errors.

2015-04-05  Kevin Murray  <spam@kdmurray.id.au>

   * lib/read_parsers.{cc,hh}: Work around an issue (#884) in SeqAn 1.4.x
   handling of truncated sequence files. Also revamp exceptions
   * khmer/_khmermodule.cc: Use new/updated exceptions handling malformed
   FASTA/Q files.
   * tests/test_read_parsers.py: add a test of parsing of truncated fastq
   files

2015-04-03  Luiz Irber  <irberlui@msu.edu>

   * lib/hllcounter.cc: Use for loop instead of transform on merge method,
   now works on C++11.

2015-04-01  Luiz Irber  <irberlui@msu.edu>

   * third-party/smhasher/MurmurHash3.{cc,h}: remove unused code, fix warnings.

2015-04-01  Michael R. Crusoe  <mcrusoe@msu.edu>

   * Doxyfile.in: make documentation generation reproducible, removed timestamp

2015-04-01  Alex Hyer  <theonehyer@gmail.com>

   * scripts/find-knots.py: added force argument to check_file_status()
   call in main().

2015-03-31  Kevin Murray  <spam@kdmurray.id.au>

   * lib/read_parsers.{cc,hh}: add read counting to IParser and subclasses
   * khmer/_khmermodule.cc,tests/test_read_parsers.py: add 'num_reads'
   attribute to khmer.ReadParser objects in python land, and test it.

2015-03-28  Kevin Murray  <spam@kdmurray.id.au>

   * lib/hashbits.hh: Add Hashbits::n_tables() accessor

2015-03-27  Michael R. Crusoe  <mcrusoe@msu.edu>

   * lib/read_parsers.{cc,hh}: Obfuscate SeqAn SequenceStream objects with a
   wrapper struct, to avoid #include-ing the SeqAn headers.
   * lib/Makefile: Don't install the SeqAn headers.

2015-03-27  Kevin Murray  <spam@kdmurray.id.au>

   * lib/Makefile: Add libkhmer targets, clean up
   * lib/get_version.py: Rewrite to use versioneer.py
   * lib/.gitignore,third-party/.gitignore: Add more compiled outputs
   * lib/.check_openmp.cc: add source that checks compiler for openmp support.
   * lib/khmer.pc.in: add pkg-config file for khmer

2015-03-23  Kevin Murray  <spam@kdmurray.id.au>

   * lib/counting.hh: Add CountingHash::n_tables() accessor

2015-03-16  Jessica Mizzi  <mizzijes@msu.edu>

    * khmer/kfile.py: Added file not existing error for system exit
    * tests/{test_scripts,test_functions}.py: Added tests for
    check_file_status for file existence and force option

2015-03-15  Kevin Murray  <spam@kdmurray.id.au>  &  Titus Brown  <titus@idyll.org>

   * tests/test_counting_hash.py: Skip get_raw_tables test if python doesn't
   have the memoryview type/function.

2015-03-11  Erich Schwarz  <ems394@cornell.edu>

   * Added URLs and brief descriptions for khmer-relevant documentation in
   doc/introduction.txt, pointing to http://khmer-protocols.readthedocs.org and
   khmer-recipes.readthedocs.org, with brief descriptions of their content.

2015-03-10  Camille Scott  <camille.scott.w@gmail.com>

   * lib/counting.hh, khmer/_khmermodule.cc: Expose the raw tables of
   count-min sketches to the world of python using a buffer interface.
   * tests/test_counting_hash.py: Tests of the above functionality.

2015-03-08  Michael R. Crusoe  <mcrusoe@msu.edu>

   * Makefile: make 'pep8' target be more verbose
   * jenkins-build.sh: specify setuptools version
   * scripts/{abundance-dist,annotate-partitions,count-median,do-partition,
   extract-paired-reads,extract-partitions,filter-stoptags,find-knots,
   interleave-reads,merge-partitions,partition-graph,sample-reads-randomly,
   split-paired-reads}.py,setup.py: fix new PEP8 errors
   * setup.py: specify that this is a Python 2 only project (for now)
   * tests/test_{counting_single,subset_graph}.py: make explicit the use of
   floor division behavior.

2015-03-06  Titus Brown  <titus@idyll.org>

   * sandbox/{collect-reads.py,saturate-by-median.py}: update for 'force'
   argument in khmer.kfile functions, so that khmer-recipes compile.

2015-03-02  Titus Brown  <titus@idyll.org>

   * sandbox/{combine-pe.py,compare-partitions.py,count-within-radius.py,
   degree-by-position.py,dn-identify-errors.py,ec.py,error-correct-pass2.py,
   find-unpart.py,normalize-by-align.py,read-aligner.py,shuffle-fasta.py,
   to-casava-1.8-fastq.py,uniqify-sequences.py}: removed from sandbox/ as
   obsolete/unmaintained.
   * sandbox/README.rst: updated to reflect readstats.py and trim-low-abund.py
   promotion to sandbox/.
   * doc/dev/scripts-and-sandbox.txt: updated to reflect sandbox/ script name
   preferences, and note to remove from README.rst when moved over to scripts/.

2015-02-27  Kevin Murray  <spam@kdmurray.id.au>

   * scripts/load-into-counting.py: Be verbose in the help text, to clarify
   what the -b flag does.

2015-02-25  Hussien Alameldin  <hussien@msu.edu>

   * sandbox/bloom_count.py: renamed to bloom-count.py
   * sandbox/bloom_count_intersection.py: renamed to
     bloom-count-intersection.py
   * sandbox/read_aligner.py: renamed to read-aligner.py

2015-02-26  Tamer A. Mansour  <drtamermansour@gmail.com>

   * scripts/abundance-dist-single.py: Use CSV format for the histogram.
   * scripts/count-overlap.py: Use CSV format for the curve file output.
   Includes column headers.
   * scripts/abundance-dist-single.py: Use CSV format for the histogram. 
   Includes column headers.
   * tests/test_scripts.py: add test functions for the --csv option in
   abundance-dist-single.py and count-overlap.py

2015-02-26  Jacob Fenton  <bocajnotnef@gmail.com>

   * doc/introduction.txt, doc/user/choosing-table-sizes.txt: Updated docs to
   ref correct links and names

2015-02-25  Aditi Gupta  <agupta@msu.edu>

   * sandbox/{collect-reads.py, correct-errors.py, 
   normalize-by-median-pct.py, slice-reads-by-coverage.py, 
   sweep-files.py, sweep-reads3.py, to-casava-1.8-fastq.py}: 
   Replaced 'accuracy' with 'quality'. Fixes #787.

2015-02-25  Tamer A. Mansour  <drtamermansour@gmail.com>

   * scripts/normalize-by-median.py: change to the default behavior to
   overwrite the sequences output file. Also add a new argument --append to
   append new reads to the output file.
   * tests/test_scripts.py: add a test for the --append option in
   normalize-by-median.py

2015-02-25  Hussien Alameldin  <hussien@msu.edu>

   * khmer/khmer_args.py: add 'hll' citation entry "Irber and Brown,
     unpublished." to  _alg. dict.
   * sandbox/unique-kmers.py: add call to 'info' with 'hll' in the
     algorithms list.

2015-02-24  Luiz Irber  <irberlui@msu.edu>

    * khmer/_khmermodule.cc: expose HLL internals as read-only attributes.
    * lib/hllcounter.{cc,hh}: simplify error checking, add getters for HLL.
    * tests/test_hll.py: add test cases for increasing coverage, also fix
    some of the previous ones using the new HLL read-only attributes.

2015-02-24  Luiz Irber  <irberlui@msu.edu>

   * khmer/_khmermodule.cc: Fix coding style violations.

2015-02-24  Luiz Irber  <irberlui@msu.edu>

   * khmer/_khmermodule.cc: Update extension to use recommended practices,
   PyLong instead of PyInt, Type initialization, PyBytes instead of PyString.
   Replace common initialization with explicit type structs, and all types
   conform to the CPython checklist.

2015-02-24  Tamer A. Mansour  <drtamermansour@gmail.com>

   * scripts/abundance-dist.py: Use CSV format for the histogram. Includes
   column headers.
   * tests/test_scripts.py: add coverage for the new --csv option in
   abundance-dist.py

2015-02-24  Michael R. Crusoe  <mcrusoe@msu.edu>

   * jenkins-build.sh: remove examples/stamps/do.sh testing for now; takes too
   long to run on every build. Related to #836

2015-02-24  Kevin Murray  <spam@kdmurray.id.au>

   * scripts/interleave-reads.py: Make the output file name print nicely.

2015-02-23  Titus Brown  <titus@idyll.org>

   * khmer/utils.py: added 'check_is_left' and 'check_is_right' functions;
   fixed bug in check_is_pair.
   * tests/test_functions.py: added tests for now-fixed bug in check_is_pair,
   as well as 'check_is_left' and 'check_is_right'.
   * scripts/interleave-reads.py: updated to handle Casava 1.8 formatting.
   * scripts/split-paired-reads.py: fixed bug where sequences with bad names
   got dropped; updated to properly handle Casava 1.8 names in FASTQ files.
   * scripts/count-median.py: added '--csv' output format; updated to properly
   handle Casava 1.8 FASTQ format when '--csv' is specified.
   * scripts/normalize-by-median.py: replaced pair checking with
   utils.check_is_pair(), which properly handles Casava 1.8 FASTQ format.
   * tests/test_scripts.py: updated script tests to check Casava 1.8
   formatting; fixed extract-long-sequences.py test.
   * scripts/{extract-long-sequences.py,extract-paired-reads.py,
   fastq-to-fasta.py,readstats.py,sample-reads-randomly.py,trim-low-abund.py},
   khmer/thread_utils.py: updated to handle Casava 1.8 FASTQ format by
   setting parse_description=False in screed.open(...).
   * tests/test-data/{paired-mixed.fq,paired-mixed.fq.pe,random-20-a.fq,
   test-abund-read-2.fq,test-abund-read-2.paired2.fq,test-abund-read-paired.fa,
   test-abund-read-paired.fq}: switched some sequences over to Casava 1.8
   format, to test format handling.
   * tests/test-data/{casava_18-pe.fq,test-reads.fq.gz}: new test file for
   Casava 1.8 format handling.
   * tests/test-data/{overlap.curve,paired-mixed.fq.1,paired-mixed.fq.2,
   simple_1.fa,simple_2.fa,simple_3.fa,test-colors.fa,test-est.fa,
   test-graph3.fa,test-graph4.fa,test-graph6.fa}: removed no-longer used
   test files.

2015-02-23  Titus Brown  <titus@idyll.org>

   * setup.cfg: set !linux flag by default, to avoid running tests that
   request too much memory when 'nosetests' is run.  (This is an OS difference
   where Mac OS X attempts to allocate as much memory as requested, while
   on Linux it just crashes).

2015-02-23  Michael R. Crusoe  <mcrusoe@msu.edu>

   * khmer/{__init__.py,_khmermodule.cc},lib/{hashbits.cc,hashbits.hh,
   hashtable,tests/test_{c_wrapper,read_parsers}.py: remove unused callback
   functionality

2015-02-23  Michael R. Crusoe  <mcrusoe@msu.edu>

   * setup.py: point to the latest screed release candidate to work around
   versioneer bug.

2015-02-23  Tamer A. Mansour  <drtamermansour@gmail.com>

   * examples/stamps/do.sh: the argument --savehash was changed to --savetable
   and change mode to u+x
   * jenkins-build.sh: add a test to check for the do.sh file

2015-02-23  Kevin Murray  <spam@kdmurray.id.au>

   * khmer/load_pe.py: Remove unused/undocumented module. See #784

2015-02-21  Hussien Alameldin  <hussien@msu.edu>

   * sandbox/normalize-by-align.py: "copyright header 2013-2015 was added"
   * sandbob/read_aligner.py: "copyright header 2013-2015 was added"
   * sandbox/slice-reads-by-coverage.py: "copyright header 2014  was added"

2015-02-21  Hussien Alameldin  <hussien@msu.edu>

   * sandbox/calc-best-assembly.py, collect-variants.py, graph-size.py: Set executable bits using "chmod +x"

2015-02-21  Michael R. Crusoe  <mcrusoe@msu.edu>

   * khmer/_khmermodule.cc,lib/read_parsers.cc: Rename the 'accuracy' attribute
   of ReadParser Reads to 'quality'
   * tests/test_read_parsers.py: update test to match

2015-02-21  Rhys Kidd  <rhyskidd@gmail.com>

   * sandbox/{calc-best-assembly,calc-error-profile,normalize-by-align,
   read_aligner,slice-reads-by-coverage}.py: reference /usr/bin/env python2
   in the #! line.

2015-02-21  Rhys Kidd  <rhyskidd@gmail.com>

   * sandbox/sweep-paired-reads.py: remove empty script

2015-02-20  Titus Brown  <titus@idyll.org>

   * doc/dev/scripts-and-sandbox.txt: policies for sandbox/ and scripts/
   content, and a process for adding new command line scripts into scripts/.
   * doc/dev/index.txt: added scripts-and-sandbox to developer doc index.

2015-02-20  Michael R. Crusoe  <mcrusoe@msu.edu>

    * khmer/_khmermodule.cc: convert C++ out of memory exceptions to Python
    out of memory exception.
    * test/test_{counting_hash,counting_single,hashbits_obj,labelhash,
    scripts}.py: partial tests for the above

2015-02-20  Aditi Gupta  <agupta@msu.edu>

   * doc/dev/coding-guidelines-and-review.txt: fixed spelling errors.

2015-02-19  Michael R. Crusoe  <mcrusoe@msu.edu>

   * doc/dev/coding-guidelines-and-review.txt: added checklist for new CPython
   types
   * khmer/_khmermodule.cc: Update ReadAligner to follow the new guidelines

2015-02-19  Daniel Standage  <daniel.standage@gmail.com>

   * Makefile: add a new Makefile target `help` to list and describe all
   common targets.
   * khmer/utils.py, tests/test_functions.py: minor style fixes.

2015-02-16  Titus Brown  <titus@idyll.org>

   * khmer/utils.py: added 'check_is_pair', 'broken_paired_reader', and
   'write_record_pair' functions.
   * khmer/khmer_args.py: added streaming reference for future algorithms
   citation.
   * tests/test_functions.py: added unit tests for 'check_is_pair' and
   'broken_paired_reader'.
   * scripts/trim-low-abund.py: upgraded to track pairs properly; added
   proper get_parser information; moved to scripts/ from sandbox/.
   * tests/test_scripts.py: added paired-read tests for
   trim-low-abund.py.
   * tests/test-data/test-abund-read-2.paired.fq: data for paired-read tests.
   * scripts/extract-paired-reads.py: removed 'is_pair' in favor of
   'check_is_pair'; switched to using 'broken_paired_reader'; fixed use
   of sys.argv.
   * scripts/sample-reads-randomly.py: removed unused 'output_single' function.
   * doc/user/scripts.txt: added trim-low-abund.py.

2015-02-13  Qingpeng Zhang  <qingpeng@msu.edu>

   * scripts/sample-reads-randomly.py: fix a glitch about string formatting.

2015-02-11  Titus Brown  <titus@idyll.org>

   * khmer/_khmermodule.cc: fixed k-mer size checking; updated some error
   messages.
   * tests/test_graph.py: added test for k-mer size checking in find_all_tags.

2015-02-09  Titus Brown  <titus@idyll.org>

   * scripts/split-paired-reads.py: added -1 and -2 options to allow fine-
   grain specification of output locations; switch to using write_record
   instead of script-specific output functionality.
   * tests/test_scripts.py: added accompanying tests.

2015-02-09  Bede Constantinides  <bede.constantinides@manchester.ac.uk>

   * scripts/split-paired-reads.py: added -o option to allow specification
   of an output directory
   * tests/test_scripts.py: added accompanying test for split-paired-reads.py

2015-02-01  Titus Brown  <titus@idyll.org>

   * khmer/_khmermodule.cc: added functions hash_find_all_tags_list and
   hash_get_tags_and_positions to CountingHash objects.
   * tests/test_counting_hash.py: added tests for new functionality.

2015-01-25  Titus Brown  <titus@idyll.org>

   * sandbox/correct-errors.py: fixed sequence output so that quality
   scores length always matches the sequence length; fixed argparse
   setup to make use of default parameter.

2015-01-25  Titus Brown  <titus@idyll.org>

    * sandbox/readstats.py: fixed non-functional string interpolation at end;
    added -o to send output to a file; moved to scripts/.
    * doc/user/scripts.txt: added readstats description.
    * tests/test_scripts.py: added tests for readstats.py

2015-01-23  Jessica Mizzi  <mizzijes@msu.edu>

    * khmer/utils.py: Added single write_record fuction to write FASTA/Q
    * scripts/{abundance-dist,extract-long-sequences,extract-partitions,
    interleave-reads,normalize-by-median,sample-reads-randomly}.py: 
    Replaced FASTA/Q writing method with write_record

2015-01-23  Michael R. Crusoe  <mcrusoe@msu.edu>

    * Makefile: remove the user installs for the `install-dependencies` target

2015-01-23  Michael R. Crusoe  <mcrusoe@msu.edu>

    * README.rst,doc/user/install.txt: clarify that we support Python 2.7.x
    and not Python 3.

2015-01-21  Luiz Irber  <irberlui@msu.edu>

    * lib/hllcounter.{cc,hh}: Implemented a HyperLogLog counter.
    * khmer/{_khmermodule.cc, __init__.py}: added HLLCounter class
    initialization and wrapper.
    * tests/test_hll.py: added test functions for the new
    HyperLogLog counter.
    * sandbox/unique-kmers.py: implemented a CLI script for
    approximate cardinality estimation using a HyperLogLog counter.
    * setup.cfg, Makefile, third-party/smhasher/MurmurHash3.{cc,h},
    lib/kmer_hash.{cc,hh}, setup.py: added MurmurHash3 hash function
    and configuration.
    * setup.py: added a function to check if compiler supports OpenMP.

2015-01-14  Reed Cartwright  <cartwright@asu.edu>

    * doc/dev/getting-started.txt: Added install information for
    Arch Linux

2014-01-14  Michael R. Crusoe  <mcrusoe@msu.edu>

    * doc/user/{blog-posts,guide}.txt,examples/stamps/do.sh,sandbox/{
    collect-reads,error-correct-pass2,filter-median-and-pct,filter-median,
    read_aligner,split-sequences-by-length}.py,scripts/{filter-abund,
    load-into-counting}.py,tests/test_{counting_hash,hashbits,scripts}.py:
    remove references to ".kh" files replaces with ".pt" or ".ct" as
    appropriate
    * tests/test-data/{bad-versionk12,normC20k20}.kh: renamed to "*.ct"

2015-01-13  Daniel Standage  <daniel.standage@gmail.com>

    * tests/khmer_tst_utils.py, tests/test_sandbox_scripts.py: removed
    unused module imports
    * .gitignore: added pylint_report.txt so that it is not accidentally
    committed after running make diff_pylint_report
    * khmer/file.py -> khmer/kfile.py: renamed internal file handling
    class to avoid collisions with builtin Python file module
    * sandbox/collect-reads.py, sanbox/saturate-by-median.py,
    sandbox/sweep-files.py, sandbox/sweep-reads.py,
    scripts/abundance-dist-single.py, scripts/abundance-dist.py,
    scripts/annotate-partitions.py, scripts/count-median.py,
    scripts/count-overlap.py, scripts/do-partition.py,
    scripts/extract-long-sequences.py, scripts/extract-paired-reads.py,
    scripts/extract-partitions.py, scripts/filter-abund-single.py,
    scripts/filter-abund.py, scripts/filter-stoptags.py,
    scripts/find-knots.py, scripts/interleave-reads.py,
    scripts/load-graph.py, scripts/load-into-counting.py,
    scripts/make-initial-stoptags.py, scripts/merge-partitions.py,
    scripts/normalize-by-median.py, scripts/partition-graph.py,
    scripts/sample-reads-randomly.py, scripts/split-paired-reads.py,
    tests/test_script_arguments.py, tests/test_scripts.py: changed all
    occurrences of `file` to `kfile`

2015-01-09  Rhys Kidd  <rhyskidd@gmail.com>

    * lib/khmer.hh: implement generic NONCOPYABLE() macro guard
    * lib/hashtable.hh: apply NONCOPYABLE macro guard in case of future 
    modifications to Hashtable that might exposure potential memory corruption 
    with default copy constructor

2014-12-30  Michael Wright  <wrig517@msu.edu>

    * tests/test_scripts.py: Attained complete testing coverage for 
    scripts/filter_abund.py

2014-12-30  Brian Wyss  <wyssbria@msu.edu>

    * tests/test_scripts.py: added four new tests:
    load_into_counting_multifile(), test_abundance_dist_single_nosquash(),
    test_abundance_dist_single_savehash, test_filter_abund_2_singlefile

2015-12-29  Michael R. Crusoe  <mcrusoe@msu.edu>

    * CITATION,khmer/khmer_args.py,scripts/{abundance-dist-single,
    filter-abund-single,load-graph,load-into-counting}.py: Give credit to the
    SeqAn project for their FASTQ/FASTA reader that we use.

2014-12-26  Titus Brown  <titus@idyll.org>

    * tests/tests_sandbox_scripts.py: added import and execfile test for all
    sandbox/ scripts.
    * sandbox/{abundance-hist-by-position.py,
    sandbox/assembly-diff-2.py, sandbox/assembly-diff.py,
    sandbox/bloom_count.py, sandbox/bloom_count_intersection.py,
    sandbox/build-sparse-graph.py, sandbox/combine-pe.py,
    sandbox/compare-partitions.py, sandbox/count-within-radius.py,
    sandbox/degree-by-position.py, sandbox/ec.py,
    sandbox/error-correct-pass2.py, sandbox/extract-single-partition.py,
    sandbox/fasta-to-abundance-hist.py, sandbox/filter-median-and-pct.py,
    sandbox/filter-median.py, sandbox/find-high-abund-kmers.py,
    sandbox/find-unpart.py, sandbox/graph-size.py,
    sandbox/hi-lo-abundance-by-position.py, sandbox/multi-rename.py,
    sandbox/normalize-by-median-pct.py, sandbox/print-stoptags.py,
    sandbox/print-tagset.py, sandbox/readstats.py,
    sandbox/renumber-partitions.py, sandbox/shuffle-fasta.py,
    sandbox/shuffle-reverse-rotary.py, sandbox/split-fasta.py,
    sandbox/split-sequences-by-length.py, sandbox/stoptag-abundance-hist.py,
    sandbox/stoptags-by-position.py, sandbox/strip-partition.py,
    sandbox/subset-report.py, sandbox/sweep-out-reads-with-contigs.py,
    sandbox/sweep-reads2.py, sandbox/sweep-reads3.py,
    sandbox/uniqify-sequences.py, sandbox/write-interleave.py}: cleaned up
    to make 'import'-able and 'execfile'-able.

2014-12-26  Michael R. Crusoe  <mcrusoe@msu.edu>

    * tests/test_functions.py: Generate a temporary filename instead of
    writing to the current directory
    * Makefile: always run the `test` target if specified

2014-12-20  Titus Brown  <titus@idyll.org>

    * sandbox/slice-reads-by-coverage.py: fixed 'N' behavior to match other
    scripts ('N's are now replaced by 'A', not 'G').
    * sandbox/trim-low-abund.py: corrected reporting bug (bp written);
    simplified second-pass logic a bit; expanded reporting.

2014-12-17  Jessica Mizzi  <mizzijes@msu.edu>

    * khmer/file.py,sandbox/sweep-reads.py,scripts/{abundance-dist-single,
    abundance-dist,annotate-partitions,count-median,count-overlap,do-partition,
    extract-paired-reads,extract-partitions,filter-abund-single,filter-abund,
    filter-stoptags,interleave-reads,load-graph,load-into-counting,
    make-initial-stoptags,merge-partitions,normalize-by-median,partition-graph,
    sample-reads-randomly,split-paired-reads}.py,setup.cfg,
    tests/{test_script_arguments,test_scripts}.py: Added force option to all 
    scripts to script IO sanity checks and updated tests to match. 

2014-12-17  Michael R. Crusoe  <mcrusoe@msu.edu>

    * setup.cfg,tests/test_{counting_hash,counting_single,filter,graph,
    hashbits,hashbits_obj,labelhash,lump,read_parsers,scripts,subset_graph}.py:
    reduce memory usage of tests to about 100 megabytes max.

2014-12-17  Michael R. Crusoe  <mcrusoe@msu.edu>

    * scripts/load-graph.py,khmer/_khmermodule.cc: restore threading to
    load-graph.py

2014-12-16  Titus Brown  <titus@idyll.org>

    * sandbox/{calc-error-profile.py,collect-variants.py,correct-errors.py,
    trim-low-abund.py}: Support for k-mer spectral error analysis, sublinear
    error profile calculations from shotgun data sets, adaptive variant
    collection based on graphalign, streaming error correction, and streaming
    error trimming.
    * tests/test_sandbox_scripts.py: added tests for sandbox/trim-low-abund.py.
    * tests/test_counting_hash.py: added tests for new
    CountingHash::find_spectral_error_positions function.

2014-12-16  Michael R. Crusoe  <mcrusoe@msu.edu>  &  Camille Scott
<camille.scott.w@gmail.com>

    * khmer/_khmermodule.cc: fixed memory leak in the ReadParser paired
    iterator (not used by any scripts).
    * lib/read_parsers.cc,khmer/_khmermodule.cc: Improved exception handling.
    * tests/test_read_parsers.py,
    tests/test-data/100-reads.fq.truncated.{bz2,gz}: Added tests for truncated
    compressed files accessed via ReadParser paired and unpaired iterators.

2014-12-09  Michael R. Crusoe  <mcrusoe@msu.edu>

    New FAST[AQ] parser (from the SeqAn project). Fixes known issue and a
    newly found read dropping issue
    https://github.com/dib-lab/khmer/issues/249
    https://github.com/dib-lab/khmer/pull/641
    Supports reading from non-seekable plain and gziped FAST[AQ] files (a.k.a
    pipe or streaming support)

    * khmer/{__init__.py,_khmermodule.cc}: removed the Config object, the
    threads argument to new_counting_hash, and adapted to other changes in API.
    Dropped the unused _dump_report_fn method. Enhanced error reporting.
    * lib/{bittest,consume_prof,error,khmer_config,scoringmatrix,thread_id_map}
    .{cc,hh},tests/test_khmer_config.py: deleted unused files
    * sandbox/collect-reads.py,scripts/{abundance-dist-single,do-partition,
    filter-abund-single,load-into-counting}.py: adapted to Python API changes:
    no threads argument to ReadParser, no more config
    * tests/test_{counting_hash,counting_single,hashbits,hashbits_obj,
    test_read_parsers}.py: updated tests to new error pattern (upon object
    creation, not first access) and the same API change as above. Thanks to
    Camille for her enhanced multi-thread test.
    * lib/{counting,hashtable,ht-diff}.cc,khmer.hh: renamed MAX_COUNT define to
    MAX_KCOUNT; avoids naming conflict with SeqAn
    * khmer/file.py: check_file_status(): ignored input files named '-'
    * khmer/khmer_tst_utils.py: added method to pipe input files to a target
    script
    * tests/test_scripts.py: enhanced streaming tests now that four of them
    work.
    * Makefile: refreshed cppcheck{,-result.xml} targets, added develop
    setuptools command prior to testing

2014-12-08  Michael R. Crusoe  <mcrusoe@msu.edu>

    * doc/user/known_issues.txt: Document that multithreading leads to dropped
    reads.

2014-12-07  Michael R. Crusoe  <mcrusoe@msu.edu>

    This is khmer v1.2

    * Makefile: add sandbox scripts to the pylint_report.txt target
    * doc/dev/coding-guidelines-and-review.txt: Add question about command
    line API to the checklist
    * doc/dev/release.txt: refresh release procedure
    * doc/release-notes/release-1.2.md

2014-12-05  Michael R. Crusoe  <mcrusoe@msu.edu>

    * CITATIONS,khmer/khmer_args.py: update citations for Qingpeng's paper

2014-12-01  Michael R. Crusoe  <mcrusoe@msu.edu>

    * doc/roadmap.txt: Explain the roadmap to v2 through v4

2014-12-01  Kevin Murray  <spam@kdmurray.id.au>

    * tests/test_scripts.py: Stop a test from making a temporary output file
    in the current dir by explicitly specifying an output file.

2014-12-01  Kevin Murray  <spam@kdmurray.id.au>

    * load-into-counting.py: Add a CLI parameter to output a machine-readable
    summary of the run, including number of k-mers, FPR, input files etc in
    json or TSV format.

2014-12-01  Titus Brown  <t@idyll.org>

    * Update sandbox docs: some scripts now used in recipes

2014-11-23  Phillip Garland  <pgarland@gmail.com>

    * lib/khmer.hh (khmer): define KSIZE_MAX
    * khmer/_khmermodule.cc (forward_hash, forward_hash_no_rc) (reverse_hash):
    Use KSIZE_MAX to check whether the user-supplied k is larger than khmer
    supports.

2014-11-19  Michael R. Crusoe  <mcrusoe@msu.edu>

    * CODE_OF_CONDUT.RST,doc/dev/{index,CODE_OF_CONDUCT}.txt: added a code of
    conduct

2014-11-18  Jonathan Gluck  <jdg@cs.umd.edu>

    * tests/test_counting_hash.py: Fixed copy paste error in comments, True to
    False.

2014-11-15  Jacob Fenton  <bocajnotnef@gmail.com>

    * tests/test_scripts.py: added screed/read_parsers stream testing
    * khmer/file.py: modified file size checker to not break when fed
    a fifo/block device
    * tests/test-data/test-abund-read-2.fa.{bz2, gz}: new test files

2014-11-11  Jacob Fenton  <bocajnotnef@gmail.com>

    * do-partition.py: replaced threading args in scripts with things from 
    khmer_args
    * khmer/theading_args.py: removed as it has been deprecated

2014-11-06  Michael R. Crusoe  <mcrusoe@msu.edu>

    * lib/{counting,hashbits}.{cc,hh},lib/hashtable.hh: Moved the n_kmers()
    function into the parent Hashtable class as n_unique_kmers(), adding it to
    CountingHash along the way. Removed the unused start and stop parameters.
    * khmer/_khmermodule.cc: Added Python wrapping for CountingHash::
    n_unique_kmers(); adapted to the dropped start and stop parameters.
    * scripts/{load-graph,load-into-counting,normalize-by-median}.py: used the
    n_unique_kmers() function instead of the n_occupied() function to get the
    number of unique kmers in a table.
    * tests/test_{hashbits,hashbits_obj,labelhash,scripts}.py: updated the
    tests to reflect the above

2014-10-24  Camille Scott  <camille.scott.w@gmail.com>

    * do-partition.py: Add type=int to n_threads arg and assert to check
    number of active threads

2014-10-10  Brian Wyss  <wyssbria@msu.edu>

    * khmer/scripts/{abundance-dist, abundance-dist-single,
    annotate-partitions, count-median, count-overlap, do-partition,
    extract-paired-reads, extract-partitions, filter-abund, filter-abund-single,
    filter-stoptags, find-knots, load-graph, load-into-counting,
    make-initial-stoptags, merge-partitions, normalize-by-median, 
    partition-graph, sample-reads-randomly}.py:
    changed stdout output in scripts to go to stderr.

2014-10-06  Michael R. Crusoe  <mcrusoe@msu.edu>

    * Doxyfile.in: add links to the stdc++ docs

2014-10-01  Ben Taylor  <taylo886@msu.edu>

    * khmer/_khmermodule.cc, lib/hashtable.cc, lib/hashtable.hh,
    tests/test_counting_hash.py, tests/test_labelhash.py,
    tests/test_hashbits.py, tests/test_hashbits_obj.py:
    Removed Hashtable::consume_high_abund_kmers,
    Hashtable::count_kmers_within_depth, Hashtable::find_radius_for_volume,
    Hashtable::count_kmers_on_radius

2014-09-29  Michael R. Crusoe  <mcrusoe@msu.edu>

    * versioneer.py: upgrade versioneer 0.11->0.12

2014-09-29  Sherine Awad  <sherine.awad@gmail.com>

    * scripts/normalize-by-median.py: catch expections generated by wrong
    indentation for 'total'

2014-09-23  Jacob G. Fenton  <bocajnotnef@gmail.com>

    * scripts/{abundance-dist-single, abundance-dist, count-median,
    count-overlap, extract-paired-reads, filter-abund-single,
    load-graph, load-into-counting, make-initial-stoptags,
    partition-graph, split-paired-reads}.py: 
    added output file listing at end of file
    * scripts/extract-long-sequences.py: refactored to set write_out to
    sys.stdout by default; added output location listing.
    * scripts/{fastq-to-fasta, interleave-reads}.py: 
    added output file listing sensitive to optional -o argument
    * tests/test_scripts.py: added test for scripts/make-initial-stoptags.py

2014-09-19  Ben Taylor  <taylo886@msu.edu>

    * Makefile: added --inline-suppr to cppcheck, cppcheck-result.xml targets
    * khmer/_khmermodule.cc: Added comments to address cppcheck false positives
    * lib/hashtable.cc, lib/hashtable.hh: take args to filter_if_present by
    reference, address scope in destructor
    * lib/read_parsers.cc: Added comments to address cppcheck false positives
    * lib/subset.cc, lib/subset.hh: Adjusted output_partitioned_file,
    find_unpart to take args by reference, fix assign_partition_id to use
    .empty() instead of .size()

2014-09-19  Ben Taylor  <taylo886@msu.edu>
		
    * Makefile: Add astyle, format targets
    * doc/dev/coding-guidelines-and-review.txt: Add reference to `make format`
		target

2014-09-10  Titus Brown  <titus@idyll.org>

    * sandbox/calc-median-distribution.py: catch exceptions generated by reads
	shorter than k in length.
    * sandbox/collect-reads.py: added script to collect reads until specific
	average cutoff.
    * sandbox/slice-reads-by-coverage.py: added script to extract reads with
	a specific coverage slice (based on median k-mer abundance).
	
2014-09-09  Titus Brown  <titus@idyll.org>

    * Added sandbox/README.rst to describe/reference removed files,
	 and document remaining sandbox files.

    * Removed many obsolete sandbox files, including:
      sandbox/abund-ablate-reads.py,
      sandbox/annotate-with-median-count.py,
      sandbox/assemble-individual-partitions.py,
      sandbox/assemstats.py,
      sandbox/assemstats2.py,
      sandbox/bench-graphsize-orig.py,
      sandbox/bench-graphsize-th.py,
      sandbox/bin-reads-by-abundance.py,
      sandbox/bowtie-parser.py,
      sandbox/calc-degree.py,
      sandbox/calc-kmer-partition-counts.py,
      sandbox/calc-kmer-read-abunds.py,
      sandbox/calc-kmer-read-stats.py,
      sandbox/calc-kmer-to-partition-ratio.py,
      sandbox/calc-sequence-entropy.py,
      sandbox/choose-largest-assembly.py,
      sandbox/consume-and-traverse.py,
      sandbox/contig-coverage.py,
      sandbox/count-circum-by-position.py,
      sandbox/count-density-by-position.py,
      sandbox/count-distance-to-volume.py,
      sandbox/count-median-abund-by-partition.py,
      sandbox/count-shared-kmers-btw-assemblies.py,
      sandbox/ctb-iterative-bench-2-old.py,
      sandbox/ctb-iterative-bench.py,
      sandbox/discard-high-abund.py,
      sandbox/discard-pre-high-abund.py,
      sandbox/do-intertable-part.py,
      sandbox/do-partition-2.py,
      sandbox/do-partition-stop.py,
      sandbox/do-partition.py,
      sandbox/do-subset-merge.py,
      sandbox/do-th-subset-calc.py,
      sandbox/do-th-subset-load.py,
      sandbox/do-th-subset-save.py,
      sandbox/extract-surrender.py,
      sandbox/extract-with-median-count.py,
      sandbox/fasta-to-fastq.py,
      sandbox/filter-above-median.py,
      sandbox/filter-abund-output-by-length.py,
      sandbox/filter-area.py,
      sandbox/filter-degree.py,
      sandbox/filter-density-explosion.py,
      sandbox/filter-if-present.py,
      sandbox/filter-max255.py,
      sandbox/filter-min2-multi.py,
      sandbox/filter-sodd.py,
      sandbox/filter-subsets-by-partsize.py,
      sandbox/get-occupancy.py,
      sandbox/get-occupancy2.py,
      sandbox/graph-partition-separate.py,
      sandbox/graph-size-circum-trim.py,
      sandbox/graph-size-degree-trim.py,
      sandbox/graph-size-py.py,
      sandbox/join_pe.py,
      sandbox/keep-stoptags.py,
      sandbox/label-pairs.py,
      sandbox/length-dist.py,
      sandbox/load-ht-and-tags.py,
      sandbox/make-coverage-by-position-for-node.py,
      sandbox/make-coverage-histogram.py,
      sandbox/make-coverage.py,
      sandbox/make-random.py,
      sandbox/make-read-stats.py,
      sandbox/multi-abyss.py,
      sandbox/multi-stats.py,
      sandbox/multi-velvet.py,
      sandbox/normalize-by-min.py,
      sandbox/occupy.py,
      sandbox/parse-bowtie-pe.py,
      sandbox/parse-stats.py,
      sandbox/partition-by-contig.py,
      sandbox/partition-by-contig2.py,
      sandbox/partition-size-dist-running.py,
      sandbox/partition-size-dist.py,
      sandbox/path-compare-to-vectors.py,
      sandbox/print-exact-abund-kmer.py,
      sandbox/print-high-density-kmers.py,
      sandbox/quality-trim-pe.py,
      sandbox/quality-trim.py,
      sandbox/reformat.py,
      sandbox/remove-N.py,
      sandbox/softmask-high-abund.py,
      sandbox/split-N.py,
      sandbox/split-fasta-on-circum.py,
      sandbox/split-fasta-on-circum2.py,
      sandbox/split-fasta-on-circum3.py,
      sandbox/split-fasta-on-circum4.py,
      sandbox/split-fasta-on-degree-th.py,
      sandbox/split-fasta-on-degree.py,
      sandbox/split-fasta-on-density.py,
      sandbox/split-reads-on-median-diff.py,
      sandbox/summarize.py,
      sandbox/sweep_perf.py,
      sandbox/test_scripts.py,
      sandbox/traverse-contigs.py,
      sandbox/traverse-from-reads.py,
      sandbox/validate-partitioning.py -- removed as obsolete.

2014-09-01  Michael R. Crusoe  <mcrusoe@msu.edu>

    * doc/dev/coding-guidelines-and-review.txt: Clarify pull request checklist
    * CONTRIBUTING.md: update URL to new dev docs

2014-08-30  Rhys Kidd  <rhyskidd@gmail.com>

    * khmer/_khmermodule.cc: fix table.get("wrong_length_string") gives core
    dump
    * lib/kmer_hash.cc: improve quality of exception error message
    * tests/{test_counting_hash,test_counting_single,test_hashbits,
        test_hashbits_obj}.py: add regression unit tests

2014-08-28  Titus Brown  <titus@idyll.org>

    * scripts/normalize-by-median.py: added reporting output after main loop
	exits, in case it hadn't been triggered.
    * sandbox/saturate-by-median.py: added flag to change reporting frequency,
	cleaned up leftover code from when it was copied from
	normalize-by-median.

2014-08-24  Rhys Kidd  <rhyskidd@gmail.com>

    * khmer/thread_utils.py, sandbox/filter-below-abund.py,
	scripts/{extract-long-sequences,load-graph,load-into-counting,
	normalize-by-median,split-paired-reads}.py,
	scripts/galaxy/gedlab.py: fix minor PyLint issues 

2014-08-20  Michael R. Crusoe  <mcrusoe@msu.edu>

    * test/test_version.py: add Python2.6 compatibility.

2014-08-20  Rhys Kidd  <rhyskidd@gmail.com>

    * setup.py,README.rst,doc/user/install.txt: Test requirement for a 
    64-bit operating system, documentation changes. Fixes #529

2014-08-19  Michael R. Crusoe  <mcrusoe@msu.edu>

    * {setup,versioneer,khmer/_version}.py: upgrade versioneer from 0.10 to 0.11

2014-08-18  Michael R. Crusoe  <mcrusoe@msu.edu>

    * setup.py: Use the system bz2 and/or zlib libraries if specified in
    setup.cfg or overridden on the commandline

2014-08-06  Michael R. Crusoe  <mcrusoe@msu.edu>

    * CITATION: fixed formatting, added BibTeX
    * Makefile: Python code coverage targets will now compile khmer if needed
    * doc/dev/galaxy.txt: moved to doc/user/; updated & simplified
    * doc/{dev,user}/index.txt: galaxy.txt move
    * scripts/*.xml: moved to scripts/galaxy/; citations added; additional
    scripts wrapped
    * scripts/galaxy/README.txt: documented Galaxy codebase requirements
    * doc/citations.txt: symlink to CITATION
    * scripts/galaxy/test-data: added symlinks to files in tests/test-data or
    added short test files from scratch
    * scripts/galaxy/macros.xml: common configuration moved to central file
    * scripts/galaxy/gedlab.py: custom Galaxy datatypes for the counting
    tables and presence tables: it inherits from the Galaxy Binary type but
    isn't sniffable. Written with GalaxyTeam's Dave_B.
    * scripts/filter-abund.py: fix inaccurate parameter description
    * scripts/galaxy/tool_dependencies.xml: document install process
    * scripts/galaxy/filter-below-abund.py: symlink to
    sandbox/filter-below-abund.py for now.
    * khmer/khmer_args.py: point users to online citation file for details

2014-08-05  Michael R. Crusoe  <mcrusoe@msu.edu>

    * lib/read_parsers.{cc,hh}: close file handles. Fixes CID 1222793

2014-08-05  Justin Lippi  <jlippi@gmail.com>

    * khmer/__init__.py: import get_version_cpp method as __version_cpp__.
    * khmer/_khmermodule.cc: added get_version_cpp implementation
    * tests/test_version.py: check that version from C++ matches version from
    khmer.__version__
    * setup.cfg: don't run tests with 'jenkins' @attr with 'make test'

2014-08-04  Michael R. Crusoe  <mcrusoe@msu.edu>

    * khmer/_khmermodule.cc,lib/{kmer_hash.{cc,hh},read_aligner.cc,
    read_parsers.{cc,hh},trace_logger.cc: Replace remaining uses of assert()
    with khmer_exceptions. Fixes #215.
    * setup.py: simplify argparse conditional dependency

2014-08-03  Titus Brown & Michael R. Crusoe  <t@idyll.org>

    * doc/{artifact-removal,partitioning-workflow{.graffle,.png}},{biblio,
    blog-posts,guide,install,choosing-table-sizes,known-issues,scripts,
    partitioning-big-data.txt: moved to doc/user/
    * doc/{crazy-ideas,details,development,galaxy,release,examples}.txt: moved
    to doc/dev/
    * doc/dev/{a-quick-guide-to-testing,codebase-guide,
    coding-guidelines-and-review,for-khmer-developers,getting-started,
    hackathon,index}.txt,doc/user/index.txt: new content.
    * doc/design.txt: deleted
    The documentation has been split into user focused documentation and
    developer focused documentation. The new developer docs were field tested
    as part of the Mozilla Science Lab global sprint that we participated in;
    we are grateful to all the volunteers.

2014-07-24  Ivan Gonzalez  <iglpdc@gmail.com>

    * lib/khmer.hh, lib/khmer_exception.hh: All exceptions are now derived from
	a new base class exception, khmer::khmer_exception. Issue #508.
    * lib/counting.cc, lib/hashbits.cc, lib/hashtable.{cc,hh},lib/kmer_hash.cc,
	lib/labelhash.cc, lib/perf_metrics.hh, lib/read_parsers.{cc,hh},
	lib/subset.cc, lib/thread_id_map.hh: All exceptions thrown are now
	instances (or derived from) khmer::khmer_exception.

2014-07-24  Jiarong Guo  <guojiaro@gmail.com>

    * khmer/_khmermodule.cc: add python exception when thread = 0 for
    ReadParser.
    * tests/test_read_parsers.py: add test_with_zero_threads() to test Python
    exception when ReadParser has zero threads.

2014-07-23  Qingpeng Zhang  <qingpeng@gmail.com>

    * scripts/load-graph.py: write fp rate into *.info file with option 
    to switch on
    * tests/test_scripts.py: add test_load_graph_write_fp

2014-07-23  Ryan R. Boyce  <boycerya@msu.edu>

    * Makefile: fixed >80 character line wrap-around

2014-07-23  Leonor Garcia-Gutierrez  <l.garcia-gutierrez@warwick.ac.uk>

    * tests/test_hashbits.py, tests/test_graph.py, 
    tests/test_lump.py: reduced memory requirement
    
2014-07-23  Heather L. Wiencko  <wienckhl@tcd.ie>

    * khmer_tst_utils.py: added import traceback
    * test_scripts.py: added test for normalize_by_median.py for fpr rate

2014-07-22  Justin Lippi  <jlippi@gmail.com>
 
    * khmer/_khmermodule.cc: removed unused assignment
    * lib/read_aligner.cc,lib/read_aligner.hh: wrapped function declarations
    in the same compiler options that the only invocations are in to avoid
    unusedPrivateFunction violation.
    * lib/read_parsers.cc: fix redundantassignment error by assigning variable
    to its value directly

2014-07-22  Michael R. Crusoe  <mcrusoe@msu.edu>

    * Makefile: combine pip invocation into single "install-dependencies"
    target.

2014-07-22  Justin Lippi  <jlippi@gmail.com>

    * tests/test_subset_graph.py: decrease the amount of memory that is being
    requested for the hash tables in test.

2014-07-22  Jim Stapleton  <jas@msu.edu>

     * scripts/filter-abund.py: no longer asks for parameters that are unused,
     issue #524

2014-07-22  Justin Lippi  <jlippi@gmail.com> 

    * tests/khmer_tst_utils.py: put runscript here
    * tests/test_sandbox_scripts.py: remove 'runsandbox', renamed to runscript
      and placed in khmer_tst_utils
    * tests/test_scripts.py: removed 'runscript' and placed in khmer_tst_utils

2014-07-22  Jeramia Ory  <jeramia.ory@gmail.com>

    * khmer/_khmermodule.cc: removed unused KhmerError, issue #503

2014-07-22  Rodney Picett  <pickett.rodney@gmail.com>

    * lib/scoringmatrix.{cc,hh}: removed assign function, issue #502
 
2014-07-22  Leonor Garcia-Gutierrez  <l.garcia-gutierrez@warwick.ac.uk>

    * tests/test_counting_single.py: reduced memory requirements
    
2014-07-21  Titus Brown  <t@idyll.org>

    * sandbox/saturate-by-median.py: introduce new sandbox script for
	saturation analysis of low-coverage data sets.

2014-07-10  Joe Stein  <joeaarons@gmail.com>

    * sandbox/readstats.py: fixed divide-by-zero error, issue #458

2014-07-06  Titus Brown  <t@idyll.org>

    * doc/release.txt: fix formatting.

2014-06-25  Michael R. Crusoe <mcrusoe@msu.edu>

    * scripts/load-graph.py: fix #507. Threading doesn't give any advantages
    to this script right now; the threading parameter is ignored for now.

2014-06-20  Chuck Pepe-Ranney  <chuck.peperanney@gmail.com>

    * scripts/extract-partitions.py: added epilog documentation for 
	<base>.dist columns.

2014-06-20  Michael R. Crusoe  <mcrusoe@msu.edu>

    * doc/release.txt: Add Coverity Scan to release checklist

2014-06-19  Michael R. Crusoe  <mcrusoe@msu.edu>

    * lib/read_aligner.{cc,hh},khmer/_khmermodule.cc,setup.py,
    tests/test_read_aligner.py,sandbox/{normalize-by-align,read-aligner}.py:
    Update of @fishjord's graph alignment work
    * lib/{aligner,kmer,node}.{cc,hh},tests/test_align.py: removed as they are
    superceded by the above
    * Makefile: fixed wildcards
    * tests/read_parsers.py: tests that are too complicated to run with
    Valgrind's memcheck are now marked @attr('multithread')

2014-06-16  Titus Brown  <t@idyll.org>

    * doc/release.txt: updated release process.
    * doc/known-issues.txt: updated known-issues for v1.1 release
    * doc/release-notes/: added release notes for 1.0, 1.0.1, and 1.1

2014-06-16  Michael R. Crusoe  <mcrusoe@msu.edu>

    * scripts/{abundance-dist-single,filter-abund-single,load-into-counting,
    normalize-by-median,load-graph}.py: restore Python 2.6 compatibility for
    Debian 6, RedHat 6, SL6, and Ubuntu 10.04 LTS users.

2014-06-15  Titus Brown  <t@idyll.org>

    * doc/scripts.txt: removed sweep-reads.py from script documentation.
    * scripts/sweep-reads.py, scripts/sweep-files.py: moved sweep-reads.py
	and sweep-files.py over to sandbox.
    * tests/test_sandbox_scripts.py: created a test file for scripts in
	sandbox/; skip when not in developer mode (e.g. installed egg).
    * tests/test_script_arguments.py: capture file.py output to stderr
	so that it is not displayed during tests.
    * sandbox/calc-median-distribution.py: updates to print cumulative
	distribution for calc-median-distribution.

2014-06-14  Michael R. Crusoe  <mcrusoe@msu.edu>

    * scripts/{abundance-dist-single,filter-abund-single,load-into-counting,
    normalize-by-median,load-graph}.py,tests/test_scripts.py: added
    '--report-total-kmers' option to all scripts that create k-mer tables.

2014-06-14  Titus Brown  <t@idyll.org>

    * doc/scripts.txt, tests/test_scripts.py, scripts/sweep-reads.py:
	renamed sweep-reads-buffered to sweep-reads; added FASTQ output to
	sweep-reads.
    * doc/scripts.txt: added extract-long-sequences.py doc reference.
    * scripts/extract-long-sequences.py: set default sequence length to
	extract to 200 bp.

2014-06-13  Michael R. Crusoe  <mcrusoe@msu.edu>

    * MANIFEST.in: don't include docs/, data/, or examples/ in our PyPI
    distribution. Saves 15MB.

2014-06-13  Michael R. Crusoe  <mcrusoe@msu.edu>

    * Makefile: split coverity target in two: -build and -upload. Added
    configuration target

2014-06-13  Titus Brown  <t@idyll.org>

    * doc/install.txt: updated virtualenv command to use python2 explicitly,
	for arch support.

2014-06-13  Titus Brown  <t@idyll.org>

    * khmer/__init__.py, khmer/file_args.py: Moved copyright message to a
	comment.
    * khmer/file.py: updated error messages for disk-space checking functions;
	added test hooks.
    * tests/test_script_arguments.py: added tests for several functions in
	khmer/file.py.
    * sandbox/assemstats3.py: handle missing input files.

2014-06-12  Michael Wright <wrigh517@msu.edu>

    * sandbox/load-into-hashbits: Deleted from sandbox. It is superseded
    by load-graph.py --no-tagset.

2014-06-11  Michael Wright <wrigh517@msu.edu>

    * scripts/load-into-counting: Fixed docstring misnomer to 
	load-into-counting.py

2014-06-10  Michael R. Crusoe  <mcrusoe@msu.edu>

    * setup.py,tests/{__init__,khmer_tst_utils,test_scripts,
    khmer_test_counting_single}.py: made tests runnable after installation.
    * lib/{khmer.hh,hashtable.hh,read_parsers.cc,read_parsers.hh}: restructure
    exception hierarchy.
    * khmer/_khmermodule.cc: Nicer error checking for hash_consume_fasta,
    hash_abundance_distribution, hashbits_consume_{fasta,fasta_and_tag
    {,with_stoptags},partitioned_fasta}, hashbits_output_partitions, and
    labelhash_consume_{,partitioned_}fasta_and_tag_with_labels.

2014-06-10  Titus Brown  <t@idyll.org>

    * Makefile: remove SHELL setting so that 'make doc' works in virtualenvs.
    * scripts/sample-reads-randomly.py: extend to take multiple subsamples
	with -S.
    * tests/test_scripts.py: added test for multiple subsamples from
	sample-reads-randomly.py

2014-06-10  Michael Wright <wrigh517@msu.edu>

    * scripts/extract-long-sequences: Moved from sandbox, added argparse and 
    FASTQ support.
    * scripts/fastq-to-fasta: Fixed outdated argparse oversight.
    * tests/test_scripts.py: Added tests for extract-long-sequences.py

2014-06-08  Titus Brown  <t@idyll.org>

    * doc/conf.py: set google_analytics_id and disqus_shortname properly;
	disable "editme" popup.
    * doc/_templates/page.html: take google_analytics_id and disqus_shortname
	from doc/conf.py.

2014-06-04  Michael R. Crusoe <mcrusoe@msu.edu>

    * lib/Makefile: do a distclean as the CFLAGS may have changed. Fixes #442

2014-06-03 Chuck Pepe-Ranney <chuck.peperanney@gmail.com>

    * scripts/abundance-dist.py: removed call to check_space on infiles.  

2014-05-31  Michael R. Crusoe  <mcrusoe@msu.edu>

    * khmer/_khmermodule.cc,lib/counting.{cc,hh},
    sandbox/{stoptag-abundance-ham1-hist.py,off-by-one.py,filter-ham1.py}:
    Remove CountingHash get_kmer_abund_mean, get_kmer_abund_abs_deviation, and
    max_hamming1_count along with Python glue code and sandbox scripts. They
    are no longer useful.

2014-05-30  Titus Brown  <t@idyll.org>

    * khmer/_khmermodule.cc: remove merge2* functions: unused, untested.
    * lib/counting.cc, lib/hashbits.cc, lib/hashtable.cc: made file loading
	exceptions more verbose and informative.
    * tests/test_subset_graph.py: added tests for SubsetPartition::
	load_partitionmap.
    * khmer/_khmermodule.cc, lib/subset.cc, wrapped SubsetPartition::
	load_partitionmap to catch, propagate exceptions
    * tests/test_hashbits.py, tests/test_counting_hash.py: added tests
	for fail-on-load of bad file format versions; print exception messages.
    * .gitignore: added various temporary pip & build files
    * lib/counting.cc: added I/O exception handling to CountingHashFileReader
	and CountingHashGzFileReader.
    * lib/hashbits.cc: added I/O exception handling to Hashbits::load.
    * lib/subset.cc: added I/O exception handling to merge_from_disk.
    * lib/hashtable.cc: added I/O exception handling to load_tagset and
	load_stop_tags
    * khmer/_khmermodule.cc: added I/O exception propagation from C++ to
	Python, for all loading functions.

2014-05-22  Michael Wright  <wrigh517@msu.edu>

    * scripts/fastq-to-fasta: Moved and improved fastq-to-fasta.py into scripts 
    from sandbox
    * tests/test_scripts.py: Added tests for fastq-to-fasta.py
    * tests/test-data: Added test-fastq-n-to-fasta.py file with N's in 
    sequence for testing

2014-05-19  Michael R. Crusoe  <mcrusoe@msu.edu>

    * Makefile: add target for python test coverage plain-text report;
    clarified where the HTML report is

2014-05-16  Michael R. Crusoe  <mcrusoe@msu.edu>

    * docs/scripts.txt: include sweep-reads-buffered.py

2014-05-14  Adam Caldwell  <adam.caldwell@gmail.com>

    * Makefile: change pip to pip2. Fixes assorted make problems on systems
    where pip links to pip3

2014-05-14  Michael R. Crusoe  <mcrusoe@msu.edu>

    * lib/{zlib,bzip2} -> third-party/
    * setup.{cfg,py}: Move third party libraries to their own directory
    * Makefile: add sloccount target for humans and the sloccount.sc target for
   Jenkins

2014-05-13  Michael Wright  <wrigh517@msu.edu>

    * sandbox/fastq-to-fasta.py: now reports number of reads dropped due to
    'N's in sequence. close 395

2014-05-13  Michael R. Crusoe  <mcrusoe@msu.edu>

    * doc/release.txt: additional fixes

2014-05-09  Luiz Irber  <irberlui@msu.edu>

    Version 1.0.1

2014-05-09  Michael R. Crusoe  <mcrusoe@msu.edu>

    * doc/release.txt: update release instructions

2014-05-06  Michael R. Crusoe  <mcrusoe@msu.edu>

    * lib/{subset,counting}.cc: fix cppcheck errors; astyle -A10
    --max-code-length=80

2014-05-06  Titus Brown  <titus@idyll.org>

    * sandbox/calc-best-assembly.py: added script to calculate best
    assembly from a list of contig/scaffold files
	
2014-04-23  Titus Brown  <titus@idyll.org>

    * scripts/abundance-dist-single.py: fixed problem where ReadParser was
    being created anew for each thread; regression introduced in 4b823fc.

2014-04-22  Michael R. Crusoe  <mcrusoe@msu.edu>

    *.py: switch to explicit python2 invocation. Fixes #385.

2014-04-21  Titus Brown  <t@idyll.org>

    * doc/development.txt: added spellcheck to review checklist

2014-04-21  Titus Brown  <titus@idyll.org>

    * scripts/normalize-by-median.py: updated FP rate to match latest info from
      Qingpeng's paper; corrected spelling error.

2014-04-21  Michael R. Crusoe  <mcrusoe@msu.edu>

    * setup.py,doc/installing.txt: Remove argparse from the requirements
    unless it isn't available. Argparse is bundled with Python 2.7+. This
    simplifies the installation instructions.

2014-04-17  Ram RS  <ramrs@nyu.edu>

    * scripts/make-initial-stoptags.py: fixed bug that threw error on
     missing .ht input file while actual expected input file is .pt

2014-04-11  Titus Brown  <t@idyll.org>

    * scripts/*.py: fixed argument to check_space_for_hashtable to rely
    on args.n_tables and not args.ksize.

2014-04-06  Titus Brown  <titus@idyll.org>

    * scripts/normalize-by-median.py: added comment about table compatibility
    with abundance-dist.

2014-04-05  Michael R. Crusoe  <mcrusoe@msu.edu>

    * MANIFEST.in,setup.py: fix to correct zlib packaging for #365
    * ChangeLog: fix date for 1.0 release, email addresses

2014-04-01  Michael R. Crusoe  <mcrusoe@msu.edu>

    Version 1.0
    * Makefile: run 'build' command before install; ignore _version.py for
    coverage purposes.
    * bink.ipynb: deleted
    * doc/choosing-hash-sizes.txt -> choosing-table-sizes.txt
    * setup.py,doc/{conf.py,index.txt}: update lists of authors
    * doc/development.txt: typo
    * doc/{galaxy,guide,index,introduction,scripts}.txt: remove some
    references to implementation details of the k-mer tables
    * doc/{known-issues,release}.txt: updated
    * khmer/*.cc,lib/*.{cc,hh}: astyle -A10 formatted
    * lib/read_parsers.cc: fixed case statement fall through
    * lib/subset.cc: removed unnecessary NULL check (CID 1054804 & 1195088)
    * scripts/*.py: additional documentation updates
    * tests/test-data/test-overlap1.ht,data/MSB2-surrender.fa &
    data/1m-filtered.fa: removed from repository history, .git is now 36M!

2014-04-01  Titus Brown  <t@idyll.org>

    * CITATION,khmer/khmer_args.py: Updated khmer software citation for
    release.

2014-03-31  Titus Brown  <t@idyll.org>

    * scripts/normalize-by-median.py: Fixed unbound variable bug introduced in
    20a433c2.

    * khmer/file.py: Fixed incorrect use of __file__ dirname instead of
    os.getcwd(); also fixed bug where statvfs would choke on an empty
    dirname resulting from input files being in the cwd.

2014-03-31  Michael R. Crusoe  <mcrusoe@msu.edu>

    * versioneer.py,ez_setup.py: updated to version 0.10 and 3.4.1
    respectively.
    * docs/release.txt,khmer/_version.py,MANIFEST.in: update ancillary
    versioneer files

2014-03-31  Titus Brown  <t@idyll.org>

    * scripts/*.py,khmer/khmer_args.py: added 'info' function to khmer_args,
    and added citation information to each script.
    * CITATION: added basic citation information for khmer functionality.

2013-03-31  Michael R. Crusoe  <mcrusoe@msu.edu>

    * docs/scripts.txt,scripts/*.py,khmer/*.py: overhaul the documentation of
    the scripts. Uses sphinxcontrib.autoprogram to leverage the existing
    argparse objects. Moved the documentation into each script + misc cleanups.
    All scripts support the --version option. Migrated the last scripts to use
    khmer_args
    * docs/blog-posts.txt: removed outdated reference to filter-exact.py; its
    replacement filter-abund.py is better documented in the eel-pond protocol
    * figuregen/,novelty/,plots/,templatem/,scripts/do-partition.sh: removed
    outdated code not part of core project

2013-03-30  Michael R. Crusoe  <mcrusoe@msu.edu>

    * setup.py: monkeypatched distutils.Distribution.reinitialize_command() so
    that it matches the behavior of Distribution.get_command_obj(). This fixes
    issues with 'pip install -e' and './setup.py nosetests' not respecting the
    setup.cfg configuration directives for the build_ext command. Also
    enhanced our build_ext command to respect the dry_run mode.

    * .ycm_extra_conf.py: Update our custom YouCompleteMe configuration to
    query the package configuration for the proper compilation flags.

2014-03-28  Michael R. Crusoe  <mcrusoe@msu.edu>

    * Makefile,setup.py: demote nose & sphinx to extra dependencies.
    Auto-install Python developer tools as needed.

2013-03-27  Michael R. Crusoe  <mcrusoe@msu.edu>

    * The system zlib and bzip2 libraries are now used instead of the bundled
    versions if specified in setup.cfg or the command line.

2014-03-25  Michael R. Crusoe  <mcrusoe@msu.edu>

    * Makefile: update cppcheck command to match new version of Jenkins
    plugin. Now ignores the lib/test*.cc files.

2013-03-20  Michael R. Crusoe  <mcrusoe@msu.edu>

    * lib/storage.hh,khmer/_khmermodule.cc,lib/{readtable,read_parsers}.hh:
    remove unused storage.hh

2014-03-19  Qingpeng Zhang  <qingpeng@msu.edu>

    * hashbits.cc: fix a bug of 'Division or modulo by zero' described in #182
    * test_scripts.py: add test code for count-overlap.py
    * count-overlap.py: (fix a bug because of a typo and hashsize was replaced
    by min_hashsize)
    * count-overlap.py: needs hashbits table generated by load-graph.py. 
    This information is added to the "usage:" line.
    * count-overlap.py: fix minor PyLint issues

2014-03-19  Michael R. Crusoe  <mcrusoe@msu.edu>

    * Update bundled zlib version to 1.2.8 from 1.2.3. Changes of note:
    "Wholesale replacement of gz* functions with faster versions"
    "Added LFS (Large File Summit) support for 64-bit file offsets"
    "Fix serious but very rare decompression bug"

2014-03-19  Michael R. Crusoe <mcrusoe@msu.edu>

    * lib/counting.hh: include hashtable.hh
    * lib/{counting,aligner,hashbits,hashtable,labelhash,node,subset}.{cc,hh},
    kmer.cc,khmer/_khmermodule.cc: removed downcast, replaced non-functional
    asserts() with exception throws.
    * khmer/_khmermodule.cc: fixed parsing of PyLists
    * setup.py: force 64bit only builds on OS X.

2014-03-19  Titus Brown  <t@idyll.org>

    * Makefile: update documentation on targets at top; clean autopep8 output.
    * test_counting_single.py: fixed pep8 violations in spacing
    * test_scripts.py: eliminate popenscript in favor of proper SystemExit
	handling in runscript; fix pep8 violations.

2014-03-19  Michael R. Crusoe <mcrusoe@msu.edu> and Luiz Irber
<luiz.irber@gmail.com>

    * lib/ktable.{cc,hh},khmer/{__init__.py},{_khmermodule.cc}, tests/
    test_{counting_{hash,single},ktable}.py: remove the unused KTable object
    * doc/{index,ktable}.txt: remove references to KTable
    * lib/{ktable.{hh,cc} → kmer_hash.{hh,cc}}: rename remaining ktable files
    to kmer_hash
    * lib/{hashtable,kmer}.hh: replace ktable headers with kmer_hash

2014-03-17  Ram RS  <ramrs@nyu.edu>

    * extract-partitions.py: pylint warnings addressed
    * test_scripts.py: tests added to cover extract-partitions completely

2014-03-16  Michael R. Crusoe <mcrusoe@msu.edu>

    * lib/read_parsers.cc: fix for Coverity CID 1054789: Unititialized scalar
    field II: fill_id is never zeroed out.

2014-03-16  Ram RS  <ramrs@nyu.edu>

    * Project email in copyright headers updated

2014-03-14  Michael R. Crusoe <mcrusoe@msu.edu>

    * khmer/_khmermodule.cc, lib/{khmer.hh, hashtable.{cc,hh}},
    tests/test_{hashbits,hashbits_obj,labelhash}.py: don't implicitly downcast
    tagset_size(). Changes fileformat version for saved tagsets.

2014-03-13  Ram RS  <ramrs@nyu.edu>

    * added: khmer/file.py - script to check disk space, check input file
    status and check space before hashtable writing
    * modified: scripts/*.py - all scripts now use khmer.file for above-mentioned
    functionality.
    * modified: scripts/*.py - pylint violations addressed in all scripts
    under scripts/

2014-03-13  Ram RS  <ramrs@nyu.edu>

    * Bug fix: tests.test_normalize_by_median_no_bigcount() now runs within
    temp directory

2014-03-11  Michael R. Crusoe  <mcrusoe@mcrusoe.edu>

    * lib/read_parsers.hh: fix for Coverity CID 1054789: Uninitialized scalar
    field

2014-03-10  Michael R. Crusoe  <mcrusoe@msu.edu>

    * doc/development.txt: document fork/tag policy + formatting fixes

2014-03-03  Michael R. Crusoe  <mcrusoe@msu.edu>

    * lib/trace_logger.{cc,hh}: fix for Coverity CID 1063852: Uninitialized
    scalar field (UNINIT_CTOR) 
    * lib/node.cc: fix for Coverity CID 1173035:  Uninitialized scalar field
    (UNINIT_CTOR)
    * lib/hashbits.hh: fix for Coverity CID 1153101:  Resource leak in object
    (CTOR_DTOR_LEAK)
    * lib/{perf_metrics.{cc,hh},hashtable.{cc,hh}
    ,read_parsers.{cc,hh},trace_logger.{cc,hh}}: ifndef WITH_INTERNAL_METRICS
    then lets not + astyle -A10

2014-02-27  Michael R. Crusoe <mcrusoe@msu.edu>

    * tagged: version 0.8
    * setup.py: Specify a known working version of setuptools so we don't
    force an unneeded and awkward upgrade.
    * setup.py: We aren't zipsafe, mark as such

2014-02-18  Michael R. Crusoe <mcrusoe@msu.edu>

* Normalized C++ namespace usage to fix CID 1054792
* Updated install instructions. We recommend OS X users and those Linux
users without root access to install virtualenv instead of pip.
* New documentation: doc/known-issues.txt
* Added code review checklist & other guidance: doc/development.txt

2014-02-03  Camille Scott <camille.scott.w@gmail.com>

* Standardized command line arguments in khmer_args; added version flag

* Added support for sparse graph labeling

* Added script to reinflate partitions from read files using the 
  labeling system, called sweep-reads-by-partition-buffered.py

* Implemented __new__ methods for Hashbits, enforced inheritance
  hierarchy between it and the new LabelHash class both in C++
  and CPython API

2013-12-20  Titus Brown  <titus@idyll.org>

* Fixed output_partitioned_file, sweep-reads3.py, and extract-partitions.py
  to retain FASTQ format in output.

2013-12-11  Michael R. Crusoe <mcrusoe@msu.edu>

* normalize-by-median.py: new optional argument: --record-filenames to specify
a path where a list of all the output filenames will be written to. Will
be used to better integrate with Galaxy.

* All commands that use the counting args now support the --version switch

* abundance-dist-single.py, abundance-dist.py, do-partition.py,
interleave-reads.py, load-graph.py, load-into-counting.py
normalize-by-median.py now exit with return code 1 instead of 255 as is
standard.

2013-12-19  Michael R. Crusoe  <mcrusoe@msu.edu>

* doc/install.txt Add setup instructions for RHEL6 & fix invocation to get
master branch to work for non-developers

2013-12-18  Titus Brown  <titus@idyll.org>

* Added a test to ensure that normalize-by-median.py has bigcount set to
  False.

2013-11-22  Camille Scott  <camille.scott.w@gmail.com>

* Makefile: Added debug target for profiling.

2013-11-22  Michael R. Crusoe  <mcrusoe@msu.edu>

* Documented release process

2013-10-21  Michael R. Crusoe  <mcrusoe@msu.edu>

* Version 0.7

* New script: sample-reads-randomly.py which does a single pass random
subsample using reservoir sampling.

* the version number is now only stored in one place

* Makefile: new dist, cppcheck, pep8, and autopep8 targets for developers.
VERSION is now set by versioneer and exported to C/C++ code.

* README switched from MarkDown to ReStructuredText format to clean up PyPI
listing. Install count badge added.

* doc/: updates to how the scripts are called. Sphinx now pulls version
number from versioneer. C/Python integration is now partially documented.
Reference to bleeding-edge has been removed. Release instructions have been
clarified and simplified.

* all python code in khmer/, scripts/, and tests/ should be PEP8 compliant now.

* khmer/_khmermodule.cc has gotten a once-over with cpychecker. Type errors
were eliminated and the error checking has improved.

* Several fixes motivated by the results of a Coverity C/C++ scan. 

* Tests that require greater than 0.5 gigabytes of memory are now annotated as
being 'highmem' and be skipped by changing two lines in setup.cfg

* warnings about -Wstrict-prototypes will no longer appear

* contributors to this release are: ctb, mr-c and camillescott. 

2013-10-15  Michael R. Crusoe  <mcrusoe@msu.edu>

* Version 0.6.1

* No code changes, just build fixes

2013-10-10  Michael R. Crusoe  <mcrusoe@msu.edu>

* Version 0.6

* Switch to setuptools to run the entire build

* The various Makefiles have been merged into one inside lib for posterity

* A new top-level Makefile wraps "python setup.py"

* argparse.py has been removed and is installed automatically by setuptools/pip

* setup.py and the python/khmer directory have been moved to the root of the
project to conform to the standard layout

* The project contact address is now khmer-project@idyll.org

* Due to the new build system the project now easily builds under OS X + XCode

* In light of the above the installation instructions have been rewritten

* Sphinx now builds the documentation without warnings or errors

* It is now easy to calculate code coverage.

* setup.py is now PEP8 compliant
2014-04-10  Michael R. Crusoe  <mcrusoe@msu.edu>

    * Makefile: run 'build' command before install; ignore _version.py for
    coverage purposes.
    * bink.ipynb: deleted
    * doc/choosing-hash-sizes.txt -> choosing-table-sizes.txt
    * setup.py,doc/{conf.py,index.txt}: update lists of authors
    * doc/development.txt: typo
    * doc/{galaxy,guide,index,introduction,scripts}.txt: remove some
    references to implementation details of the k-mer tables
    * doc/{known-issues,release}.txt: updated
    * khmer/*.cc,lib/*.{cc,hh}: astyle -A10 formatted
    * lib/read_parsers.cc: fixed case statement fall through
    * lib/subset.cc: removed unnecessary NULL check (CID 1054804 & 1195088)
    * scripts/*.py: additional documentation updates
    * tests/test-data/test-overlap1.ht,data/MSB2-surrender.fa &
    data/1m-filtered.fa: removed from repository history, .git is now 36M!

2014-03-31  Titus Brown  <ctb@msu.edu>

    * scripts/normalize-by-median.py: Fixed unbound variable bug introduced in
    20a433c2.

    * khmer/file.py: Fixed incorrect use of __file__ dirname instead of
    os.getcwd(); also fixed bug where statvfs would choke on an empty
    dirname resulting from input files being in the cwd.

2014-03-31  Michael R. Crusoe  <mcrusoe@msu.edu>

    * versioneer.py,ez_setup.py: updated to version 0.10 and 3.4.1
    respectively.
    * docs/release.txt,khmer/_version.py,MANIFEST.in: update ancillary
    versioneer files

2014-03-31  Titus Brown  <ctb@msu.edu>

    * scripts/*.py,khmer/khmer_args.py: added 'info' function to khmer_args,
    and added citation information to each script.
    * CITATION: added basic citation information for khmer functionality.

2013-03-31  Michael R. Crusoe  <mcrusoe@msu.edu>

    * docs/scripts.txt,scripts/*.py,khmer/*.py: overhaul the documentation of
    the scripts. Uses sphinxcontrib.autoprogram to leverage the existing
    argparse objects. Moved the documentation into each script + misc cleanups.
    All scripts support the --version option. Migrated the last scripts to use
    khmer_args
    * docs/blog-posts.txt: removed outdated reference to filter-exact.py; its
    replacement filter-abund.py is better documented in the eel-pond protocol
    * figuregen/,novelty/,plots/,templatem/,scripts/do-partition.sh: removed
    outdated code not part of core project

2013-03-30  Michael R. Crusoe  <mcrusoe@msu.edu>

    * setup.py: monkeypatched distutils.Distribution.reinitialize_command() so
    that it matches the behavior of Distribution.get_command_obj(). This fixes
    issues with 'pip install -e' and './setup.py nosetests' not respecting the
    setup.cfg configuration directives for the build_ext command. Also
    enhanced our build_ext command to respect the dry_run mode.

    * .ycm_extra_conf.py: Update our custom YouCompleteMe configuration to
    query the package configuration for the proper compilation flags.

2014-03-28  Michael R. Crusoe  <mcrusoe@msu.edu>

    * Makefile,setup.py: demote nose & sphinx to extra dependencies.
    Auto-install Python developer tools as needed.

2013-03-27  Michael R. Crusoe  <mcrusoe@msu.edu>

    * The system zlib and bzip2 libraries are now used instead of the bundled
    versions if specified in setup.cfg or the command line.

2014-03-25  Michael R. Crusoe  <mcrusoe@msu.edu>

    * Makefile: update cppcheck command to match new version of Jenkins
    plugin. Now ignores the lib/test*.cc files.

2013-03-20  Michael R. Crusoe  <mcrusoe@msu.edu>

    * lib/storage.hh,khmer/_khmermodule.cc,lib/{readtable,read_parsers}.hh:
    remove unused storage.hh

2014-03-19  Qingpeng Zhang  <qingpeng@msu.edu>

    * hashbits.cc: fix a bug of 'Division or modulo by zero' described in #182
    * test_scripts.py: add test code for count-overlap.py
    * count-overlap.py: (fix a bug because of a typo and hashsize was replaced
    by min_hashsize)
    * count-overlap.py: needs hashbits table generated by load-graph.py. 
    This information is added to the "usage:" line.
    * count-overlap.py: fix minor PyLint issues

2014-03-19  Michael R. Crusoe  <mcrusoe@msu.edu>

    * Update bundled zlib version to 1.2.8 from 1.2.3. Changes of note:
    "Wholesale replacement of gz* functions with faster versions"
    "Added LFS (Large File Summit) support for 64-bit file offsets"
    "Fix serious but very rare decompression bug"

2014-03-19  Michael R. Crusoe <mcrusoe@msu.edu>

    * lib/counting.hh: include hashtable.hh
    * lib/{counting,aligner,hashbits,hashtable,labelhash,node,subset}.{cc,hh},
    kmer.cc,khmer/_khmermodule.cc: removed downcast, replaced non-functional
    asserts() with exception throws.
    * khmer/_khmermodule.cc: fixed parsing of PyLists
    * setup.py: force 64bit only builds on OS X.

2014-03-19  Titus Brown  <t@idyll.org>

    * Makefile: update documentation on targets at top; clean autopep8 output.
    * test_counting_single.py: fixed pep8 violations in spacing
    * test_scripts.py: eliminate popenscript in favor of proper SystemExit
	handling in runscript; fix pep8 violations.

2014-03-19  Michael R. Crusoe <mcrusoe@msu.edu> and Luiz Irber
<luiz.irber@gmail.com>

    * lib/ktable.{cc,hh},khmer/{__init__.py},{_khmermodule.cc}, tests/
    test_{counting_{hash,single},ktable}.py: remove the unused KTable object
    * doc/{index,ktable}.txt: remove references to KTable
    * lib/{ktable.{hh,cc} → kmer_hash.{hh,cc}}: rename remaining ktable files
    to kmer_hash
    * lib/{hashtable,kmer}.hh: replace ktable headers with kmer_hash

2014-03-17  Ram RS  <ramrs@nyu.edu>

    * extract-partitions.py: pylint warnings addressed
    * test_scripts.py: tests added to cover extract-partitions completely

2014-03-16  Michael R. Crusoe <mcrusoe@msu.edu>

    * lib/read_parsers.cc: fix for Coverity CID 1054789: Unititialized scalar
    field II: fill_id is never zeroed out.

2014-03-16  Ram RS  <ramrs@nyu.edu>

    * Project email in copyright headers updated

2014-03-14  Michael R. Crusoe <mcrusoe@msu.edu>

    * khmer/_khmermodule.cc, lib/{khmer.hh, hashtable.{cc,hh}},
    tests/test_{hashbits,hashbits_obj,labelhash}.py: don't implicitly downcast
    tagset_size(). Changes fileformat version for saved tagsets.

2014-03-13  Ram RS  <ramrs@nyu.edu>

    * added: khmer/file.py - script to check disk space, check input file
    status and check space before hashtable writing
    * modified: scripts/*.py - all scripts now use khmer.file for above-mentioned
    functionality.
    * modified: scripts/*.py - pylint violations addressed in all scripts
    under scripts/

2014-03-13  Ram RS  <ramrs@nyu.edu>

    * Bug fix: tests.test_normalize_by_median_no_bigcount() now runs within
    temp directory

2014-03-11  Michael R. Crusoe  <mcrusoe@mcrusoe.edu>

    * lib/read_parsers.hh: fix for Coverity CID 1054789: Uninitialized scalar
    field

2014-03-10  Michael R. Crusoe  <mcrusoe@msu.edu>

    * doc/development.txt: document fork/tag policy + formatting fixes

2014-03-03  Michael R. Crusoe  <mcrusoe@msu.edu>

    * lib/trace_logger.{cc,hh}: fix for Coverity CID 1063852: Uninitialized
    scalar field (UNINIT_CTOR) 
    * lib/node.cc: fix for Coverity CID 1173035:  Uninitialized scalar field
    (UNINIT_CTOR)
    * lib/hashbits.hh: fix for Coverity CID 1153101:  Resource leak in object
    (CTOR_DTOR_LEAK)
    * lib/{perf_metrics.{cc,hh},hashtable.{cc,hh}
    ,read_parsers.{cc,hh},trace_logger.{cc,hh}}: ifndef WITH_INTERNAL_METRICS
    then lets not + astyle -A10

2014-02-27  Michael R. Crusoe <mcrusoe@msu.edu>

    * tagged: version 0.8
    * setup.py: Specify a known working version of setuptools so we don't
    force an unneeded and awkward upgrade.
    * setup.py: We aren't zipsafe, mark as such

2014-02-18  Michael R. Crusoe <mcrusoe@msu.edu>

* Normalized C++ namespace usage to fix CID 1054792
* Updated install instructions. We recommend OS X users and those Linux
users without root access to install virtualenv instead of pip.
* New documentation: doc/known-issues.txt
* Added code review checklist & other guidance: doc/development.txt

2014-02-03  Camille Scott <camille.scott.w@gmail.com>

* Standardized command line arguments in khmer_args; added version flag

* Added support for sparse graph labeling

* Added script to reinflate partitions from read files using the 
  labeling system, called sweep-reads-by-partition-buffered.py

* Implemented __new__ methods for Hashbits, enforced inheritance
  hierarchy between it and the new LabelHash class both in C++
  and CPython API

2013-12-20  Titus Brown  <titus@idyll.org>

* Fixed output_partitioned_file, sweep-reads3.py, and extract-partitions.py
  to retain FASTQ format in output.

2013-12-11  Michael R. Crusoe <mcrusoe@msu.edu>

* normalize-by-median.py: new optional argument: --record-filenames to specify
a path where a list of all the output filenames will be written to. Will
be used to better integrate with Galaxy.

* All commands that use the counting args now support the --version switch

* abundance-dist-single.py, abundance-dist.py, do-partition.py,
interleave-reads.py, load-graph.py, load-into-counting.py
normalize-by-median.py now exit with return code 1 instead of 255 as is
standard.

2013-12-19  Michael R. Crusoe  <mcrusoe@msu.edu>

* doc/install.txt Add setup instructions for RHEL6 & fix invocation to get
master branch to work for non-developers

2013-12-18  Titus Brown  <titus@idyll.org>

* Added a test to ensure that normalize-by-median.py has bigcount set to
  False.

2013-11-22  Camille Scott  <camille.scott.w@gmail.com>

* Makefile: Added debug target for profiling.

2013-11-22  Michael R. Crusoe  <mcrusoe@msu.edu>

* Documented release process

2013-10-21  Michael R. Crusoe  <mcrusoe@msu.edu>

* Version 0.7

* New script: sample-reads-randomly.py which does a single pass random
subsample using reservoir sampling.

* the version number is now only stored in one place

* Makefile: new dist, cppcheck, pep8, and autopep8 targets for developers.
VERSION is now set by versioneer and exported to C/C++ code.

* README switched from MarkDown to ReStructuredText format to clean up PyPI
listing. Install count badge added.

* doc/: updates to how the scripts are called. Sphinx now pulls version
number from versioneer. C/Python integration is now partially documented.
Reference to bleeding-edge has been removed. Release instructions have been
clarified and simplified.

* all python code in khmer/, scripts/, and tests/ should be PEP8 compliant now.

* khmer/_khmermodule.cc has gotten a once-over with cpychecker. Type errors
were eliminated and the error checking has improved.

* Several fixes motivated by the results of a Coverity C/C++ scan. 

* Tests that require greater than 0.5 gigabytes of memory are now annotated as
being 'highmem' and be skipped by changing two lines in setup.cfg

* warnings about -Wstrict-prototypes will no longer appear

* contributors to this release are: ctb, mr-c and camillescott. 

2013-10-15  Michael R. Crusoe  <mcrusoe@msu.edu>

* Version 0.6.1

* No code changes, just build fixes

2013-10-10  Michael R. Crusoe  <mcrusoe@msu.edu>

* Version 0.6

* Switch to setuptools to run the entire build

* The various Makefiles have been merged into one inside lib for posterity

* A new top-level Makefile wraps "python setup.py"

* argparse.py has been removed and is installed automatically by setuptools/pip

* setup.py and the python/khmer directory have been moved to the root of the
project to conform to the standard layout

* The project contact address is now khmer-project@idyll.org

* Due to the new build system the project now easily builds under OS X + XCode

* In light of the above the installation instructions have been rewritten

* Sphinx now builds the documentation without warnings or errors

* It is now easy to calculate code coverage.

* setup.py is now PEP8 compliant<|MERGE_RESOLUTION|>--- conflicted
+++ resolved
@@ -1,13 +1,11 @@
-<<<<<<< HEAD
 2015-06-12  Sarah Guermond  <sarah.guermond@gmail.com>
 
    * scripts/trim-low-abund.py: changed _screed_record_dict to Record
-=======
+
 2015-06-11  Sherine Awad  <drmahmoud@ucdavis.edu>
 
    * Change split-paired-reads.py to accept input from stdin.
    * Add test function to test new behavior of split-paired.
->>>>>>> d4091017
 
 2015-06-10  Camille Scott  <camille.scott.w@gmail.com>
 
