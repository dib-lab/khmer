<<<<<<< HEAD
2015-02-26  Tamer A. Mansour  <drtamermansour@gmail.com>

   * scripts/abundance-dist-single.py: Use CSV format for the histogram. 
   Includes column headers.
   * tests/test_scripts.py: add a test function for the --csv option in
   abundance-dist-single.py
=======
2015-02-26  Jacob Fenton  <bocajnotnef@gmail.com>

   * doc/introduction.txt, doc/user/choosing-table-sizes.txt: Updated docs to
   ref correct links and names
>>>>>>> bad82b46

2015-02-25  Aditi Gupta  <agupta@msu.edu>

   * sandbox/{collect-reads.py, correct-errors.py, 
   normalize-by-median-pct.py, slice-reads-by-coverage.py, 
   sweep-files.py, sweep-reads3.py, to-casava-1.8-fastq.py}: 
   Replaced 'accuracy' with 'quality'. Fixes #787.

2015-02-25  Tamer A. Mansour  <drtamermansour@gmail.com>

   * scripts/normalize-by-median.py: change to the default behavior to
   overwrite the sequences output file. Also add a new argument --append to
   append new reads to the output file.
   * tests/test_scripts.py: add a test for the --append option in
   normalize-by-median.py

2015-02-25  Hussien Alameldin  <hussien@msu.edu>

   * khmer/khmer_args.py: add 'hll' citation entry "Irber and Brown,
     unpublished." to  _alg. dict.
   * sandbox/unique-kmers.py: add call to 'info' with 'hll' in the
     algorithms list.

2015-02-24  Luiz Irber  <irberlui@msu.edu>

    * khmer/_khmermodule.cc: expose HLL internals as read-only attributes.
    * lib/hllcounter.{cc,hh}: simplify error checking, add getters for HLL.
    * tests/test_hll.py: add test cases for increasing coverage, also fix
    some of the previous ones using the new HLL read-only attributes.

2015-02-24  Luiz Irber  <irberlui@msu.edu>

   * khmer/_khmermodule.cc: Fix coding style violations.

2015-02-24  Luiz Irber  <irberlui@msu.edu>

   * khmer/_khmermodule.cc: Update extension to use recommended practices,
   PyLong instead of PyInt, Type initialization, PyBytes instead of PyString.
   Replace common initialization with explicit type structs, and all types
   conform to the CPython checklist.

2015-02-24  Tamer A. Mansour  <drtamermansour@gmail.com>

   * scripts/abundance-dist.py: Use CSV format for the histogram. Includes
   column headers.
   * tests/test_scripts.py: add coverage for the new --csv option in
   abundance-dist.py

2015-02-24  Michael R. Crusoe  <mcrusoe@msu.edu>

   * jenkins-build.sh: remove examples/stamps/do.sh testing for now; takes too
   long to run on every build. Related to #836

2015-02-24  Kevin Murray  <spam@kdmurray.id.au>

   * scripts/interleave-reads.py: Make the output file name print nicely.

2015-02-23  Titus Brown  <titus@idyll.org>

   * khmer/utils.py: added 'check_is_left' and 'check_is_right' functions;
   fixed bug in check_is_pair.
   * tests/test_functions.py: added tests for now-fixed bug in check_is_pair,
   as well as 'check_is_left' and 'check_is_right'.
   * scripts/interleave-reads.py: updated to handle Casava 1.8 formatting.
   * scripts/split-paired-reads.py: fixed bug where sequences with bad names
   got dropped; updated to properly handle Casava 1.8 names in FASTQ files.
   * scripts/count-median.py: added '--csv' output format; updated to properly
   handle Casava 1.8 FASTQ format when '--csv' is specified.
   * scripts/normalize-by-median.py: replaced pair checking with
   utils.check_is_pair(), which properly handles Casava 1.8 FASTQ format.
   * tests/test_scripts.py: updated script tests to check Casava 1.8
   formatting; fixed extract-long-sequences.py test.
   * scripts/{extract-long-sequences.py,extract-paired-reads.py,
   fastq-to-fasta.py,readstats.py,sample-reads-randomly.py,trim-low-abund.py},
   khmer/thread_utils.py: updated to handle Casava 1.8 FASTQ format by
   setting parse_description=False in screed.open(...).
   * tests/test-data/{paired-mixed.fq,paired-mixed.fq.pe,random-20-a.fq,
   test-abund-read-2.fq,test-abund-read-2.paired2.fq,test-abund-read-paired.fa,
   test-abund-read-paired.fq}: switched some sequences over to Casava 1.8
   format, to test format handling.
   * tests/test-data/{casava_18-pe.fq,test-reads.fq.gz}: new test file for
   Casava 1.8 format handling.
   * tests/test-data/{overlap.curve,paired-mixed.fq.1,paired-mixed.fq.2,
   simple_1.fa,simple_2.fa,simple_3.fa,test-colors.fa,test-est.fa,
   test-graph3.fa,test-graph4.fa,test-graph6.fa}: removed no-longer used
   test files.

2015-02-23  Titus Brown  <titus@idyll.org>

   * setup.cfg: set !linux flag by default, to avoid running tests that
   request too much memory when 'nosetests' is run.  (This is an OS difference
   where Mac OS X attempts to allocate as much memory as requested, while
   on Linux it just crashes).

2015-02-23  Michael R. Crusoe  <mcrusoe@msu.edu>

   * khmer/{__init__.py,_khmermodule.cc},lib/{hashbits.cc,hashbits.hh,
   hashtable,tests/test_{c_wrapper,read_parsers}.py: remove unused callback
   functionality

2015-02-23  Michael R. Crusoe  <mcrusoe@msu.edu>

   * setup.py: point to the latest screed release candidate to work around
   versioneer bug.

2015-02-23  Tamer A. Mansour  <drtamermansour@gmail.com>

   * examples/stamps/do.sh: the argument --savehash was changed to --savetable
   and change mode to u+x
   * jenkins-build.sh: add a test to check for the do.sh file

2015-02-23  Kevin Murray  <spam@kdmurray.id.au>

   * khmer/load_pe.py: Remove unused/undocumented module. See #784

2015-02-21  Hussien Alameldin  <hussien@msu.edu>

   * sandbox/normalize-by-align.py: "copyright header 2013-2015 was added"
   * sandbob/read_aligner.py: "copyright header 2013-2015 was added"
   * sandbox/slice-reads-by-coverage.py: "copyright header 2014  was added"

2015-02-21  Hussien Alameldin  <hussien@msu.edu>

   * sandbox/calc-best-assembly.py, collect-variants.py, graph-size.py: Set executable bits using "chmod +x"

2015-02-21  Michael R. Crusoe  <mcrusoe@msu.edu>

   * khmer/_khmermodule.cc,lib/read_parsers.cc: Rename the 'accuracy' attribute
   of ReadParser Reads to 'quality'
   * tests/test_read_parsers.py: update test to match

2015-02-21  Rhys Kidd  <rhyskidd@gmail.com>

   * sandbox/{calc-best-assembly,calc-error-profile,normalize-by-align,
   read_aligner,slice-reads-by-coverage}.py: reference /usr/bin/env python2
   in the #! line.

2015-02-21  Rhys Kidd  <rhyskidd@gmail.com>

   * sandbox/sweep-paired-reads.py: remove empty script

2015-02-20  Titus Brown  <titus@idyll.org>

   * doc/dev/scripts-and-sandbox.txt: policies for sandbox/ and scripts/
   content, and a process for adding new command line scripts into scripts/.
   * doc/dev/index.txt: added scripts-and-sandbox to developer doc index.

2015-02-20  Michael R. Crusoe  <mcrusoe@msu.edu>

    * khmer/_khmermodule.cc: convert C++ out of memory exceptions to Python
    out of memory exception.
    * test/test_{counting_hash,counting_single,hashbits_obj,labelhash,
    scripts}.py: partial tests for the above

2015-02-20  Aditi Gupta  <agupta@msu.edu>

   * doc/dev/coding-guidelines-and-review.txt: fixed spelling errors.

2015-02-19  Michael R. Crusoe  <mcrusoe@msu.edu>

   * doc/dev/coding-guidelines-and-review.txt: added checklist for new CPython
   types
   * khmer/_khmermodule.cc: Update ReadAligner to follow the new guidelines

2015-02-19  Daniel Standage  <daniel.standage@gmail.com>

   * Makefile: add a new Makefile target `help` to list and describe all
   common targets.
   * khmer/utils.py, tests/test_functions.py: minor style fixes.

2015-02-16  Titus Brown  <titus@idyll.org>

   * khmer/utils.py: added 'check_is_pair', 'broken_paired_reader', and
   'write_record_pair' functions.
   * khmer/khmer_args.py: added streaming reference for future algorithms
   citation.
   * tests/test_functions.py: added unit tests for 'check_is_pair' and
   'broken_paired_reader'.
   * scripts/trim-low-abund.py: upgraded to track pairs properly; added
   proper get_parser information; moved to scripts/ from sandbox/.
   * tests/test_scripts.py: added paired-read tests for
   trim-low-abund.py.
   * tests/test-data/test-abund-read-2.paired.fq: data for paired-read tests.
   * scripts/extract-paired-reads.py: removed 'is_pair' in favor of
   'check_is_pair'; switched to using 'broken_paired_reader'; fixed use
   of sys.argv.
   * scripts/sample-reads-randomly.py: removed unused 'output_single' function.
   * doc/user/scripts.txt: added trim-low-abund.py.

2015-02-13  Qingpeng Zhang  <qingpeng@msu.edu>

   * scripts/sample-reads-randomly.py: fix a glitch about string formatting.

2015-02-11  Titus Brown  <titus@idyll.org>

   * khmer/_khmermodule.cc: fixed k-mer size checking; updated some error
   messages.
   * tests/test_graph.py: added test for k-mer size checking in find_all_tags.

2015-02-09  Titus Brown  <titus@idyll.org>

   * scripts/split-paired-reads.py: added -1 and -2 options to allow fine-
   grain specification of output locations; switch to using write_record
   instead of script-specific output functionality.
   * tests/test_scripts.py: added accompanying tests.

2015-02-09  Bede Constantinides  <bede.constantinides@manchester.ac.uk>

   * scripts/split-paired-reads.py: added -o option to allow specification
   of an output directory
   * tests/test_scripts.py: added accompanying test for split-paired-reads.py

2015-02-01  Titus Brown  <titus@idyll.org>

   * khmer/_khmermodule.cc: added functions hash_find_all_tags_list and
   hash_get_tags_and_positions to CountingHash objects.
   * tests/test_counting_hash.py: added tests for new functionality.

2015-01-25  Titus Brown  <titus@idyll.org>

   * sandbox/correct-errors.py: fixed sequence output so that quality
   scores length always matches the sequence length; fixed argparse
   setup to make use of default parameter.

2015-01-25  Titus Brown  <titus@idyll.org>

    * sandbox/readstats.py: fixed non-functional string interpolation at end;
    added -o to send output to a file; moved to scripts/.
    * doc/user/scripts.txt: added readstats description.
    * tests/test_scripts.py: added tests for readstats.py

2015-01-23  Jessica Mizzi  <mizzijes@msu.edu>

    * khmer/utils.py: Added single write_record fuction to write FASTA/Q
    * scripts/{abundance-dist,extract-long-sequences,extract-partitions,
    interleave-reads,normalize-by-median,sample-reads-randomly}.py: 
    Replaced FASTA/Q writing method with write_record

2015-01-23  Michael R. Crusoe  <mcrusoe@msu.edu>

    * Makefile: remove the user installs for the `install-dependencies` target

2015-01-23  Michael R. Crusoe  <mcrusoe@msu.edu>

    * README.rst,doc/user/install.txt: clarify that we support Python 2.7.x
    and not Python 3.

2015-01-21  Luiz Irber  <irberlui@msu.edu>

    * lib/hllcounter.{cc,hh}: Implemented a HyperLogLog counter.
    * khmer/{_khmermodule.cc, __init__.py}: added HLLCounter class
    initialization and wrapper.
    * tests/test_hll.py: added test functions for the new
    HyperLogLog counter.
    * sandbox/unique-kmers.py: implemented a CLI script for
    approximate cardinality estimation using a HyperLogLog counter.
    * setup.cfg, Makefile, third-party/smhasher/MurmurHash3.{cc,h},
    lib/kmer_hash.{cc,hh}, setup.py: added MurmurHash3 hash function
    and configuration.
    * setup.py: added a function to check if compiler supports OpenMP.

2015-01-14  Reed Cartwright  <cartwright@asu.edu>

    * doc/dev/getting-started.txt: Added install information for
    Arch Linux

2014-01-14  Michael R. Crusoe  <mcrusoe@msu.edu>

    * doc/user/{blog-posts,guide}.txt,examples/stamps/do.sh,sandbox/{
    collect-reads,error-correct-pass2,filter-median-and-pct,filter-median,
    read_aligner,split-sequences-by-length}.py,scripts/{filter-abund,
    load-into-counting}.py,tests/test_{counting_hash,hashbits,scripts}.py:
    remove references to ".kh" files replaces with ".pt" or ".ct" as
    appropriate
    * tests/test-data/{bad-versionk12,normC20k20}.kh: renamed to "*.ct"

2015-01-13  Daniel Standage  <daniel.standage@gmail.com>

    * tests/khmer_tst_utils.py, tests/test_sandbox_scripts.py: removed
    unused module imports
    * .gitignore: added pylint_report.txt so that it is not accidentally
    committed after running make diff_pylint_report
    * khmer/file.py -> khmer/kfile.py: renamed internal file handling
    class to avoid collisions with builtin Python file module
    * sandbox/collect-reads.py, sanbox/saturate-by-median.py,
    sandbox/sweep-files.py, sandbox/sweep-reads.py,
    scripts/abundance-dist-single.py, scripts/abundance-dist.py,
    scripts/annotate-partitions.py, scripts/count-median.py,
    scripts/count-overlap.py, scripts/do-partition.py,
    scripts/extract-long-sequences.py, scripts/extract-paired-reads.py,
    scripts/extract-partitions.py, scripts/filter-abund-single.py,
    scripts/filter-abund.py, scripts/filter-stoptags.py,
    scripts/find-knots.py, scripts/interleave-reads.py,
    scripts/load-graph.py, scripts/load-into-counting.py,
    scripts/make-initial-stoptags.py, scripts/merge-partitions.py,
    scripts/normalize-by-median.py, scripts/partition-graph.py,
    scripts/sample-reads-randomly.py, scripts/split-paired-reads.py,
    tests/test_script_arguments.py, tests/test_scripts.py: changed all
    occurrences of `file` to `kfile`

2015-01-09  Rhys Kidd  <rhyskidd@gmail.com>

    * lib/khmer.hh: implement generic NONCOPYABLE() macro guard
    * lib/hashtable.hh: apply NONCOPYABLE macro guard in case of future 
    modifications to Hashtable that might exposure potential memory corruption 
    with default copy constructor

2014-12-30  Michael Wright  <wrig517@msu.edu>

    * tests/test_scripts.py: Attained complete testing coverage for 
    scripts/filter_abund.py

2014-12-30  Brian Wyss  <wyssbria@msu.edu>

    * tests/test_scripts.py: added four new tests:
    load_into_counting_multifile(), test_abundance_dist_single_nosquash(),
    test_abundance_dist_single_savehash, test_filter_abund_2_singlefile

2015-12-29  Michael R. Crusoe  <mcrusoe@msu.edu>

    * CITATION,khmer/khmer_args.py,scripts/{abundance-dist-single,
    filter-abund-single,load-graph,load-into-counting}.py: Give credit to the
    SeqAn project for their FASTQ/FASTA reader that we use.

2014-12-26  Titus Brown  <titus@idyll.org>

    * tests/tests_sandbox_scripts.py: added import and execfile test for all
    sandbox/ scripts.
    * sandbox/{abundance-hist-by-position.py,
    sandbox/assembly-diff-2.py, sandbox/assembly-diff.py,
    sandbox/bloom_count.py, sandbox/bloom_count_intersection.py,
    sandbox/build-sparse-graph.py, sandbox/combine-pe.py,
    sandbox/compare-partitions.py, sandbox/count-within-radius.py,
    sandbox/degree-by-position.py, sandbox/ec.py,
    sandbox/error-correct-pass2.py, sandbox/extract-single-partition.py,
    sandbox/fasta-to-abundance-hist.py, sandbox/filter-median-and-pct.py,
    sandbox/filter-median.py, sandbox/find-high-abund-kmers.py,
    sandbox/find-unpart.py, sandbox/graph-size.py,
    sandbox/hi-lo-abundance-by-position.py, sandbox/multi-rename.py,
    sandbox/normalize-by-median-pct.py, sandbox/print-stoptags.py,
    sandbox/print-tagset.py, sandbox/readstats.py,
    sandbox/renumber-partitions.py, sandbox/shuffle-fasta.py,
    sandbox/shuffle-reverse-rotary.py, sandbox/split-fasta.py,
    sandbox/split-sequences-by-length.py, sandbox/stoptag-abundance-hist.py,
    sandbox/stoptags-by-position.py, sandbox/strip-partition.py,
    sandbox/subset-report.py, sandbox/sweep-out-reads-with-contigs.py,
    sandbox/sweep-reads2.py, sandbox/sweep-reads3.py,
    sandbox/uniqify-sequences.py, sandbox/write-interleave.py}: cleaned up
    to make 'import'-able and 'execfile'-able.

2014-12-26  Michael R. Crusoe  <mcrusoe@msu.edu>

    * tests/test_functions.py: Generate a temporary filename instead of
    writing to the current directory
    * Makefile: always run the `test` target if specified

2014-12-20  Titus Brown  <titus@idyll.org>

    * sandbox/slice-reads-by-coverage.py: fixed 'N' behavior to match other
    scripts ('N's are now replaced by 'A', not 'G').
    * sandbox/trim-low-abund.py: corrected reporting bug (bp written);
    simplified second-pass logic a bit; expanded reporting.

2014-12-17  Jessica Mizzi  <mizzijes@msu.edu>

    * khmer/file.py,sandbox/sweep-reads.py,scripts/{abundance-dist-single,
    abundance-dist,annotate-partitions,count-median,count-overlap,do-partition,
    extract-paired-reads,extract-partitions,filter-abund-single,filter-abund,
    filter-stoptags,interleave-reads,load-graph,load-into-counting,
    make-initial-stoptags,merge-partitions,normalize-by-median,partition-graph,
    sample-reads-randomly,split-paired-reads}.py,setup.cfg,
    tests/{test_script_arguments,test_scripts}.py: Added force option to all 
    scripts to script IO sanity checks and updated tests to match. 

2014-12-17  Michael R. Crusoe  <mcrusoe@msu.edu>

    * setup.cfg,tests/test_{counting_hash,counting_single,filter,graph,
    hashbits,hashbits_obj,labelhash,lump,read_parsers,scripts,subset_graph}.py:
    reduce memory usage of tests to about 100 megabytes max.

2014-12-17  Michael R. Crusoe  <mcrusoe@msu.edu>

    * scripts/load-graph.py,khmer/_khmermodule.cc: restore threading to
    load-graph.py

2014-12-16  Titus Brown  <titus@idyll.org>

    * sandbox/{calc-error-profile.py,collect-variants.py,correct-errors.py,
    trim-low-abund.py}: Support for k-mer spectral error analysis, sublinear
    error profile calculations from shotgun data sets, adaptive variant
    collection based on graphalign, streaming error correction, and streaming
    error trimming.
    * tests/test_sandbox_scripts.py: added tests for sandbox/trim-low-abund.py.
    * tests/test_counting_hash.py: added tests for new
    CountingHash::find_spectral_error_positions function.

2014-12-16  Michael R. Crusoe  <mcrusoe@msu.edu>  &  Camille Scott
<camille.scott.w@gmail.com>

    * khmer/_khmermodule.cc: fixed memory leak in the ReadParser paired
    iterator (not used by any scripts).
    * lib/read_parsers.cc,khmer/_khmermodule.cc: Improved exception handling.
    * tests/test_read_parsers.py,
    tests/test-data/100-reads.fq.truncated.{bz2,gz}: Added tests for truncated
    compressed files accessed via ReadParser paired and unpaired iterators.

2014-12-09  Michael R. Crusoe  <mcrusoe@msu.edu>

    New FAST[AQ] parser (from the SeqAn project). Fixes known issue and a
    newly found read dropping issue
    https://github.com/ged-lab/khmer/issues/249
    https://github.com/ged-lab/khmer/pull/641
    Supports reading from non-seekable plain and gziped FAST[AQ] files (a.k.a
    pipe or streaming support)

    * khmer/{__init__.py,_khmermodule.cc}: removed the Config object, the
    threads argument to new_counting_hash, and adapted to other changes in API.
    Dropped the unused _dump_report_fn method. Enhanced error reporting.
    * lib/{bittest,consume_prof,error,khmer_config,scoringmatrix,thread_id_map}
    .{cc,hh},tests/test_khmer_config.py: deleted unused files
    * sandbox/collect-reads.py,scripts/{abundance-dist-single,do-partition,
    filter-abund-single,load-into-counting}.py: adapted to Python API changes:
    no threads argument to ReadParser, no more config
    * tests/test_{counting_hash,counting_single,hashbits,hashbits_obj,
    test_read_parsers}.py: updated tests to new error pattern (upon object
    creation, not first access) and the same API change as above. Thanks to
    Camille for her enhanced multi-thread test.
    * lib/{counting,hashtable,ht-diff}.cc,khmer.hh: renamed MAX_COUNT define to
    MAX_KCOUNT; avoids naming conflict with SeqAn
    * khmer/file.py: check_file_status(): ignored input files named '-'
    * khmer/khmer_tst_utils.py: added method to pipe input files to a target
    script
    * tests/test_scripts.py: enhanced streaming tests now that four of them
    work.
    * Makefile: refreshed cppcheck{,-result.xml} targets, added develop
    setuptools command prior to testing

2014-12-08  Michael R. Crusoe  <mcrusoe@msu.edu>

    * doc/user/known_issues.txt: Document that multithreading leads to dropped
    reads.

2014-12-07  Michael R. Crusoe  <mcrusoe@msu.edu>

    This is khmer v1.2

    * Makefile: add sandbox scripts to the pylint_report.txt target
    * doc/dev/coding-guidelines-and-review.txt: Add question about command
    line API to the checklist
    * doc/dev/release.txt: refresh release procedure
    * doc/release-notes/release-1.2.md

2014-12-05  Michael R. Crusoe  <mcrusoe@msu.edu>

    * CITATIONS,khmer/khmer_args.py: update citations for Qingpeng's paper

2014-12-01  Michael R. Crusoe  <mcrusoe@msu.edu>

    * doc/roadmap.txt: Explain the roadmap to v2 through v4

2014-12-01  Kevin Murray  <spam@kdmurray.id.au>

    * tests/test_scripts.py: Stop a test from making a temporary output file
    in the current dir by explictly specifying an output file.

2014-12-01  Kevin Murray  <spam@kdmurray.id.au>

    * load-into-counting.py: Add a CLI parameter to output a machine-readable
    summary of the run, including number of k-mers, FPR, input files etc in
    json or TSV format.

2014-12-01  Titus Brown  <t@idyll.org>

    * Update sandbox docs: some scripts now used in recipes

2014-11-23  Phillip Garland  <pgarland@gmail.com>

    * lib/khmer.hh (khmer): define KSIZE_MAX
    * khmer/_khmermodule.cc (forward_hash, forward_hash_no_rc) (reverse_hash):
    Use KSIZE_MAX to check whether the user-supplied k is larger than khmer
    supports.

2014-11-19  Michael R. Crusoe  <mcrusoe@msu.edu>

    * CODE_OF_CONDUT.RST,doc/dev/{index,CODE_OF_CONDUCT}.txt: added a code of
    conduct

2014-11-18  Jonathan Gluck  <jdg@cs.umd.edu>

    * tests/test_counting_hash.py: Fixed copy paste error in comments, True to
    False.

2014-11-15  Jacob Fenton  <bocajnotnef@gmail.com>

    * tests/test_scripts.py: added screed/read_parsers stream testing
    * khmer/file.py: modified file size checker to not break when fed
    a fifo/block device
    * tests/test-data/test-abund-read-2.fa.{bz2, gz}: new test files

2014-11-11  Jacob Fenton  <bocajnotnef@gmail.com>

    * do-partition.py: replaced threading args in scripts with things from 
    khmer_args
    * khmer/theading_args.py: removed as it has been deprecated

2014-11-06  Michael R. Crusoe  <mcrusoe@msu.edu>

    * lib/{counting,hashbits}.{cc,hh},lib/hashtable.hh: Moved the n_kmers()
    function into the parent Hashtable class as n_unique_kmers(), adding it to
    CountingHash along the way. Removed the unused start and stop parameters.
    * khmer/_khmermodule.cc: Added Python wrapping for CountingHash::
    n_unique_kmers(); adapted to the dropped start and stop parameters.
    * scripts/{load-graph,load-into-counting,normalize-by-median}.py: used the
    n_unique_kmers() function instead of the n_occupied() function to get the
    number of unique kmers in a table.
    * tests/test_{hashbits,hashbits_obj,labelhash,scripts}.py: updated the
    tests to reflect the above

2014-10-24  Camille Scott  <camille.scott.w@gmail.com>

    * do-partition.py: Add type=int to n_threads arg and assert to check
    number of active threads

2014-10-10  Brian Wyss  <wyssbria@msu.edu>

    * khmer/scripts/{abundance-dist, abundance-dist-single,
    annotate-partitions, count-median, count-overlap, do-partition,
    extract-paired-reads, extract-partitions, filter-abund, filter-abund-single,
    filter-stoptags, find-knots, load-graph, load-into-counting,
    make-initial-stoptags, merge-partitions, normalize-by-median, 
    partition-graph, sample-reads-randomly}.py:
    changed stdout output in scripts to go to stderr.

2014-10-06  Michael R. Crusoe  <mcrusoe@msu.edu>

    * Doxyfile.in: add links to the stdc++ docs

2014-10-01  Ben Taylor  <taylo886@msu.edu>

    * khmer/_khmermodule.cc, lib/hashtable.cc, lib/hashtable.hh,
    tests/test_counting_hash.py, tests/test_labelhash.py,
    tests/test_hashbits.py, tests/test_hashbits_obj.py:
    Removed Hashtable::consume_high_abund_kmers,
    Hashtable::count_kmers_within_depth, Hashtable::find_radius_for_volume,
    Hashtable::count_kmers_on_radius

2014-09-29  Michael R. Crusoe  <mcrusoe@msu.edu>

    * versioneer.py: upgrade versioneer 0.11->0.12

2014-09-29  Sherine Awad  <sherine.awad@gmail.com>

    * scripts/normalize-by-median.py: catch expections generated by wrong
    indentation for 'total'

2014-09-23  Jacob G. Fenton  <bocajnotnef@gmail.com>

    * scripts/{abundance-dist-single, abundance-dist, count-median,
    count-overlap, extract-paired-reads, filter-abund-single,
    load-graph, load-into-counting, make-initial-stoptags,
    partition-graph, split-paired-reads}.py: 
    added output file listing at end of file
    * scripts/extract-long-sequences.py: refactored to set write_out to
    sys.stdout by default; added output location listing.
    * scripts/{fastq-to-fasta, interleave-reads}.py: 
    added output file listing sensitive to optional -o argument
    * tests/test_scripts.py: added test for scripts/make-initial-stoptags.py

2014-09-19  Ben Taylor  <taylo886@msu.edu>

    * Makefile: added --inline-suppr to cppcheck, cppcheck-result.xml targets
    * khmer/_khmermodule.cc: Added comments to address cppcheck false positives
    * lib/hashtable.cc, lib/hashtable.hh: take args to filter_if_present by
    reference, address scope in destructor
    * lib/read_parsers.cc: Added comments to address cppcheck false positives
    * lib/subset.cc, lib/subset.hh: Adjusted output_partitioned_file,
    find_unpart to take args by reference, fix assign_partition_id to use
    .empty() instead of .size()

2014-09-19  Ben Taylor  <taylo886@msu.edu>
		
    * Makefile: Add astyle, format targets
    * doc/dev/coding-guidelines-and-review.txt: Add reference to `make format`
		target

2014-09-10  Titus Brown  <titus@idyll.org>

    * sandbox/calc-median-distribution.py: catch exceptions generated by reads
	shorter than k in length.
    * sandbox/collect-reads.py: added script to collect reads until specific
	average cutoff.
    * sandbox/slice-reads-by-coverage.py: added script to extract reads with
	a specific coverage slice (based on median k-mer abundance).
	
2014-09-09  Titus Brown  <titus@idyll.org>

    * Added sandbox/README.rst to describe/reference removed files,
	 and document remaining sandbox files.

    * Removed many obsolete sandbox files, including:
      sandbox/abund-ablate-reads.py,
      sandbox/annotate-with-median-count.py,
      sandbox/assemble-individual-partitions.py,
      sandbox/assemstats.py,
      sandbox/assemstats2.py,
      sandbox/bench-graphsize-orig.py,
      sandbox/bench-graphsize-th.py,
      sandbox/bin-reads-by-abundance.py,
      sandbox/bowtie-parser.py,
      sandbox/calc-degree.py,
      sandbox/calc-kmer-partition-counts.py,
      sandbox/calc-kmer-read-abunds.py,
      sandbox/calc-kmer-read-stats.py,
      sandbox/calc-kmer-to-partition-ratio.py,
      sandbox/calc-sequence-entropy.py,
      sandbox/choose-largest-assembly.py,
      sandbox/consume-and-traverse.py,
      sandbox/contig-coverage.py,
      sandbox/count-circum-by-position.py,
      sandbox/count-density-by-position.py,
      sandbox/count-distance-to-volume.py,
      sandbox/count-median-abund-by-partition.py,
      sandbox/count-shared-kmers-btw-assemblies.py,
      sandbox/ctb-iterative-bench-2-old.py,
      sandbox/ctb-iterative-bench.py,
      sandbox/discard-high-abund.py,
      sandbox/discard-pre-high-abund.py,
      sandbox/do-intertable-part.py,
      sandbox/do-partition-2.py,
      sandbox/do-partition-stop.py,
      sandbox/do-partition.py,
      sandbox/do-subset-merge.py,
      sandbox/do-th-subset-calc.py,
      sandbox/do-th-subset-load.py,
      sandbox/do-th-subset-save.py,
      sandbox/extract-surrender.py,
      sandbox/extract-with-median-count.py,
      sandbox/fasta-to-fastq.py,
      sandbox/filter-above-median.py,
      sandbox/filter-abund-output-by-length.py,
      sandbox/filter-area.py,
      sandbox/filter-degree.py,
      sandbox/filter-density-explosion.py,
      sandbox/filter-if-present.py,
      sandbox/filter-max255.py,
      sandbox/filter-min2-multi.py,
      sandbox/filter-sodd.py,
      sandbox/filter-subsets-by-partsize.py,
      sandbox/get-occupancy.py,
      sandbox/get-occupancy2.py,
      sandbox/graph-partition-separate.py,
      sandbox/graph-size-circum-trim.py,
      sandbox/graph-size-degree-trim.py,
      sandbox/graph-size-py.py,
      sandbox/join_pe.py,
      sandbox/keep-stoptags.py,
      sandbox/label-pairs.py,
      sandbox/length-dist.py,
      sandbox/load-ht-and-tags.py,
      sandbox/make-coverage-by-position-for-node.py,
      sandbox/make-coverage-histogram.py,
      sandbox/make-coverage.py,
      sandbox/make-random.py,
      sandbox/make-read-stats.py,
      sandbox/multi-abyss.py,
      sandbox/multi-stats.py,
      sandbox/multi-velvet.py,
      sandbox/normalize-by-min.py,
      sandbox/occupy.py,
      sandbox/parse-bowtie-pe.py,
      sandbox/parse-stats.py,
      sandbox/partition-by-contig.py,
      sandbox/partition-by-contig2.py,
      sandbox/partition-size-dist-running.py,
      sandbox/partition-size-dist.py,
      sandbox/path-compare-to-vectors.py,
      sandbox/print-exact-abund-kmer.py,
      sandbox/print-high-density-kmers.py,
      sandbox/quality-trim-pe.py,
      sandbox/quality-trim.py,
      sandbox/reformat.py,
      sandbox/remove-N.py,
      sandbox/softmask-high-abund.py,
      sandbox/split-N.py,
      sandbox/split-fasta-on-circum.py,
      sandbox/split-fasta-on-circum2.py,
      sandbox/split-fasta-on-circum3.py,
      sandbox/split-fasta-on-circum4.py,
      sandbox/split-fasta-on-degree-th.py,
      sandbox/split-fasta-on-degree.py,
      sandbox/split-fasta-on-density.py,
      sandbox/split-reads-on-median-diff.py,
      sandbox/summarize.py,
      sandbox/sweep_perf.py,
      sandbox/test_scripts.py,
      sandbox/traverse-contigs.py,
      sandbox/traverse-from-reads.py,
      sandbox/validate-partitioning.py -- removed as obsolete.

2014-09-01  Michael R. Crusoe  <mcrusoe@msu.edu>

    * doc/dev/coding-guidelines-and-review.txt: Clarify pull request checklist
    * CONTRIBUTING.md: update URL to new dev docs

2014-08-30  Rhys Kidd  <rhyskidd@gmail.com>

    * khmer/_khmermodule.cc: fix table.get("wrong_length_string") gives core
    dump
    * lib/kmer_hash.cc: improve quality of exception error message
    * tests/{test_counting_hash,test_counting_single,test_hashbits,
        test_hashbits_obj}.py: add regression unit tests

2014-08-28  Titus Brown  <titus@idyll.org>

    * scripts/normalize-by-median.py: added reporting output after main loop
	exits, in case it hadn't been triggered.
    * sandbox/saturate-by-median.py: added flag to change reporting frequency,
	cleaned up leftover code from when it was copied from
	normalize-by-median.

2014-08-24  Rhys Kidd  <rhyskidd@gmail.com>

    * khmer/thread_utils.py, sandbox/filter-below-abund.py,
	scripts/{extract-long-sequences,load-graph,load-into-counting,
	normalize-by-median,split-paired-reads}.py,
	scripts/galaxy/gedlab.py: fix minor PyLint issues 

2014-08-20  Michael R. Crusoe  <mcrusoe@msu.edu>

    * test/test_version.py: add Python2.6 compatibility.

2014-08-20  Rhys Kidd  <rhyskidd@gmail.com>

    * setup.py,README.rst,doc/user/install.txt: Test requirement for a 
    64-bit operating system, documentation changes. Fixes #529

2014-08-19  Michael R. Crusoe  <mcrusoe@msu.edu>

    * {setup,versioneer,khmer/_version}.py: upgrade versioneer from 0.10 to 0.11

2014-08-18  Michael R. Crusoe  <mcrusoe@msu.edu>

    * setup.py: Use the system bz2 and/or zlib libraries if specified in
    setup.cfg or overridden on the commandline

2014-08-06  Michael R. Crusoe  <mcrusoe@msu.edu>

    * CITATION: fixed formatting, added BibTeX
    * Makefile: Python code coverage targets will now compile khmer if needed
    * doc/dev/galaxy.txt: moved to doc/user/; updated & simplified
    * doc/{dev,user}/index.txt: galaxy.txt move
    * scripts/*.xml: moved to scripts/galaxy/; citations added; additional
    scripts wrapped
    * scripts/galaxy/README.txt: documented Galaxy codebase requirements
    * doc/citations.txt: symlink to CITATION
    * scripts/galaxy/test-data: added symlinks to files in tests/test-data or
    added short test files from scratch
    * scripts/galaxy/macros.xml: common configuration moved to central file
    * scripts/galaxy/gedlab.py: custom Galaxy datatypes for the counting
    tables and presence tables: it inherits from the Galaxy Binary type but
    isn't sniffable. Written with GalaxyTeam's Dave_B.
    * scripts/filter-abund.py: fix inaccurate parameter description
    * scripts/galaxy/tool_dependencies.xml: document install process
    * scripts/galaxy/filter-below-abund.py: symlink to
    sandbox/filter-below-abund.py for now.
    * khmer/khmer_args.py: point users to online citation file for details

2014-08-05  Michael R. Crusoe  <mcrusoe@msu.edu>

    * lib/read_parsers.{cc,hh}: close file handles. Fixes CID 1222793

2014-08-05  Justin Lippi  <jlippi@gmail.com>

    * khmer/__init__.py: import get_version_cpp method as __version_cpp__.
    * khmer/_khmermodule.cc: added get_version_cpp implementation
    * tests/test_version.py: check that version from C++ matches version from
    khmer.__version__
    * setup.cfg: don't run tests with 'jenkins' @attr with 'make test'

2014-08-04  Michael R. Crusoe  <mcrusoe@msu.edu>

    * khmer/_khmermodule.cc,lib/{kmer_hash.{cc,hh},read_aligner.cc,
    read_parsers.{cc,hh},trace_logger.cc: Replace remaining uses of assert()
    with khmer_exceptions. Fixes #215.
    * setup.py: simplify argparse conditional dependency

2014-08-03  Titus Brown & Michael R. Crusoe  <t@idyll.org>

    * doc/{artifact-removal,partitioning-workflow{.graffle,.png}},{biblio,
    blog-posts,guide,install,choosing-table-sizes,known-issues,scripts,
    partitioning-big-data.txt: moved to doc/user/
    * doc/{crazy-ideas,details,development,galaxy,release,examples}.txt: moved
    to doc/dev/
    * doc/dev/{a-quick-guide-to-testing,codebase-guide,
    coding-guidelines-and-review,for-khmer-developers,getting-started,
    hackathon,index}.txt,doc/user/index.txt: new content.
    * doc/design.txt: deleted
    The documentation has been split into user focused documentation and
    developer focused documentation. The new developer docs were field tested
    as part of the Mozilla Science Lab global sprint that we participated in;
    we are grateful to all the volunteers.

2014-07-24  Ivan Gonzalez  <iglpdc@gmail.com>

    * lib/khmer.hh, lib/khmer_exception.hh: All exceptions are now derived from
	a new base class exception, khmer::khmer_exception. Issue #508.
    * lib/counting.cc, lib/hashbits.cc, lib/hashtable.{cc,hh},lib/kmer_hash.cc,
	lib/labelhash.cc, lib/perf_metrics.hh, lib/read_parsers.{cc,hh},
	lib/subset.cc, lib/thread_id_map.hh: All exceptions thrown are now
	instances (or derived from) khmer::khmer_exception.

2014-07-24  Jiarong Guo  <guojiaro@gmail.com>

    * khmer/_khmermodule.cc: add python exception when thread = 0 for
    ReadParser.
    * tests/test_read_parsers.py: add test_with_zero_threads() to test Python
    exception when ReadParser has zero threads.

2014-07-23  Qingpeng Zhang  <qingpeng@gmail.com>

    * scripts/load-graph.py: write fp rate into *.info file with option 
    to switch on
    * tests/test_scripts.py: add test_load_graph_write_fp

2014-07-23  Ryan R. Boyce  <boycerya@msu.edu>

    * Makefile: fixed >80 character line wrap-around

2014-07-23  Leonor Garcia-Gutierrez  <l.garcia-gutierrez@warwick.ac.uk>

    * tests/test_hashbits.py, tests/test_graph.py, 
    tests/test_lump.py: reduced memory requirement
    
2014-07-23  Heather L. Wiencko  <wienckhl@tcd.ie>

    * khmer_tst_utils.py: added import traceback
    * test_scripts.py: added test for normalize_by_median.py for fpr rate

2014-07-22  Justin Lippi  <jlippi@gmail.com>
 
    * khmer/_khmermodule.cc: removed unused assignment
    * lib/read_aligner.cc,lib/read_aligner.hh: wrapped function declarations
    in the same compiler options that the only invocations are in to avoid
    unusedPrivateFunction violation.
    * lib/read_parsers.cc: fix redundantassignment error by assigning variable
    to its value directly

2014-07-22  Michael R. Crusoe  <mcrusoe@msu.edu>

    * Makefile: combine pip invocation into single "install-dependencies"
    target.

2014-07-22  Justin Lippi  <jlippi@gmail.com>

    * tests/test_subset_graph.py: decrease the amount of memory that is being
    requested for the hash tables in test.

2014-07-22  Jim Stapleton  <jas@msu.edu>

     * scripts/filter-abund.py: no longer asks for parameters that are unused,
     issue #524

2014-07-22  Justin Lippi  <jlippi@gmail.com> 

    * tests/khmer_tst_utils.py: put runscript here
    * tests/test_sandbox_scripts.py: remove 'runsandbox', renamed to runscript
      and placed in khmer_tst_utils
    * tests/test_scripts.py: removed 'runscript' and placed in khmer_tst_utils

2014-07-22  Jeramia Ory  <jeramia.ory@gmail.com>

    * khmer/_khmermodule.cc: removed unused KhmerError, issue #503

2014-07-22  Rodney Picett  <pickett.rodney@gmail.com>

    * lib/scoringmatrix.{cc,hh}: removed assign function, issue #502
 
2014-07-22  Leonor Garcia-Gutierrez  <l.garcia-gutierrez@warwick.ac.uk>

    * tests/test_counting_single.py: reduced memory requirements
    
2014-07-21  Titus Brown  <t@idyll.org>

    * sandbox/saturate-by-median.py: introduce new sandbox script for
	saturation analysis of low-coverage data sets.

2014-07-10  Joe Stein  <joeaarons@gmail.com>

    * sandbox/readstats.py: fixed divide-by-zero error, issue #458

2014-07-06  Titus Brown  <t@idyll.org>

    * doc/release.txt: fix formatting.

2014-06-25  Michael R. Crusoe <mcrusoe@msu.edu>

    * scripts/load-graph.py: fix #507. Threading doesn't give any advantages
    to this script right now; the threading parameter is ignored for now.

2014-06-20  Chuck Pepe-Ranney  <chuck.peperanney@gmail.com>

    * scripts/extract-partitions.py: added epilog documentation for 
	<base>.dist columns.

2014-06-20  Michael R. Crusoe  <mcrusoe@msu.edu>

    * doc/release.txt: Add Coverity Scan to release checklist

2014-06-19  Michael R. Crusoe  <mcrusoe@msu.edu>

    * lib/read_aligner.{cc,hh},khmer/_khmermodule.cc,setup.py,
    tests/test_read_aligner.py,sandbox/{normalize-by-align,read-aligner}.py:
    Update of @fishjord's graph alignment work
    * lib/{aligner,kmer,node}.{cc,hh},tests/test_align.py: removed as they are
    superceded by the above
    * Makefile: fixed wildcards
    * tests/read_parsers.py: tests that are too complicated to run with
    Valgrind's memcheck are now marked @attr('multithread')

2014-06-16  Titus Brown  <t@idyll.org>

    * doc/release.txt: updated release process.
    * doc/known-issues.txt: updated known-issues for v1.1 release
    * doc/release-notes/: added release notes for 1.0, 1.0.1, and 1.1

2014-06-16  Michael R. Crusoe  <mcrusoe@msu.edu>

    * scripts/{abundance-dist-single,filter-abund-single,load-into-counting,
    normalize-by-median,load-graph}.py: restore Python 2.6 compatability for
    Debian 6, RedHat 6, SL6, and Ubuntu 10.04 LTS users.

2014-06-15  Titus Brown  <t@idyll.org>

    * doc/scripts.txt: removed sweep-reads.py from script documentation.
    * scripts/sweep-reads.py, scripts/sweep-files.py: moved sweep-reads.py
	and sweep-files.py over to sandbox.
    * tests/test_sandbox_scripts.py: created a test file for scripts in
	sandbox/; skip when not in developer mode (e.g. installed egg).
    * tests/test_script_arguments.py: capture file.py output to stderr
	so that it is not displayed during tests.
    * sandbox/calc-median-distribution.py: updates to print cumulative
	distribution for calc-median-distribution.

2014-06-14  Michael R. Crusoe  <mcrusoe@msu.edu>

    * scripts/{abundance-dist-single,filter-abund-single,load-into-counting,
    normalize-by-median,load-graph}.py,tests/test_scripts.py: added
    '--report-total-kmers' option to all scripts that create k-mer tables.

2014-06-14  Titus Brown  <t@idyll.org>

    * doc/scripts.txt, tests/test_scripts.py, scripts/sweep-reads.py:
	renamed sweep-reads-buffered to sweep-reads; added FASTQ output to
	sweep-reads.
    * doc/scripts.txt: added extract-long-sequences.py doc reference.
    * scripts/extract-long-sequences.py: set default sequence length to
	extract to 200 bp.

2014-06-13  Michael R. Crusoe  <mcrusoe@msu.edu>

    * MANIFEST.in: don't include docs/, data/, or examples/ in our PyPI
    distribution. Saves 15MB.

2014-06-13  Michael R. Crusoe  <mcrusoe@msu.edu>

    * Makefile: split coverity target in two: -build and -upload. Added
    configuration target

2014-06-13  Titus Brown  <t@idyll.org>

    * doc/install.txt: updated virtualenv command to use python2 explicitly,
	for arch support.

2014-06-13  Titus Brown  <t@idyll.org>

    * khmer/__init__.py, khmer/file_args.py: Moved copyright message to a
	comment.
    * khmer/file.py: updated error messages for disk-space checking functions;
	added test hooks.
    * tests/test_script_arguments.py: added tests for several functions in
	khmer/file.py.
    * sandbox/assemstats3.py: handle missing input files.

2014-06-12  Michael Wright <wrigh517@msu.edu>

    * sandbox/load-into-hashbits: Deleted from sandbox. It is superseded
    by load-graph.py --no-tagset.

2014-06-11  Michael Wright <wrigh517@msu.edu>

    * scripts/load-into-counting: Fixed docstring misnomer to 
	load-into-counting.py

2014-06-10  Michael R. Crusoe  <mcrusoe@msu.edu>

    * setup.py,tests/{__init__,khmer_tst_utils,test_scripts,
    khmer_test_counting_single}.py: made tests runnable after installation.
    * lib/{khmer.hh,hashtable.hh,read_parsers.cc,read_parsers.hh}: restructure
    exception hierarchy.
    * khmer/_khmermodule.cc: Nicer error checking for hash_consume_fasta,
    hash_abundance_distribution, hashbits_consume_{fasta,fasta_and_tag
    {,with_stoptags},partitioned_fasta}, hashbits_output_partitions, and
    labelhash_consume_{,partitioned_}fasta_and_tag_with_labels.

2014-06-10  Titus Brown  <t@idyll.org>

    * Makefile: remove SHELL setting so that 'make doc' works in virtualenvs.
    * scripts/sample-reads-randomly.py: extend to take multiple subsamples
	with -S.
    * tests/test_scripts.py: added test for multiple subsamples from
	sample-reads-randomly.py

2014-06-10  Michael Wright <wrigh517@msu.edu>

    * scripts/extract-long-sequences: Moved from sandbox, added argparse and 
    FASTQ support.
    * scripts/fastq-to-fasta: Fixed outdated argparse oversight.
    * tests/test_scripts.py: Added tests for extract-long-sequences.py

2014-06-08  Titus Brown  <t@idyll.org>

    * doc/conf.py: set google_analytics_id and disqus_shortname properly;
	disable "editme" popup.
    * doc/_templates/page.html: take google_analytics_id and disqus_shortname
	from doc/conf.py.

2014-06-04  Michael R. Crusoe <mcrusoe@msu.edu>

    * lib/Makefile: do a distclean as the CFLAGS may have changed. Fixes #442

2014-06-03 Chuck Pepe-Ranney <chuck.peperanney@gmail.com>

    * scripts/abundance-dist.py: removed call to check_space on infiles.  

2014-05-31  Michael R. Crusoe  <mcrusoe@msu.edu>

    * khmer/_khmermodule.cc,lib/counting.{cc,hh},
    sandbox/{stoptag-abundance-ham1-hist.py,off-by-one.py,filter-ham1.py}:
    Remove CountingHash get_kmer_abund_mean, get_kmer_abund_abs_deviation, and
    max_hamming1_count along with Python glue code and sandbox scripts. They
    are no longer useful.

2014-05-30  Titus Brown  <t@idyll.org>

    * khmer/_khmermodule.cc: remove merge2* functions: unused, untested.
    * lib/counting.cc, lib/hashbits.cc, lib/hashtable.cc: made file loading
	exceptions more verbose and informative.
    * tests/test_subset_graph.py: added tests for SubsetPartition::
	load_partitionmap.
    * khmer/_khmermodule.cc, lib/subset.cc, wrapped SubsetPartition::
	load_partitionmap to catch, propagate exceptions
    * tests/test_hashbits.py, tests/test_counting_hash.py: added tests
	for fail-on-load of bad file format versions; print exception messages.
    * .gitignore: added various temporary pip & build files
    * lib/counting.cc: added I/O exception handling to CountingHashFileReader
	and CountingHashGzFileReader.
    * lib/hashbits.cc: added I/O exception handling to Hashbits::load.
    * lib/subset.cc: added I/O exception handling to merge_from_disk.
    * lib/hashtable.cc: added I/O exception handling to load_tagset and
	load_stop_tags
    * khmer/_khmermodule.cc: added I/O exception propagation from C++ to
	Python, for all loading functions.

2014-05-22  Michael Wright  <wrigh517@msu.edu>

    * scripts/fastq-to-fasta: Moved and improved fastq-to-fasta.py into scripts 
    from sandbox
    * tests/test_scripts.py: Added tests for fastq-to-fasta.py
    * tests/test-data: Added test-fastq-n-to-fasta.py file with N's in 
    sequence for testing

2014-05-19  Michael R. Crusoe  <mcrusoe@msu.edu>

    * Makefile: add target for python test coverage plain-text report;
    clarified where the HTML report is

2014-05-16  Michael R. Crusoe  <mcrusoe@msu.edu>

    * docs/scripts.txt: include sweep-reads-buffered.py

2014-05-14  Adam Caldwell  <adam.caldwell@gmail.com>

    * Makefile: change pip to pip2. Fixes assorted make problems on systems
    where pip links to pip3

2014-05-14  Michael R. Crusoe  <mcrusoe@msu.edu>

    * lib/{zlib,bzip2} -> third-party/
    * setup.{cfg,py}: Move third party libraries to their own directory
    * Makefile: add sloccount target for humans and the sloccount.sc target for
   Jenkins

2014-05-13  Michael Wright  <wrigh517@msu.edu>

    * sandbox/fastq-to-fasta.py: now reports number of reads dropped due to
    'N's in sequence. close 395

2014-05-13  Michael R. Crusoe  <mcrusoe@msu.edu>

    * doc/release.txt: additional fixes

2014-05-09  Luiz Irber  <irberlui@msu.edu>

    Version 1.0.1

2014-05-09  Michael R. Crusoe  <mcrusoe@msu.edu>

    * doc/release.txt: update release instructions

2014-05-06  Michael R. Crusoe  <mcrusoe@msu.edu>

    * lib/{subset,counting}.cc: fix cppcheck errors; astyle -A10
    --max-code-length=80

2014-05-06  Titus Brown  <titus@idyll.org>

    * sandbox/calc-best-assembly.py: added script to calculate best
    assembly from a list of contig/scaffold files
	
2014-04-23  Titus Brown  <titus@idyll.org>

    * scripts/abundance-dist-single.py: fixed problem where ReadParser was
    being created anew for each thread; regression introduced in 4b823fc.

2014-04-22  Michael R. Crusoe  <mcrusoe@msu.edu>

    *.py: switch to explicit python2 invocation. Fixes #385.

2014-04-21  Titus Brown  <t@idyll.org>

    * doc/development.txt: added spellcheck to review checklist

2014-04-21  Titus Brown  <titus@idyll.org>

    * scripts/normalize-by-median.py: updated FP rate to match latest info from
      Qingpeng's paper; corrected spelling error.

2014-04-21  Michael R. Crusoe  <mcrusoe@msu.edu>

    * setup.py,doc/installing.txt: Remove argparse from the requirements
    unless it isn't available. Argparse is bundled with Python 2.7+. This
    simplifies the installation instructions.

2014-04-17  Ram RS  <ramrs@nyu.edu>

    * scripts/make-initial-stoptags.py: fixed bug that threw error on
     missing .ht input file while actual expected input file is .pt

2014-04-11  Titus Brown  <t@idyll.org>

    * scripts/*.py: fixed argument to check_space_for_hashtable to rely
    on args.n_tables and not args.ksize.

2014-04-06  Titus Brown  <titus@idyll.org>

    * scripts/normalize-by-median.py: added comment about table compatibility
    with abundance-dist.

2014-04-05  Michael R. Crusoe  <mcrusoe@msu.edu>

    * MANIFEST.in,setup.py: fix to correct zlib packaging for #365
    * ChangeLog: fix date for 1.0 release, email addresses

2014-04-01  Michael R. Crusoe  <mcrusoe@msu.edu>

    Version 1.0
    * Makefile: run 'build' command before install; ignore _version.py for
    coverage purposes.
    * bink.ipynb: deleted
    * doc/choosing-hash-sizes.txt -> choosing-table-sizes.txt
    * setup.py,doc/{conf.py,index.txt}: update lists of authors
    * doc/development.txt: typo
    * doc/{galaxy,guide,index,introduction,scripts}.txt: remove some
    references to implementation details of the k-mer tables
    * doc/{known-issues,release}.txt: updated
    * khmer/*.cc,lib/*.{cc,hh}: astyle -A10 formatted
    * lib/read_parsers.cc: fixed case statement fall through
    * lib/subset.cc: removed unnecessary NULL check (CID 1054804 & 1195088)
    * scripts/*.py: additional documentation updates
    * tests/test-data/test-overlap1.ht,data/MSB2-surrender.fa &
    data/1m-filtered.fa: removed from repository history, .git is now 36M!

2014-04-01  Titus Brown  <t@idyll.org>

    * CITATION,khmer/khmer_args.py: Updated khmer software citation for
    release.

2014-03-31  Titus Brown  <t@idyll.org>

    * scripts/normalize-by-median.py: Fixed unbound variable bug introduced in
    20a433c2.

    * khmer/file.py: Fixed incorrect use of __file__ dirname instead of
    os.getcwd(); also fixed bug where statvfs would choke on an empty
    dirname resulting from input files being in the cwd.

2014-03-31  Michael R. Crusoe  <mcrusoe@msu.edu>

    * versioneer.py,ez_setup.py: updated to version 0.10 and 3.4.1
    respectively.
    * docs/release.txt,khmer/_version.py,MANIFEST.in: update ancillary
    versioneer files

2014-03-31  Titus Brown  <t@idyll.org>

    * scripts/*.py,khmer/khmer_args.py: added 'info' function to khmer_args,
    and added citation information to each script.
    * CITATION: added basic citation information for khmer functionality.

2013-03-31  Michael R. Crusoe  <mcrusoe@msu.edu>

    * docs/scripts.txt,scripts/*.py,khmer/*.py: overhaul the documentation of
    the scripts. Uses sphinxcontrib.autoprogram to leverage the existing
    argparse objects. Moved the documentation into each script + misc cleanups.
    All scripts support the --version option. Migrated the last scripts to use
    khmer_args
    * docs/blog-posts.txt: removed outdated reference to filter-exact.py; its
    replacement filter-abund.py is better documented in the eel-pond protocol
    * figuregen/,novelty/,plots/,templatem/,scripts/do-partition.sh: removed
    outdated code not part of core project

2013-03-30  Michael R. Crusoe  <mcrusoe@msu.edu>

    * setup.py: monkeypatched distutils.Distribution.reinitialize_command() so
    that it matches the behavior of Distribution.get_command_obj(). This fixes
    issues with 'pip install -e' and './setup.py nosetests' not respecting the
    setup.cfg configuration directives for the build_ext command. Also
    enhanced our build_ext command to respect the dry_run mode.

    * .ycm_extra_conf.py: Update our custom YouCompleteMe configuration to
    query the package configuration for the proper compilation flags.

2014-03-28  Michael R. Crusoe  <mcrusoe@msu.edu>

    * Makefile,setup.py: demote nose & sphinx to extra dependencies.
    Auto-install Python developer tools as needed.

2013-03-27  Michael R. Crusoe  <mcrusoe@msu.edu>

    * The system zlib and bzip2 libraries are now used instead of the bundled
    versions if specified in setup.cfg or the command line.

2014-03-25  Michael R. Crusoe  <mcrusoe@msu.edu>

    * Makefile: update cppcheck command to match new version of Jenkins
    plugin. Now ignores the lib/test*.cc files.

2013-03-20  Michael R. Crusoe  <mcrusoe@msu.edu>

    * lib/storage.hh,khmer/_khmermodule.cc,lib/{readtable,read_parsers}.hh:
    remove unused storage.hh

2014-03-19  Qingpeng Zhang  <qingpeng@msu.edu>

    * hashbits.cc: fix a bug of 'Division or modulo by zero' described in #182
    * test_scripts.py: add test code for count-overlap.py
    * count-overlap.py: (fix a bug because of a typo and hashsize was replaced
    by min_hashsize)
    * count-overlap.py: needs hashbits table generated by load-graph.py. 
    This information is added to the "usage:" line.
    * count-overlap.py: fix minor PyLint issues

2014-03-19  Michael R. Crusoe  <mcrusoe@msu.edu>

    * Update bundled zlib version to 1.2.8 from 1.2.3. Changes of note:
    "Wholesale replacement of gz* functions with faster versions"
    "Added LFS (Large File Summit) support for 64-bit file offsets"
    "Fix serious but very rare decompression bug"

2014-03-19  Michael R. Crusoe <mcrusoe@msu.edu>

    * lib/counting.hh: include hashtable.hh
    * lib/{counting,aligner,hashbits,hashtable,labelhash,node,subset}.{cc,hh},
    kmer.cc,khmer/_khmermodule.cc: removed downcast, replaced non-functional
    asserts() with exception throws.
    * khmer/_khmermodule.cc: fixed parsing of PyLists
    * setup.py: force 64bit only builds on OS X.

2014-03-19  Titus Brown  <t@idyll.org>

    * Makefile: update documentation on targets at top; clean autopep8 output.
    * test_counting_single.py: fixed pep8 violations in spacing
    * test_scripts.py: eliminate popenscript in favor of proper SystemExit
	handling in runscript; fix pep8 violations.

2014-03-19  Michael R. Crusoe <mcrusoe@msu.edu> and Luiz Irber
<luiz.irber@gmail.com>

    * lib/ktable.{cc,hh},khmer/{__init__.py},{_khmermodule.cc}, tests/
    test_{counting_{hash,single},ktable}.py: remove the unused KTable object
    * doc/{index,ktable}.txt: remove references to KTable
    * lib/{ktable.{hh,cc} → kmer_hash.{hh,cc}}: rename remaining ktable files
    to kmer_hash
    * lib/{hashtable,kmer}.hh: replace ktable headers with kmer_hash

2014-03-17  Ram RS  <ramrs@nyu.edu>

    * extract-partitions.py: pylint warnings addressed
    * test_scripts.py: tests added to cover extract-partitions completely

2014-03-16  Michael R. Crusoe <mcrusoe@msu.edu>

    * lib/read_parsers.cc: fix for Coverity CID 1054789: Unititialized scalar
    field II: fill_id is never zeroed out.

2014-03-16  Ram RS  <ramrs@nyu.edu>

    * Project email in copyright headers updated

2014-03-14  Michael R. Crusoe <mcrusoe@msu.edu>

    * khmer/_khmermodule.cc, lib/{khmer.hh, hashtable.{cc,hh}},
    tests/test_{hashbits,hashbits_obj,labelhash}.py: don't implicitly downcast
    tagset_size(). Changes fileformat version for saved tagsets.

2014-03-13  Ram RS  <ramrs@nyu.edu>

    * added: khmer/file.py - script to check disk space, check input file
    status and check space before hashtable writing
    * modified: scripts/*.py - all scripts now use khmer.file for above-mentioned
    functionality.
    * modified: scripts/*.py - pylint violations addressed in all scripts
    under scripts/

2014-03-13  Ram RS  <ramrs@nyu.edu>

    * Bug fix: tests.test_normalize_by_median_no_bigcount() now runs within
    temp directory

2014-03-11  Michael R. Crusoe  <mcrusoe@mcrusoe.edu>

    * lib/read_parsers.hh: fix for Coverity CID 1054789: Uninitialized scalar
    field

2014-03-10  Michael R. Crusoe  <mcrusoe@msu.edu>

    * doc/development.txt: document fork/tag policy + formatting fixes

2014-03-03  Michael R. Crusoe  <mcrusoe@msu.edu>

    * lib/trace_logger.{cc,hh}: fix for Coverity CID 1063852: Uninitialized
    scalar field (UNINIT_CTOR) 
    * lib/node.cc: fix for Coverity CID 1173035:  Uninitialized scalar field
    (UNINIT_CTOR)
    * lib/hashbits.hh: fix for Coverity CID 1153101:  Resource leak in object
    (CTOR_DTOR_LEAK)
    * lib/{perf_metrics.{cc,hh},hashtable.{cc,hh}
    ,read_parsers.{cc,hh},trace_logger.{cc,hh}}: ifndef WITH_INTERNAL_METRICS
    then lets not + astyle -A10

2014-02-27  Michael R. Crusoe <mcrusoe@msu.edu>

    * tagged: version 0.8
    * setup.py: Specify a known working version of setuptools so we don't
    force an unneeded and awkward upgrade.
    * setup.py: We aren't zipsafe, mark as such

2014-02-18  Michael R. Crusoe <mcrusoe@msu.edu>

* Normalized C++ namespace usage to fix CID 1054792
* Updated install instructions. We recommend OS X users and those Linux
users without root access to install virtualenv instead of pip.
* New documentation: doc/known-issues.txt
* Added code review checklist & other guidance: doc/development.txt

2014-02-03  Camille Scott <camille.scott.w@gmail.com>

* Standardized command line arguments in khmer_args; added version flag

* Added support for sparse graph labeling

* Added script to reinflate partitions from read files using the 
  labeling system, called sweep-reads-by-partition-buffered.py

* Implemented __new__ methods for Hashbits, enforced inheritance
  hierarchy between it and the new LabelHash class both in C++
  and CPython API

2013-12-20  Titus Brown  <titus@idyll.org>

* Fixed output_partitioned_file, sweep-reads3.py, and extract-partitions.py
  to retain FASTQ format in output.

2013-12-11  Michael R. Crusoe <mcrusoe@msu.edu>

* normalize-by-median.py: new optional argument: --record-filenames to specify
a path where a list of all the output filenames will be written to. Will
be used to better integrate with Galaxy.

* All commands that use the counting args now support the --version switch

* abundance-dist-single.py, abundance-dist.py, do-partition.py,
interleave-reads.py, load-graph.py, load-into-counting.py
normalize-by-median.py now exit with return code 1 instead of 255 as is
standard.

2013-12-19  Michael R. Crusoe  <mcrusoe@msu.edu>

* doc/install.txt Add setup instructions for RHEL6 & fix invocation to get
master branch to work for non-developers

2013-12-18  Titus Brown  <titus@idyll.org>

* Added a test to ensure that normalize-by-median.py has bigcount set to
  False.

2013-11-22  Camille Scott  <camille.scott.w@gmail.com>

* Makefile: Added debug target for profiling.

2013-11-22  Michael R. Crusoe  <mcrusoe@msu.edu>

* Documented release process

2013-10-21  Michael R. Crusoe  <mcrusoe@msu.edu>

* Version 0.7

* New script: sample-reads-randomly.py which does a single pass random
subsample using reservoir sampling.

* the version number is now only stored in one place

* Makefile: new dist, cppcheck, pep8, and autopep8 targets for developers.
VERSION is now set by versioneer and exported to C/C++ code.

* README switched from MarkDown to ReStructuredText format to clean up PyPI
listing. Install count badge added.

* doc/: updates to how the scripts are called. Sphinx now pulls version
number from versioneer. C/Python integration is now partially documented.
Reference to bleeding-edge has been removed. Release instructions have been
clarified and simplified.

* all python code in khmer/, scripts/, and tests/ should be PEP8 compliant now.

* khmer/_khmermodule.cc has gotten a once-over with cpychecker. Type errors
were eliminated and the error checking has improved.

* Several fixes motivated by the results of a Coverity C/C++ scan. 

* Tests that require greater than 0.5 gigabytes of memory are now annotated as
being 'highmem' and be skipped by changing two lines in setup.cfg

* warnings about -Wstrict-prototypes will no longer appear

* contributors to this release are: ctb, mr-c and camillescott. 

2013-10-15  Michael R. Crusoe  <mcrusoe@msu.edu>

* Version 0.6.1

* No code changes, just build fixes

2013-10-10  Michael R. Crusoe  <mcrusoe@msu.edu>

* Version 0.6

* Switch to setuptools to run the entire build

* The various Makefiles have been merged into one inside lib for posterity

* A new top-level Makefile wraps "python setup.py"

* argparse.py has been removed and is installed automatically by setuptools/pip

* setup.py and the python/khmer directory have been moved to the root of the
project to conform to the standard layout

* The project contact address is now khmer-project@idyll.org

* Due to the new build system the project now easily builds under OS X + XCode

* In light of the above the installation instructions have been rewritten

* Sphinx now builds the documentation without warnings or errors

* It is now easy to calculate code coverage.

* setup.py is now PEP8 compliant
2014-04-10  Michael R. Crusoe  <mcrusoe@msu.edu>

    * Makefile: run 'build' command before install; ignore _version.py for
    coverage purposes.
    * bink.ipynb: deleted
    * doc/choosing-hash-sizes.txt -> choosing-table-sizes.txt
    * setup.py,doc/{conf.py,index.txt}: update lists of authors
    * doc/development.txt: typo
    * doc/{galaxy,guide,index,introduction,scripts}.txt: remove some
    references to implementation details of the k-mer tables
    * doc/{known-issues,release}.txt: updated
    * khmer/*.cc,lib/*.{cc,hh}: astyle -A10 formatted
    * lib/read_parsers.cc: fixed case statement fall through
    * lib/subset.cc: removed unnecessary NULL check (CID 1054804 & 1195088)
    * scripts/*.py: additional documentation updates
    * tests/test-data/test-overlap1.ht,data/MSB2-surrender.fa &
    data/1m-filtered.fa: removed from repository history, .git is now 36M!

2014-03-31  Titus Brown  <ctb@msu.edu>

    * scripts/normalize-by-median.py: Fixed unbound variable bug introduced in
    20a433c2.

    * khmer/file.py: Fixed incorrect use of __file__ dirname instead of
    os.getcwd(); also fixed bug where statvfs would choke on an empty
    dirname resulting from input files being in the cwd.

2014-03-31  Michael R. Crusoe  <mcrusoe@msu.edu>

    * versioneer.py,ez_setup.py: updated to version 0.10 and 3.4.1
    respectively.
    * docs/release.txt,khmer/_version.py,MANIFEST.in: update ancillary
    versioneer files

2014-03-31  Titus Brown  <ctb@msu.edu>

    * scripts/*.py,khmer/khmer_args.py: added 'info' function to khmer_args,
    and added citation information to each script.
    * CITATION: added basic citation information for khmer functionality.

2013-03-31  Michael R. Crusoe  <mcrusoe@msu.edu>

    * docs/scripts.txt,scripts/*.py,khmer/*.py: overhaul the documentation of
    the scripts. Uses sphinxcontrib.autoprogram to leverage the existing
    argparse objects. Moved the documentation into each script + misc cleanups.
    All scripts support the --version option. Migrated the last scripts to use
    khmer_args
    * docs/blog-posts.txt: removed outdated reference to filter-exact.py; its
    replacement filter-abund.py is better documented in the eel-pond protocol
    * figuregen/,novelty/,plots/,templatem/,scripts/do-partition.sh: removed
    outdated code not part of core project

2013-03-30  Michael R. Crusoe  <mcrusoe@msu.edu>

    * setup.py: monkeypatched distutils.Distribution.reinitialize_command() so
    that it matches the behavior of Distribution.get_command_obj(). This fixes
    issues with 'pip install -e' and './setup.py nosetests' not respecting the
    setup.cfg configuration directives for the build_ext command. Also
    enhanced our build_ext command to respect the dry_run mode.

    * .ycm_extra_conf.py: Update our custom YouCompleteMe configuration to
    query the package configuration for the proper compilation flags.

2014-03-28  Michael R. Crusoe  <mcrusoe@msu.edu>

    * Makefile,setup.py: demote nose & sphinx to extra dependencies.
    Auto-install Python developer tools as needed.

2013-03-27  Michael R. Crusoe  <mcrusoe@msu.edu>

    * The system zlib and bzip2 libraries are now used instead of the bundled
    versions if specified in setup.cfg or the command line.

2014-03-25  Michael R. Crusoe  <mcrusoe@msu.edu>

    * Makefile: update cppcheck command to match new version of Jenkins
    plugin. Now ignores the lib/test*.cc files.

2013-03-20  Michael R. Crusoe  <mcrusoe@msu.edu>

    * lib/storage.hh,khmer/_khmermodule.cc,lib/{readtable,read_parsers}.hh:
    remove unused storage.hh

2014-03-19  Qingpeng Zhang  <qingpeng@msu.edu>

    * hashbits.cc: fix a bug of 'Division or modulo by zero' described in #182
    * test_scripts.py: add test code for count-overlap.py
    * count-overlap.py: (fix a bug because of a typo and hashsize was replaced
    by min_hashsize)
    * count-overlap.py: needs hashbits table generated by load-graph.py. 
    This information is added to the "usage:" line.
    * count-overlap.py: fix minor PyLint issues

2014-03-19  Michael R. Crusoe  <mcrusoe@msu.edu>

    * Update bundled zlib version to 1.2.8 from 1.2.3. Changes of note:
    "Wholesale replacement of gz* functions with faster versions"
    "Added LFS (Large File Summit) support for 64-bit file offsets"
    "Fix serious but very rare decompression bug"

2014-03-19  Michael R. Crusoe <mcrusoe@msu.edu>

    * lib/counting.hh: include hashtable.hh
    * lib/{counting,aligner,hashbits,hashtable,labelhash,node,subset}.{cc,hh},
    kmer.cc,khmer/_khmermodule.cc: removed downcast, replaced non-functional
    asserts() with exception throws.
    * khmer/_khmermodule.cc: fixed parsing of PyLists
    * setup.py: force 64bit only builds on OS X.

2014-03-19  Titus Brown  <t@idyll.org>

    * Makefile: update documentation on targets at top; clean autopep8 output.
    * test_counting_single.py: fixed pep8 violations in spacing
    * test_scripts.py: eliminate popenscript in favor of proper SystemExit
	handling in runscript; fix pep8 violations.

2014-03-19  Michael R. Crusoe <mcrusoe@msu.edu> and Luiz Irber
<luiz.irber@gmail.com>

    * lib/ktable.{cc,hh},khmer/{__init__.py},{_khmermodule.cc}, tests/
    test_{counting_{hash,single},ktable}.py: remove the unused KTable object
    * doc/{index,ktable}.txt: remove references to KTable
    * lib/{ktable.{hh,cc} → kmer_hash.{hh,cc}}: rename remaining ktable files
    to kmer_hash
    * lib/{hashtable,kmer}.hh: replace ktable headers with kmer_hash

2014-03-17  Ram RS  <ramrs@nyu.edu>

    * extract-partitions.py: pylint warnings addressed
    * test_scripts.py: tests added to cover extract-partitions completely

2014-03-16  Michael R. Crusoe <mcrusoe@msu.edu>

    * lib/read_parsers.cc: fix for Coverity CID 1054789: Unititialized scalar
    field II: fill_id is never zeroed out.

2014-03-16  Ram RS  <ramrs@nyu.edu>

    * Project email in copyright headers updated

2014-03-14  Michael R. Crusoe <mcrusoe@msu.edu>

    * khmer/_khmermodule.cc, lib/{khmer.hh, hashtable.{cc,hh}},
    tests/test_{hashbits,hashbits_obj,labelhash}.py: don't implicitly downcast
    tagset_size(). Changes fileformat version for saved tagsets.

2014-03-13  Ram RS  <ramrs@nyu.edu>

    * added: khmer/file.py - script to check disk space, check input file
    status and check space before hashtable writing
    * modified: scripts/*.py - all scripts now use khmer.file for above-mentioned
    functionality.
    * modified: scripts/*.py - pylint violations addressed in all scripts
    under scripts/

2014-03-13  Ram RS  <ramrs@nyu.edu>

    * Bug fix: tests.test_normalize_by_median_no_bigcount() now runs within
    temp directory

2014-03-11  Michael R. Crusoe  <mcrusoe@mcrusoe.edu>

    * lib/read_parsers.hh: fix for Coverity CID 1054789: Uninitialized scalar
    field

2014-03-10  Michael R. Crusoe  <mcrusoe@msu.edu>

    * doc/development.txt: document fork/tag policy + formatting fixes

2014-03-03  Michael R. Crusoe  <mcrusoe@msu.edu>

    * lib/trace_logger.{cc,hh}: fix for Coverity CID 1063852: Uninitialized
    scalar field (UNINIT_CTOR) 
    * lib/node.cc: fix for Coverity CID 1173035:  Uninitialized scalar field
    (UNINIT_CTOR)
    * lib/hashbits.hh: fix for Coverity CID 1153101:  Resource leak in object
    (CTOR_DTOR_LEAK)
    * lib/{perf_metrics.{cc,hh},hashtable.{cc,hh}
    ,read_parsers.{cc,hh},trace_logger.{cc,hh}}: ifndef WITH_INTERNAL_METRICS
    then lets not + astyle -A10

2014-02-27  Michael R. Crusoe <mcrusoe@msu.edu>

    * tagged: version 0.8
    * setup.py: Specify a known working version of setuptools so we don't
    force an unneeded and awkward upgrade.
    * setup.py: We aren't zipsafe, mark as such

2014-02-18  Michael R. Crusoe <mcrusoe@msu.edu>

* Normalized C++ namespace usage to fix CID 1054792
* Updated install instructions. We recommend OS X users and those Linux
users without root access to install virtualenv instead of pip.
* New documentation: doc/known-issues.txt
* Added code review checklist & other guidance: doc/development.txt

2014-02-03  Camille Scott <camille.scott.w@gmail.com>

* Standardized command line arguments in khmer_args; added version flag

* Added support for sparse graph labeling

* Added script to reinflate partitions from read files using the 
  labeling system, called sweep-reads-by-partition-buffered.py

* Implemented __new__ methods for Hashbits, enforced inheritance
  hierarchy between it and the new LabelHash class both in C++
  and CPython API

2013-12-20  Titus Brown  <titus@idyll.org>

* Fixed output_partitioned_file, sweep-reads3.py, and extract-partitions.py
  to retain FASTQ format in output.

2013-12-11  Michael R. Crusoe <mcrusoe@msu.edu>

* normalize-by-median.py: new optional argument: --record-filenames to specify
a path where a list of all the output filenames will be written to. Will
be used to better integrate with Galaxy.

* All commands that use the counting args now support the --version switch

* abundance-dist-single.py, abundance-dist.py, do-partition.py,
interleave-reads.py, load-graph.py, load-into-counting.py
normalize-by-median.py now exit with return code 1 instead of 255 as is
standard.

2013-12-19  Michael R. Crusoe  <mcrusoe@msu.edu>

* doc/install.txt Add setup instructions for RHEL6 & fix invocation to get
master branch to work for non-developers

2013-12-18  Titus Brown  <titus@idyll.org>

* Added a test to ensure that normalize-by-median.py has bigcount set to
  False.

2013-11-22  Camille Scott  <camille.scott.w@gmail.com>

* Makefile: Added debug target for profiling.

2013-11-22  Michael R. Crusoe  <mcrusoe@msu.edu>

* Documented release process

2013-10-21  Michael R. Crusoe  <mcrusoe@msu.edu>

* Version 0.7

* New script: sample-reads-randomly.py which does a single pass random
subsample using reservoir sampling.

* the version number is now only stored in one place

* Makefile: new dist, cppcheck, pep8, and autopep8 targets for developers.
VERSION is now set by versioneer and exported to C/C++ code.

* README switched from MarkDown to ReStructuredText format to clean up PyPI
listing. Install count badge added.

* doc/: updates to how the scripts are called. Sphinx now pulls version
number from versioneer. C/Python integration is now partially documented.
Reference to bleeding-edge has been removed. Release instructions have been
clarified and simplified.

* all python code in khmer/, scripts/, and tests/ should be PEP8 compliant now.

* khmer/_khmermodule.cc has gotten a once-over with cpychecker. Type errors
were eliminated and the error checking has improved.

* Several fixes motivated by the results of a Coverity C/C++ scan. 

* Tests that require greater than 0.5 gigabytes of memory are now annotated as
being 'highmem' and be skipped by changing two lines in setup.cfg

* warnings about -Wstrict-prototypes will no longer appear

* contributors to this release are: ctb, mr-c and camillescott. 

2013-10-15  Michael R. Crusoe  <mcrusoe@msu.edu>

* Version 0.6.1

* No code changes, just build fixes

2013-10-10  Michael R. Crusoe  <mcrusoe@msu.edu>

* Version 0.6

* Switch to setuptools to run the entire build

* The various Makefiles have been merged into one inside lib for posterity

* A new top-level Makefile wraps "python setup.py"

* argparse.py has been removed and is installed automatically by setuptools/pip

* setup.py and the python/khmer directory have been moved to the root of the
project to conform to the standard layout

* The project contact address is now khmer-project@idyll.org

* Due to the new build system the project now easily builds under OS X + XCode

* In light of the above the installation instructions have been rewritten

* Sphinx now builds the documentation without warnings or errors

* It is now easy to calculate code coverage.

* setup.py is now PEP8 compliant<|MERGE_RESOLUTION|>--- conflicted
+++ resolved
@@ -1,16 +1,14 @@
-<<<<<<< HEAD
 2015-02-26  Tamer A. Mansour  <drtamermansour@gmail.com>
 
    * scripts/abundance-dist-single.py: Use CSV format for the histogram. 
    Includes column headers.
    * tests/test_scripts.py: add a test function for the --csv option in
    abundance-dist-single.py
-=======
+
 2015-02-26  Jacob Fenton  <bocajnotnef@gmail.com>
 
    * doc/introduction.txt, doc/user/choosing-table-sizes.txt: Updated docs to
    ref correct links and names
->>>>>>> bad82b46
 
 2015-02-25  Aditi Gupta  <agupta@msu.edu>
 
