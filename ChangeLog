--- conflicted
+++ resolved
@@ -1,6 +1,5 @@
 2016-05-11  Titus Brown  <titus@idyll.org>
 
-<<<<<<< HEAD
    * scripts/trim-low-abund.py: refactor to use generators; add --diginorm
    option to include digital normalization in trim-low-abund functionality.
    * tests/test_script_output.py: added md5sum hashing tests to pin down
@@ -13,10 +12,11 @@
    * tests/{test_scripts.py, test_streaming_io.py}: added additional
    tests for trim-low-abund.py functionality and error cases.
    * khmer/kfile.py: added a fix for gzip output to sys.stdout in Python 3.
-=======
+
+2016-05-11  Titus Brown  <titus@idyll.org>
+
    * tests/test_read_parsers.py: fixed syntax error introduced by previous
    merge.
->>>>>>> f484a66f
 
 2016-05-08  Michael R. Crusoe  <crusoe@ucdavis.edu>
 
