<<<<<<< HEAD
2015-03-23  Camille Scott  <camille.scott.w@gmail.com>

    * lib/{hashtable.hh,counting.hh}: Add array of locks and a new
    counting function for thread-safe writing to the counting table
    * khmer/_khmermodule.cc: Expose new functionality to python
    * tests/test_counting_hash.py: Tests for thread-safety
=======
2015-04-07  Michael R. Crusoe  <mcrusoe@msu.edu>

    * README.rst: add a ReadTheDocs badge

2015-04-06  Michael R. Crusoe  <mcrusoe@msu.edu>

   * jenkins-build.sh: updated OS X warning flag to quiet the build a bit

2015-04-06  Michael R. Crusoe  <mcrusoe@msu.edu>

   * Makefile: added 'convert-release-notes' target for MD->RST conversion
   * doc/{,release-notes}/index.rst: include release notes in documentation
   * doc/release-notes/*.rst: added pandoc converted versions of release notes
   * jenkins-build.sh: use the Sphinx method to install doc dependencies

2015-04-05  Michael R. Crusoe  <mcrusoe@msu.edu>

   * setup.py: use the release version of screed 0.8

2015-04-05  Michael R. Crusoe  <mcrusoe@msu.edu>

   * doc/*/*.txt: all documentation sources have been renamed to use the rst
   extension to indicate that they are reStructuredText files. This enables
   use of rich text editors on GitHub and elsewhere.
   * doc/conf.py: update Sphinx configuration to reflect this change
   * doc/requirements.txt: added hint to install version 3.4.1 of Setuptools;
   this file is used by ReadTheDocs only.

2015-04-05  Michael R. Crusoe  <mcrusoe@msu.edu>

   * ChangeLog, lib/read_aligner.cc, sandbox/sweep-reads.py: fixed spelling
   errors.

2015-04-05  Kevin Murray  <spam@kdmurray.id.au>

   * lib/read_parsers.{cc,hh}: Work around an issue (#884) in SeqAn 1.4.x
   handling of truncated sequence files. Also revamp exceptions
   * khmer/_khmermodule.cc: Use new/updated exceptions handling malformed
   FASTA/Q files.
   * tests/test_read_parsers.py: add a test of parsing of truncated fastq
   files

2015-04-03  Luiz Irber  <irberlui@msu.edu>

   * lib/hllcounter.cc: Use for loop instead of transform on merge method,
   now works on C++11.

2015-04-01  Luiz Irber  <irberlui@msu.edu>

   * third-party/smhasher/MurmurHash3.{cc,h}: remove unused code, fix warnings.

2015-04-01  Michael R. Crusoe  <mcrusoe@msu.edu>

   * Doxyfile.in: make documentation generation reproducible, removed timestamp

2015-04-01  Alex Hyer  <theonehyer@gmail.com>

   * scripts/find-knots.py: added force argument to check_file_status()
   call in main().

2015-03-31  Kevin Murray  <spam@kdmurray.id.au>

   * lib/read_parsers.{cc,hh}: add read counting to IParser and subclasses
   * khmer/_khmermodule.cc,tests/test_read_parsers.py: add 'num_reads'
   attribute to khmer.ReadParser objects in python land, and test it.

2015-03-28  Kevin Murray  <spam@kdmurray.id.au>

   * lib/hashbits.hh: Add Hashbits::n_tables() accessor

2015-03-27  Michael R. Crusoe  <mcrusoe@msu.edu>

   * lib/read_parsers.{cc,hh}: Obfuscate SeqAn SequenceStream objects with a
   wrapper struct, to avoid #include-ing the SeqAn headers.
   * lib/Makefile: Don't install the SeqAn headers.

2015-03-27  Kevin Murray  <spam@kdmurray.id.au>

   * lib/Makefile: Add libkhmer targets, clean up
   * lib/get_version.py: Rewrite to use versioneer.py
   * lib/.gitignore,third-party/.gitignore: Add more compiled outputs
   * lib/.check_openmp.cc: add source that checks compiler for openmp support.
   * lib/khmer.pc.in: add pkg-config file for khmer
>>>>>>> 05c72a52

2015-03-23  Kevin Murray  <spam@kdmurray.id.au>

   * lib/counting.hh: Add CountingHash::n_tables() accessor

2015-03-16  Jessica Mizzi  <mizzijes@msu.edu>

    * khmer/kfile.py: Added file not existing error for system exit
    * tests/{test_scripts,test_functions}.py: Added tests for
    check_file_status for file existence and force option

2015-03-15  Kevin Murray  <spam@kdmurray.id.au>  &  Titus Brown  <titus@idyll.org>

   * tests/test_counting_hash.py: Skip get_raw_tables test if python doesn't
   have the memoryview type/function.

2015-03-11  Erich Schwarz  <ems394@cornell.edu>

   * Added URLs and brief descriptions for khmer-relevant documentation in
   doc/introduction.txt, pointing to http://khmer-protocols.readthedocs.org and
   khmer-recipes.readthedocs.org, with brief descriptions of their content.

2015-03-10  Camille Scott  <camille.scott.w@gmail.com>

   * lib/counting.hh, khmer/_khmermodule.cc: Expose the raw tables of
   count-min sketches to the world of python using a buffer interface.
   * tests/test_counting_hash.py: Tests of the above functionality.

2015-03-08  Michael R. Crusoe  <mcrusoe@msu.edu>

   * Makefile: make 'pep8' target be more verbose
   * jenkins-build.sh: specify setuptools version
   * scripts/{abundance-dist,annotate-partitions,count-median,do-partition,
   extract-paired-reads,extract-partitions,filter-stoptags,find-knots,
   interleave-reads,merge-partitions,partition-graph,sample-reads-randomly,
   split-paired-reads}.py,setup.py: fix new PEP8 errors
   * setup.py: specify that this is a Python 2 only project (for now)
   * tests/test_{counting_single,subset_graph}.py: make explicit the use of
   floor division behavior.

2015-03-06  Titus Brown  <titus@idyll.org>

   * sandbox/{collect-reads.py,saturate-by-median.py}: update for 'force'
   argument in khmer.kfile functions, so that khmer-recipes compile.

2015-03-02  Titus Brown  <titus@idyll.org>

   * sandbox/{combine-pe.py,compare-partitions.py,count-within-radius.py,
   degree-by-position.py,dn-identify-errors.py,ec.py,error-correct-pass2.py,
   find-unpart.py,normalize-by-align.py,read-aligner.py,shuffle-fasta.py,
   to-casava-1.8-fastq.py,uniqify-sequences.py}: removed from sandbox/ as
   obsolete/unmaintained.
   * sandbox/README.rst: updated to reflect readstats.py and trim-low-abund.py
   promotion to sandbox/.
   * doc/dev/scripts-and-sandbox.txt: updated to reflect sandbox/ script name
   preferences, and note to remove from README.rst when moved over to scripts/.

2015-02-27  Kevin Murray  <spam@kdmurray.id.au>

   * scripts/load-into-counting.py: Be verbose in the help text, to clarify
   what the -b flag does.

2015-02-25  Hussien Alameldin  <hussien@msu.edu>

   * sandbox/bloom_count.py: renamed to bloom-count.py
   * sandbox/bloom_count_intersection.py: renamed to
     bloom-count-intersection.py
   * sandbox/read_aligner.py: renamed to read-aligner.py

2015-02-26  Tamer A. Mansour  <drtamermansour@gmail.com>

   * scripts/abundance-dist-single.py: Use CSV format for the histogram.
   * scripts/count-overlap.py: Use CSV format for the curve file output.
   Includes column headers.
   * scripts/abundance-dist-single.py: Use CSV format for the histogram. 
   Includes column headers.
   * tests/test_scripts.py: add test functions for the --csv option in
   abundance-dist-single.py and count-overlap.py

2015-02-26  Jacob Fenton  <bocajnotnef@gmail.com>

   * doc/introduction.txt, doc/user/choosing-table-sizes.txt: Updated docs to
   ref correct links and names

2015-02-25  Aditi Gupta  <agupta@msu.edu>

   * sandbox/{collect-reads.py, correct-errors.py, 
   normalize-by-median-pct.py, slice-reads-by-coverage.py, 
   sweep-files.py, sweep-reads3.py, to-casava-1.8-fastq.py}: 
   Replaced 'accuracy' with 'quality'. Fixes #787.

2015-02-25  Tamer A. Mansour  <drtamermansour@gmail.com>

   * scripts/normalize-by-median.py: change to the default behavior to
   overwrite the sequences output file. Also add a new argument --append to
   append new reads to the output file.
   * tests/test_scripts.py: add a test for the --append option in
   normalize-by-median.py

2015-02-25  Hussien Alameldin  <hussien@msu.edu>

   * khmer/khmer_args.py: add 'hll' citation entry "Irber and Brown,
     unpublished." to  _alg. dict.
   * sandbox/unique-kmers.py: add call to 'info' with 'hll' in the
     algorithms list.

2015-02-24  Luiz Irber  <irberlui@msu.edu>

    * khmer/_khmermodule.cc: expose HLL internals as read-only attributes.
    * lib/hllcounter.{cc,hh}: simplify error checking, add getters for HLL.
    * tests/test_hll.py: add test cases for increasing coverage, also fix
    some of the previous ones using the new HLL read-only attributes.

2015-02-24  Luiz Irber  <irberlui@msu.edu>

   * khmer/_khmermodule.cc: Fix coding style violations.

2015-02-24  Luiz Irber  <irberlui@msu.edu>

   * khmer/_khmermodule.cc: Update extension to use recommended practices,
   PyLong instead of PyInt, Type initialization, PyBytes instead of PyString.
   Replace common initialization with explicit type structs, and all types
   conform to the CPython checklist.

2015-02-24  Tamer A. Mansour  <drtamermansour@gmail.com>

   * scripts/abundance-dist.py: Use CSV format for the histogram. Includes
   column headers.
   * tests/test_scripts.py: add coverage for the new --csv option in
   abundance-dist.py

2015-02-24  Michael R. Crusoe  <mcrusoe@msu.edu>

   * jenkins-build.sh: remove examples/stamps/do.sh testing for now; takes too
   long to run on every build. Related to #836

2015-02-24  Kevin Murray  <spam@kdmurray.id.au>

   * scripts/interleave-reads.py: Make the output file name print nicely.

2015-02-23  Titus Brown  <titus@idyll.org>

   * khmer/utils.py: added 'check_is_left' and 'check_is_right' functions;
   fixed bug in check_is_pair.
   * tests/test_functions.py: added tests for now-fixed bug in check_is_pair,
   as well as 'check_is_left' and 'check_is_right'.
   * scripts/interleave-reads.py: updated to handle Casava 1.8 formatting.
   * scripts/split-paired-reads.py: fixed bug where sequences with bad names
   got dropped; updated to properly handle Casava 1.8 names in FASTQ files.
   * scripts/count-median.py: added '--csv' output format; updated to properly
   handle Casava 1.8 FASTQ format when '--csv' is specified.
   * scripts/normalize-by-median.py: replaced pair checking with
   utils.check_is_pair(), which properly handles Casava 1.8 FASTQ format.
   * tests/test_scripts.py: updated script tests to check Casava 1.8
   formatting; fixed extract-long-sequences.py test.
   * scripts/{extract-long-sequences.py,extract-paired-reads.py,
   fastq-to-fasta.py,readstats.py,sample-reads-randomly.py,trim-low-abund.py},
   khmer/thread_utils.py: updated to handle Casava 1.8 FASTQ format by
   setting parse_description=False in screed.open(...).
   * tests/test-data/{paired-mixed.fq,paired-mixed.fq.pe,random-20-a.fq,
   test-abund-read-2.fq,test-abund-read-2.paired2.fq,test-abund-read-paired.fa,
   test-abund-read-paired.fq}: switched some sequences over to Casava 1.8
   format, to test format handling.
   * tests/test-data/{casava_18-pe.fq,test-reads.fq.gz}: new test file for
   Casava 1.8 format handling.
   * tests/test-data/{overlap.curve,paired-mixed.fq.1,paired-mixed.fq.2,
   simple_1.fa,simple_2.fa,simple_3.fa,test-colors.fa,test-est.fa,
   test-graph3.fa,test-graph4.fa,test-graph6.fa}: removed no-longer used
   test files.

2015-02-23  Titus Brown  <titus@idyll.org>

   * setup.cfg: set !linux flag by default, to avoid running tests that
   request too much memory when 'nosetests' is run.  (This is an OS difference
   where Mac OS X attempts to allocate as much memory as requested, while
   on Linux it just crashes).

2015-02-23  Michael R. Crusoe  <mcrusoe@msu.edu>

   * khmer/{__init__.py,_khmermodule.cc},lib/{hashbits.cc,hashbits.hh,
   hashtable,tests/test_{c_wrapper,read_parsers}.py: remove unused callback
   functionality

2015-02-23  Michael R. Crusoe  <mcrusoe@msu.edu>

   * setup.py: point to the latest screed release candidate to work around
   versioneer bug.

2015-02-23  Tamer A. Mansour  <drtamermansour@gmail.com>

   * examples/stamps/do.sh: the argument --savehash was changed to --savetable
   and change mode to u+x
   * jenkins-build.sh: add a test to check for the do.sh file

2015-02-23  Kevin Murray  <spam@kdmurray.id.au>

   * khmer/load_pe.py: Remove unused/undocumented module. See #784

2015-02-21  Hussien Alameldin  <hussien@msu.edu>

   * sandbox/normalize-by-align.py: "copyright header 2013-2015 was added"
   * sandbob/read_aligner.py: "copyright header 2013-2015 was added"
   * sandbox/slice-reads-by-coverage.py: "copyright header 2014  was added"

2015-02-21  Hussien Alameldin  <hussien@msu.edu>

   * sandbox/calc-best-assembly.py, collect-variants.py, graph-size.py: Set executable bits using "chmod +x"

2015-02-21  Michael R. Crusoe  <mcrusoe@msu.edu>

   * khmer/_khmermodule.cc,lib/read_parsers.cc: Rename the 'accuracy' attribute
   of ReadParser Reads to 'quality'
   * tests/test_read_parsers.py: update test to match

2015-02-21  Rhys Kidd  <rhyskidd@gmail.com>

   * sandbox/{calc-best-assembly,calc-error-profile,normalize-by-align,
   read_aligner,slice-reads-by-coverage}.py: reference /usr/bin/env python2
   in the #! line.

2015-02-21  Rhys Kidd  <rhyskidd@gmail.com>

   * sandbox/sweep-paired-reads.py: remove empty script

2015-02-20  Titus Brown  <titus@idyll.org>

   * doc/dev/scripts-and-sandbox.txt: policies for sandbox/ and scripts/
   content, and a process for adding new command line scripts into scripts/.
   * doc/dev/index.txt: added scripts-and-sandbox to developer doc index.

2015-02-20  Michael R. Crusoe  <mcrusoe@msu.edu>

    * khmer/_khmermodule.cc: convert C++ out of memory exceptions to Python
    out of memory exception.
    * test/test_{counting_hash,counting_single,hashbits_obj,labelhash,
    scripts}.py: partial tests for the above

2015-02-20  Aditi Gupta  <agupta@msu.edu>

   * doc/dev/coding-guidelines-and-review.txt: fixed spelling errors.

2015-02-19  Michael R. Crusoe  <mcrusoe@msu.edu>

   * doc/dev/coding-guidelines-and-review.txt: added checklist for new CPython
   types
   * khmer/_khmermodule.cc: Update ReadAligner to follow the new guidelines

2015-02-19  Daniel Standage  <daniel.standage@gmail.com>

   * Makefile: add a new Makefile target `help` to list and describe all
   common targets.
   * khmer/utils.py, tests/test_functions.py: minor style fixes.

2015-02-16  Titus Brown  <titus@idyll.org>

   * khmer/utils.py: added 'check_is_pair', 'broken_paired_reader', and
   'write_record_pair' functions.
   * khmer/khmer_args.py: added streaming reference for future algorithms
   citation.
   * tests/test_functions.py: added unit tests for 'check_is_pair' and
   'broken_paired_reader'.
   * scripts/trim-low-abund.py: upgraded to track pairs properly; added
   proper get_parser information; moved to scripts/ from sandbox/.
   * tests/test_scripts.py: added paired-read tests for
   trim-low-abund.py.
   * tests/test-data/test-abund-read-2.paired.fq: data for paired-read tests.
   * scripts/extract-paired-reads.py: removed 'is_pair' in favor of
   'check_is_pair'; switched to using 'broken_paired_reader'; fixed use
   of sys.argv.
   * scripts/sample-reads-randomly.py: removed unused 'output_single' function.
   * doc/user/scripts.txt: added trim-low-abund.py.

2015-02-13  Qingpeng Zhang  <qingpeng@msu.edu>

   * scripts/sample-reads-randomly.py: fix a glitch about string formatting.

2015-02-11  Titus Brown  <titus@idyll.org>

   * khmer/_khmermodule.cc: fixed k-mer size checking; updated some error
   messages.
   * tests/test_graph.py: added test for k-mer size checking in find_all_tags.

2015-02-09  Titus Brown  <titus@idyll.org>

   * scripts/split-paired-reads.py: added -1 and -2 options to allow fine-
   grain specification of output locations; switch to using write_record
   instead of script-specific output functionality.
   * tests/test_scripts.py: added accompanying tests.

2015-02-09  Bede Constantinides  <bede.constantinides@manchester.ac.uk>

   * scripts/split-paired-reads.py: added -o option to allow specification
   of an output directory
   * tests/test_scripts.py: added accompanying test for split-paired-reads.py

2015-02-01  Titus Brown  <titus@idyll.org>

   * khmer/_khmermodule.cc: added functions hash_find_all_tags_list and
   hash_get_tags_and_positions to CountingHash objects.
   * tests/test_counting_hash.py: added tests for new functionality.

2015-01-25  Titus Brown  <titus@idyll.org>

   * sandbox/correct-errors.py: fixed sequence output so that quality
   scores length always matches the sequence length; fixed argparse
   setup to make use of default parameter.

2015-01-25  Titus Brown  <titus@idyll.org>

    * sandbox/readstats.py: fixed non-functional string interpolation at end;
    added -o to send output to a file; moved to scripts/.
    * doc/user/scripts.txt: added readstats description.
    * tests/test_scripts.py: added tests for readstats.py

2015-01-23  Jessica Mizzi  <mizzijes@msu.edu>

    * khmer/utils.py: Added single write_record fuction to write FASTA/Q
    * scripts/{abundance-dist,extract-long-sequences,extract-partitions,
    interleave-reads,normalize-by-median,sample-reads-randomly}.py: 
    Replaced FASTA/Q writing method with write_record

2015-01-23  Michael R. Crusoe  <mcrusoe@msu.edu>

    * Makefile: remove the user installs for the `install-dependencies` target

2015-01-23  Michael R. Crusoe  <mcrusoe@msu.edu>

    * README.rst,doc/user/install.txt: clarify that we support Python 2.7.x
    and not Python 3.

2015-01-21  Luiz Irber  <irberlui@msu.edu>

    * lib/hllcounter.{cc,hh}: Implemented a HyperLogLog counter.
    * khmer/{_khmermodule.cc, __init__.py}: added HLLCounter class
    initialization and wrapper.
    * tests/test_hll.py: added test functions for the new
    HyperLogLog counter.
    * sandbox/unique-kmers.py: implemented a CLI script for
    approximate cardinality estimation using a HyperLogLog counter.
    * setup.cfg, Makefile, third-party/smhasher/MurmurHash3.{cc,h},
    lib/kmer_hash.{cc,hh}, setup.py: added MurmurHash3 hash function
    and configuration.
    * setup.py: added a function to check if compiler supports OpenMP.

2015-01-14  Reed Cartwright  <cartwright@asu.edu>

    * doc/dev/getting-started.txt: Added install information for
    Arch Linux

2014-01-14  Michael R. Crusoe  <mcrusoe@msu.edu>

    * doc/user/{blog-posts,guide}.txt,examples/stamps/do.sh,sandbox/{
    collect-reads,error-correct-pass2,filter-median-and-pct,filter-median,
    read_aligner,split-sequences-by-length}.py,scripts/{filter-abund,
    load-into-counting}.py,tests/test_{counting_hash,hashbits,scripts}.py:
    remove references to ".kh" files replaces with ".pt" or ".ct" as
    appropriate
    * tests/test-data/{bad-versionk12,normC20k20}.kh: renamed to "*.ct"

2015-01-13  Daniel Standage  <daniel.standage@gmail.com>

    * tests/khmer_tst_utils.py, tests/test_sandbox_scripts.py: removed
    unused module imports
    * .gitignore: added pylint_report.txt so that it is not accidentally
    committed after running make diff_pylint_report
    * khmer/file.py -> khmer/kfile.py: renamed internal file handling
    class to avoid collisions with builtin Python file module
    * sandbox/collect-reads.py, sanbox/saturate-by-median.py,
    sandbox/sweep-files.py, sandbox/sweep-reads.py,
    scripts/abundance-dist-single.py, scripts/abundance-dist.py,
    scripts/annotate-partitions.py, scripts/count-median.py,
    scripts/count-overlap.py, scripts/do-partition.py,
    scripts/extract-long-sequences.py, scripts/extract-paired-reads.py,
    scripts/extract-partitions.py, scripts/filter-abund-single.py,
    scripts/filter-abund.py, scripts/filter-stoptags.py,
    scripts/find-knots.py, scripts/interleave-reads.py,
    scripts/load-graph.py, scripts/load-into-counting.py,
    scripts/make-initial-stoptags.py, scripts/merge-partitions.py,
    scripts/normalize-by-median.py, scripts/partition-graph.py,
    scripts/sample-reads-randomly.py, scripts/split-paired-reads.py,
    tests/test_script_arguments.py, tests/test_scripts.py: changed all
    occurrences of `file` to `kfile`

2015-01-09  Rhys Kidd  <rhyskidd@gmail.com>

    * lib/khmer.hh: implement generic NONCOPYABLE() macro guard
    * lib/hashtable.hh: apply NONCOPYABLE macro guard in case of future 
    modifications to Hashtable that might exposure potential memory corruption 
    with default copy constructor

2014-12-30  Michael Wright  <wrig517@msu.edu>

    * tests/test_scripts.py: Attained complete testing coverage for 
    scripts/filter_abund.py

2014-12-30  Brian Wyss  <wyssbria@msu.edu>

    * tests/test_scripts.py: added four new tests:
    load_into_counting_multifile(), test_abundance_dist_single_nosquash(),
    test_abundance_dist_single_savehash, test_filter_abund_2_singlefile

2015-12-29  Michael R. Crusoe  <mcrusoe@msu.edu>

    * CITATION,khmer/khmer_args.py,scripts/{abundance-dist-single,
    filter-abund-single,load-graph,load-into-counting}.py: Give credit to the
    SeqAn project for their FASTQ/FASTA reader that we use.

2014-12-26  Titus Brown  <titus@idyll.org>

    * tests/tests_sandbox_scripts.py: added import and execfile test for all
    sandbox/ scripts.
    * sandbox/{abundance-hist-by-position.py,
    sandbox/assembly-diff-2.py, sandbox/assembly-diff.py,
    sandbox/bloom_count.py, sandbox/bloom_count_intersection.py,
    sandbox/build-sparse-graph.py, sandbox/combine-pe.py,
    sandbox/compare-partitions.py, sandbox/count-within-radius.py,
    sandbox/degree-by-position.py, sandbox/ec.py,
    sandbox/error-correct-pass2.py, sandbox/extract-single-partition.py,
    sandbox/fasta-to-abundance-hist.py, sandbox/filter-median-and-pct.py,
    sandbox/filter-median.py, sandbox/find-high-abund-kmers.py,
    sandbox/find-unpart.py, sandbox/graph-size.py,
    sandbox/hi-lo-abundance-by-position.py, sandbox/multi-rename.py,
    sandbox/normalize-by-median-pct.py, sandbox/print-stoptags.py,
    sandbox/print-tagset.py, sandbox/readstats.py,
    sandbox/renumber-partitions.py, sandbox/shuffle-fasta.py,
    sandbox/shuffle-reverse-rotary.py, sandbox/split-fasta.py,
    sandbox/split-sequences-by-length.py, sandbox/stoptag-abundance-hist.py,
    sandbox/stoptags-by-position.py, sandbox/strip-partition.py,
    sandbox/subset-report.py, sandbox/sweep-out-reads-with-contigs.py,
    sandbox/sweep-reads2.py, sandbox/sweep-reads3.py,
    sandbox/uniqify-sequences.py, sandbox/write-interleave.py}: cleaned up
    to make 'import'-able and 'execfile'-able.

2014-12-26  Michael R. Crusoe  <mcrusoe@msu.edu>

    * tests/test_functions.py: Generate a temporary filename instead of
    writing to the current directory
    * Makefile: always run the `test` target if specified

2014-12-20  Titus Brown  <titus@idyll.org>

    * sandbox/slice-reads-by-coverage.py: fixed 'N' behavior to match other
    scripts ('N's are now replaced by 'A', not 'G').
    * sandbox/trim-low-abund.py: corrected reporting bug (bp written);
    simplified second-pass logic a bit; expanded reporting.

2014-12-17  Jessica Mizzi  <mizzijes@msu.edu>

    * khmer/file.py,sandbox/sweep-reads.py,scripts/{abundance-dist-single,
    abundance-dist,annotate-partitions,count-median,count-overlap,do-partition,
    extract-paired-reads,extract-partitions,filter-abund-single,filter-abund,
    filter-stoptags,interleave-reads,load-graph,load-into-counting,
    make-initial-stoptags,merge-partitions,normalize-by-median,partition-graph,
    sample-reads-randomly,split-paired-reads}.py,setup.cfg,
    tests/{test_script_arguments,test_scripts}.py: Added force option to all 
    scripts to script IO sanity checks and updated tests to match. 

2014-12-17  Michael R. Crusoe  <mcrusoe@msu.edu>

    * setup.cfg,tests/test_{counting_hash,counting_single,filter,graph,
    hashbits,hashbits_obj,labelhash,lump,read_parsers,scripts,subset_graph}.py:
    reduce memory usage of tests to about 100 megabytes max.

2014-12-17  Michael R. Crusoe  <mcrusoe@msu.edu>

    * scripts/load-graph.py,khmer/_khmermodule.cc: restore threading to
    load-graph.py

2014-12-16  Titus Brown  <titus@idyll.org>

    * sandbox/{calc-error-profile.py,collect-variants.py,correct-errors.py,
    trim-low-abund.py}: Support for k-mer spectral error analysis, sublinear
    error profile calculations from shotgun data sets, adaptive variant
    collection based on graphalign, streaming error correction, and streaming
    error trimming.
    * tests/test_sandbox_scripts.py: added tests for sandbox/trim-low-abund.py.
    * tests/test_counting_hash.py: added tests for new
    CountingHash::find_spectral_error_positions function.

2014-12-16  Michael R. Crusoe  <mcrusoe@msu.edu>  &  Camille Scott
<camille.scott.w@gmail.com>

    * khmer/_khmermodule.cc: fixed memory leak in the ReadParser paired
    iterator (not used by any scripts).
    * lib/read_parsers.cc,khmer/_khmermodule.cc: Improved exception handling.
    * tests/test_read_parsers.py,
    tests/test-data/100-reads.fq.truncated.{bz2,gz}: Added tests for truncated
    compressed files accessed via ReadParser paired and unpaired iterators.

2014-12-09  Michael R. Crusoe  <mcrusoe@msu.edu>

    New FAST[AQ] parser (from the SeqAn project). Fixes known issue and a
    newly found read dropping issue
    https://github.com/ged-lab/khmer/issues/249
    https://github.com/ged-lab/khmer/pull/641
    Supports reading from non-seekable plain and gziped FAST[AQ] files (a.k.a
    pipe or streaming support)

    * khmer/{__init__.py,_khmermodule.cc}: removed the Config object, the
    threads argument to new_counting_hash, and adapted to other changes in API.
    Dropped the unused _dump_report_fn method. Enhanced error reporting.
    * lib/{bittest,consume_prof,error,khmer_config,scoringmatrix,thread_id_map}
    .{cc,hh},tests/test_khmer_config.py: deleted unused files
    * sandbox/collect-reads.py,scripts/{abundance-dist-single,do-partition,
    filter-abund-single,load-into-counting}.py: adapted to Python API changes:
    no threads argument to ReadParser, no more config
    * tests/test_{counting_hash,counting_single,hashbits,hashbits_obj,
    test_read_parsers}.py: updated tests to new error pattern (upon object
    creation, not first access) and the same API change as above. Thanks to
    Camille for her enhanced multi-thread test.
    * lib/{counting,hashtable,ht-diff}.cc,khmer.hh: renamed MAX_COUNT define to
    MAX_KCOUNT; avoids naming conflict with SeqAn
    * khmer/file.py: check_file_status(): ignored input files named '-'
    * khmer/khmer_tst_utils.py: added method to pipe input files to a target
    script
    * tests/test_scripts.py: enhanced streaming tests now that four of them
    work.
    * Makefile: refreshed cppcheck{,-result.xml} targets, added develop
    setuptools command prior to testing

2014-12-08  Michael R. Crusoe  <mcrusoe@msu.edu>

    * doc/user/known_issues.txt: Document that multithreading leads to dropped
    reads.

2014-12-07  Michael R. Crusoe  <mcrusoe@msu.edu>

    This is khmer v1.2

    * Makefile: add sandbox scripts to the pylint_report.txt target
    * doc/dev/coding-guidelines-and-review.txt: Add question about command
    line API to the checklist
    * doc/dev/release.txt: refresh release procedure
    * doc/release-notes/release-1.2.md

2014-12-05  Michael R. Crusoe  <mcrusoe@msu.edu>

    * CITATIONS,khmer/khmer_args.py: update citations for Qingpeng's paper

2014-12-01  Michael R. Crusoe  <mcrusoe@msu.edu>

    * doc/roadmap.txt: Explain the roadmap to v2 through v4

2014-12-01  Kevin Murray  <spam@kdmurray.id.au>

    * tests/test_scripts.py: Stop a test from making a temporary output file
    in the current dir by explicitly specifying an output file.

2014-12-01  Kevin Murray  <spam@kdmurray.id.au>

    * load-into-counting.py: Add a CLI parameter to output a machine-readable
    summary of the run, including number of k-mers, FPR, input files etc in
    json or TSV format.

2014-12-01  Titus Brown  <t@idyll.org>

    * Update sandbox docs: some scripts now used in recipes

2014-11-23  Phillip Garland  <pgarland@gmail.com>

    * lib/khmer.hh (khmer): define KSIZE_MAX
    * khmer/_khmermodule.cc (forward_hash, forward_hash_no_rc) (reverse_hash):
    Use KSIZE_MAX to check whether the user-supplied k is larger than khmer
    supports.

2014-11-19  Michael R. Crusoe  <mcrusoe@msu.edu>

    * CODE_OF_CONDUT.RST,doc/dev/{index,CODE_OF_CONDUCT}.txt: added a code of
    conduct

2014-11-18  Jonathan Gluck  <jdg@cs.umd.edu>

    * tests/test_counting_hash.py: Fixed copy paste error in comments, True to
    False.

2014-11-15  Jacob Fenton  <bocajnotnef@gmail.com>

    * tests/test_scripts.py: added screed/read_parsers stream testing
    * khmer/file.py: modified file size checker to not break when fed
    a fifo/block device
    * tests/test-data/test-abund-read-2.fa.{bz2, gz}: new test files

2014-11-11  Jacob Fenton  <bocajnotnef@gmail.com>

    * do-partition.py: replaced threading args in scripts with things from 
    khmer_args
    * khmer/theading_args.py: removed as it has been deprecated

2014-11-06  Michael R. Crusoe  <mcrusoe@msu.edu>

    * lib/{counting,hashbits}.{cc,hh},lib/hashtable.hh: Moved the n_kmers()
    function into the parent Hashtable class as n_unique_kmers(), adding it to
    CountingHash along the way. Removed the unused start and stop parameters.
    * khmer/_khmermodule.cc: Added Python wrapping for CountingHash::
    n_unique_kmers(); adapted to the dropped start and stop parameters.
    * scripts/{load-graph,load-into-counting,normalize-by-median}.py: used the
    n_unique_kmers() function instead of the n_occupied() function to get the
    number of unique kmers in a table.
    * tests/test_{hashbits,hashbits_obj,labelhash,scripts}.py: updated the
    tests to reflect the above

2014-10-24  Camille Scott  <camille.scott.w@gmail.com>

    * do-partition.py: Add type=int to n_threads arg and assert to check
    number of active threads

2014-10-10  Brian Wyss  <wyssbria@msu.edu>

    * khmer/scripts/{abundance-dist, abundance-dist-single,
    annotate-partitions, count-median, count-overlap, do-partition,
    extract-paired-reads, extract-partitions, filter-abund, filter-abund-single,
    filter-stoptags, find-knots, load-graph, load-into-counting,
    make-initial-stoptags, merge-partitions, normalize-by-median, 
    partition-graph, sample-reads-randomly}.py:
    changed stdout output in scripts to go to stderr.

2014-10-06  Michael R. Crusoe  <mcrusoe@msu.edu>

    * Doxyfile.in: add links to the stdc++ docs

2014-10-01  Ben Taylor  <taylo886@msu.edu>

    * khmer/_khmermodule.cc, lib/hashtable.cc, lib/hashtable.hh,
    tests/test_counting_hash.py, tests/test_labelhash.py,
    tests/test_hashbits.py, tests/test_hashbits_obj.py:
    Removed Hashtable::consume_high_abund_kmers,
    Hashtable::count_kmers_within_depth, Hashtable::find_radius_for_volume,
    Hashtable::count_kmers_on_radius

2014-09-29  Michael R. Crusoe  <mcrusoe@msu.edu>

    * versioneer.py: upgrade versioneer 0.11->0.12

2014-09-29  Sherine Awad  <sherine.awad@gmail.com>

    * scripts/normalize-by-median.py: catch expections generated by wrong
    indentation for 'total'

2014-09-23  Jacob G. Fenton  <bocajnotnef@gmail.com>

    * scripts/{abundance-dist-single, abundance-dist, count-median,
    count-overlap, extract-paired-reads, filter-abund-single,
    load-graph, load-into-counting, make-initial-stoptags,
    partition-graph, split-paired-reads}.py: 
    added output file listing at end of file
    * scripts/extract-long-sequences.py: refactored to set write_out to
    sys.stdout by default; added output location listing.
    * scripts/{fastq-to-fasta, interleave-reads}.py: 
    added output file listing sensitive to optional -o argument
    * tests/test_scripts.py: added test for scripts/make-initial-stoptags.py

2014-09-19  Ben Taylor  <taylo886@msu.edu>

    * Makefile: added --inline-suppr to cppcheck, cppcheck-result.xml targets
    * khmer/_khmermodule.cc: Added comments to address cppcheck false positives
    * lib/hashtable.cc, lib/hashtable.hh: take args to filter_if_present by
    reference, address scope in destructor
    * lib/read_parsers.cc: Added comments to address cppcheck false positives
    * lib/subset.cc, lib/subset.hh: Adjusted output_partitioned_file,
    find_unpart to take args by reference, fix assign_partition_id to use
    .empty() instead of .size()

2014-09-19  Ben Taylor  <taylo886@msu.edu>
		
    * Makefile: Add astyle, format targets
    * doc/dev/coding-guidelines-and-review.txt: Add reference to `make format`
		target

2014-09-10  Titus Brown  <titus@idyll.org>

    * sandbox/calc-median-distribution.py: catch exceptions generated by reads
	shorter than k in length.
    * sandbox/collect-reads.py: added script to collect reads until specific
	average cutoff.
    * sandbox/slice-reads-by-coverage.py: added script to extract reads with
	a specific coverage slice (based on median k-mer abundance).
	
2014-09-09  Titus Brown  <titus@idyll.org>

    * Added sandbox/README.rst to describe/reference removed files,
	 and document remaining sandbox files.

    * Removed many obsolete sandbox files, including:
      sandbox/abund-ablate-reads.py,
      sandbox/annotate-with-median-count.py,
      sandbox/assemble-individual-partitions.py,
      sandbox/assemstats.py,
      sandbox/assemstats2.py,
      sandbox/bench-graphsize-orig.py,
      sandbox/bench-graphsize-th.py,
      sandbox/bin-reads-by-abundance.py,
      sandbox/bowtie-parser.py,
      sandbox/calc-degree.py,
      sandbox/calc-kmer-partition-counts.py,
      sandbox/calc-kmer-read-abunds.py,
      sandbox/calc-kmer-read-stats.py,
      sandbox/calc-kmer-to-partition-ratio.py,
      sandbox/calc-sequence-entropy.py,
      sandbox/choose-largest-assembly.py,
      sandbox/consume-and-traverse.py,
      sandbox/contig-coverage.py,
      sandbox/count-circum-by-position.py,
      sandbox/count-density-by-position.py,
      sandbox/count-distance-to-volume.py,
      sandbox/count-median-abund-by-partition.py,
      sandbox/count-shared-kmers-btw-assemblies.py,
      sandbox/ctb-iterative-bench-2-old.py,
      sandbox/ctb-iterative-bench.py,
      sandbox/discard-high-abund.py,
      sandbox/discard-pre-high-abund.py,
      sandbox/do-intertable-part.py,
      sandbox/do-partition-2.py,
      sandbox/do-partition-stop.py,
      sandbox/do-partition.py,
      sandbox/do-subset-merge.py,
      sandbox/do-th-subset-calc.py,
      sandbox/do-th-subset-load.py,
      sandbox/do-th-subset-save.py,
      sandbox/extract-surrender.py,
      sandbox/extract-with-median-count.py,
      sandbox/fasta-to-fastq.py,
      sandbox/filter-above-median.py,
      sandbox/filter-abund-output-by-length.py,
      sandbox/filter-area.py,
      sandbox/filter-degree.py,
      sandbox/filter-density-explosion.py,
      sandbox/filter-if-present.py,
      sandbox/filter-max255.py,
      sandbox/filter-min2-multi.py,
      sandbox/filter-sodd.py,
      sandbox/filter-subsets-by-partsize.py,
      sandbox/get-occupancy.py,
      sandbox/get-occupancy2.py,
      sandbox/graph-partition-separate.py,
      sandbox/graph-size-circum-trim.py,
      sandbox/graph-size-degree-trim.py,
      sandbox/graph-size-py.py,
      sandbox/join_pe.py,
      sandbox/keep-stoptags.py,
      sandbox/label-pairs.py,
      sandbox/length-dist.py,
      sandbox/load-ht-and-tags.py,
      sandbox/make-coverage-by-position-for-node.py,
      sandbox/make-coverage-histogram.py,
      sandbox/make-coverage.py,
      sandbox/make-random.py,
      sandbox/make-read-stats.py,
      sandbox/multi-abyss.py,
      sandbox/multi-stats.py,
      sandbox/multi-velvet.py,
      sandbox/normalize-by-min.py,
      sandbox/occupy.py,
      sandbox/parse-bowtie-pe.py,
      sandbox/parse-stats.py,
      sandbox/partition-by-contig.py,
      sandbox/partition-by-contig2.py,
      sandbox/partition-size-dist-running.py,
      sandbox/partition-size-dist.py,
      sandbox/path-compare-to-vectors.py,
      sandbox/print-exact-abund-kmer.py,
      sandbox/print-high-density-kmers.py,
      sandbox/quality-trim-pe.py,
      sandbox/quality-trim.py,
      sandbox/reformat.py,
      sandbox/remove-N.py,
      sandbox/softmask-high-abund.py,
      sandbox/split-N.py,
      sandbox/split-fasta-on-circum.py,
      sandbox/split-fasta-on-circum2.py,
      sandbox/split-fasta-on-circum3.py,
      sandbox/split-fasta-on-circum4.py,
      sandbox/split-fasta-on-degree-th.py,
      sandbox/split-fasta-on-degree.py,
      sandbox/split-fasta-on-density.py,
      sandbox/split-reads-on-median-diff.py,
      sandbox/summarize.py,
      sandbox/sweep_perf.py,
      sandbox/test_scripts.py,
      sandbox/traverse-contigs.py,
      sandbox/traverse-from-reads.py,
      sandbox/validate-partitioning.py -- removed as obsolete.

2014-09-01  Michael R. Crusoe  <mcrusoe@msu.edu>

    * doc/dev/coding-guidelines-and-review.txt: Clarify pull request checklist
    * CONTRIBUTING.md: update URL to new dev docs

2014-08-30  Rhys Kidd  <rhyskidd@gmail.com>

    * khmer/_khmermodule.cc: fix table.get("wrong_length_string") gives core
    dump
    * lib/kmer_hash.cc: improve quality of exception error message
    * tests/{test_counting_hash,test_counting_single,test_hashbits,
        test_hashbits_obj}.py: add regression unit tests

2014-08-28  Titus Brown  <titus@idyll.org>

    * scripts/normalize-by-median.py: added reporting output after main loop
	exits, in case it hadn't been triggered.
    * sandbox/saturate-by-median.py: added flag to change reporting frequency,
	cleaned up leftover code from when it was copied from
	normalize-by-median.

2014-08-24  Rhys Kidd  <rhyskidd@gmail.com>

    * khmer/thread_utils.py, sandbox/filter-below-abund.py,
	scripts/{extract-long-sequences,load-graph,load-into-counting,
	normalize-by-median,split-paired-reads}.py,
	scripts/galaxy/gedlab.py: fix minor PyLint issues 

2014-08-20  Michael R. Crusoe  <mcrusoe@msu.edu>

    * test/test_version.py: add Python2.6 compatibility.

2014-08-20  Rhys Kidd  <rhyskidd@gmail.com>

    * setup.py,README.rst,doc/user/install.txt: Test requirement for a 
    64-bit operating system, documentation changes. Fixes #529

2014-08-19  Michael R. Crusoe  <mcrusoe@msu.edu>

    * {setup,versioneer,khmer/_version}.py: upgrade versioneer from 0.10 to 0.11

2014-08-18  Michael R. Crusoe  <mcrusoe@msu.edu>

    * setup.py: Use the system bz2 and/or zlib libraries if specified in
    setup.cfg or overridden on the commandline

2014-08-06  Michael R. Crusoe  <mcrusoe@msu.edu>

    * CITATION: fixed formatting, added BibTeX
    * Makefile: Python code coverage targets will now compile khmer if needed
    * doc/dev/galaxy.txt: moved to doc/user/; updated & simplified
    * doc/{dev,user}/index.txt: galaxy.txt move
    * scripts/*.xml: moved to scripts/galaxy/; citations added; additional
    scripts wrapped
    * scripts/galaxy/README.txt: documented Galaxy codebase requirements
    * doc/citations.txt: symlink to CITATION
    * scripts/galaxy/test-data: added symlinks to files in tests/test-data or
    added short test files from scratch
    * scripts/galaxy/macros.xml: common configuration moved to central file
    * scripts/galaxy/gedlab.py: custom Galaxy datatypes for the counting
    tables and presence tables: it inherits from the Galaxy Binary type but
    isn't sniffable. Written with GalaxyTeam's Dave_B.
    * scripts/filter-abund.py: fix inaccurate parameter description
    * scripts/galaxy/tool_dependencies.xml: document install process
    * scripts/galaxy/filter-below-abund.py: symlink to
    sandbox/filter-below-abund.py for now.
    * khmer/khmer_args.py: point users to online citation file for details

2014-08-05  Michael R. Crusoe  <mcrusoe@msu.edu>

    * lib/read_parsers.{cc,hh}: close file handles. Fixes CID 1222793

2014-08-05  Justin Lippi  <jlippi@gmail.com>

    * khmer/__init__.py: import get_version_cpp method as __version_cpp__.
    * khmer/_khmermodule.cc: added get_version_cpp implementation
    * tests/test_version.py: check that version from C++ matches version from
    khmer.__version__
    * setup.cfg: don't run tests with 'jenkins' @attr with 'make test'

2014-08-04  Michael R. Crusoe  <mcrusoe@msu.edu>

    * khmer/_khmermodule.cc,lib/{kmer_hash.{cc,hh},read_aligner.cc,
    read_parsers.{cc,hh},trace_logger.cc: Replace remaining uses of assert()
    with khmer_exceptions. Fixes #215.
    * setup.py: simplify argparse conditional dependency

2014-08-03  Titus Brown & Michael R. Crusoe  <t@idyll.org>

    * doc/{artifact-removal,partitioning-workflow{.graffle,.png}},{biblio,
    blog-posts,guide,install,choosing-table-sizes,known-issues,scripts,
    partitioning-big-data.txt: moved to doc/user/
    * doc/{crazy-ideas,details,development,galaxy,release,examples}.txt: moved
    to doc/dev/
    * doc/dev/{a-quick-guide-to-testing,codebase-guide,
    coding-guidelines-and-review,for-khmer-developers,getting-started,
    hackathon,index}.txt,doc/user/index.txt: new content.
    * doc/design.txt: deleted
    The documentation has been split into user focused documentation and
    developer focused documentation. The new developer docs were field tested
    as part of the Mozilla Science Lab global sprint that we participated in;
    we are grateful to all the volunteers.

2014-07-24  Ivan Gonzalez  <iglpdc@gmail.com>

    * lib/khmer.hh, lib/khmer_exception.hh: All exceptions are now derived from
	a new base class exception, khmer::khmer_exception. Issue #508.
    * lib/counting.cc, lib/hashbits.cc, lib/hashtable.{cc,hh},lib/kmer_hash.cc,
	lib/labelhash.cc, lib/perf_metrics.hh, lib/read_parsers.{cc,hh},
	lib/subset.cc, lib/thread_id_map.hh: All exceptions thrown are now
	instances (or derived from) khmer::khmer_exception.

2014-07-24  Jiarong Guo  <guojiaro@gmail.com>

    * khmer/_khmermodule.cc: add python exception when thread = 0 for
    ReadParser.
    * tests/test_read_parsers.py: add test_with_zero_threads() to test Python
    exception when ReadParser has zero threads.

2014-07-23  Qingpeng Zhang  <qingpeng@gmail.com>

    * scripts/load-graph.py: write fp rate into *.info file with option 
    to switch on
    * tests/test_scripts.py: add test_load_graph_write_fp

2014-07-23  Ryan R. Boyce  <boycerya@msu.edu>

    * Makefile: fixed >80 character line wrap-around

2014-07-23  Leonor Garcia-Gutierrez  <l.garcia-gutierrez@warwick.ac.uk>

    * tests/test_hashbits.py, tests/test_graph.py, 
    tests/test_lump.py: reduced memory requirement
    
2014-07-23  Heather L. Wiencko  <wienckhl@tcd.ie>

    * khmer_tst_utils.py: added import traceback
    * test_scripts.py: added test for normalize_by_median.py for fpr rate

2014-07-22  Justin Lippi  <jlippi@gmail.com>
 
    * khmer/_khmermodule.cc: removed unused assignment
    * lib/read_aligner.cc,lib/read_aligner.hh: wrapped function declarations
    in the same compiler options that the only invocations are in to avoid
    unusedPrivateFunction violation.
    * lib/read_parsers.cc: fix redundantassignment error by assigning variable
    to its value directly

2014-07-22  Michael R. Crusoe  <mcrusoe@msu.edu>

    * Makefile: combine pip invocation into single "install-dependencies"
    target.

2014-07-22  Justin Lippi  <jlippi@gmail.com>

    * tests/test_subset_graph.py: decrease the amount of memory that is being
    requested for the hash tables in test.

2014-07-22  Jim Stapleton  <jas@msu.edu>

     * scripts/filter-abund.py: no longer asks for parameters that are unused,
     issue #524

2014-07-22  Justin Lippi  <jlippi@gmail.com> 

    * tests/khmer_tst_utils.py: put runscript here
    * tests/test_sandbox_scripts.py: remove 'runsandbox', renamed to runscript
      and placed in khmer_tst_utils
    * tests/test_scripts.py: removed 'runscript' and placed in khmer_tst_utils

2014-07-22  Jeramia Ory  <jeramia.ory@gmail.com>

    * khmer/_khmermodule.cc: removed unused KhmerError, issue #503

2014-07-22  Rodney Picett  <pickett.rodney@gmail.com>

    * lib/scoringmatrix.{cc,hh}: removed assign function, issue #502
 
2014-07-22  Leonor Garcia-Gutierrez  <l.garcia-gutierrez@warwick.ac.uk>

    * tests/test_counting_single.py: reduced memory requirements
    
2014-07-21  Titus Brown  <t@idyll.org>

    * sandbox/saturate-by-median.py: introduce new sandbox script for
	saturation analysis of low-coverage data sets.

2014-07-10  Joe Stein  <joeaarons@gmail.com>

    * sandbox/readstats.py: fixed divide-by-zero error, issue #458

2014-07-06  Titus Brown  <t@idyll.org>

    * doc/release.txt: fix formatting.

2014-06-25  Michael R. Crusoe <mcrusoe@msu.edu>

    * scripts/load-graph.py: fix #507. Threading doesn't give any advantages
    to this script right now; the threading parameter is ignored for now.

2014-06-20  Chuck Pepe-Ranney  <chuck.peperanney@gmail.com>

    * scripts/extract-partitions.py: added epilog documentation for 
	<base>.dist columns.

2014-06-20  Michael R. Crusoe  <mcrusoe@msu.edu>

    * doc/release.txt: Add Coverity Scan to release checklist

2014-06-19  Michael R. Crusoe  <mcrusoe@msu.edu>

    * lib/read_aligner.{cc,hh},khmer/_khmermodule.cc,setup.py,
    tests/test_read_aligner.py,sandbox/{normalize-by-align,read-aligner}.py:
    Update of @fishjord's graph alignment work
    * lib/{aligner,kmer,node}.{cc,hh},tests/test_align.py: removed as they are
    superceded by the above
    * Makefile: fixed wildcards
    * tests/read_parsers.py: tests that are too complicated to run with
    Valgrind's memcheck are now marked @attr('multithread')

2014-06-16  Titus Brown  <t@idyll.org>

    * doc/release.txt: updated release process.
    * doc/known-issues.txt: updated known-issues for v1.1 release
    * doc/release-notes/: added release notes for 1.0, 1.0.1, and 1.1

2014-06-16  Michael R. Crusoe  <mcrusoe@msu.edu>

    * scripts/{abundance-dist-single,filter-abund-single,load-into-counting,
    normalize-by-median,load-graph}.py: restore Python 2.6 compatibility for
    Debian 6, RedHat 6, SL6, and Ubuntu 10.04 LTS users.

2014-06-15  Titus Brown  <t@idyll.org>

    * doc/scripts.txt: removed sweep-reads.py from script documentation.
    * scripts/sweep-reads.py, scripts/sweep-files.py: moved sweep-reads.py
	and sweep-files.py over to sandbox.
    * tests/test_sandbox_scripts.py: created a test file for scripts in
	sandbox/; skip when not in developer mode (e.g. installed egg).
    * tests/test_script_arguments.py: capture file.py output to stderr
	so that it is not displayed during tests.
    * sandbox/calc-median-distribution.py: updates to print cumulative
	distribution for calc-median-distribution.

2014-06-14  Michael R. Crusoe  <mcrusoe@msu.edu>

    * scripts/{abundance-dist-single,filter-abund-single,load-into-counting,
    normalize-by-median,load-graph}.py,tests/test_scripts.py: added
    '--report-total-kmers' option to all scripts that create k-mer tables.

2014-06-14  Titus Brown  <t@idyll.org>

    * doc/scripts.txt, tests/test_scripts.py, scripts/sweep-reads.py:
	renamed sweep-reads-buffered to sweep-reads; added FASTQ output to
	sweep-reads.
    * doc/scripts.txt: added extract-long-sequences.py doc reference.
    * scripts/extract-long-sequences.py: set default sequence length to
	extract to 200 bp.

2014-06-13  Michael R. Crusoe  <mcrusoe@msu.edu>

    * MANIFEST.in: don't include docs/, data/, or examples/ in our PyPI
    distribution. Saves 15MB.

2014-06-13  Michael R. Crusoe  <mcrusoe@msu.edu>

    * Makefile: split coverity target in two: -build and -upload. Added
    configuration target

2014-06-13  Titus Brown  <t@idyll.org>

    * doc/install.txt: updated virtualenv command to use python2 explicitly,
	for arch support.

2014-06-13  Titus Brown  <t@idyll.org>

    * khmer/__init__.py, khmer/file_args.py: Moved copyright message to a
	comment.
    * khmer/file.py: updated error messages for disk-space checking functions;
	added test hooks.
    * tests/test_script_arguments.py: added tests for several functions in
	khmer/file.py.
    * sandbox/assemstats3.py: handle missing input files.

2014-06-12  Michael Wright <wrigh517@msu.edu>

    * sandbox/load-into-hashbits: Deleted from sandbox. It is superseded
    by load-graph.py --no-tagset.

2014-06-11  Michael Wright <wrigh517@msu.edu>

    * scripts/load-into-counting: Fixed docstring misnomer to 
	load-into-counting.py

2014-06-10  Michael R. Crusoe  <mcrusoe@msu.edu>

    * setup.py,tests/{__init__,khmer_tst_utils,test_scripts,
    khmer_test_counting_single}.py: made tests runnable after installation.
    * lib/{khmer.hh,hashtable.hh,read_parsers.cc,read_parsers.hh}: restructure
    exception hierarchy.
    * khmer/_khmermodule.cc: Nicer error checking for hash_consume_fasta,
    hash_abundance_distribution, hashbits_consume_{fasta,fasta_and_tag
    {,with_stoptags},partitioned_fasta}, hashbits_output_partitions, and
    labelhash_consume_{,partitioned_}fasta_and_tag_with_labels.

2014-06-10  Titus Brown  <t@idyll.org>

    * Makefile: remove SHELL setting so that 'make doc' works in virtualenvs.
    * scripts/sample-reads-randomly.py: extend to take multiple subsamples
	with -S.
    * tests/test_scripts.py: added test for multiple subsamples from
	sample-reads-randomly.py

2014-06-10  Michael Wright <wrigh517@msu.edu>

    * scripts/extract-long-sequences: Moved from sandbox, added argparse and 
    FASTQ support.
    * scripts/fastq-to-fasta: Fixed outdated argparse oversight.
    * tests/test_scripts.py: Added tests for extract-long-sequences.py

2014-06-08  Titus Brown  <t@idyll.org>

    * doc/conf.py: set google_analytics_id and disqus_shortname properly;
	disable "editme" popup.
    * doc/_templates/page.html: take google_analytics_id and disqus_shortname
	from doc/conf.py.

2014-06-04  Michael R. Crusoe <mcrusoe@msu.edu>

    * lib/Makefile: do a distclean as the CFLAGS may have changed. Fixes #442

2014-06-03 Chuck Pepe-Ranney <chuck.peperanney@gmail.com>

    * scripts/abundance-dist.py: removed call to check_space on infiles.  

2014-05-31  Michael R. Crusoe  <mcrusoe@msu.edu>

    * khmer/_khmermodule.cc,lib/counting.{cc,hh},
    sandbox/{stoptag-abundance-ham1-hist.py,off-by-one.py,filter-ham1.py}:
    Remove CountingHash get_kmer_abund_mean, get_kmer_abund_abs_deviation, and
    max_hamming1_count along with Python glue code and sandbox scripts. They
    are no longer useful.

2014-05-30  Titus Brown  <t@idyll.org>

    * khmer/_khmermodule.cc: remove merge2* functions: unused, untested.
    * lib/counting.cc, lib/hashbits.cc, lib/hashtable.cc: made file loading
	exceptions more verbose and informative.
    * tests/test_subset_graph.py: added tests for SubsetPartition::
	load_partitionmap.
    * khmer/_khmermodule.cc, lib/subset.cc, wrapped SubsetPartition::
	load_partitionmap to catch, propagate exceptions
    * tests/test_hashbits.py, tests/test_counting_hash.py: added tests
	for fail-on-load of bad file format versions; print exception messages.
    * .gitignore: added various temporary pip & build files
    * lib/counting.cc: added I/O exception handling to CountingHashFileReader
	and CountingHashGzFileReader.
    * lib/hashbits.cc: added I/O exception handling to Hashbits::load.
    * lib/subset.cc: added I/O exception handling to merge_from_disk.
    * lib/hashtable.cc: added I/O exception handling to load_tagset and
	load_stop_tags
    * khmer/_khmermodule.cc: added I/O exception propagation from C++ to
	Python, for all loading functions.

2014-05-22  Michael Wright  <wrigh517@msu.edu>

    * scripts/fastq-to-fasta: Moved and improved fastq-to-fasta.py into scripts 
    from sandbox
    * tests/test_scripts.py: Added tests for fastq-to-fasta.py
    * tests/test-data: Added test-fastq-n-to-fasta.py file with N's in 
    sequence for testing

2014-05-19  Michael R. Crusoe  <mcrusoe@msu.edu>

    * Makefile: add target for python test coverage plain-text report;
    clarified where the HTML report is

2014-05-16  Michael R. Crusoe  <mcrusoe@msu.edu>

    * docs/scripts.txt: include sweep-reads-buffered.py

2014-05-14  Adam Caldwell  <adam.caldwell@gmail.com>

    * Makefile: change pip to pip2. Fixes assorted make problems on systems
    where pip links to pip3

2014-05-14  Michael R. Crusoe  <mcrusoe@msu.edu>

    * lib/{zlib,bzip2} -> third-party/
    * setup.{cfg,py}: Move third party libraries to their own directory
    * Makefile: add sloccount target for humans and the sloccount.sc target for
   Jenkins

2014-05-13  Michael Wright  <wrigh517@msu.edu>

    * sandbox/fastq-to-fasta.py: now reports number of reads dropped due to
    'N's in sequence. close 395

2014-05-13  Michael R. Crusoe  <mcrusoe@msu.edu>

    * doc/release.txt: additional fixes

2014-05-09  Luiz Irber  <irberlui@msu.edu>

    Version 1.0.1

2014-05-09  Michael R. Crusoe  <mcrusoe@msu.edu>

    * doc/release.txt: update release instructions

2014-05-06  Michael R. Crusoe  <mcrusoe@msu.edu>

    * lib/{subset,counting}.cc: fix cppcheck errors; astyle -A10
    --max-code-length=80

2014-05-06  Titus Brown  <titus@idyll.org>

    * sandbox/calc-best-assembly.py: added script to calculate best
    assembly from a list of contig/scaffold files
	
2014-04-23  Titus Brown  <titus@idyll.org>

    * scripts/abundance-dist-single.py: fixed problem where ReadParser was
    being created anew for each thread; regression introduced in 4b823fc.

2014-04-22  Michael R. Crusoe  <mcrusoe@msu.edu>

    *.py: switch to explicit python2 invocation. Fixes #385.

2014-04-21  Titus Brown  <t@idyll.org>

    * doc/development.txt: added spellcheck to review checklist

2014-04-21  Titus Brown  <titus@idyll.org>

    * scripts/normalize-by-median.py: updated FP rate to match latest info from
      Qingpeng's paper; corrected spelling error.

2014-04-21  Michael R. Crusoe  <mcrusoe@msu.edu>

    * setup.py,doc/installing.txt: Remove argparse from the requirements
    unless it isn't available. Argparse is bundled with Python 2.7+. This
    simplifies the installation instructions.

2014-04-17  Ram RS  <ramrs@nyu.edu>

    * scripts/make-initial-stoptags.py: fixed bug that threw error on
     missing .ht input file while actual expected input file is .pt

2014-04-11  Titus Brown  <t@idyll.org>

    * scripts/*.py: fixed argument to check_space_for_hashtable to rely
    on args.n_tables and not args.ksize.

2014-04-06  Titus Brown  <titus@idyll.org>

    * scripts/normalize-by-median.py: added comment about table compatibility
    with abundance-dist.

2014-04-05  Michael R. Crusoe  <mcrusoe@msu.edu>

    * MANIFEST.in,setup.py: fix to correct zlib packaging for #365
    * ChangeLog: fix date for 1.0 release, email addresses

2014-04-01  Michael R. Crusoe  <mcrusoe@msu.edu>

    Version 1.0
    * Makefile: run 'build' command before install; ignore _version.py for
    coverage purposes.
    * bink.ipynb: deleted
    * doc/choosing-hash-sizes.txt -> choosing-table-sizes.txt
    * setup.py,doc/{conf.py,index.txt}: update lists of authors
    * doc/development.txt: typo
    * doc/{galaxy,guide,index,introduction,scripts}.txt: remove some
    references to implementation details of the k-mer tables
    * doc/{known-issues,release}.txt: updated
    * khmer/*.cc,lib/*.{cc,hh}: astyle -A10 formatted
    * lib/read_parsers.cc: fixed case statement fall through
    * lib/subset.cc: removed unnecessary NULL check (CID 1054804 & 1195088)
    * scripts/*.py: additional documentation updates
    * tests/test-data/test-overlap1.ht,data/MSB2-surrender.fa &
    data/1m-filtered.fa: removed from repository history, .git is now 36M!

2014-04-01  Titus Brown  <t@idyll.org>

    * CITATION,khmer/khmer_args.py: Updated khmer software citation for
    release.

2014-03-31  Titus Brown  <t@idyll.org>

    * scripts/normalize-by-median.py: Fixed unbound variable bug introduced in
    20a433c2.

    * khmer/file.py: Fixed incorrect use of __file__ dirname instead of
    os.getcwd(); also fixed bug where statvfs would choke on an empty
    dirname resulting from input files being in the cwd.

2014-03-31  Michael R. Crusoe  <mcrusoe@msu.edu>

    * versioneer.py,ez_setup.py: updated to version 0.10 and 3.4.1
    respectively.
    * docs/release.txt,khmer/_version.py,MANIFEST.in: update ancillary
    versioneer files

2014-03-31  Titus Brown  <t@idyll.org>

    * scripts/*.py,khmer/khmer_args.py: added 'info' function to khmer_args,
    and added citation information to each script.
    * CITATION: added basic citation information for khmer functionality.

2013-03-31  Michael R. Crusoe  <mcrusoe@msu.edu>

    * docs/scripts.txt,scripts/*.py,khmer/*.py: overhaul the documentation of
    the scripts. Uses sphinxcontrib.autoprogram to leverage the existing
    argparse objects. Moved the documentation into each script + misc cleanups.
    All scripts support the --version option. Migrated the last scripts to use
    khmer_args
    * docs/blog-posts.txt: removed outdated reference to filter-exact.py; its
    replacement filter-abund.py is better documented in the eel-pond protocol
    * figuregen/,novelty/,plots/,templatem/,scripts/do-partition.sh: removed
    outdated code not part of core project

2013-03-30  Michael R. Crusoe  <mcrusoe@msu.edu>

    * setup.py: monkeypatched distutils.Distribution.reinitialize_command() so
    that it matches the behavior of Distribution.get_command_obj(). This fixes
    issues with 'pip install -e' and './setup.py nosetests' not respecting the
    setup.cfg configuration directives for the build_ext command. Also
    enhanced our build_ext command to respect the dry_run mode.

    * .ycm_extra_conf.py: Update our custom YouCompleteMe configuration to
    query the package configuration for the proper compilation flags.

2014-03-28  Michael R. Crusoe  <mcrusoe@msu.edu>

    * Makefile,setup.py: demote nose & sphinx to extra dependencies.
    Auto-install Python developer tools as needed.

2013-03-27  Michael R. Crusoe  <mcrusoe@msu.edu>

    * The system zlib and bzip2 libraries are now used instead of the bundled
    versions if specified in setup.cfg or the command line.

2014-03-25  Michael R. Crusoe  <mcrusoe@msu.edu>

    * Makefile: update cppcheck command to match new version of Jenkins
    plugin. Now ignores the lib/test*.cc files.

2013-03-20  Michael R. Crusoe  <mcrusoe@msu.edu>

    * lib/storage.hh,khmer/_khmermodule.cc,lib/{readtable,read_parsers}.hh:
    remove unused storage.hh

2014-03-19  Qingpeng Zhang  <qingpeng@msu.edu>

    * hashbits.cc: fix a bug of 'Division or modulo by zero' described in #182
    * test_scripts.py: add test code for count-overlap.py
    * count-overlap.py: (fix a bug because of a typo and hashsize was replaced
    by min_hashsize)
    * count-overlap.py: needs hashbits table generated by load-graph.py. 
    This information is added to the "usage:" line.
    * count-overlap.py: fix minor PyLint issues

2014-03-19  Michael R. Crusoe  <mcrusoe@msu.edu>

    * Update bundled zlib version to 1.2.8 from 1.2.3. Changes of note:
    "Wholesale replacement of gz* functions with faster versions"
    "Added LFS (Large File Summit) support for 64-bit file offsets"
    "Fix serious but very rare decompression bug"

2014-03-19  Michael R. Crusoe <mcrusoe@msu.edu>

    * lib/counting.hh: include hashtable.hh
    * lib/{counting,aligner,hashbits,hashtable,labelhash,node,subset}.{cc,hh},
    kmer.cc,khmer/_khmermodule.cc: removed downcast, replaced non-functional
    asserts() with exception throws.
    * khmer/_khmermodule.cc: fixed parsing of PyLists
    * setup.py: force 64bit only builds on OS X.

2014-03-19  Titus Brown  <t@idyll.org>

    * Makefile: update documentation on targets at top; clean autopep8 output.
    * test_counting_single.py: fixed pep8 violations in spacing
    * test_scripts.py: eliminate popenscript in favor of proper SystemExit
	handling in runscript; fix pep8 violations.

2014-03-19  Michael R. Crusoe <mcrusoe@msu.edu> and Luiz Irber
<luiz.irber@gmail.com>

    * lib/ktable.{cc,hh},khmer/{__init__.py},{_khmermodule.cc}, tests/
    test_{counting_{hash,single},ktable}.py: remove the unused KTable object
    * doc/{index,ktable}.txt: remove references to KTable
    * lib/{ktable.{hh,cc} → kmer_hash.{hh,cc}}: rename remaining ktable files
    to kmer_hash
    * lib/{hashtable,kmer}.hh: replace ktable headers with kmer_hash

2014-03-17  Ram RS  <ramrs@nyu.edu>

    * extract-partitions.py: pylint warnings addressed
    * test_scripts.py: tests added to cover extract-partitions completely

2014-03-16  Michael R. Crusoe <mcrusoe@msu.edu>

    * lib/read_parsers.cc: fix for Coverity CID 1054789: Unititialized scalar
    field II: fill_id is never zeroed out.

2014-03-16  Ram RS  <ramrs@nyu.edu>

    * Project email in copyright headers updated

2014-03-14  Michael R. Crusoe <mcrusoe@msu.edu>

    * khmer/_khmermodule.cc, lib/{khmer.hh, hashtable.{cc,hh}},
    tests/test_{hashbits,hashbits_obj,labelhash}.py: don't implicitly downcast
    tagset_size(). Changes fileformat version for saved tagsets.

2014-03-13  Ram RS  <ramrs@nyu.edu>

    * added: khmer/file.py - script to check disk space, check input file
    status and check space before hashtable writing
    * modified: scripts/*.py - all scripts now use khmer.file for above-mentioned
    functionality.
    * modified: scripts/*.py - pylint violations addressed in all scripts
    under scripts/

2014-03-13  Ram RS  <ramrs@nyu.edu>

    * Bug fix: tests.test_normalize_by_median_no_bigcount() now runs within
    temp directory

2014-03-11  Michael R. Crusoe  <mcrusoe@mcrusoe.edu>

    * lib/read_parsers.hh: fix for Coverity CID 1054789: Uninitialized scalar
    field

2014-03-10  Michael R. Crusoe  <mcrusoe@msu.edu>

    * doc/development.txt: document fork/tag policy + formatting fixes

2014-03-03  Michael R. Crusoe  <mcrusoe@msu.edu>

    * lib/trace_logger.{cc,hh}: fix for Coverity CID 1063852: Uninitialized
    scalar field (UNINIT_CTOR) 
    * lib/node.cc: fix for Coverity CID 1173035:  Uninitialized scalar field
    (UNINIT_CTOR)
    * lib/hashbits.hh: fix for Coverity CID 1153101:  Resource leak in object
    (CTOR_DTOR_LEAK)
    * lib/{perf_metrics.{cc,hh},hashtable.{cc,hh}
    ,read_parsers.{cc,hh},trace_logger.{cc,hh}}: ifndef WITH_INTERNAL_METRICS
    then lets not + astyle -A10

2014-02-27  Michael R. Crusoe <mcrusoe@msu.edu>

    * tagged: version 0.8
    * setup.py: Specify a known working version of setuptools so we don't
    force an unneeded and awkward upgrade.
    * setup.py: We aren't zipsafe, mark as such

2014-02-18  Michael R. Crusoe <mcrusoe@msu.edu>

* Normalized C++ namespace usage to fix CID 1054792
* Updated install instructions. We recommend OS X users and those Linux
users without root access to install virtualenv instead of pip.
* New documentation: doc/known-issues.txt
* Added code review checklist & other guidance: doc/development.txt

2014-02-03  Camille Scott <camille.scott.w@gmail.com>

* Standardized command line arguments in khmer_args; added version flag

* Added support for sparse graph labeling

* Added script to reinflate partitions from read files using the 
  labeling system, called sweep-reads-by-partition-buffered.py

* Implemented __new__ methods for Hashbits, enforced inheritance
  hierarchy between it and the new LabelHash class both in C++
  and CPython API

2013-12-20  Titus Brown  <titus@idyll.org>

* Fixed output_partitioned_file, sweep-reads3.py, and extract-partitions.py
  to retain FASTQ format in output.

2013-12-11  Michael R. Crusoe <mcrusoe@msu.edu>

* normalize-by-median.py: new optional argument: --record-filenames to specify
a path where a list of all the output filenames will be written to. Will
be used to better integrate with Galaxy.

* All commands that use the counting args now support the --version switch

* abundance-dist-single.py, abundance-dist.py, do-partition.py,
interleave-reads.py, load-graph.py, load-into-counting.py
normalize-by-median.py now exit with return code 1 instead of 255 as is
standard.

2013-12-19  Michael R. Crusoe  <mcrusoe@msu.edu>

* doc/install.txt Add setup instructions for RHEL6 & fix invocation to get
master branch to work for non-developers

2013-12-18  Titus Brown  <titus@idyll.org>

* Added a test to ensure that normalize-by-median.py has bigcount set to
  False.

2013-11-22  Camille Scott  <camille.scott.w@gmail.com>

* Makefile: Added debug target for profiling.

2013-11-22  Michael R. Crusoe  <mcrusoe@msu.edu>

* Documented release process

2013-10-21  Michael R. Crusoe  <mcrusoe@msu.edu>

* Version 0.7

* New script: sample-reads-randomly.py which does a single pass random
subsample using reservoir sampling.

* the version number is now only stored in one place

* Makefile: new dist, cppcheck, pep8, and autopep8 targets for developers.
VERSION is now set by versioneer and exported to C/C++ code.

* README switched from MarkDown to ReStructuredText format to clean up PyPI
listing. Install count badge added.

* doc/: updates to how the scripts are called. Sphinx now pulls version
number from versioneer. C/Python integration is now partially documented.
Reference to bleeding-edge has been removed. Release instructions have been
clarified and simplified.

* all python code in khmer/, scripts/, and tests/ should be PEP8 compliant now.

* khmer/_khmermodule.cc has gotten a once-over with cpychecker. Type errors
were eliminated and the error checking has improved.

* Several fixes motivated by the results of a Coverity C/C++ scan. 

* Tests that require greater than 0.5 gigabytes of memory are now annotated as
being 'highmem' and be skipped by changing two lines in setup.cfg

* warnings about -Wstrict-prototypes will no longer appear

* contributors to this release are: ctb, mr-c and camillescott. 

2013-10-15  Michael R. Crusoe  <mcrusoe@msu.edu>

* Version 0.6.1

* No code changes, just build fixes

2013-10-10  Michael R. Crusoe  <mcrusoe@msu.edu>

* Version 0.6

* Switch to setuptools to run the entire build

* The various Makefiles have been merged into one inside lib for posterity

* A new top-level Makefile wraps "python setup.py"

* argparse.py has been removed and is installed automatically by setuptools/pip

* setup.py and the python/khmer directory have been moved to the root of the
project to conform to the standard layout

* The project contact address is now khmer-project@idyll.org

* Due to the new build system the project now easily builds under OS X + XCode

* In light of the above the installation instructions have been rewritten

* Sphinx now builds the documentation without warnings or errors

* It is now easy to calculate code coverage.

* setup.py is now PEP8 compliant
2014-04-10  Michael R. Crusoe  <mcrusoe@msu.edu>

    * Makefile: run 'build' command before install; ignore _version.py for
    coverage purposes.
    * bink.ipynb: deleted
    * doc/choosing-hash-sizes.txt -> choosing-table-sizes.txt
    * setup.py,doc/{conf.py,index.txt}: update lists of authors
    * doc/development.txt: typo
    * doc/{galaxy,guide,index,introduction,scripts}.txt: remove some
    references to implementation details of the k-mer tables
    * doc/{known-issues,release}.txt: updated
    * khmer/*.cc,lib/*.{cc,hh}: astyle -A10 formatted
    * lib/read_parsers.cc: fixed case statement fall through
    * lib/subset.cc: removed unnecessary NULL check (CID 1054804 & 1195088)
    * scripts/*.py: additional documentation updates
    * tests/test-data/test-overlap1.ht,data/MSB2-surrender.fa &
    data/1m-filtered.fa: removed from repository history, .git is now 36M!

2014-03-31  Titus Brown  <ctb@msu.edu>

    * scripts/normalize-by-median.py: Fixed unbound variable bug introduced in
    20a433c2.

    * khmer/file.py: Fixed incorrect use of __file__ dirname instead of
    os.getcwd(); also fixed bug where statvfs would choke on an empty
    dirname resulting from input files being in the cwd.

2014-03-31  Michael R. Crusoe  <mcrusoe@msu.edu>

    * versioneer.py,ez_setup.py: updated to version 0.10 and 3.4.1
    respectively.
    * docs/release.txt,khmer/_version.py,MANIFEST.in: update ancillary
    versioneer files

2014-03-31  Titus Brown  <ctb@msu.edu>

    * scripts/*.py,khmer/khmer_args.py: added 'info' function to khmer_args,
    and added citation information to each script.
    * CITATION: added basic citation information for khmer functionality.

2013-03-31  Michael R. Crusoe  <mcrusoe@msu.edu>

    * docs/scripts.txt,scripts/*.py,khmer/*.py: overhaul the documentation of
    the scripts. Uses sphinxcontrib.autoprogram to leverage the existing
    argparse objects. Moved the documentation into each script + misc cleanups.
    All scripts support the --version option. Migrated the last scripts to use
    khmer_args
    * docs/blog-posts.txt: removed outdated reference to filter-exact.py; its
    replacement filter-abund.py is better documented in the eel-pond protocol
    * figuregen/,novelty/,plots/,templatem/,scripts/do-partition.sh: removed
    outdated code not part of core project

2013-03-30  Michael R. Crusoe  <mcrusoe@msu.edu>

    * setup.py: monkeypatched distutils.Distribution.reinitialize_command() so
    that it matches the behavior of Distribution.get_command_obj(). This fixes
    issues with 'pip install -e' and './setup.py nosetests' not respecting the
    setup.cfg configuration directives for the build_ext command. Also
    enhanced our build_ext command to respect the dry_run mode.

    * .ycm_extra_conf.py: Update our custom YouCompleteMe configuration to
    query the package configuration for the proper compilation flags.

2014-03-28  Michael R. Crusoe  <mcrusoe@msu.edu>

    * Makefile,setup.py: demote nose & sphinx to extra dependencies.
    Auto-install Python developer tools as needed.

2013-03-27  Michael R. Crusoe  <mcrusoe@msu.edu>

    * The system zlib and bzip2 libraries are now used instead of the bundled
    versions if specified in setup.cfg or the command line.

2014-03-25  Michael R. Crusoe  <mcrusoe@msu.edu>

    * Makefile: update cppcheck command to match new version of Jenkins
    plugin. Now ignores the lib/test*.cc files.

2013-03-20  Michael R. Crusoe  <mcrusoe@msu.edu>

    * lib/storage.hh,khmer/_khmermodule.cc,lib/{readtable,read_parsers}.hh:
    remove unused storage.hh

2014-03-19  Qingpeng Zhang  <qingpeng@msu.edu>

    * hashbits.cc: fix a bug of 'Division or modulo by zero' described in #182
    * test_scripts.py: add test code for count-overlap.py
    * count-overlap.py: (fix a bug because of a typo and hashsize was replaced
    by min_hashsize)
    * count-overlap.py: needs hashbits table generated by load-graph.py. 
    This information is added to the "usage:" line.
    * count-overlap.py: fix minor PyLint issues

2014-03-19  Michael R. Crusoe  <mcrusoe@msu.edu>

    * Update bundled zlib version to 1.2.8 from 1.2.3. Changes of note:
    "Wholesale replacement of gz* functions with faster versions"
    "Added LFS (Large File Summit) support for 64-bit file offsets"
    "Fix serious but very rare decompression bug"

2014-03-19  Michael R. Crusoe <mcrusoe@msu.edu>

    * lib/counting.hh: include hashtable.hh
    * lib/{counting,aligner,hashbits,hashtable,labelhash,node,subset}.{cc,hh},
    kmer.cc,khmer/_khmermodule.cc: removed downcast, replaced non-functional
    asserts() with exception throws.
    * khmer/_khmermodule.cc: fixed parsing of PyLists
    * setup.py: force 64bit only builds on OS X.

2014-03-19  Titus Brown  <t@idyll.org>

    * Makefile: update documentation on targets at top; clean autopep8 output.
    * test_counting_single.py: fixed pep8 violations in spacing
    * test_scripts.py: eliminate popenscript in favor of proper SystemExit
	handling in runscript; fix pep8 violations.

2014-03-19  Michael R. Crusoe <mcrusoe@msu.edu> and Luiz Irber
<luiz.irber@gmail.com>

    * lib/ktable.{cc,hh},khmer/{__init__.py},{_khmermodule.cc}, tests/
    test_{counting_{hash,single},ktable}.py: remove the unused KTable object
    * doc/{index,ktable}.txt: remove references to KTable
    * lib/{ktable.{hh,cc} → kmer_hash.{hh,cc}}: rename remaining ktable files
    to kmer_hash
    * lib/{hashtable,kmer}.hh: replace ktable headers with kmer_hash

2014-03-17  Ram RS  <ramrs@nyu.edu>

    * extract-partitions.py: pylint warnings addressed
    * test_scripts.py: tests added to cover extract-partitions completely

2014-03-16  Michael R. Crusoe <mcrusoe@msu.edu>

    * lib/read_parsers.cc: fix for Coverity CID 1054789: Unititialized scalar
    field II: fill_id is never zeroed out.

2014-03-16  Ram RS  <ramrs@nyu.edu>

    * Project email in copyright headers updated

2014-03-14  Michael R. Crusoe <mcrusoe@msu.edu>

    * khmer/_khmermodule.cc, lib/{khmer.hh, hashtable.{cc,hh}},
    tests/test_{hashbits,hashbits_obj,labelhash}.py: don't implicitly downcast
    tagset_size(). Changes fileformat version for saved tagsets.

2014-03-13  Ram RS  <ramrs@nyu.edu>

    * added: khmer/file.py - script to check disk space, check input file
    status and check space before hashtable writing
    * modified: scripts/*.py - all scripts now use khmer.file for above-mentioned
    functionality.
    * modified: scripts/*.py - pylint violations addressed in all scripts
    under scripts/

2014-03-13  Ram RS  <ramrs@nyu.edu>

    * Bug fix: tests.test_normalize_by_median_no_bigcount() now runs within
    temp directory

2014-03-11  Michael R. Crusoe  <mcrusoe@mcrusoe.edu>

    * lib/read_parsers.hh: fix for Coverity CID 1054789: Uninitialized scalar
    field

2014-03-10  Michael R. Crusoe  <mcrusoe@msu.edu>

    * doc/development.txt: document fork/tag policy + formatting fixes

2014-03-03  Michael R. Crusoe  <mcrusoe@msu.edu>

    * lib/trace_logger.{cc,hh}: fix for Coverity CID 1063852: Uninitialized
    scalar field (UNINIT_CTOR) 
    * lib/node.cc: fix for Coverity CID 1173035:  Uninitialized scalar field
    (UNINIT_CTOR)
    * lib/hashbits.hh: fix for Coverity CID 1153101:  Resource leak in object
    (CTOR_DTOR_LEAK)
    * lib/{perf_metrics.{cc,hh},hashtable.{cc,hh}
    ,read_parsers.{cc,hh},trace_logger.{cc,hh}}: ifndef WITH_INTERNAL_METRICS
    then lets not + astyle -A10

2014-02-27  Michael R. Crusoe <mcrusoe@msu.edu>

    * tagged: version 0.8
    * setup.py: Specify a known working version of setuptools so we don't
    force an unneeded and awkward upgrade.
    * setup.py: We aren't zipsafe, mark as such

2014-02-18  Michael R. Crusoe <mcrusoe@msu.edu>

* Normalized C++ namespace usage to fix CID 1054792
* Updated install instructions. We recommend OS X users and those Linux
users without root access to install virtualenv instead of pip.
* New documentation: doc/known-issues.txt
* Added code review checklist & other guidance: doc/development.txt

2014-02-03  Camille Scott <camille.scott.w@gmail.com>

* Standardized command line arguments in khmer_args; added version flag

* Added support for sparse graph labeling

* Added script to reinflate partitions from read files using the 
  labeling system, called sweep-reads-by-partition-buffered.py

* Implemented __new__ methods for Hashbits, enforced inheritance
  hierarchy between it and the new LabelHash class both in C++
  and CPython API

2013-12-20  Titus Brown  <titus@idyll.org>

* Fixed output_partitioned_file, sweep-reads3.py, and extract-partitions.py
  to retain FASTQ format in output.

2013-12-11  Michael R. Crusoe <mcrusoe@msu.edu>

* normalize-by-median.py: new optional argument: --record-filenames to specify
a path where a list of all the output filenames will be written to. Will
be used to better integrate with Galaxy.

* All commands that use the counting args now support the --version switch

* abundance-dist-single.py, abundance-dist.py, do-partition.py,
interleave-reads.py, load-graph.py, load-into-counting.py
normalize-by-median.py now exit with return code 1 instead of 255 as is
standard.

2013-12-19  Michael R. Crusoe  <mcrusoe@msu.edu>

* doc/install.txt Add setup instructions for RHEL6 & fix invocation to get
master branch to work for non-developers

2013-12-18  Titus Brown  <titus@idyll.org>

* Added a test to ensure that normalize-by-median.py has bigcount set to
  False.

2013-11-22  Camille Scott  <camille.scott.w@gmail.com>

* Makefile: Added debug target for profiling.

2013-11-22  Michael R. Crusoe  <mcrusoe@msu.edu>

* Documented release process

2013-10-21  Michael R. Crusoe  <mcrusoe@msu.edu>

* Version 0.7

* New script: sample-reads-randomly.py which does a single pass random
subsample using reservoir sampling.

* the version number is now only stored in one place

* Makefile: new dist, cppcheck, pep8, and autopep8 targets for developers.
VERSION is now set by versioneer and exported to C/C++ code.

* README switched from MarkDown to ReStructuredText format to clean up PyPI
listing. Install count badge added.

* doc/: updates to how the scripts are called. Sphinx now pulls version
number from versioneer. C/Python integration is now partially documented.
Reference to bleeding-edge has been removed. Release instructions have been
clarified and simplified.

* all python code in khmer/, scripts/, and tests/ should be PEP8 compliant now.

* khmer/_khmermodule.cc has gotten a once-over with cpychecker. Type errors
were eliminated and the error checking has improved.

* Several fixes motivated by the results of a Coverity C/C++ scan. 

* Tests that require greater than 0.5 gigabytes of memory are now annotated as
being 'highmem' and be skipped by changing two lines in setup.cfg

* warnings about -Wstrict-prototypes will no longer appear

* contributors to this release are: ctb, mr-c and camillescott. 

2013-10-15  Michael R. Crusoe  <mcrusoe@msu.edu>

* Version 0.6.1

* No code changes, just build fixes

2013-10-10  Michael R. Crusoe  <mcrusoe@msu.edu>

* Version 0.6

* Switch to setuptools to run the entire build

* The various Makefiles have been merged into one inside lib for posterity

* A new top-level Makefile wraps "python setup.py"

* argparse.py has been removed and is installed automatically by setuptools/pip

* setup.py and the python/khmer directory have been moved to the root of the
project to conform to the standard layout

* The project contact address is now khmer-project@idyll.org

* Due to the new build system the project now easily builds under OS X + XCode

* In light of the above the installation instructions have been rewritten

* Sphinx now builds the documentation without warnings or errors

* It is now easy to calculate code coverage.

* setup.py is now PEP8 compliant<|MERGE_RESOLUTION|>--- conflicted
+++ resolved
@@ -1,11 +1,10 @@
-<<<<<<< HEAD
-2015-03-23  Camille Scott  <camille.scott.w@gmail.com>
+2015-04-08  Camille Scott  <camille.scott.w@gmail.com>
 
     * lib/{hashtable.hh,counting.hh}: Add array of locks and a new
     counting function for thread-safe writing to the counting table
     * khmer/_khmermodule.cc: Expose new functionality to python
     * tests/test_counting_hash.py: Tests for thread-safety
-=======
+
 2015-04-07  Michael R. Crusoe  <mcrusoe@msu.edu>
 
     * README.rst: add a ReadTheDocs badge
@@ -89,7 +88,6 @@
    * lib/.gitignore,third-party/.gitignore: Add more compiled outputs
    * lib/.check_openmp.cc: add source that checks compiler for openmp support.
    * lib/khmer.pc.in: add pkg-config file for khmer
->>>>>>> 05c72a52
 
 2015-03-23  Kevin Murray  <spam@kdmurray.id.au>
 
