<<<<<<< HEAD
2016-08-26  Daniel Standage  <daniel.standage@gmail.com>

   * doc/dev/getting-started.rst: updated dev environment setup instructions to
   include installation of 'enchant' library.
=======
2016-08-26 Ryan Shean <rcs333@uw.edu>

   * tests/{test_countergraph.py, test_filter_abund.py,
   test_normalize_by_median.py, test_read_handling.py,
   test_sandbox_scripts.py, test_scripts.py}: updated to use
   copy_test_data function
>>>>>>> 31a03367

2016-07-18  Titus Brown  <titus@idyll.org>

   * khmer/_khmer.cc: fixed ReadPairIterator exception return error messages.

2016-07-03  Titus Brown  <titus@idyll.org>

   * lib/{hashtable.cc, hashtable.hh}: added get_kmer_hashes_as_hashset to
   graphs.
   * khmer/_khmer.cc: updated CPython API to add get_kmer_hashes_as_hashset.
   * tests/test_countgraph.py: added test for get_kmer_hashes_as_hashset.

2016-06-27  Titus Brown  <titus@idyll.org>

   * doc/requirements.txt: updated sphinx-autoprogram requirement for building
   documentation, to point at released version.

2016-06-26  Titus Brown  <titus@idyll.org>

   * khmer/_khmer.cc, tests/test_nodegraph.py: 'add' is now a synonym for
   graph.count(kmer).
   * khmer/thread_utils.py: update verbose_loader function to take 'verbose'
   argument.
   * scripts/{abundance-dist-single.py, abundance-dist.py,
   filter-abund-single.py, filter-abund.py, load-into-counting.py,
   normalize-by-median.py,trim-low-abund.py}: updated to
   respect -q/--quiet.
   * tests/test_filter_abund.py: tests for '-q'.
   * scripts/partition-graph.py: fix typo in args help message.

2016-06-26  Titus Brown  <titus@idyll.org>

   * khmer/_khmer.cc, lib/{hashtable.cc, hashtable.hh},
   tests/test-data/simple-genome.fa, tests/test_nodegraph.py: added functions
   'find_high_degree_nodes' and 'traverse_linear_path' to hashtables/graphs.
   * lib/kmer_hash.cc: minor change to use object member _seq instead of
   constructor argument seq in KmerIterator.
   * lib/kmer_hash.hh: added const to Kmer::get_string_rep(...) signature.
   * sandbox/extract-compact-dbg.py: new sandbox script to
   extract compact De Bruijn graphs (with linear paths contracted).
   * tests/test_sandbox_scripts.py: added tests for the extract-compact-dbg.py
   script.

2016-06-26  Titus Brown  <titus@idyll.org>

   * lib/khmer.hh,lib/{labelhash.cc,labelhash.hh}: removed label pointer-based
   indirection from labelhash code.
   * khmer/_khmer.cc: updated CPython API to match new behavior.
   * tests/test_labelhash.py: renamed to match new API; no changes in test
   logic.

2016-06-17  Daniel Standage <daniel.standage@gmail.com>

   * scripts/filter-abund-single.py: add -o/--outfile option.
   * tests/test_script_output.py: move `_calc_md5` function for calculating
   file MD5 hashes to test utils module (tests/khmer_tst_utils.py).
   * tests/{test_filter_abund.py,test_scripts.py): move filter_abund tests to
   dedicated test script, add minimal test for new -o option.
   * tests/test-data/paired-mixed-witherror.fa.pe: add data file in support of
   new test.
   * .gitignore: add .cache/ directory, which appears to be an artifact of the
   py.test framework.

2016-06-17  Daniel Standage <daniel.standage@gmail.com>

  * scripts/filter-abund-single.py: add -o/--outfile option.
  * tests/test_script_output.py: move `_calc_md5` function for calculating file
  MD5 hashes to test utils module (tests/khmer_tst_utils.py).
  * tests/{test_filter_abund.py,test_scripts.py): move filter_abund tests to
  dedicated test script, add minimal test for new -o option.
  * tests/test-data/paired-mixed-witherror.fa.pe: add data file in support of
  new test.
  * .gitignore: add .cache/ directory, which appears to be an artifact of the
  py.test framework.

2016-05-25  Titus Brown  <titus@idyll.org>

   * scripts/trim-low-abund.py: switched to watermark-based reporting to
   isolate a hard-to-trigger undefined variable error in reporting.
   * tests/test_scripts.py: added a test for basic reporting functionality.

2016-05-16  Titus Brown  <titus@idyll.org>

   * khmer/_khmer.cc: define new khmer_HashSet_Type and khmer_HashSet_Object;
   lots of associated cleanup of k-mer <-> C++ interface; added
   Hashtable::neighbors; added Hashtable::hash and Hashtable::reverse_hash;
   CPython 'hashtable.count(...)' function now takes either hash or string.
   * lib/{kmer_hash.cc, kmer_hash.hh}: added some function overloads so that
   _hash(...) could take strings as arguments without conversion; added
   Kmer::set_from_unique_hash convenience function.
   * lib/{hashtable.cc, hashtable.hh}: minor cleanup;
   * lib/{read_aligner.cc, subset.cc}: minor refactoring.
   * lib/{traversal.cc, traversal.hh}: made 'filter' argument to traverse*
   functions optional; added 'traverse' function for combine traversal.
   * tests/test_hashset.py: tests for new HashSet class.
   * tests/test_countgraph.py: tests for new hash/reverse_hash functions,
   and 'count' behavior.
   * tests/test_nodegraph.py: tests for new neighbors function.
   * khmer/__init__.py: import new HashSet type from _khmer.
   * scripts/{do-partition.py, make-initial-stoptags.py,
   partition-graph.py},tests/{test_labelhash.py, test_subset_graph.py}:
   refactor existing code to use HashSet object.
   * tests/test_counting_single.py: add printout to assert.

2016-05-16  Luiz Irber  <khmer@luizirber.org>

   * Makefile,jenkins-build.sh,setup.cfg,tests/khmer_tst_utils.py,
   tests/test_{countgraph,counting_single,hll,labelhash,nodegraph,
   normalize_by_median,read_aligner,read_handling,read_parsers,sandbox_scripts,
   scripts,version}.py: replace nose with pytest, update configuration.

2016-05-16  Luiz Irber  <khmer@luizirber.org>

   * lib/hashtable.cc: fix bug with substr
   * tests/test_countgraph.py: add test to trigger the substr bug.

2016-05-11  Titus Brown  <titus@idyll.org>

   * scripts/trim-low-abund.py: refactor to use generators; add --diginorm
   option to include digital normalization in trim-low-abund functionality.
   * tests/test_script_output.py: added md5sum hashing tests to pin down
   functionality in trim-low-abund.py and normalize-by-median.py; verified
   that refactoring does not alter existing functionality.
   * tests/test-data/simple-genome-reads.fa: supporting file for md5sum
   tests.
   * tests/test-data/README.rst: a new README for describing test files,
   how to generate them, and their uses.
   * tests/test_scripts.py: added additional tests for trim-low-abund.py
   functionality and error cases.

2016-05-11  Titus Brown  <titus@idyll.org>

   * tests/test_read_parsers.py: fixed syntax error introduced by previous
   merge.

2016-05-08  Michael R. Crusoe  <crusoe@ucdavis.edu>

   * scripts/{do-partition,partition-graph}.py,oxli/partition.py: pulled up
   duplicate `worker` partition function into a reusable place.

2016-05-08  Michael R. Crusoe  <michael.crusoe@gmail.com>

   * .dictionary, pylintrc:  added `pylint` configuration that checks spelling
   in Python files. Added dictionary of project specific words.
   * khmer/__init__.py, scripts/readstats.py, setup.py: Fixed typos.
   * Makefile: line-wrapped; bumped up `pep8` version; beefed up `cppcheck`
   target to correctly list the defines and includes for the current platform
   which eliminates false positives; `*.pyc` files are now cleaned from the
   `sandbox` as well as the `dist` directory. Added `cppcheck-long` target to
   also examine the seqan headers. Fed the dynamically constucted list of
   includes to Doxygen. Added simultaneous OS X, Debian, and Ubuntu
   compatibility to many targets. Added helper target to print the value of
   any variable via `make print-VARNAME`. Fixed the `make coverage-report`
   target. pep257 is now called pydocstyle
   * third-party/seqan/core/include/seqan/basic/debug_test_system.h,
   third-party/seqan/ChangeLog: silenced bogus import
   * doc/dev/coding-guidelines-and-review.rst,.github/PULL_REQUEST_TEMPLATE.md:
   reformulated checklist to list action followed by a motivating question.
   * doc/dev/release.rst: added author management to release checklist
   * lib/counting.{cc,hh},sandbox/find-high-abund-kmers.py,
   sandbox/README.rsr: removed the unused function
   CountingHash::collect_high_abundance_kmers and the nonfunctional sandbox
   script that called it.
   * lib/kmer_hash.hh: make KmerFactory's default contrustor explicit to avoid
   auto-casting optimizations.
   * */*.py: a multitude of pylint inspired cleanups and bug fixes. Some
   checks silenced in place.

2016-05-08  Michael R. Crusoe  <michael.crusoe@gmail.com>

   * README.rst: add depsy badge

2016-05-08 Michael R. Crusoe  <michael.crusoe@gmail.com>

   * setup.py,sandbox/{readaligner_pairhmm_train.py,
   Makefile.read_aligner_training}: switch to BAM parsing using simplesam

2016-05-06  Titus Brown  <titus@idyll.org>

   * khmer/_khmer.cc, lib/{counting.cc,counting.hh,hashbits.cc,hashbits.hh,
     hashtable.cc,hashtable.hh,subset.cc,subset.hh},
   sandbox/{fasta-to-abundance-hist.py,find-high-abund-kmers.py
     hi-lo-abundance-by-position.py,stoptag-abundance-hist.py,
     abundance-hist-by-position.py},
   tests/{test_countgraph.py,test_counting_single.py,test_filter.py,
     test_nodegraph.py,test_subset_graph.py}: removed unused functions,
   sandbox scripts, and tests for many functions. Specifically,
   consume_fasta_and_tag_with_stoptags, identify_stop_tags_by_position and
   identify_stoptags_by_position,
   count_and_transfer_to_stoptags, traverse_from_tags,
   filter_if_present, consume_fasta_and_traverse,
   collect_high_abundance_kmers, fasta_dump_kmers_by_abundance,
   fasta_count_kmers_by_position, output_fasta_kmer_pos_freq,
   compare_partitions/compare_to_partition, join_partitions_by_path,
   is_single_partition, and find_unpart function.

   * sandbox/README.rst: updated for removed sandbox scripts.

2016-04-29  Luiz Irber  <khmer@luizirber.org>

   * jenkins-build.sh: add codecov coverage upload tool.

2016-02-17  Daniel Standage <daniel.standage@gmail.com>

   * ./github/CONTRIBUTING.md,.github/PULL_REQUEST_TEMPLATE.md: auto-populate
   pull requests with checklist using GitHub's new template feature
   * doc/dev/coding-guidelines-and-review.rst: update developer docs with
   compensatory changes

2016-02-15  Kevin Murray <spam@kdmurray.id.au>

   * scripts/load-into-counting.py: Insert khmer's version into .info files

2015-08-14  Luiz Irber  <khmer@luizirber.org>

   * lib/subset.cc: check iterator before decrementing in
   repartition_largest_partition

2015-10-25  Titus Brown  <titus@idyll.org>

   * scripts/normalize-by-median.py,tests/test_normalize_by_median.py: test
   and fix for close of --output file after first input file.

2015-10-19  Michael R. Crusoe  <crusoe@ucdavis.edu>

   * versioneer.py,khmer/_version.py,setup.py,setup.cfg: upgrade Versioneer to
   version 0.15+dev, Mon Jun 29 2015 99d5d9341830945f7080537ddd3bbd79c4aa1732
   * doc/conf.py, lib/Makefile: update method of retrieving current version
   * lib/get_version.py: no longer needed, removed

2015-10-05  Michael R. Crusoe  <crusoe@ucdavis.edu>

   * lib/magic: add file extensions, one media type, and a better comment
   * khmer/__init__.py: Replace an errant 'Presence table' with 'node graph'

2015-09-28  Lisa Cohen  <ljcohen@ucdavis.edu>

   * tests/test_read_handling.py: created new file with interleave-reads,
   split-paired-reads, and extract-paired-reads functions
   * tests/test_scripts.py: removed functions mentioned above

2015-09-19  Titus Brown  <titus@idyll.org>

   * scripts/filter-abund.py: fixed bug with -o and --gzip used together.
   * tests/test_scripts.py: added test for fixed bug.
   * sandbox/count-kmers.py: added executable bit.

2015-09-17  Camille Scott  <camille.scott.w@gmail.com>

   * scripts/interleave-reads.py: Added --no-reformat flag
   to disable format checking and renaming of headers
   * tests/{test_scripts.py, test-data/paired.malformat*}: Tests
   and test data for --no-reformat flag.

2015-09-11  Russell Y. Neches  <ryneches@ucdavis.edu>

   * lib/hashbits.hh: added get_raw_tables to Hashbits
   * khmer/_khmer.cc: added get_raw_tables to Hashbits
   * tests/test_nodegraph.py: added test for Nodegraph.get_raw_tables

2015-09-11  Camille Scott  <camille.scott.w@gmail.com>

   * lib/hashbits.cc: Make hasbits::update_from() correctly update
   _occupied_bins.
   * lib/test_nodegraph.py: Test Nodegraph.n_occupied() after update.

2015-09-07  Michael R. Crusoe  <crusoe@ucdavis.edu>

   * doc/roadmap.rst: Updated for 2.0 release.
   * README.rst: drop unstable badges; fix links
   * doc/index.rst: point at getting help guide

2015-09-05  Michael R. Crusoe  <crusoe@ucdavis.edu>

   * tests/test_scripts.py: make the script version test more specific; double
   check that script in question is from the 'khmer' project based upon the
   second line of the file.

2015-09-04  Michael R. Crusoe  <crusoe@ucdavis.edu>

   * tests/khmer_tst_utils.py: look in "EGG-INFO" for scripts before checking
   the PATH

2015-09-04  Michael R. Crusoe  <crusoe@ucdavis.edu>

   * doc/release-notes/release-2.0.md: release notes for 2.0
   * doc/user/install.txt: correct second invocation of nosetests to match the
   first.
   * setup.py: update the authors list for PyPI.
   * doc/user/known-issues.rst: remove three fixed issues; add a new one
   * doc/whats-new-2.0.rst: update to match the release notes
   * doc/release-notes/*.rst: refresh using `make convert-release-notes'

2015-09-02  Michael R. Crusoe  <crusoe@ucdavis.edu>

   * *: complete audit of license headers
   * LICENSE: listings of some of the third-party licenses
   * bink.ipynb,lib/graphtest.cc,lib/primes.hh: deleted unused files
   * sandbox/assemstats.py: updated screed install instructions

2015-09-02  Michael R. Crusoe  <crusoe@ucdavis.edu>

   * *: finish undoing the `load-graph.py` rename

2015-09-02  Micheal R. Crusoe  <crusoe@ucdavis.edu>

   * doc/requirements.txt: Update URL to sphinxcontrib-autoprogram tarball

2015-08-31  Michael R. Crusoe  <crusoe@ucdavis.edu>

   * khmer/thread_utils.py: Use the robust test for paired reads from
   khmer.utils; drop `is_pair()`
   * tests/test_threaded_sequence_processor.py: Update to use Screed Record
   objects.

2015-08-28  Michael R. Crusoe  <crusoe@ucdavis.edu>

   * doc/whats-new-2.0.rst: Many updates from `diff`ing the `--help` output of
   version 1.4.1 vs now.
   * Makefile: build the project if needed when making a PDF
   * doc/index.rst: fixed inter-doc links to be relative
   * doc/user/blog-posts.rst: replaced link to 88m-reads.fa.gz with a working
   URL
   * doc/user/{choosing-table-sizes,guide}.rst: disambiguated :option:
   references so that they link properly.
   * scripts/README.txt: removed unhelpful file
   * scripts/normalize-by-median.py: replace `--force-single` with
   `--force_single`. Added help text for `--cutoff`.

2015-08-27  Titus Brown  <titus@idyll.org>

  * doc/dev/getting-started.rst: fixed a few misspellings.

2015-08-26  Michael R. Crusoe  <crusoe@ucdavis.edu>

   * tests/test_scripts.py: removed the unused `_DEBUG_make_graph` function in
   favor of other debugging methods like `ipdb`. Added
   test_do_partition_no_big_traverse and test_extract_paired_reads_unpaired.

2015-08-24  Michael R. Crusoe  <crusoe@ucdavis.edu>

   * khmer/khmer_args.py: Replaced sanitize_epilog() with santize_help() that
   reflows the text of ArgParse descriptions and epilog while preserving the
   formatting. Enhanced removal of Sphinx directives by replacing double
   backticks with the double quote character.
   * scripts/*.py: Renamed sanitize_epilog to sanitize_help; leading newlines
   from triple-quoted epilogs removed; formatting made consistent;
   sanitize_help and ComboFormatter added where it was missing; a couple
   script specific epilog reformatting (for use of `:doc:` and a
   hyperlink).
   * scripts/{count-median,filter-abund-single}.py: Fixed printing of output
   file name to do so instead of printing information about the file handle.
   * scripts/count-median.py: Added missing command so that example given
   actually works.
   * scripts/filter-abund-single.py: Removed redundant printing of output file
   names.
   * scripts/normalize-by-median.py: Removed unused option "-d" from an example
   command (left over from the "--dump-frequency" era).
   * scripts/{partition-graph.py,do-partition.py}: Fixed erasure of the queue
   module name in the worker functions, which is necessary for basic
   functionality.
   * scripts/{do-partition,abundance-dist,abundance-dist-single,
   extract-long-sequences}.py: Added an example command to the epilog.
   * tests/khmer_tst_utils.py: Added 'name' attribute to make the fake
   sys.stdout more like a read stdout object.
   * oxli/__init__.py: removed redundant and unused help text
   * scripts/{abundance-dist,annotate-partitions,count-median,
   extract-long-sequences,extract-paired-reads,extract-partitions,
   fastq-to-fasta,filter-abund,filter-stopgaps,interleave-reads,
   load-into-graph,merge-partitions,normalize-by-median,partition-graph,
   readstats,sample-reads-randomly,split-paired-reads}.py: made "--version"
   and the citation header consistent across the scripts.
   * tests/test_scripts.py: added tests for the "--version" and citation
   header behavior.
   * tests/test_normalize_by_median.py: updated test for 'quiet' mode as
   citation header still prints to STDERR.
   * setup.py,tests/test_scripts.py: turned off the "oxli" script for v2.0.

2015-08-17  Michael R. Crusoe  <crusoe@ucdavis.edu>

   * Makefile: remove BASH shell designation that appears to be incompatible
   with OS X Mavericks & virtualenv; refactored out BASH-isms for those whose
   default shell isn't BASH (Debian, and others).
   * lib/test-read-aligner.cc,read_aligner_test.sh: removed unused test files
   found during search for other shell scripts with BASHisms.

2015-08-18  Michael R. Crusoe  <crusoe@ucdavis.edu>

   * *: reverted load-into-counting.py -> load-into-countgraph.py and
   load-graph.py -> load-into nodegraph.py rename.
   * CITATION: unescaped URL
   * doc/user/guide.rst: added `:program:` and `:option:` directives as
   needed; replaced references to `strip-and-split-for-assembly` with
   `extract-paired-reads`. Updated instructions to use `--unpaired-reads` with
   `normalize-by-median.py` instead of second round of diginorm.

2015-08-18  Titus Brown  <titus@idyll.org>

   * doc/index.rst: update introductory text.
   * doc/user/biblio.rst: update bibliography link descriptions and text.
   * doc/_static/labibi.css: reference new location of base CSS

2015-08-14  Luiz Irber  <khmer@luizirber.org>

   * scripts/unique-kmers.py: Rename option --stream-out to --stream-records.
   * tests/test_streaming_io.py: Fix unique-kmers tests, use new option.
   * khmer/_khmer.cc, lib/hllcounter.cc: Rename some variables for consistency.

2015-08-13  Jacob Fenton  <bocajnotnef@gmail.com>

      * scripts/extract-partitions.py: refactored much of the processing into
      generators
      * tests/test_scripts.py: added test

2015-08-12  Jacob Fenton  <bocajnotnef@gmail.com>

   * doc/dev/{codebase-guide,coding-guidelines-and-review,development,
   for-khmer-developers,getting-started,release,scripts-and-sandbox,
   binary-file-formats}.rst,doc/{index,introduction,whats-new-2.0,
   contributors}.rst,doc/user/{blog-posts,choosing-table-sizes,galaxy,
   getting-help,guide,install,known-issues,partitioning-big-data,
   scripts}.rst,CITATION: Cleaned up documentation
   * scripts/*.py, khmer/khmer_args.py: added epilog sanitation
   * scripts/{load-into-counting,load-graph,load-into-countgraph,
   load-into-nodegraph}.py, tests/{test_scripts,test_normalize_by_median,
   test_streaming_io,test_countgraph}: renamed load-into-counting ->
   load-into-countgraph, load-graph -> load-into-nodegraph, fixed tests to not
   bork

2015-08-12  Luiz Irber  <khmer@luizirber.org>

   * khmer/_khmer.cc: Fix a GCC string initialization warning.

2015-08-12  Michael R. Crusoe  <crusoe@ucdavis.edu>

   * CITATION, doc/{index,introduction,user/scripts}.rst, khmer/khmer_args.py:
   formatting fixes and new citation for the software as a whole
   * Makefile: PDF building hints, tweaked dependencies, update coverity URL,
   new target to generate author list for the paper citation
   * sort-authors-list.py: helper script for the above
   * doc/conf.py: don't generate a module index
   * doc/contributors.rst: formatting, remove references to old lab
   * doc/dev/coding-guidelines-and-review.rst: add C++ version standard
   * doc/dev/getting-started.rst: ccache, git-merge-changelog, and advanced
   commit squashing
   * doc/user/biblio.rst: added links to khmer citation collections
   * doc/user/examples.rst: linked to online version of example scripts
   * doc/user/guide.rst: commented out empty section, added BSD note
   * lib/counting.{cc},lib/*.hh: c++11 fixes: remove unneeded trailing
   semicolons
   * scripts/*.py: line-wrap & scrub output
   * setup.py: turn optimizations back on and -pedantic
   * .mailmap: additional tweaks to author list


2015-08-11  Kevin Murray  <spam@kdmurray.id.au>

   * lib/Makefile: Fix SONAME and ABI versioning to sync with Debian standard
   practice.

2015-08-10  Camille Scott  <camille.scott.w@gmail.com>

   * lib/traversal.{cc,hh}: Add new files with unified traversal machinery.
   Introduce Traverser class to handle finding neighbors and appropriate
   bitmasking.
   * khmer/_khmer.cc,lib/{counting,hashbits,hashtable,labelhash,subset}.{cc,hh}:
   Updated relevant instances of HashIntoType and KMerIterator to use new Kmer
   and KmerIterator, respectively.
   * lib/Makefile: Add -std=c++11 flag.
   * Makefile: Update -std=c++11 flag in libtest target.
   * lib/hashtable.{cc,hh}: Update calc_connected_graph_size to use Traverser.
   Change kmer_degree to use functions from traversal.cc. Remove redundant
   count_kmers_with_radius in favor of calc_connected_graph_size. Update
   traverse_from_kmer to use Traverser. Hashtable subclasses KmerFactory.
   * lib/{hashtable.hh,kmer_hash.{cc,hh}}: Move KmerIterator from hashtable.hh
   to kmer_hash.{cc,hh}. Add Kmer class to store forward, reverse, and
   uniqified integer representations of k-mers, and to handle string
   conversion. Update KmerIterator to emit objects of type Kmer and to subclass
   KmerFactory; add doxygen markup.
   * lib/khmer.hh: Forward declare Kmer and typedef new Kmer data structures.
   * lib/subset.{cc,hh}: Move constructor definition to .cc file. Remove
   queue_neighbors in favor of new traversal machinery. Update find_all_tags,
   sweep_for_tags, and find_all_tags_truncate_on_abundance to use Traverser.
   * setup.py: Add traversal.{cc,hh} to deps.

2015-08-10  Luiz Irber  <khmer@luizirber.org>

   * scripts/unique-kmers.py: use consume_fasta again.
   * khmer/_khmer.cc: expose output_records option on HLLCounter consume_fasta.
   * lib/hllcounter.{cc,hh}: implement output_records option in consume_fasta.
   * lib/read_parsers.{cc,hh}: add Read method write_to, useful for outputting
   the read to an output stream.
   * doc/whats-new-2.0.rst: Add unique-kmers description.

2015-08-09  Jacob Fenton  <bocajnotnef@gmail.com>

   * khmer/khmer_args.py: pep8
   * scripts/{interleave-reads,load-graph}.py: Removed unreachable code
   * tests/test-data/{paired-broken.fq.badleft,paired-broken.fq.badright,
   paired-broken.fq.paired.bad}: added test data files
   * tests/{test_normalize_by_median,test_scripts}.py: added tests

2015-08-07  Titus Brown  <titus@idyll.org>

  * khmer/_khmer.cc,lib/hashbits.{cc,hh}: removed overlap functionality;
  eliminated n_entries() as redundant with hashsizes(); removed arguments to
  n_occupied(); removed get_kadian_count.
  * lib/{hashbits.cc,counting.cc,khmer.hh},tests/test_hashbits.py: updated
  save/load of countgraph/nodegraph structures to save _n_occupied.
  * lib/{hashtable.hh,counting.hh,hashbits.hh}: promoted n_occupied() to
  Hashtable class; fixed CountingHash unique_kmers calculation.
  * lib/counting.{cc,hh}: removed get_kadian_count() and moved
  n_unique_kmers(); updated countgraph writing to save n_occupied.
  * khmer/__init__.py: modified extract_nodegraph_info and
  extract_countgraph_info to read in & return n_occupied;
  * sandbox/bloom-count-intersection.py,scripts/count-overlap.py,
  tests/test-data/overlap.out: removed overlap scripts and test files.
  * doc/user/scripts.rst: removed count-overlap.py documentation.
  * tests/test_scripts.py: removed count-overlap.py tests.
  * sandbox/README.rst: updated with removal of bloom-count-intersection.py.
  * tests/test-data/normC20k20.ct: updated file contents to reflect new
  format containing _n_occupied.
  * tests/test_countgraph.py: removed get_kadian_count tests; added save/load
  tests.
  * tests/test_counting_single.py: remove n_entries() tests; replace
  n_entries() calls with hashsizes() call.
  * tests/test_functions.py: updated tests for new extract_*_info functions.
  * tests/test_nodegraph.py: update htable etc. to nodegraph; added a
  save/load test for n_occupied() on nodegraph.
  * tests/{test_normalize_by_median,test_scripts}.py: fixed unique kmers
  tests.

2015-08-07  Michael R. Crusoe  <crusoe@ucdavis.edu>

   * scripts/*.py,tests/*.py,sandbox/*.py,khmer/*.py,oxli/*.py:
   many function and variable renames:
   counting_hash, countinghash, hashtable->countgraph;
   CountingHash->Countgraph
   hashbits->nodegraph; Hashbits->Nodegraph;
   check_space_for_hashtable->check_space_for_graph;
   hash_args->graph_args
   * khmer/_khmer.cc: remove unused 'new_hashtable' method; match renames
   * TODO: removed several items
   * doc/dev/scripts-and-sandbox.rst: fixed hashbang

2015-08-04  Jacob Fenton  <bocajnotnef@gmail.com>

   * khmer/khmer_args.py, oxli/functions.py: migrated estimation functions out
   oxli and into khmer_args
   * oxli/build_graph.py, tests/test_oxli_functions.py,
   sandbox/{estimate_optimal_hash,optimal_args_hashbits}.py,
   scripts/{normalize-by-median,unique-kmers}.py: changed to not break on
   location change
   * tests/{test_normalize_by_median,test_scripts}.py: added tests for
   automatic arg setting
   * tests/test_script_arguments: changed to play nice with unique_kmers as an
   argument

2015-08-04  Titus Brown  <titus@idyll.org> and Camille Scott
<camille.scott.w@gmail.com>

   * khmer/utils.py: added UnpairedReadsError exception.
   * scripts/{extract-paired-reads,split-paired-reads}.py: changed --output-dir
   argument short form to use '-d'.
   * scripts/{split-paired-reads.py} added -0 <filename> to allow orphans; made
   '-p'/'--force-paired' default & removed from script.
   * scripts/{normalize-by-median,filter-abund,trim-low-abund}.py: changed
   long form of '-o' to be '--output'.
   * tests/{test_scripts,test_streaming_io}.py: updated and added tests for
   new behavior.

2015-08-03  Jacob Fenton  <bocajnotnef@gmail.com>

   * doc/dev/coding-guidelines-and-review.rst: added codespell as a possible
   spelling tool

2015-08-03  Jacob Fenton  <bocajnotnef@gmail.com>

   * Makefile: added oxli to pep257 make target, made clean target wipe out all
   .pyc files in scripts/* and tests/* and oxli/*

2015-08-03  Jacob Fenton  <bocajnotnef@gmail.com>

   * tests/test_counting_single.py: removed redundant test

2015-08-01  Jacob Fenton  <bocajnotnef@gmail.com> and Titus Brown
<titus@idyll.org>

   * scripts/normalize-by-median.py,khmer/khmer_logger.py: added logging
   framework, prototyped in normalize-by-median; added -q/--quiet to
   * tests/test_normalize_by_median.py: associated tests.
   * khmer/khmer_args.py: Made info function use logging functions.
   * tests/khmer_tst_utils.py: removed info reporting in runscript from 'out'
   returned.

2015-08-01  Jacob Fenton  <bocajnotnef@gmail.com>

   * khmer/kfile.py: added infrastructure for doing compressed output
   * khmer/thread_utils.py: switched threaded_sequence_processor to make use of
   write_record
   * scripts/{extract-long-sequences,extract-paired-reads,
   extract-partitions,fastq-to-fasta,filter-abund-single,filter-abund,
   interleave-reads,normalize-by-median,sample-reads-randomly,
   split-paired-reads,trim-low-abund}.py: added output compression
   * tests/{test_functions,test_scripts,test_normalize_by_median}.py: added
   tests
   * scripts/{load-graph,partition-graph,find-knots.py,
   make-initial-stoptags}.py,oxli/build_graph.py: made load-graph no longer
   add .pt to graph outfiles, changed partition-graph to not expect .pt's
   * doc/whats-new-2.0.rst: doc'd changes to load-graph and partition-graph
   * doc/dev/scripts-and-sandbox.rst: updated scripts/ requirements.

2015-08-01  Sherine Awad  <drmahmoud@ucdavis.edu>

   * sandbox/multi-rename.py: updated output of long FASTA sequences to
   wrap text at 80 characters.
   * tests/test_sandbox_scripts.py: Added a test for multi-rename.py.

2015-07-31  Kevin Murray  <spam@kdmurray.id.au>

   * lib/Makefile,Makefile,lib/*.pc.in,lib/test-compile.cc: Misc debian-based
   compatibility changes
   * lib/get_version.py: Add crunchbang, chmod +x

2015-07-29  Michael R. Crusoe  <crusoe@ucdavis.edu>

   * khmer/_khmer.cc: add more CPyChecker inspired fixes
   * lib/*.{cc,hh}: clean up includes and forward declarations

2015-07-29  Luiz Irber  <khmer@luizirber.org>

   * Makefile: Adapt Makefile rules for py3 changes.
   * jenkins-build.sh: Read PYTHON_EXECUTABLE and TEST_ATTR from environment.

2015-07-29  Amanda Charbonneau  <charbo24@msu.edu>

   * scripts/fastq-to-fasta.py: Changed '-n' default description to match
   behaviour

2015-07-29  Luiz Irber  <khmer@luizirber.org>

   * tests/test_{scripts,streaming_io}.py: Fix the build + add a test

2015-07-28  Titus Brown  <titus@idyll.org>

   * tests/test_streaming_io.py: new shell cmd tests for streaming/piping.
   * tests/khmer_tst_utils.py: refactor/replace runtestredirect(...) with
   scriptpath(...) and run_shell_cmd(...).
   * scripts/test_scripts.py: remove test_interleave_reads_broken_fq_4 for
   only one input file for interleave-reads.py; replace runscriptredirect call
   with run_shell_cmd.
   * scripts/interleave-reads.py: force exactly two input files.
   * scripts/split-paired-reads.py: fix print statement; clarify output.
   * scripts/{normalize-by-median.py,sample-reads-randomly.py,
   trim-low-abund.py}: if stdin is supplied for input, check that -o
   specifies output file.
   * scripts/filter-abund.py: if stdin is supplied for input, check that -o
   specifies output file; switched -o to use argparse.FileType.
   * scripts/extract-long-sequences.py: switched -o to use argparse.FileType.
   * scripts/{abundance-dist,count-median}.py: added '-' handling for output.
   * khmer/kfile.py: change 'check_input_files' to no longer warn that
   '-' doesn't exist'.
   * tests/test-data/paired.fq.2: removed extraneous newline from end.
   * tests/{test_normalize_by_median,test_script_arguments,test_scripts}.py:
   added tests for new code.
   * scripts/oxli: added script for running tests in development directory.
   * khmer/{__init__,khmer_args}.py,tests/{test_normalize_by_median,
   test_script_arguments}.py: refactored out use of AssertionError by not
   throwing plain Exceptions when a ValueError or RuntimeError would do.
   * oxli/__init__.py: give default help instead of an error when `oxli` is
   called with no arguments.
   * tests/test_{normalize_by_median,sandbox_scripts,scripts,streaming_io}.py:
   always check status code if calling `runscripts` with `fail_ok=True`.

2015-07-28  Luiz Irber  <khmer@luizirber.org>

   * sandbox/unique-kmers.py: moved to scripts.
   * scripts/unique-kmers.py: fix import bug and initialize to_print earlier.
   * tests/test_scripts.py: add tests for unique-kmers.py.
   * doc/user/scripts.rst: added unique-kmers.py to script page

2015-07-28  Jacob Fenton  <bocajnotnef@gmail.com>

   * scripts/abundance-dist.py: disallowed forcing on the input file check for
   the counting table file

2015-07-28  Michael R. Crusoe  <crusoe@ucdavis.edu>

   * .mailmap, Makefile: generate a list of authors

2015-07-28  Kevin Murray  <spam@kdmurray.id.au>
            Titus Brown  <titus@idyll.org>

   * khmer/utils.py: added fix for SRA-style FASTQ output.
   * tests/test_scripts.py: tested against a broken version of SRA format.
   * tests/test-data/paired-broken4.fq.{1,2}: added test files.

2015-07-28  Michael R. Crusoe  <crusoe@ucdavis.edu>
            Titus Brown  <titus@idyll.org>

   * lib/read_aligner.{cc,hh},tests/{test_read_aligner.py,
   test-data/readaligner-{default,k12}.json},khmer/__init__.py: refactor,
   read aligner parameters are now configurable & save/load-able. Can do
   whole-genome variant finding.
   * khmer/_khmer.cc,tests/test_read_aligner.py: ReadAligner.align_forward
   method added
   * sandbox/correct-errors.py -> sandbox/correct-reads.py: total rewrite
   * sandbox/error-correct-pass2.py: new script
   * sandbox/readaligner_pairhmm_train.py: new script
   * tests/test_sandbox_scripts.py, doc/release-notes/release-1.4.rst:
   spelling fixes, import re-arrangement
   * sandbox/{Makefile.read_aligner_training,readaligner_pairhmm_train.py}:
   Added script to train the aligner

2015-07-27  Titus Brown  <titus@idyll.org>

   * khmer/khmer_args.py,CITATION: added entry for PeerJ paper on
   semi-streaming to citations.
   * scripts/{abundance-dist-single.py,abundance-dist.py,count-median.py,
   count-overlap.py,filter-abund-single.py,load-into-counting.py}: changed
   default behavior to output data in CSV format and report total k-mers.
   * tests/test_scripts.py: updated/removed tests for CSV.
   * doc/whats-new-2.0.rst: added information about change in columnar output,
   along with other minor corrections.
   * scripts/normalize-by-median.py: corrected epilog.
   * khmer/thread_utils.py,
   sandbox/{calc-best-assembly.py,extract-single-partition.py},
   scripts/{count-median.py,extract-long-sequences.py,extract-paired-reads.py,
   extract-partitions.py,fastq-to-fasta.py,
   interleave-reads.py,normalize-by-median.py,readstats.py,
   sample-reads-randomly.py,split-paired-reads.py,trim-low-abund.py},
   tests/{test_normalize_by_median.py,test_scripts.py}: remove explicit
   'parse_description' from screed open calls.
   * khmer/_khmer.cc,lib/Makefile,lib/hashtable.{cc,hh},setup.py: removed
   WITH_INTERNAL_METRICS and trace_logger/perf_metrics references.
   * lib/perf_metrics.{cc,hh},lib/trace_logger.{cc,hh}: removed unused files.

2015-07-24  Jacob Fenton  <bocajnotnef@gmail.com>

   * doc/dev/getting-started.rst: added instructions for second contribution

2015-07-22  Jacob Fenton  <bocajnotnef@gmail.com>

   * tests/test_read_parsers.py: added workaround for bug in OSX Python
   * Makefile: respect that workaround when running the tests

2015-07-21  Jacob Fenton  <bocajnotnef@gmail.com>

   * khmer/{kfile,khmer_args}.py: refactored information passing, made it so
   space checks happen in the right directory.
   * oxli/build_graph.py,sandbox/collect-reads.py,scripts/{
   abundance-dist-single,filter-abund-single,load-into-counting,
   normalize-by-median,trim-low-abund}.py,tests/test_script_arguments.py:
   changed to use new arg structure for checking hashtable save space.
   * oxli/functions.py,scripts/saturate-by-median.py: updated error message
   to mention --force option.
   * scripts/{count-overlap,load-into-counting,make-initial-stoptags,
   partition-graph,sample-reads-randomly}.py: removed unnecessary call to
   check_space.

2015-07-20  Titus Brown  <titus@idyll.org>

   * khmer/__init__.py: cleaned up FP rate reporting.
   * scripts/normalize-by-median.py: corrected epilog; refactored reporting
   to be a bit cleaner; use CSV for reporting file;
   added --report-frequency arg.
   * tests/test_normalize_by_median.py: updated/added tests for reporting.

2015-07-17  Jacob Fenton  <bocajnotnef@gmail.com>

   * oxli/{functions,build_graph}.py,scripts/{load-graph,normalize-by-median,
   abundance-dist}.py,tests/test_{normalize_by_median,subset_graph,hashbits,
   oxli_function}.py: pylint cleanup.

2015-07-17  Michael R. Crusoe  <crusoe@ucdavis.edu>

   * Makefile, tests/test_read_aligner.py: import khmer when pylinting.

2015-07-17  Michael R. Crusoe  <crusoe@ucdavis.edu>

   * lib/read_parser.{cc,hh}: use std::string everywhere to match existing
   exceptions.

2015-07-10  Jacob Fenton  <bocajnotnef@gmail.com>

   * khmer/kfile.py: changed check_valid_file_exists to recognize fifos as
   non-empty.
   * tests/test_normalize_by_median.py: added test.

2015-07-10  Jacob Fenton  <bocajnotnef@gmail.com>

   * oxli/functions.py: changed estimate functions to use correct letter
   abbreviations.
   * sandbox/estimate_optimal_hash.py: changed to use renamed estimate
   functions.
   * sandbox/unique-kmers.py: changed to not output recommended HT args by
   default.
   * tests/test_oxli_functions.py: changed to use renamed estimate functions.

2015-07-10  Jacob Fenton  <bocajnotnef@gmail.com>

   * oxli/functions.py: added '--force' check to sanity check.

2015-07-10  Jacob Fenton  <bocajnotnef@gmail.com>

   * oxli/functions.py: moved optimization/sanity check func to oxli.
   * scripts/normalize-by-median.py,oxli/build_graph.py: added
   optimization/sanity checking via oxli estimation funcs.
   * tests/test_normalize_by_median.py: updated tests to cover estimation
   functions.

2015-07-08  Luiz Irber  <khmer@luizirber.org>

   * lib/{counting,hashbits,hashtable,labelhash,subset}.cc: print hexadecimal
   representation of the signature read from the file.

2015-07-06  Luiz Irber  <khmer@luizirber.org>

   * sandbox/collect-reads.py: Set a default value for coverage based
   on the docstring.
   * sandbox/count-kmers-single.py, tests/test_{functions,script_arguments}.py:
   Replace xrange and cStringIO (not Python 3 compatible).
   * lib/*.{hh,cc}, oxli/functions.py, tests/*.py: make format.

2015-07-05  Jacob Fenton  <bocajnotnef@gmail.com>

   * doc/whats-new-2.0.rst: added in normalize-by-median.py broken paired
   updates.

2015-07-05  Michael R. Crusoe  <crusoe@ucdavis.edu>

   * Makefile: fix cppcheck invocation.
   * khmer/_khmer.cc: switch to prefix increment for non-primitive objects,
   use a C++ cast, adjust scope.
   * lib/hashtable.{hh,cc}: make copy constructor no-op explicit. adjust scope
   * lib/{ht-diff,test-HashTables,test-Parser}.cc: remove unused test code.
   * lib/labelhash.cc,hllcounter.cc: astyle reformatting.
   * lib/read_parsers.hh: more explicit constructors.

2015-07-05  Michael R. Crusoe  <crusoe@ucdavis.edu>

   * sandbox/{collect-variants,optimal_args_hashbits,sweep-files}.py:
   update API usage.

2015-07-05  Titus Brown  <titus@idyll.org>

   * sandbox/{count-kmers.py,count-kmers-single.py}: added scripts to output
   k-mer counts.
   * tests/test_sandbox_scripts.py: added tests for count-kmers.py and
   count-kmers-single.py.
   * sandbox/README.rst: added count-kmers.py and count-kmers-single.py to
   sandbox/README.

2015-07-05  Kevin Murray  <spam@kdmurray.id.au>

   * lib/*.{cc,hh},sandbox/*.py,khmer/_khmer.cc,tests/test_*.py: Simplify
   exception hierarchy, and ensure all C++ exceptions are converted to python
   errors.
   * scripts/normalize-by-median.py: Clarify error message.
   * tests/khmer_tst_utils.py: Add longify function, converts int => long on
   py2, and passes thru list unmodified on py3.

2015-06-30  Jacob Fenton  <bocajnotnef@gmail.com>

   * tests/{test_script_arguments,test_functions}.py: changed tests to use
   stderr redirection to prevent leaks
   * tests/test_normalize_by_median.py: changed to not duplicate a test
   * tests/test_script_arguments.py: changed tests to use stderr redirection

2015-06-30  Titus Brown  <titus@idyll.org>

   * tests/test_normalize_by_median.py: disabled running
   test_normalize_by_median_report_fp during normal test running.

2015-06-30  Titus Brown  <titus@idyll.org>

   * khmer/khmer_args.py: removed incorrect warning for default max_tablesize
   when -M is used.
   * tests/test_scripts.py: added test for correct max_tablesize behavior.

2015-06-30  Titus Brown  <titus@idyll.org>

   * setup.cfg: changed 'stop=TRUE' to 'stop=FALSE', so that tests do not
   stop running at first failure.

2015-06-30  Kevin Murray  <spam@kdmurray.id.au>

   * scripts/{extract-paired-reads,split-paired-reads}.py: Fix creation of
   default output files even when output files were provided on CLI.

2015-06-29  Sherine Awad  <drmahmoud@ucdavis.edu>

   * khmer/utils.py: Fix bug in naming in interleave-reads.py
   * tests/test_scripts.py: Add a test function for the new behavior
   * tests/test-data/*.fq: Add 3 test files needed for the testing

2015-06-28  Jacob Fenton  <bocajnotnef@gmail.com>

   * tests/test_sandbox_scripts.py: made error more informative and not crashy
   * sandbox/{estimate_optimal_hash,optimal_args_hashbits}.py: minor cleanups

2015-06-28  Qingpeng Zhang  <qingpeng@msu.edu>

   * sandbox/{estimate_optimal_hash,optimal_args_hashbits}.py: added sandbox
   methods for estimating memory usage based on desired fp rate, etc.

2015-06-27  Kevin Murray  <spam@kdmurray.id.au>

   * doc/dev/binary-file-formats.rst: Fix issue in ksize documentation for
   Countgraph

2015-06-27  Kevin Murray  <spam@kdmurray.id.au>

   * README.rst: Fix link to virtualenv installation instructions.

2015-06-19  Titus Brown  <titus@idyll.org>

   * khmer/__init__.py: split CountingHash into _CountingHash (CPython) and
   CountingHash to mimic Hashbits behavior; pass IOError through
   extract_countinghash_info and extract_hashbits_info so that
   file-does-not-exist errors are correctly reported; fixed FP rate reporting;
   changed to using get_n_primes_near_x to build hashtable sizes; removed
   get_n_primes_above_x, new_hashbits, and new_counting_hash functions.
   * khmer/_khmer.cc: changed tp_flags for KCountingHash so that it could
   be a base class.
   * khmer/khmer_args.py: removed environment variable override for hash size
   defaults; added -M/--max_memory_usage, and functions create_nodegraph()
   and create_countgraph().  Also renamed --min-tablesize to --max-tablesize.
   * khmer/kfile.py: fixed check_space_for_hashtable to depend on args obj.
   * oxli/build_graph.py, scripts/{annotate-partitions.py,count-overlap.py,
   do-partition.py,filter-stoptags.py,
   merge-partitions.py}, sandbox/{assembly-diff.py,assembly-diff-2.py,
   bloom-count-intersection.py,bloom-count.py,build-sparse-graph.py,
   collect-reads.py,saturate-by-median.py, graph-size.py,print-stoptags.py,
   print-tagset.py,stoptags-by-position.py, subset-report.py,
   sweep-out-reads-with-contigs.py,sweep-reads2.py,sweep-reads3.py}: changed
   hashtype over to 'nodegraph' and 'countgraph' in call to report_on_config;
   replaced counting hash/hashbits creation with new khmer_args create*
   functions, and/or new_counting_hash/new_hashbits with CountingHash/Hashbits.
   * doc/scripts.rst: updated hashtable size help text.
   * doc/whats-new-2.0.rst: updated with description of -M/--max-memory-usage.
   * tests/test*.py: switched from new_counting_hash to CountingHash, and
   new_hashbits to Hashbits; adjusts tests for new behavior of hashtable
   size calculation.
   * tests/test_hashbits_obj.py: merged into test_hashbits.py and removed file.
   * tests/test_script_arguments.py: updated for new check_space_for_hashtable
   behavior; added tests for create_countgraph and create_nodegraph.
   * tests/test_counting_single.py: fixed countgraph size & palindrome testing
   beahavior in test_complete_no_collision.

2015-06-19  Titus Brown  <titus@idyll.org>

   * Makefile: temporarily disable 'huge' tests on Linux.

2015-06-17  Titus Brown  <titus@idyll.org>

   * scripts/normalize-by-median.py: changed DEFAULT_DESIRED_COVERAGE to 20,
   and corrected options help.
   * tests/{test_scripts.py,test_normalize_by_median.py}: moved
   normalize-by-median.py tests into a their own file.
   * tests/test-data/{dn-test-all-paired-all-keep.fa,dn-test-none-paired.fa,
   dn-test-some-paired-all-keep.fa}: added test data files for specific
   pairing/saturation behavior.

2015-06-16  Kevin Murray  <spam@kdmurray.id.au>

   * doc/dev/binary-file-formats.rst: Add documentation of khmer's binary file
   formats.
   * doc/dev/index.rst: Add above docs to developer documentation index.

2015-06-14  Michael R. Crusoe  <crusoe@ucdavis.edu>

   * khmer/__init__.py,lib/{counting,hashbits,hashtable,subset,labelhash}.cc,
   lib/khmer.hh: add signature to beginning of all binary file types
   * tests/test-data/{normC20k20.ct,badversion-k32.tagset,
   goodversion-k32.tagset}: update to new format by prepending "OXLI" to the
   data stream
   * tests/test_{counting_hash,functions,scripts,hashbits,hashbits_obj,
   labelhash}.py: tests should fail, not error (add try, except + assert
   blocks). Adapted other tests to cope with the new file formats
   * lib/magic: new, teaches the unix `file` command about khmer file types
   * doc/index.rst,doc/whats-new-2.0.rst: document these changes

2015-06-14  Titus Brown  <titus@idyll.org>

   * scripts/extract-paired-reads.py: added --output_dir, --paired-output,
   and --single-output arguments to change output file details; script
   now accepts stdin, and will output to stdout upon request.
   * scripts/split-paired-reads.py: changed script to output to stdout upon
   request; added '-' as stdin input.
   * tests/test_scripts.py: added tests for new extract-paired-reads.py
   behavior.

2015-06-14  Titus Brown  <titus@idyll.org>

   * tests/test_counting_hash.py: fixed duplicated test
   'get_kmer_counts_too_short' by changing to 'get_kmer_hashes_too_short'.

2015-06-14  Jacob Fenton  <bocajnotnef@gmail.com>

   * scripts/abundance-dist.py: added weird bigcount circumstance detection
   * tests/test_scripts.py: added test for the above

2015-06-14  Kevin Murray  <spam@kdmurray.id.au>

   * lib/counting.cc: Fix infinite loop in gzipped CountingHash I/O
   * tests/test_counting_hash.py: Add test of large CountingHash I/O
   * setup.cfg: Skip tests with the 'huge' label by default

2015-06-13  Michael R. Crusoe  <crusoe@ucdavis.edu>

   * Makefile, build-jenkins.sh: unify sphinx dependencies
   * scripts/readstats.py: fix typo

2015-06-13  Titus Brown  <titus@idyll.org>

   * doc/dev/getting-started.rst: update instructions for creating a new
   branch name to preferred practice (fix/brief_issue_description, instead
   of fix/issuenum).

2015-06-13  Michael R. Crusoe  <crusoe@ucdavis.edu>

   * doc/dev/release.rst: remove false positive from version check
   * tests/test_{counting_hash,scripts}.py: remove scriptpath no-op method

2015-06-12  Luiz Irber  <khmer@luizirber.org>

   * setup.py: revert changes to zlib compilation.
   * setup.cfg: nose should stop on first error by default.
   * Makefile, tests/test_threaded_sequence_processor.py,
   scripts/{do-partition,partition-graph}.py, khmer/thread_utils.py: Remove
   dependency on future package.

2015-06-12  Michael R. Crusoe  <crusoe@ucdavis.edu>

   * setup.py: update screed version to 0.9

2015-06-12  Luiz Irber  <khmer@luizirber.org>

   * *.py: refactor for Python 3 compatibility. Clear separation of Unicode
   and Byte strings, use __future__ imports for compatibility (print function,
   absolute imports, unicode_literals), fix tests to consider changes to random
   number generator between Python versions.
   * khmer/_khmer.cc: rename file, methods return Unicode strings instead of
   Bytestrings.

2015-06-12  Luiz Irber  <khmer@luizirber.org>

   * khmer/{khmermodule.cc},tests/test_hashbits.py: Add Unicode support to
   hashbits.get method.
   * tests/test_hll.py: Avoid using translate for revcomp calculation.

2015-06-12  Sarah Guermond  <sarah.guermond@gmail.com>

   * scripts/trim-low-abund.py: changed _screed_record_dict to Record

2015-06-11  Sherine Awad  <drmahmoud@ucdavis.edu>

   * Change split-paired-reads.py to accept input from stdin.
   * Add test function to test new behavior of split-paired.

2015-06-10  Camille Scott  <camille.scott.w@gmail.com>

   * lib/hashtable.cc: Tweaked median_at_least to reduce number of
   conditional checks.

2015-06-10  Titus Brown  <titus@idyll.org>

   * scripts/find-knots.py: fixed invocation of check_space to take correct
   arguments.
   * tests/test_scripts.py: added simple test of find-knots.py execution.

2015-06-09  Jacob Fenton  <bocajnotnef@gmail.com>

   * scripts/normalize-by-median.py: implemented broken_paired_reader
   * tests/test_scripts.py: modified tests to properly use new args
   * khmer/utils.py: added force-paired option to broken_paired_reader (@ctb)

2015-06-09   Luiz Irber  <khmer@luizirber.org>

   * khmer/_khmermodule.cc, lib/hashtable.{cc,hh}: astyle fixes.

2015-06-09  Titus Brown  <titus@idyll.org>

   * khmer/_khmermodule.cc: fixed nasty Hashtable.get() bug.
   * lib/hashtable.{cc,hh}: add Hashtable::get_kmers(), get_kmer_hashes(),
   and get_kmer_counts().
   * khmer/_khmermodule.cc: add CPython functions for get_kmers(),
   get_kmer_hashes(), and get_kmer_counts(); reorganize hashtable_methods.
   * tests/test_counting_hash.py: add tests for get_kmers(), get_kmer_hashes(),
   and get_kmer_counts(), as well as for nasty Hashtable.get() bug.

2015-06-08  Camille Scott  <camille.scott.w@gmail.com>

   * lib/hashtable.{cc,hh}: Add filter_on_median method to check
   if median k-mer count is above a cutoff
   * khmer/_khmermodule.cc: Expose filter_on_median to python-land
   * scripts/normalize-by-median.py: Switch to new filter_on_median
   * tests/test_counting_hash.py: Tests for new method

2015-06-08  Luiz Irber  <khmer@luizirber.org>

   * tests/test_hll.py: test return values from consume_{string,fasta}.

2015-06-06  Titus Brown  <titus@idyll.org>

   * khmer/_khmermodule.cc: added hllcounter_merge.
   * tests/test_hll.py: added merge tests.
   * lib/hllcounter.cc: changed HLLCounter::consume_string to uppercase input.
   * sandbox/unique-kmers.py: added --stream-out option; updated to print out
   k-mers per file as well as k-mer size used.

2015-06-04  Titus Brown  <titus@idyll.org>

   * khmer/_khmermodule.cc: added error handling to load_partitionmap.
   * lib/subset.cc: modified partitionmap format to detect truncated files;
   changed untestable sanity checks to assertions.
   * tests/{test_counting_hash,test_hashbits,test_subset_graph}.py: added
   tests to try loading all possible truncations of binary save files.

2015-06-04  Titus Brown  <titus@idyll.org>

   * khmer/_khmermodule.cc,lib/hashbits.{cc,hh}: add Hashbits::update_from()
   and Hashbits.update().
   * tests/test_hashbits.py: associated tests.

2015-06-01  Jacob Fenton  <bocajnotnef@gmail.com>

   * scripts/normalize-by-median.py: major refactoring to use context
   managers and classes; fixed -R
   * tests/test_scripts.py: added test for normalize's -R arg

2015-06-01  Tamer Mansour <drtamermansour@gmail.com>

   * scripts/normalize-by-median.py: changed to count kmers from both PE reads
   when either one of them is below the coverage cutoff
   * tests/test_scripts.py: Added test for new behaviour

2015-05-26  Titus Brown  <titus@idyll.org>

   * khmer/_khmermodule.cc: refactor CPython layer so that KHashtable
   is at base of CountingHash and Hashbits.
   * lib/hashbits.hh: add n_entries() function from Hashtable::n_entries.
   * lib/hashtable.hh: add several virtual functions to Hashtable that exist in
   CountingHash and Hashbits.

2015-05-26  Titus Brown  <titus@idyll.org>

   * khmer/{__init__.py,_khmermodule.cc},lib/labelhash.{cc,hh},
   lib/{hashtable,khmer}.hh: changed LabelHash to be a "friend" of Hashtable,
   rather than a subclass; allowed initialization with either a CountingHash
   or a Hashbits; added 'graph' attribute to the Python object to store a
   reference to host object.
   * lib/labelhash.{cc,hh}: changed TagPtr maps to Tag maps to fix disastrous
   bug.
   * lib/labelhash.{cc,hh}: added save/load_tags_and_labels functions for
   saving and loading labels.
   * tests/test_labelhash.py: removed unnecessary tests; added tests for save
   and load.
   * sandbox/sweep-reads.py: updated with LabelHash changes.

2015-05-26  Kevin Murray  <spam@kdmurray.id.au>

   * lib/Makefile: Remove old libkhmer.so versions during make clean

2015-05-25  Kevin Murray  <spam@kdmurray.id.au>

   * Makefile: Fix issue with 'lib' target not building by using FORCE

2015-05-20  Jacob Fenton  <bocajnotnef@gmail.com>

   * oxli/{__init__,khmer_api,common}.py,scripts/build-graph.py,
   tests/test_scripts.py: added oxli module, oxlified load_graph script, tests
   * scripts/load-graph.py: replaced with oxlified version
   * setup.py: added oxli module and entry point

2015-05-20  Kevin Murray  <spam@kdmurray.id.au>

   * .gitignore: Add htmlcov/ and diff-cover.html to gitignore
   * Makefile: Use rm -f to remove files to quash error messages on
   non-existant files

2015-05-18  Sherine Awad  <sherine.awad@gmail.com>

   * tests/test_scripts.py: Test loading of compressed counting table
   with bigcounts,and test abundance with bigcounts

2015-05-18  Michael R. Crusoe  <mcrusoe@msu.edu>

   * all files: references to github.com/ged-lab changed to
   github.com/dib-lab. All GitHub URLs normalized to use HTTPS
   * README.rst: broken landscape.io badge removed
   * doc/user/known-issues.rst: removed two known issues fixed in v1.4 release

2015-05-18  Titus Brown  <titus@idyll.org>

   * sandbox/{assembly-diff-2.py,sandbox/collect-reads.py},
   scripts/{count-median.py,filter-abund-single.py,filter-abund.py}: changed
   sequence-reading behavior to replace 'N' with 'A', to be consistent with
   rest of code base.
   * scripts/{filter-abund.py,filter-abund-single.py}: changed behavior of
   scripts to keep sequences with 'N's in them, and count them as 'A's.
   * tests/test_scripts.py: added tests for new
   filter-abund/filter-abund-single behavior.
   * tests/test-data/test-filter-abund-Ns.fq: new test file for new tests.

2015-05-13  Scott Sievert  <sieve121@umn.edu>

   * tests/*,scripts/*,lib/*,sandbox/*,khmer/*: changed "doc/LICENSE.txt" to
   "LICENSE" in copyright header.

2015-05-13  Michael R. Crusoe  <mcrusoe@msu.edu>

   * doc/dev/getting-started.rst: added missing dev tools to install list

2015-05-12  Kevin Murray  <spam@kdmurray.id.au>

   * scripts/load-into-counting.py,test/test_scripts.py: Add the number of
   reads processed to the machine readable output files of --summary-info.

2015-05-11  Titus Brown  <titus@idyll.org>

   * scripts/sample-reads-randomly.py: fixed boundary error in
   sample-reads-randomly.py.
   * tests/test_scripts.py: updated tests to correspond with correct
   behavior of sample-reads-randomly.py.

2015-04-23  Lex Nederbragt  <lex.nederbragt@ibv.uio.no>

   * tests/test_scripts.py: added a test for extract-partitions:
   whitespace in fasta header.

2015-04-21  Daniel Standage  <daniel.standage@gmail.com>

   * scripts/sample-reads-randomly.py: use broken paired reader to provide
   paired-end read support.
   * tests/test_scripts.py: change test results to compensate for the change in
   implementation.

2015-04-17  Jessica Mizzi  <mizzijes@msu.edu>

   * tests/test_scripts.py: split test_extract_long_sequences
   into test_extract_long_sequences_fa and test_extract_long_sequences_fq

2015-04-15  Elmar Bucher <buchere@ohsu.edu>

   * khmer/doc/dev/getting-started.rst: add information for OS X
   mac port and homebrew distro users as well as Linux
   Debian and Ubuntu distro users.
   And add copyright header.

2015-04-15  Susan Steinman  <steinman.tutoring@gmail.com>

   * khmer/tests/khmer_tst_utils.py,doc/dev/a-quick-guide-to-testing.rst
      edited docstring and docs to remind people to make sure tests test
      errors correctly

2015-04-15  Michael R. Crusoe  <mcrusoe@msu.edu>

   * sandbox/make-coverage.py: tweak for importability

2015-04-15  Sherine Awad  <sherine.awad@gmail.com>

   * sandbox/make-coverage.py: restored, was deleted by accident

2015-04-15  Susan Steinman  <steinman.tutoring@gmail.com>

   * khmer/tests/test_scripts.py: changed tests that use `runscript` with
      `fail_okay=True` to use asserts to confirm the correct failure type

2015-04-15  Sarah Guermond  <sarah.guermond@gmail.com>

   * doc/dev/getting-started.rst: clarified dev communication

2015-04-15  Sarah Guermond  <sarah.guermond@gmail.com>

   * scripts/trim-low-abund.py: implemented STDOUT output, redirected
   existing print statements to STDERR, fixed existing & new PEP 8 issues
   * tests/test_scripts.py: added test for above changes

2014-04-15  Andreas Härpfer  <ahaerpfer@gmail.com>

   * doc/conf.py: disable Sphinx smart rendering

2015-04-15  Michael R. Crusoe  <mcrusoe@msu.edu>

   * lib/hashtable.cc: remove memory leak
   * scripts/readstats.py,tests/test_scripts.py: fix PEP8 violations

2015-04-15  Susan Steinman  <steinman.tutoring@gmail.com>

   * khmer/scripts/normalize-by-median.py: pass individual arg values to
      functions instead of ArgParse object

2015-04-15  Thomas Fenzl  <thomas.fenzl@gmx.net>

   * scripts/{count-overlap.py,readstats.py},tests/test_scripts.py:
   added a --csv option to readstats
   updated documentation for count-overlap
   * khmer/_khmermodule.cc: fixed missing error handling
   for hashbits_count_overlap

2015-04-15  en zyme  <en_zyme@outlook.com>

   * khmer/khmer/kfile.py: check_file_status() -> check_input_files()
   * khmer/sandbox/{collect-reads, khmer/sandbox/sweep-reads}.py
     khmer/scripts/{abundance-dist-single, abundance-dist, annotate-partitions,
     count-median, count-overlap, do-partition, extract-paired-reads,
     extract-partitions, filter-abund-single, filter-abund, filter-stoptags,
     find-knots, interleave-reads, load-graph, load-into-counting,
     make-initial-stoptags, merge-partitions, partition-graph,
     sample-reads-randomly, split-paired-reads}.py:
       check_file_status() -> check_input_files()
   * khmer/tests/test_functions.py: check_file_status() -> check_input_files()

2015-04-15  Andreas Härpfer  <ahaerpfer@gmail.com>

   * khmer/utils.py: fix record checks to account for comments in old style
   FASTQ data.
   * tests/test-data/old-style-format-w-comments.fq: new test data.
   * tests/test_scripts.py: add test against new test data.

2015-04-15  Michael R. Crusoe  <mcrusoe@msu.edu>

   * doc/dev/release.txt: update release instructions to more thoroughly run
   tests.

2015-04-14  Susan Steinman  <steinman.tutoring@gmail.com>

   * khmer/scripts/normalize-by-median.py: allow for paired and unpaired
      files to be normalized together. separate function for error check
   * khmer/tests/test_scripts.py: created test for paired/unpaired data

2015-04-14  Scott Fay  <scott.a.fay@gmail.com>

   * doc/user/getting-help.rst: added to user docs
   * doc/index.rst: changed: added link to getting-help doc
   * README.rst: changed: added link to getting-help doc

2015-04-14  Scott Fay  <scott.a.fay@gmail.com>

   * docs/index.rst: added github repo and release notes page to main docs page

2015-04-14  Susan Steinman  <steinman.tutoring@gmail.com>

   * khmer/{__init__.py},sandbox/{collect-reads,collect-variants,
   saturate-by-median},scripts/{do-partition,filter-abund-single,load-graph,
   load-into-counting,normalize-by-median,trim-low-abund}: pulled out check
   max collisions logic to init.
   * khmer/tests/test_scripts.py: modified tests to account for new error
   message

2015-04-14  Josiah Seaman  <josiah@dnaskittle.com>

   * lib/{hashbits.cc}: changed: adding doxygen comments

2015-04-14  Sarah Guermond  <sarah.guermond@gmail.com>

   * doc/dev/coding-guidelines-and-review.rst: added copyright question
   to commit checklist.

2015-04-14  Andreas Härpfer  <ahaerpfer@gmail.com>

   * */*.py: Make docstrings PEP 257 compliant.

2015-04-14  Michael R. Crusoe  <mcrusoe@msu.edu>

   * khmer/_khmermodule.cc: catch more exceptions
   * tests/test_{sandbox_scripts,subset_graph}.py: make tests more resilient

2015-04-14  Michael R. Crusoe  <mcrusoe@msu.edu>

   * lib/count.cc: Make CountingHash::abundance_distribution threadsafe
   * khmer/_khmermodule.cc: remove newly unnecessary check for exception
   * tests/test_scripts.py: added test to confirm the above

2015-04-14  Michael R. Crusoe  <mcrusoe@msu.edu>

   * khmer/{__init__.py,_khmermodule.cc},lib/{counting,hashbits,hashtable,
   subset}.cc: catch IO errors and report them.
   * tests/test_hashbits.py: remove write to fixed path in /tmp
   * tests/test_scripts.py: added test for empty counting table file

2015-04-13  Thomas Fenzl  <thomas.fenzl@gmx.net>

   * lib/{khmer_exception.hh,{counting,hashbits,hashtable,subset}.cc}: changed
   khmer_exception to use std::string to fix memory management.

2015-04-13  Elmar Bucher  <buchere@ohsu.edu>

   * scripts/normalize-by-median.py (main): introduced warning for when at
   least two input files are named the same.

2015-04-13  Andreas Härpfer  <ahaerpfer@gmail.com>

   * doc/dev/getting-started.rst: clarify Conda usage

2015-04-13  Daniel Standage  <daniel.standage@gmail.com>

   * scripts/normalize-by-median.py: Added support to the diginorm script for
   sending output to terminal (stdout) when using the conventional - as the
   output filename. Also removed --append option.
   * tests/test_scripts.py: Added functional test for diginorm stdout, removed
   test of --append option.

2015-04-13  Scott Fay  <scott.a.fay@gmail.com>

   * scripts/filter-abund.py: added checking of input_table by
   `check_file_status()`

2015-04-13  David Lin

   * scripts/abundance-dist.py: disambiguate documentation for force and
   squash options

2015-04-13  Michael R. Crusoe  <mcrusoe@msu.edu>

   * README.rst,doc/index.rst: added link to gitter.im chat room
   * doc/README.rst: removed ancient, outdated, and unused file

2015-04-13  Thomas Fenzl  <thomas.fenzl@gmx.net>

   * khmer/_khmermodule.cc: removed unused find_all_tags_truncate_on_abundance
   from python api

2015-04-10  Will Trimble

   * tests/test_script_arguments.py: added a test to check for the empty file
   warning when checking if a file exists

2015-04-10  Jacob Fenton  <bocajnotnef@gmail.com>

   * scripts/test-{scripts.py}: added test for check_file_writable using
   load_into_counting

2015-04-10  Phillip Garland  <pgarland@gmail.com>

   * khmer/file.py (check_file_writable): new function to check writability
   * scripts/load-into-counting.py (main): early check to see if output is
   writable

2015-04-07  Michael R. Crusoe  <mcrusoe@msu.edu>

    * README.rst: add a ReadTheDocs badge

2015-04-06  Michael R. Crusoe  <mcrusoe@msu.edu>

   * jenkins-build.sh: updated OS X warning flag to quiet the build a bit

2015-04-06  Michael R. Crusoe  <mcrusoe@msu.edu>

   * Makefile: added 'convert-release-notes' target for MD->RST conversion
   * doc/{,release-notes}/index.rst: include release notes in documentation
   * doc/release-notes/*.rst: added pandoc converted versions of release notes
   * jenkins-build.sh: use the Sphinx method to install doc dependencies

2015-04-05  Michael R. Crusoe  <mcrusoe@msu.edu>

   * setup.py: use the release version of screed 0.8

2015-04-05  Michael R. Crusoe  <mcrusoe@msu.edu>

   * doc/*/*.txt: all documentation sources have been renamed to use the rst
   extension to indicate that they are reStructuredText files. This enables
   use of rich text editors on GitHub and elsewhere.
   * doc/conf.py: update Sphinx configuration to reflect this change
   * doc/requirements.txt: added hint to install version 3.4.1 of Setuptools;
   this file is used by ReadTheDocs only.

2015-04-05  Michael R. Crusoe  <mcrusoe@msu.edu>

   * ChangeLog, lib/read_aligner.cc, sandbox/sweep-reads.py: fixed spelling
   errors.

2015-04-05  Kevin Murray  <spam@kdmurray.id.au>

   * lib/read_parsers.{cc,hh}: Work around an issue (#884) in SeqAn 1.4.x
   handling of truncated sequence files. Also revamp exceptions
   * khmer/_khmermodule.cc: Use new/updated exceptions handling malformed
   FASTA/Q files.
   * tests/test_read_parsers.py: add a test of parsing of truncated fastq
   files

2015-04-03  Luiz Irber  <irberlui@msu.edu>

   * lib/hllcounter.cc: Use for loop instead of transform on merge method,
   now works on C++11.

2015-04-01  Luiz Irber  <irberlui@msu.edu>

   * third-party/smhasher/MurmurHash3.{cc,h}: remove unused code, fix warnings.

2015-04-01  Michael R. Crusoe  <mcrusoe@msu.edu>

   * Doxyfile.in: make documentation generation reproducible, removed timestamp

2015-04-01  Alex Hyer  <theonehyer@gmail.com>

   * scripts/find-knots.py: added force argument to check_file_status()
   call in main().

2015-03-31  Kevin Murray  <spam@kdmurray.id.au>

   * lib/read_parsers.{cc,hh}: add read counting to IParser and subclasses
   * khmer/_khmermodule.cc,tests/test_read_parsers.py: add 'num_reads'
   attribute to khmer.ReadParser objects in python land, and test it.

2015-03-28  Kevin Murray  <spam@kdmurray.id.au>

   * lib/hashbits.hh: Add Hashbits::n_tables() accessor

2015-03-27  Michael R. Crusoe  <mcrusoe@msu.edu>

   * lib/read_parsers.{cc,hh}: Obfuscate SeqAn SequenceStream objects with a
   wrapper struct, to avoid #include-ing the SeqAn headers.
   * lib/Makefile: Don't install the SeqAn headers.

2015-03-27  Kevin Murray  <spam@kdmurray.id.au>

   * lib/Makefile: Add libkhmer targets, clean up
   * lib/get_version.py: Rewrite to use versioneer.py
   * lib/.gitignore,third-party/.gitignore: Add more compiled outputs
   * lib/.check_openmp.cc: add source that checks compiler for openmp support.
   * lib/khmer.pc.in: add pkg-config file for khmer

2015-03-23  Kevin Murray  <spam@kdmurray.id.au>

   * lib/counting.hh: Add CountingHash::n_tables() accessor

2015-03-16  Jessica Mizzi  <mizzijes@msu.edu>

    * khmer/kfile.py: Added file not existing error for system exit
    * tests/{test_scripts,test_functions}.py: Added tests for
    check_file_status for file existence and force option

2015-03-15  Kevin Murray  <spam@kdmurray.id.au>  &  Titus Brown  <titus@idyll.org>

   * tests/test_counting_hash.py: Skip get_raw_tables test if python doesn't
   have the memoryview type/function.

2015-03-11  Erich Schwarz  <ems394@cornell.edu>

   * Added URLs and brief descriptions for khmer-relevant documentation in
   doc/introduction.txt, pointing to http://khmer-protocols.readthedocs.org and
   khmer-recipes.readthedocs.org, with brief descriptions of their content.

2015-03-10  Camille Scott  <camille.scott.w@gmail.com>

   * lib/counting.hh, khmer/_khmermodule.cc: Expose the raw tables of
   count-min sketches to the world of python using a buffer interface.
   * tests/test_counting_hash.py: Tests of the above functionality.

2015-03-08  Michael R. Crusoe  <mcrusoe@msu.edu>

   * Makefile: make 'pep8' target be more verbose
   * jenkins-build.sh: specify setuptools version
   * scripts/{abundance-dist,annotate-partitions,count-median,do-partition,
   extract-paired-reads,extract-partitions,filter-stoptags,find-knots,
   interleave-reads,merge-partitions,partition-graph,sample-reads-randomly,
   split-paired-reads}.py,setup.py: fix new PEP8 errors
   * setup.py: specify that this is a Python 2 only project (for now)
   * tests/test_{counting_single,subset_graph}.py: make explicit the use of
   floor division behavior.

2015-03-06  Titus Brown  <titus@idyll.org>

   * sandbox/{collect-reads.py,saturate-by-median.py}: update for 'force'
   argument in khmer.kfile functions, so that khmer-recipes compile.

2015-03-02  Titus Brown  <titus@idyll.org>

   * sandbox/{combine-pe.py,compare-partitions.py,count-within-radius.py,
   degree-by-position.py,dn-identify-errors.py,ec.py,error-correct-pass2.py,
   find-unpart.py,normalize-by-align.py,read-aligner.py,shuffle-fasta.py,
   to-casava-1.8-fastq.py,uniqify-sequences.py}: removed from sandbox/ as
   obsolete/unmaintained.
   * sandbox/README.rst: updated to reflect readstats.py and trim-low-abund.py
   promotion to sandbox/.
   * doc/dev/scripts-and-sandbox.txt: updated to reflect sandbox/ script name
   preferences, and note to remove from README.rst when moved over to scripts/.

2015-02-27  Kevin Murray  <spam@kdmurray.id.au>

   * scripts/load-into-counting.py: Be verbose in the help text, to clarify
   what the -b flag does.

2015-02-25  Hussien Alameldin  <hussien@msu.edu>

   * sandbox/bloom_count.py: renamed to bloom-count.py
   * sandbox/bloom_count_intersection.py: renamed to
     bloom-count-intersection.py
   * sandbox/read_aligner.py: renamed to read-aligner.py

2015-02-26  Tamer A. Mansour  <drtamermansour@gmail.com>

   * scripts/abundance-dist-single.py: Use CSV format for the histogram.
   * scripts/count-overlap.py: Use CSV format for the curve file output.
   Includes column headers.
   * scripts/abundance-dist-single.py: Use CSV format for the histogram.
   Includes column headers.
   * tests/test_scripts.py: add test functions for the --csv option in
   abundance-dist-single.py and count-overlap.py

2015-02-26  Jacob Fenton  <bocajnotnef@gmail.com>

   * doc/introduction.txt, doc/user/choosing-table-sizes.txt: Updated docs to
   ref correct links and names

2015-02-25  Aditi Gupta  <agupta@msu.edu>

   * sandbox/{collect-reads.py, correct-errors.py,
   normalize-by-median-pct.py, slice-reads-by-coverage.py,
   sweep-files.py, sweep-reads3.py, to-casava-1.8-fastq.py}:
   Replaced 'accuracy' with 'quality'. Fixes #787.

2015-02-25  Tamer A. Mansour  <drtamermansour@gmail.com>

   * scripts/normalize-by-median.py: change to the default behavior to
   overwrite the sequences output file. Also add a new argument --append to
   append new reads to the output file.
   * tests/test_scripts.py: add a test for the --append option in
   normalize-by-median.py

2015-02-25  Hussien Alameldin  <hussien@msu.edu>

   * khmer/khmer_args.py: add 'hll' citation entry "Irber and Brown,
     unpublished." to  _alg. dict.
   * sandbox/unique-kmers.py: add call to 'info' with 'hll' in the
     algorithms list.

2015-02-24  Luiz Irber  <irberlui@msu.edu>

    * khmer/_khmermodule.cc: expose HLL internals as read-only attributes.
    * lib/hllcounter.{cc,hh}: simplify error checking, add getters for HLL.
    * tests/test_hll.py: add test cases for increasing coverage, also fix
    some of the previous ones using the new HLL read-only attributes.

2015-02-24  Luiz Irber  <irberlui@msu.edu>

   * khmer/_khmermodule.cc: Fix coding style violations.

2015-02-24  Luiz Irber  <irberlui@msu.edu>

   * khmer/_khmermodule.cc: Update extension to use recommended practices,
   PyLong instead of PyInt, Type initialization, PyBytes instead of PyString.
   Replace common initialization with explicit type structs, and all types
   conform to the CPython checklist.

2015-02-24  Tamer A. Mansour  <drtamermansour@gmail.com>

   * scripts/abundance-dist.py: Use CSV format for the histogram. Includes
   column headers.
   * tests/test_scripts.py: add coverage for the new --csv option in
   abundance-dist.py

2015-02-24  Michael R. Crusoe  <mcrusoe@msu.edu>

   * jenkins-build.sh: remove examples/stamps/do.sh testing for now; takes too
   long to run on every build. Related to #836

2015-02-24  Kevin Murray  <spam@kdmurray.id.au>

   * scripts/interleave-reads.py: Make the output file name print nicely.

2015-02-23  Titus Brown  <titus@idyll.org>

   * khmer/utils.py: added 'check_is_left' and 'check_is_right' functions;
   fixed bug in check_is_pair.
   * tests/test_functions.py: added tests for now-fixed bug in check_is_pair,
   as well as 'check_is_left' and 'check_is_right'.
   * scripts/interleave-reads.py: updated to handle Casava 1.8 formatting.
   * scripts/split-paired-reads.py: fixed bug where sequences with bad names
   got dropped; updated to properly handle Casava 1.8 names in FASTQ files.
   * scripts/count-median.py: added '--csv' output format; updated to properly
   handle Casava 1.8 FASTQ format when '--csv' is specified.
   * scripts/normalize-by-median.py: replaced pair checking with
   utils.check_is_pair(), which properly handles Casava 1.8 FASTQ format.
   * tests/test_scripts.py: updated script tests to check Casava 1.8
   formatting; fixed extract-long-sequences.py test.
   * scripts/{extract-long-sequences.py,extract-paired-reads.py,
   fastq-to-fasta.py,readstats.py,sample-reads-randomly.py,trim-low-abund.py},
   khmer/thread_utils.py: updated to handle Casava 1.8 FASTQ format by
   setting parse_description=False in screed.open(...).
   * tests/test-data/{paired-mixed.fq,paired-mixed.fq.pe,random-20-a.fq,
   test-abund-read-2.fq,test-abund-read-2.paired2.fq,test-abund-read-paired.fa,
   test-abund-read-paired.fq}: switched some sequences over to Casava 1.8
   format, to test format handling.
   * tests/test-data/{casava_18-pe.fq,test-reads.fq.gz}: new test file for
   Casava 1.8 format handling.
   * tests/test-data/{overlap.curve,paired-mixed.fq.1,paired-mixed.fq.2,
   simple_1.fa,simple_2.fa,simple_3.fa,test-colors.fa,test-est.fa,
   test-graph3.fa,test-graph4.fa,test-graph6.fa}: removed no-longer used
   test files.

2015-02-23  Titus Brown  <titus@idyll.org>

   * setup.cfg: set !linux flag by default, to avoid running tests that
   request too much memory when 'nosetests' is run.  (This is an OS difference
   where Mac OS X attempts to allocate as much memory as requested, while
   on Linux it just crashes).

2015-02-23  Michael R. Crusoe  <mcrusoe@msu.edu>

   * khmer/{__init__.py,_khmermodule.cc},lib/{hashbits.cc,hashbits.hh,
   hashtable,tests/test_{c_wrapper,read_parsers}.py: remove unused callback
   functionality

2015-02-23  Michael R. Crusoe  <mcrusoe@msu.edu>

   * setup.py: point to the latest screed release candidate to work around
   versioneer bug.

2015-02-23  Tamer A. Mansour  <drtamermansour@gmail.com>

   * examples/stamps/do.sh: the argument --savehash was changed to --savetable
   and change mode to u+x
   * jenkins-build.sh: add a test to check for the do.sh file

2015-02-23  Kevin Murray  <spam@kdmurray.id.au>

   * khmer/load_pe.py: Remove unused/undocumented module. See #784

2015-02-21  Hussien Alameldin  <hussien@msu.edu>

   * sandbox/normalize-by-align.py: "copyright header 2013-2015 was added"
   * sandbob/read_aligner.py: "copyright header 2013-2015 was added"
   * sandbox/slice-reads-by-coverage.py: "copyright header 2014  was added"

2015-02-21  Hussien Alameldin  <hussien@msu.edu>

   * sandbox/calc-best-assembly.py, collect-variants.py, graph-size.py: Set executable bits using "chmod +x"

2015-02-21  Michael R. Crusoe  <mcrusoe@msu.edu>

   * khmer/_khmermodule.cc,lib/read_parsers.cc: Rename the 'accuracy' attribute
   of ReadParser Reads to 'quality'
   * tests/test_read_parsers.py: update test to match

2015-02-21  Rhys Kidd  <rhyskidd@gmail.com>

   * sandbox/{calc-best-assembly,calc-error-profile,normalize-by-align,
   read_aligner,slice-reads-by-coverage}.py: reference /usr/bin/env python2
   in the #! line.

2015-02-21  Rhys Kidd  <rhyskidd@gmail.com>

   * sandbox/sweep-paired-reads.py: remove empty script

2015-02-20  Titus Brown  <titus@idyll.org>

   * doc/dev/scripts-and-sandbox.txt: policies for sandbox/ and scripts/
   content, and a process for adding new command line scripts into scripts/.
   * doc/dev/index.txt: added scripts-and-sandbox to developer doc index.

2015-02-20  Michael R. Crusoe  <mcrusoe@msu.edu>

    * khmer/_khmermodule.cc: convert C++ out of memory exceptions to Python
    out of memory exception.
    * test/test_{counting_hash,counting_single,hashbits_obj,labelhash,
    scripts}.py: partial tests for the above

2015-02-20  Aditi Gupta  <agupta@msu.edu>

   * doc/dev/coding-guidelines-and-review.txt: fixed spelling errors.

2015-02-19  Michael R. Crusoe  <mcrusoe@msu.edu>

   * doc/dev/coding-guidelines-and-review.txt: added checklist for new CPython
   types
   * khmer/_khmermodule.cc: Update ReadAligner to follow the new guidelines

2015-02-19  Daniel Standage  <daniel.standage@gmail.com>

   * Makefile: add a new Makefile target `help` to list and describe all
   common targets.
   * khmer/utils.py, tests/test_functions.py: minor style fixes.

2015-02-16  Titus Brown  <titus@idyll.org>

   * khmer/utils.py: added 'check_is_pair', 'broken_paired_reader', and
   'write_record_pair' functions.
   * khmer/khmer_args.py: added streaming reference for future algorithms
   citation.
   * tests/test_functions.py: added unit tests for 'check_is_pair' and
   'broken_paired_reader'.
   * scripts/trim-low-abund.py: upgraded to track pairs properly; added
   proper get_parser information; moved to scripts/ from sandbox/.
   * tests/test_scripts.py: added paired-read tests for
   trim-low-abund.py.
   * tests/test-data/test-abund-read-2.paired.fq: data for paired-read tests.
   * scripts/extract-paired-reads.py: removed 'is_pair' in favor of
   'check_is_pair'; switched to using 'broken_paired_reader'; fixed use
   of sys.argv.
   * scripts/sample-reads-randomly.py: removed unused 'output_single' function.
   * doc/user/scripts.txt: added trim-low-abund.py.

2015-02-13  Qingpeng Zhang  <qingpeng@msu.edu>

   * scripts/sample-reads-randomly.py: fix a glitch about string formatting.

2015-02-11  Titus Brown  <titus@idyll.org>

   * khmer/_khmermodule.cc: fixed k-mer size checking; updated some error
   messages.
   * tests/test_graph.py: added test for k-mer size checking in find_all_tags.

2015-02-09  Titus Brown  <titus@idyll.org>

   * scripts/split-paired-reads.py: added -1 and -2 options to allow fine-
   grain specification of output locations; switch to using write_record
   instead of script-specific output functionality.
   * tests/test_scripts.py: added accompanying tests.

2015-02-09  Bede Constantinides  <bede.constantinides@manchester.ac.uk>

   * scripts/split-paired-reads.py: added -o option to allow specification
   of an output directory
   * tests/test_scripts.py: added accompanying test for split-paired-reads.py

2015-02-01  Titus Brown  <titus@idyll.org>

   * khmer/_khmermodule.cc: added functions hash_find_all_tags_list and
   hash_get_tags_and_positions to CountingHash objects.
   * tests/test_counting_hash.py: added tests for new functionality.

2015-01-25  Titus Brown  <titus@idyll.org>

   * sandbox/correct-errors.py: fixed sequence output so that quality
   scores length always matches the sequence length; fixed argparse
   setup to make use of default parameter.

2015-01-25  Titus Brown  <titus@idyll.org>

    * sandbox/readstats.py: fixed non-functional string interpolation at end;
    added -o to send output to a file; moved to scripts/.
    * doc/user/scripts.txt: added readstats description.
    * tests/test_scripts.py: added tests for readstats.py

2015-01-23  Jessica Mizzi  <mizzijes@msu.edu>

    * khmer/utils.py: Added single write_record fuction to write FASTA/Q
    * scripts/{abundance-dist,extract-long-sequences,extract-partitions,
    interleave-reads,normalize-by-median,sample-reads-randomly}.py:
    Replaced FASTA/Q writing method with write_record

2015-01-23  Michael R. Crusoe  <mcrusoe@msu.edu>

    * Makefile: remove the user installs for the `install-dependencies` target

2015-01-23  Michael R. Crusoe  <mcrusoe@msu.edu>

    * README.rst,doc/user/install.txt: clarify that we support Python 2.7.x
    and not Python 3.

2015-01-21  Luiz Irber  <irberlui@msu.edu>

    * lib/hllcounter.{cc,hh}: Implemented a HyperLogLog counter.
    * khmer/{_khmermodule.cc, __init__.py}: added HLLCounter class
    initialization and wrapper.
    * tests/test_hll.py: added test functions for the new
    HyperLogLog counter.
    * sandbox/unique-kmers.py: implemented a CLI script for
    approximate cardinality estimation using a HyperLogLog counter.
    * setup.cfg, Makefile, third-party/smhasher/MurmurHash3.{cc,h},
    lib/kmer_hash.{cc,hh}, setup.py: added MurmurHash3 hash function
    and configuration.
    * setup.py: added a function to check if compiler supports OpenMP.

2015-01-14  Reed Cartwright  <cartwright@asu.edu>

    * doc/dev/getting-started.txt: Added install information for
    Arch Linux

2014-01-14  Michael R. Crusoe  <mcrusoe@msu.edu>

    * doc/user/{blog-posts,guide}.txt,examples/stamps/do.sh,sandbox/{
    collect-reads,error-correct-pass2,filter-median-and-pct,filter-median,
    read_aligner,split-sequences-by-length}.py,scripts/{filter-abund,
    load-into-counting}.py,tests/test_{counting_hash,hashbits,scripts}.py:
    remove references to ".kh" files replaces with ".pt" or ".ct" as
    appropriate
    * tests/test-data/{bad-versionk12,normC20k20}.kh: renamed to "*.ct"

2015-01-13  Daniel Standage  <daniel.standage@gmail.com>

    * tests/khmer_tst_utils.py, tests/test_sandbox_scripts.py: removed
    unused module imports
    * .gitignore: added pylint_report.txt so that it is not accidentally
    committed after running make diff_pylint_report
    * khmer/file.py -> khmer/kfile.py: renamed internal file handling
    class to avoid collisions with builtin Python file module
    * sandbox/collect-reads.py, sanbox/saturate-by-median.py,
    sandbox/sweep-files.py, sandbox/sweep-reads.py,
    scripts/abundance-dist-single.py, scripts/abundance-dist.py,
    scripts/annotate-partitions.py, scripts/count-median.py,
    scripts/count-overlap.py, scripts/do-partition.py,
    scripts/extract-long-sequences.py, scripts/extract-paired-reads.py,
    scripts/extract-partitions.py, scripts/filter-abund-single.py,
    scripts/filter-abund.py, scripts/filter-stoptags.py,
    scripts/find-knots.py, scripts/interleave-reads.py,
    scripts/load-graph.py, scripts/load-into-counting.py,
    scripts/make-initial-stoptags.py, scripts/merge-partitions.py,
    scripts/normalize-by-median.py, scripts/partition-graph.py,
    scripts/sample-reads-randomly.py, scripts/split-paired-reads.py,
    tests/test_script_arguments.py, tests/test_scripts.py: changed all
    occurrences of `file` to `kfile`

2015-01-09  Rhys Kidd  <rhyskidd@gmail.com>

    * lib/khmer.hh: implement generic NONCOPYABLE() macro guard
    * lib/hashtable.hh: apply NONCOPYABLE macro guard in case of future
    modifications to Hashtable that might exposure potential memory corruption
    with default copy constructor

2014-12-30  Michael Wright  <wrig517@msu.edu>

    * tests/test_scripts.py: Attained complete testing coverage for
    scripts/filter_abund.py

2014-12-30  Brian Wyss  <wyssbria@msu.edu>

    * tests/test_scripts.py: added four new tests:
    load_into_counting_multifile(), test_abundance_dist_single_nosquash(),
    test_abundance_dist_single_savehash, test_filter_abund_2_singlefile

2015-12-29  Michael R. Crusoe  <mcrusoe@msu.edu>

    * CITATION,khmer/khmer_args.py,scripts/{abundance-dist-single,
    filter-abund-single,load-graph,load-into-counting}.py: Give credit to the
    SeqAn project for their FASTQ/FASTA reader that we use.

2014-12-26  Titus Brown  <titus@idyll.org>

    * tests/tests_sandbox_scripts.py: added import and execfile test for all
    sandbox/ scripts.
    * sandbox/{abundance-hist-by-position.py,
    sandbox/assembly-diff-2.py, sandbox/assembly-diff.py,
    sandbox/bloom_count.py, sandbox/bloom_count_intersection.py,
    sandbox/build-sparse-graph.py, sandbox/combine-pe.py,
    sandbox/compare-partitions.py, sandbox/count-within-radius.py,
    sandbox/degree-by-position.py, sandbox/ec.py,
    sandbox/error-correct-pass2.py, sandbox/extract-single-partition.py,
    sandbox/fasta-to-abundance-hist.py, sandbox/filter-median-and-pct.py,
    sandbox/filter-median.py, sandbox/find-high-abund-kmers.py,
    sandbox/find-unpart.py, sandbox/graph-size.py,
    sandbox/hi-lo-abundance-by-position.py, sandbox/multi-rename.py,
    sandbox/normalize-by-median-pct.py, sandbox/print-stoptags.py,
    sandbox/print-tagset.py, sandbox/readstats.py,
    sandbox/renumber-partitions.py, sandbox/shuffle-fasta.py,
    sandbox/shuffle-reverse-rotary.py, sandbox/split-fasta.py,
    sandbox/split-sequences-by-length.py, sandbox/stoptag-abundance-hist.py,
    sandbox/stoptags-by-position.py, sandbox/strip-partition.py,
    sandbox/subset-report.py, sandbox/sweep-out-reads-with-contigs.py,
    sandbox/sweep-reads2.py, sandbox/sweep-reads3.py,
    sandbox/uniqify-sequences.py, sandbox/write-interleave.py}: cleaned up
    to make 'import'-able and 'execfile'-able.

2014-12-26  Michael R. Crusoe  <mcrusoe@msu.edu>

    * tests/test_functions.py: Generate a temporary filename instead of
    writing to the current directory
    * Makefile: always run the `test` target if specified

2014-12-20  Titus Brown  <titus@idyll.org>

    * sandbox/slice-reads-by-coverage.py: fixed 'N' behavior to match other
    scripts ('N's are now replaced by 'A', not 'G').
    * sandbox/trim-low-abund.py: corrected reporting bug (bp written);
    simplified second-pass logic a bit; expanded reporting.

2014-12-17  Jessica Mizzi  <mizzijes@msu.edu>

    * khmer/file.py,sandbox/sweep-reads.py,scripts/{abundance-dist-single,
    abundance-dist,annotate-partitions,count-median,count-overlap,do-partition,
    extract-paired-reads,extract-partitions,filter-abund-single,filter-abund,
    filter-stoptags,interleave-reads,load-graph,load-into-counting,
    make-initial-stoptags,merge-partitions,normalize-by-median,partition-graph,
    sample-reads-randomly,split-paired-reads}.py,setup.cfg,
    tests/{test_script_arguments,test_scripts}.py: Added force option to all
    scripts to script IO sanity checks and updated tests to match.

2014-12-17  Michael R. Crusoe  <mcrusoe@msu.edu>

    * setup.cfg,tests/test_{counting_hash,counting_single,filter,graph,
    hashbits,hashbits_obj,labelhash,lump,read_parsers,scripts,subset_graph}.py:
    reduce memory usage of tests to about 100 megabytes max.

2014-12-17  Michael R. Crusoe  <mcrusoe@msu.edu>

    * scripts/load-graph.py,khmer/_khmermodule.cc: restore threading to
    load-graph.py

2014-12-16  Titus Brown  <titus@idyll.org>

    * sandbox/{calc-error-profile.py,collect-variants.py,correct-errors.py,
    trim-low-abund.py}: Support for k-mer spectral error analysis, sublinear
    error profile calculations from shotgun data sets, adaptive variant
    collection based on graphalign, streaming error correction, and streaming
    error trimming.
    * tests/test_sandbox_scripts.py: added tests for sandbox/trim-low-abund.py.
    * tests/test_counting_hash.py: added tests for new
    CountingHash::find_spectral_error_positions function.

2014-12-16  Michael R. Crusoe  <mcrusoe@msu.edu>  &  Camille Scott
<camille.scott.w@gmail.com>

    * khmer/_khmermodule.cc: fixed memory leak in the ReadParser paired
    iterator (not used by any scripts).
    * lib/read_parsers.cc,khmer/_khmermodule.cc: Improved exception handling.
    * tests/test_read_parsers.py,
    tests/test-data/100-reads.fq.truncated.{bz2,gz}: Added tests for truncated
    compressed files accessed via ReadParser paired and unpaired iterators.

2014-12-09  Michael R. Crusoe  <mcrusoe@msu.edu>

    New FAST[AQ] parser (from the SeqAn project). Fixes known issue and a
    newly found read dropping issue
    https://github.com/dib-lab/khmer/issues/249
    https://github.com/dib-lab/khmer/pull/641
    Supports reading from non-seekable plain and gziped FAST[AQ] files (a.k.a
    pipe or streaming support)

    * khmer/{__init__.py,_khmermodule.cc}: removed the Config object, the
    threads argument to new_counting_hash, and adapted to other changes in API.
    Dropped the unused _dump_report_fn method. Enhanced error reporting.
    * lib/{bittest,consume_prof,error,khmer_config,scoringmatrix,thread_id_map}
    .{cc,hh},tests/test_khmer_config.py: deleted unused files
    * sandbox/collect-reads.py,scripts/{abundance-dist-single,do-partition,
    filter-abund-single,load-into-counting}.py: adapted to Python API changes:
    no threads argument to ReadParser, no more config
    * tests/test_{counting_hash,counting_single,hashbits,hashbits_obj,
    test_read_parsers}.py: updated tests to new error pattern (upon object
    creation, not first access) and the same API change as above. Thanks to
    Camille for her enhanced multi-thread test.
    * lib/{counting,hashtable,ht-diff}.cc,khmer.hh: renamed MAX_COUNT define to
    MAX_KCOUNT; avoids naming conflict with SeqAn
    * khmer/file.py: check_file_status(): ignored input files named '-'
    * khmer/khmer_tst_utils.py: added method to pipe input files to a target
    script
    * tests/test_scripts.py: enhanced streaming tests now that four of them
    work.
    * Makefile: refreshed cppcheck{,-result.xml} targets, added develop
    setuptools command prior to testing

2014-12-08  Michael R. Crusoe  <mcrusoe@msu.edu>

    * doc/user/known_issues.txt: Document that multithreading leads to dropped
    reads.

2014-12-07  Michael R. Crusoe  <mcrusoe@msu.edu>

    This is khmer v1.2

    * Makefile: add sandbox scripts to the pylint_report.txt target
    * doc/dev/coding-guidelines-and-review.txt: Add question about command
    line API to the checklist
    * doc/dev/release.txt: refresh release procedure
    * doc/release-notes/release-1.2.md

2014-12-05  Michael R. Crusoe  <mcrusoe@msu.edu>

    * CITATIONS,khmer/khmer_args.py: update citations for Qingpeng's paper

2014-12-01  Michael R. Crusoe  <mcrusoe@msu.edu>

    * doc/roadmap.txt: Explain the roadmap to v2 through v4

2014-12-01  Kevin Murray  <spam@kdmurray.id.au>

    * tests/test_scripts.py: Stop a test from making a temporary output file
    in the current dir by explicitly specifying an output file.

2014-12-01  Kevin Murray  <spam@kdmurray.id.au>

    * load-into-counting.py: Add a CLI parameter to output a machine-readable
    summary of the run, including number of k-mers, FPR, input files etc in
    json or TSV format.

2014-12-01  Titus Brown  <t@idyll.org>

    * Update sandbox docs: some scripts now used in recipes

2014-11-23  Phillip Garland  <pgarland@gmail.com>

    * lib/khmer.hh (khmer): define KSIZE_MAX
    * khmer/_khmermodule.cc (forward_hash, forward_hash_no_rc) (reverse_hash):
    Use KSIZE_MAX to check whether the user-supplied k is larger than khmer
    supports.

2014-11-19  Michael R. Crusoe  <mcrusoe@msu.edu>

    * CODE_OF_CONDUT.RST,doc/dev/{index,CODE_OF_CONDUCT}.txt: added a code of
    conduct

2014-11-18  Jonathan Gluck  <jdg@cs.umd.edu>

    * tests/test_counting_hash.py: Fixed copy paste error in comments, True to
    False.

2014-11-15  Jacob Fenton  <bocajnotnef@gmail.com>

    * tests/test_scripts.py: added screed/read_parsers stream testing
    * khmer/file.py: modified file size checker to not break when fed
    a fifo/block device
    * tests/test-data/test-abund-read-2.fa.{bz2, gz}: new test files

2014-11-11  Jacob Fenton  <bocajnotnef@gmail.com>

    * do-partition.py: replaced threading args in scripts with things from
    khmer_args
    * khmer/theading_args.py: removed as it has been deprecated

2014-11-06  Michael R. Crusoe  <mcrusoe@msu.edu>

    * lib/{counting,hashbits}.{cc,hh},lib/hashtable.hh: Moved the n_kmers()
    function into the parent Hashtable class as n_unique_kmers(), adding it to
    CountingHash along the way. Removed the unused start and stop parameters.
    * khmer/_khmermodule.cc: Added Python wrapping for CountingHash::
    n_unique_kmers(); adapted to the dropped start and stop parameters.
    * scripts/{load-graph,load-into-counting,normalize-by-median}.py: used the
    n_unique_kmers() function instead of the n_occupied() function to get the
    number of unique kmers in a table.
    * tests/test_{hashbits,hashbits_obj,labelhash,scripts}.py: updated the
    tests to reflect the above

2014-10-24  Camille Scott  <camille.scott.w@gmail.com>

    * do-partition.py: Add type=int to n_threads arg and assert to check
    number of active threads

2014-10-10  Brian Wyss  <wyssbria@msu.edu>

    * khmer/scripts/{abundance-dist, abundance-dist-single,
    annotate-partitions, count-median, count-overlap, do-partition,
    extract-paired-reads, extract-partitions, filter-abund, filter-abund-single,
    filter-stoptags, find-knots, load-graph, load-into-counting,
    make-initial-stoptags, merge-partitions, normalize-by-median,
    partition-graph, sample-reads-randomly}.py:
    changed stdout output in scripts to go to stderr.

2014-10-06  Michael R. Crusoe  <mcrusoe@msu.edu>

    * Doxyfile.in: add links to the stdc++ docs

2014-10-01  Ben Taylor  <taylo886@msu.edu>

    * khmer/_khmermodule.cc, lib/hashtable.cc, lib/hashtable.hh,
    tests/test_counting_hash.py, tests/test_labelhash.py,
    tests/test_hashbits.py, tests/test_hashbits_obj.py:
    Removed Hashtable::consume_high_abund_kmers,
    Hashtable::count_kmers_within_depth, Hashtable::find_radius_for_volume,
    Hashtable::count_kmers_on_radius

2014-09-29  Michael R. Crusoe  <mcrusoe@msu.edu>

    * versioneer.py: upgrade versioneer 0.11->0.12

2014-09-29  Sherine Awad  <sherine.awad@gmail.com>

    * scripts/normalize-by-median.py: catch expections generated by wrong
    indentation for 'total'

2014-09-23  Jacob G. Fenton  <bocajnotnef@gmail.com>

    * scripts/{abundance-dist-single, abundance-dist, count-median,
    count-overlap, extract-paired-reads, filter-abund-single,
    load-graph, load-into-counting, make-initial-stoptags,
    partition-graph, split-paired-reads}.py:
    added output file listing at end of file
    * scripts/extract-long-sequences.py: refactored to set write_out to
    sys.stdout by default; added output location listing.
    * scripts/{fastq-to-fasta, interleave-reads}.py:
    added output file listing sensitive to optional -o argument
    * tests/test_scripts.py: added test for scripts/make-initial-stoptags.py

2014-09-19  Ben Taylor  <taylo886@msu.edu>

    * Makefile: added --inline-suppr to cppcheck, cppcheck-result.xml targets
    * khmer/_khmermodule.cc: Added comments to address cppcheck false positives
    * lib/hashtable.cc, lib/hashtable.hh: take args to filter_if_present by
    reference, address scope in destructor
    * lib/read_parsers.cc: Added comments to address cppcheck false positives
    * lib/subset.cc, lib/subset.hh: Adjusted output_partitioned_file,
    find_unpart to take args by reference, fix assign_partition_id to use
    .empty() instead of .size()

2014-09-19  Ben Taylor  <taylo886@msu.edu>

    * Makefile: Add astyle, format targets
    * doc/dev/coding-guidelines-and-review.txt: Add reference to `make format`
		target

2014-09-10  Titus Brown  <titus@idyll.org>

    * sandbox/calc-median-distribution.py: catch exceptions generated by reads
	shorter than k in length.
    * sandbox/collect-reads.py: added script to collect reads until specific
	average cutoff.
    * sandbox/slice-reads-by-coverage.py: added script to extract reads with
	a specific coverage slice (based on median k-mer abundance).

2014-09-09  Titus Brown  <titus@idyll.org>

    * Added sandbox/README.rst to describe/reference removed files,
	 and document remaining sandbox files.

    * Removed many obsolete sandbox files, including:
      sandbox/abund-ablate-reads.py,
      sandbox/annotate-with-median-count.py,
      sandbox/assemble-individual-partitions.py,
      sandbox/assemstats.py,
      sandbox/assemstats2.py,
      sandbox/bench-graphsize-orig.py,
      sandbox/bench-graphsize-th.py,
      sandbox/bin-reads-by-abundance.py,
      sandbox/bowtie-parser.py,
      sandbox/calc-degree.py,
      sandbox/calc-kmer-partition-counts.py,
      sandbox/calc-kmer-read-abunds.py,
      sandbox/calc-kmer-read-stats.py,
      sandbox/calc-kmer-to-partition-ratio.py,
      sandbox/calc-sequence-entropy.py,
      sandbox/choose-largest-assembly.py,
      sandbox/consume-and-traverse.py,
      sandbox/contig-coverage.py,
      sandbox/count-circum-by-position.py,
      sandbox/count-density-by-position.py,
      sandbox/count-distance-to-volume.py,
      sandbox/count-median-abund-by-partition.py,
      sandbox/count-shared-kmers-btw-assemblies.py,
      sandbox/ctb-iterative-bench-2-old.py,
      sandbox/ctb-iterative-bench.py,
      sandbox/discard-high-abund.py,
      sandbox/discard-pre-high-abund.py,
      sandbox/do-intertable-part.py,
      sandbox/do-partition-2.py,
      sandbox/do-partition-stop.py,
      sandbox/do-partition.py,
      sandbox/do-subset-merge.py,
      sandbox/do-th-subset-calc.py,
      sandbox/do-th-subset-load.py,
      sandbox/do-th-subset-save.py,
      sandbox/extract-surrender.py,
      sandbox/extract-with-median-count.py,
      sandbox/fasta-to-fastq.py,
      sandbox/filter-above-median.py,
      sandbox/filter-abund-output-by-length.py,
      sandbox/filter-area.py,
      sandbox/filter-degree.py,
      sandbox/filter-density-explosion.py,
      sandbox/filter-if-present.py,
      sandbox/filter-max255.py,
      sandbox/filter-min2-multi.py,
      sandbox/filter-sodd.py,
      sandbox/filter-subsets-by-partsize.py,
      sandbox/get-occupancy.py,
      sandbox/get-occupancy2.py,
      sandbox/graph-partition-separate.py,
      sandbox/graph-size-circum-trim.py,
      sandbox/graph-size-degree-trim.py,
      sandbox/graph-size-py.py,
      sandbox/join_pe.py,
      sandbox/keep-stoptags.py,
      sandbox/label-pairs.py,
      sandbox/length-dist.py,
      sandbox/load-ht-and-tags.py,
      sandbox/make-coverage-by-position-for-node.py,
      sandbox/make-coverage-histogram.py,
      sandbox/make-coverage.py,
      sandbox/make-random.py,
      sandbox/make-read-stats.py,
      sandbox/multi-abyss.py,
      sandbox/multi-stats.py,
      sandbox/multi-velvet.py,
      sandbox/normalize-by-min.py,
      sandbox/occupy.py,
      sandbox/parse-bowtie-pe.py,
      sandbox/parse-stats.py,
      sandbox/partition-by-contig.py,
      sandbox/partition-by-contig2.py,
      sandbox/partition-size-dist-running.py,
      sandbox/partition-size-dist.py,
      sandbox/path-compare-to-vectors.py,
      sandbox/print-exact-abund-kmer.py,
      sandbox/print-high-density-kmers.py,
      sandbox/quality-trim-pe.py,
      sandbox/quality-trim.py,
      sandbox/reformat.py,
      sandbox/remove-N.py,
      sandbox/softmask-high-abund.py,
      sandbox/split-N.py,
      sandbox/split-fasta-on-circum.py,
      sandbox/split-fasta-on-circum2.py,
      sandbox/split-fasta-on-circum3.py,
      sandbox/split-fasta-on-circum4.py,
      sandbox/split-fasta-on-degree-th.py,
      sandbox/split-fasta-on-degree.py,
      sandbox/split-fasta-on-density.py,
      sandbox/split-reads-on-median-diff.py,
      sandbox/summarize.py,
      sandbox/sweep_perf.py,
      sandbox/test_scripts.py,
      sandbox/traverse-contigs.py,
      sandbox/traverse-from-reads.py,
      sandbox/validate-partitioning.py -- removed as obsolete.

2014-09-01  Michael R. Crusoe  <mcrusoe@msu.edu>

    * doc/dev/coding-guidelines-and-review.txt: Clarify pull request checklist
    * CONTRIBUTING.md: update URL to new dev docs

2014-08-30  Rhys Kidd  <rhyskidd@gmail.com>

    * khmer/_khmermodule.cc: fix table.get("wrong_length_string") gives core
    dump
    * lib/kmer_hash.cc: improve quality of exception error message
    * tests/{test_counting_hash,test_counting_single,test_hashbits,
        test_hashbits_obj}.py: add regression unit tests

2014-08-28  Titus Brown  <titus@idyll.org>

    * scripts/normalize-by-median.py: added reporting output after main loop
	exits, in case it hadn't been triggered.
    * sandbox/saturate-by-median.py: added flag to change reporting frequency,
	cleaned up leftover code from when it was copied from
	normalize-by-median.

2014-08-24  Rhys Kidd  <rhyskidd@gmail.com>

    * khmer/thread_utils.py, sandbox/filter-below-abund.py,
	scripts/{extract-long-sequences,load-graph,load-into-counting,
	normalize-by-median,split-paired-reads}.py,
	scripts/galaxy/gedlab.py: fix minor PyLint issues

2014-08-20  Michael R. Crusoe  <mcrusoe@msu.edu>

    * test/test_version.py: add Python2.6 compatibility.

2014-08-20  Rhys Kidd  <rhyskidd@gmail.com>

    * setup.py,README.rst,doc/user/install.txt: Test requirement for a
    64-bit operating system, documentation changes. Fixes #529

2014-08-19  Michael R. Crusoe  <mcrusoe@msu.edu>

    * {setup,versioneer,khmer/_version}.py: upgrade versioneer from 0.10 to 0.11

2014-08-18  Michael R. Crusoe  <mcrusoe@msu.edu>

    * setup.py: Use the system bz2 and/or zlib libraries if specified in
    setup.cfg or overridden on the commandline

2014-08-06  Michael R. Crusoe  <mcrusoe@msu.edu>

    * CITATION: fixed formatting, added BibTeX
    * Makefile: Python code coverage targets will now compile khmer if needed
    * doc/dev/galaxy.txt: moved to doc/user/; updated & simplified
    * doc/{dev,user}/index.txt: galaxy.txt move
    * scripts/*.xml: moved to scripts/galaxy/; citations added; additional
    scripts wrapped
    * scripts/galaxy/README.txt: documented Galaxy codebase requirements
    * doc/citations.txt: symlink to CITATION
    * scripts/galaxy/test-data: added symlinks to files in tests/test-data or
    added short test files from scratch
    * scripts/galaxy/macros.xml: common configuration moved to central file
    * scripts/galaxy/gedlab.py: custom Galaxy datatypes for the counting
    tables and presence tables: it inherits from the Galaxy Binary type but
    isn't sniffable. Written with GalaxyTeam's Dave_B.
    * scripts/filter-abund.py: fix inaccurate parameter description
    * scripts/galaxy/tool_dependencies.xml: document install process
    * scripts/galaxy/filter-below-abund.py: symlink to
    sandbox/filter-below-abund.py for now.
    * khmer/khmer_args.py: point users to online citation file for details

2014-08-05  Michael R. Crusoe  <mcrusoe@msu.edu>

    * lib/read_parsers.{cc,hh}: close file handles. Fixes CID 1222793

2014-08-05  Justin Lippi  <jlippi@gmail.com>

    * khmer/__init__.py: import get_version_cpp method as __version_cpp__.
    * khmer/_khmermodule.cc: added get_version_cpp implementation
    * tests/test_version.py: check that version from C++ matches version from
    khmer.__version__
    * setup.cfg: don't run tests with 'jenkins' @attr with 'make test'

2014-08-04  Michael R. Crusoe  <mcrusoe@msu.edu>

    * khmer/_khmermodule.cc,lib/{kmer_hash.{cc,hh},read_aligner.cc,
    read_parsers.{cc,hh},trace_logger.cc: Replace remaining uses of assert()
    with khmer_exceptions. Fixes #215.
    * setup.py: simplify argparse conditional dependency

2014-08-03  Titus Brown & Michael R. Crusoe  <t@idyll.org>

    * doc/{artifact-removal,partitioning-workflow{.graffle,.png}},{biblio,
    blog-posts,guide,install,choosing-table-sizes,known-issues,scripts,
    partitioning-big-data.txt: moved to doc/user/
    * doc/{crazy-ideas,details,development,galaxy,release,examples}.txt: moved
    to doc/dev/
    * doc/dev/{a-quick-guide-to-testing,codebase-guide,
    coding-guidelines-and-review,for-khmer-developers,getting-started,
    hackathon,index}.txt,doc/user/index.txt: new content.
    * doc/design.txt: deleted
    The documentation has been split into user focused documentation and
    developer focused documentation. The new developer docs were field tested
    as part of the Mozilla Science Lab global sprint that we participated in;
    we are grateful to all the volunteers.

2014-07-24  Ivan Gonzalez  <iglpdc@gmail.com>

    * lib/khmer.hh, lib/khmer_exception.hh: All exceptions are now derived from
	a new base class exception, khmer::khmer_exception. Issue #508.
    * lib/counting.cc, lib/hashbits.cc, lib/hashtable.{cc,hh},lib/kmer_hash.cc,
	lib/labelhash.cc, lib/perf_metrics.hh, lib/read_parsers.{cc,hh},
	lib/subset.cc, lib/thread_id_map.hh: All exceptions thrown are now
	instances (or derived from) khmer::khmer_exception.

2014-07-24  Jiarong Guo  <guojiaro@gmail.com>

    * khmer/_khmermodule.cc: add python exception when thread = 0 for
    ReadParser.
    * tests/test_read_parsers.py: add test_with_zero_threads() to test Python
    exception when ReadParser has zero threads.

2014-07-23  Qingpeng Zhang  <qingpeng@gmail.com>

    * scripts/load-graph.py: write fp rate into *.info file with option
    to switch on
    * tests/test_scripts.py: add test_load_graph_write_fp

2014-07-23  Ryan R. Boyce  <boycerya@msu.edu>

    * Makefile: fixed >80 character line wrap-around

2014-07-23  Leonor Garcia-Gutierrez  <l.garcia-gutierrez@warwick.ac.uk>

    * tests/test_hashbits.py, tests/test_graph.py,
    tests/test_lump.py: reduced memory requirement

2014-07-23  Heather L. Wiencko  <wienckhl@tcd.ie>

    * khmer_tst_utils.py: added import traceback
    * test_scripts.py: added test for normalize_by_median.py for fpr rate

2014-07-22  Justin Lippi  <jlippi@gmail.com>

    * khmer/_khmermodule.cc: removed unused assignment
    * lib/read_aligner.cc,lib/read_aligner.hh: wrapped function declarations
    in the same compiler options that the only invocations are in to avoid
    unusedPrivateFunction violation.
    * lib/read_parsers.cc: fix redundantassignment error by assigning variable
    to its value directly

2014-07-22  Michael R. Crusoe  <mcrusoe@msu.edu>

    * Makefile: combine pip invocation into single "install-dependencies"
    target.

2014-07-22  Justin Lippi  <jlippi@gmail.com>

    * tests/test_subset_graph.py: decrease the amount of memory that is being
    requested for the hash tables in test.

2014-07-22  Jim Stapleton  <jas@msu.edu>

     * scripts/filter-abund.py: no longer asks for parameters that are unused,
     issue #524

2014-07-22  Justin Lippi  <jlippi@gmail.com>

    * tests/khmer_tst_utils.py: put runscript here
    * tests/test_sandbox_scripts.py: remove 'runsandbox', renamed to runscript
      and placed in khmer_tst_utils
    * tests/test_scripts.py: removed 'runscript' and placed in khmer_tst_utils

2014-07-22  Jeramia Ory  <jeramia.ory@gmail.com>

    * khmer/_khmermodule.cc: removed unused KhmerError, issue #503

2014-07-22  Rodney Picett  <pickett.rodney@gmail.com>

    * lib/scoringmatrix.{cc,hh}: removed assign function, issue #502

2014-07-22  Leonor Garcia-Gutierrez  <l.garcia-gutierrez@warwick.ac.uk>

    * tests/test_counting_single.py: reduced memory requirements

2014-07-21  Titus Brown  <t@idyll.org>

    * sandbox/saturate-by-median.py: introduce new sandbox script for
	saturation analysis of low-coverage data sets.

2014-07-10  Joe Stein  <joeaarons@gmail.com>

    * sandbox/readstats.py: fixed divide-by-zero error, issue #458

2014-07-06  Titus Brown  <t@idyll.org>

    * doc/release.txt: fix formatting.

2014-06-25  Michael R. Crusoe <mcrusoe@msu.edu>

    * scripts/load-graph.py: fix #507. Threading doesn't give any advantages
    to this script right now; the threading parameter is ignored for now.

2014-06-20  Chuck Pepe-Ranney  <chuck.peperanney@gmail.com>

    * scripts/extract-partitions.py: added epilog documentation for
	<base>.dist columns.

2014-06-20  Michael R. Crusoe  <mcrusoe@msu.edu>

    * doc/release.txt: Add Coverity Scan to release checklist

2014-06-19  Michael R. Crusoe  <mcrusoe@msu.edu>

    * lib/read_aligner.{cc,hh},khmer/_khmermodule.cc,setup.py,
    tests/test_read_aligner.py,sandbox/{normalize-by-align,read-aligner}.py:
    Update of @fishjord's graph alignment work
    * lib/{aligner,kmer,node}.{cc,hh},tests/test_align.py: removed as they are
    superceded by the above
    * Makefile: fixed wildcards
    * tests/read_parsers.py: tests that are too complicated to run with
    Valgrind's memcheck are now marked @attr('multithread')

2014-06-16  Titus Brown  <t@idyll.org>

    * doc/release.txt: updated release process.
    * doc/known-issues.txt: updated known-issues for v1.1 release
    * doc/release-notes/: added release notes for 1.0, 1.0.1, and 1.1

2014-06-16  Michael R. Crusoe  <mcrusoe@msu.edu>

    * scripts/{abundance-dist-single,filter-abund-single,load-into-counting,
    normalize-by-median,load-graph}.py: restore Python 2.6 compatibility for
    Debian 6, RedHat 6, SL6, and Ubuntu 10.04 LTS users.

2014-06-15  Titus Brown  <t@idyll.org>

    * doc/scripts.txt: removed sweep-reads.py from script documentation.
    * scripts/sweep-reads.py, scripts/sweep-files.py: moved sweep-reads.py
	and sweep-files.py over to sandbox.
    * tests/test_sandbox_scripts.py: created a test file for scripts in
	sandbox/; skip when not in developer mode (e.g. installed egg).
    * tests/test_script_arguments.py: capture file.py output to stderr
	so that it is not displayed during tests.
    * sandbox/calc-median-distribution.py: updates to print cumulative
	distribution for calc-median-distribution.

2014-06-14  Michael R. Crusoe  <mcrusoe@msu.edu>

    * scripts/{abundance-dist-single,filter-abund-single,load-into-counting,
    normalize-by-median,load-graph}.py,tests/test_scripts.py: added
    '--report-total-kmers' option to all scripts that create k-mer tables.

2014-06-14  Titus Brown  <t@idyll.org>

    * doc/scripts.txt, tests/test_scripts.py, scripts/sweep-reads.py:
	renamed sweep-reads-buffered to sweep-reads; added FASTQ output to
	sweep-reads.
    * doc/scripts.txt: added extract-long-sequences.py doc reference.
    * scripts/extract-long-sequences.py: set default sequence length to
	extract to 200 bp.

2014-06-13  Michael R. Crusoe  <mcrusoe@msu.edu>

    * MANIFEST.in: don't include docs/, data/, or examples/ in our PyPI
    distribution. Saves 15MB.

2014-06-13  Michael R. Crusoe  <mcrusoe@msu.edu>

    * Makefile: split coverity target in two: -build and -upload. Added
    configuration target

2014-06-13  Titus Brown  <t@idyll.org>

    * doc/install.txt: updated virtualenv command to use python2 explicitly,
	for arch support.

2014-06-13  Titus Brown  <t@idyll.org>

    * khmer/__init__.py, khmer/file_args.py: Moved copyright message to a
	comment.
    * khmer/file.py: updated error messages for disk-space checking functions;
	added test hooks.
    * tests/test_script_arguments.py: added tests for several functions in
	khmer/file.py.
    * sandbox/assemstats3.py: handle missing input files.

2014-06-12  Michael Wright <wrigh517@msu.edu>

    * sandbox/load-into-hashbits: Deleted from sandbox. It is superseded
    by load-graph.py --no-tagset.

2014-06-11  Michael Wright <wrigh517@msu.edu>

    * scripts/load-into-counting: Fixed docstring misnomer to
	load-into-counting.py

2014-06-10  Michael R. Crusoe  <mcrusoe@msu.edu>

    * setup.py,tests/{__init__,khmer_tst_utils,test_scripts,
    khmer_test_counting_single}.py: made tests runnable after installation.
    * lib/{khmer.hh,hashtable.hh,read_parsers.cc,read_parsers.hh}: restructure
    exception hierarchy.
    * khmer/_khmermodule.cc: Nicer error checking for hash_consume_fasta,
    hash_abundance_distribution, hashbits_consume_{fasta,fasta_and_tag
    {,with_stoptags},partitioned_fasta}, hashbits_output_partitions, and
    labelhash_consume_{,partitioned_}fasta_and_tag_with_labels.

2014-06-10  Titus Brown  <t@idyll.org>

    * Makefile: remove SHELL setting so that 'make doc' works in virtualenvs.
    * scripts/sample-reads-randomly.py: extend to take multiple subsamples
	with -S.
    * tests/test_scripts.py: added test for multiple subsamples from
	sample-reads-randomly.py

2014-06-10  Michael Wright <wrigh517@msu.edu>

    * scripts/extract-long-sequences: Moved from sandbox, added argparse and
    FASTQ support.
    * scripts/fastq-to-fasta: Fixed outdated argparse oversight.
    * tests/test_scripts.py: Added tests for extract-long-sequences.py

2014-06-08  Titus Brown  <t@idyll.org>

    * doc/conf.py: set google_analytics_id and disqus_shortname properly;
	disable "editme" popup.
    * doc/_templates/page.html: take google_analytics_id and disqus_shortname
	from doc/conf.py.

2014-06-04  Michael R. Crusoe <mcrusoe@msu.edu>

    * lib/Makefile: do a distclean as the CFLAGS may have changed. Fixes #442

2014-06-03 Chuck Pepe-Ranney <chuck.peperanney@gmail.com>

    * scripts/abundance-dist.py: removed call to check_space on infiles.

2014-05-31  Michael R. Crusoe  <mcrusoe@msu.edu>

    * khmer/_khmermodule.cc,lib/counting.{cc,hh},
    sandbox/{stoptag-abundance-ham1-hist.py,off-by-one.py,filter-ham1.py}:
    Remove CountingHash get_kmer_abund_mean, get_kmer_abund_abs_deviation, and
    max_hamming1_count along with Python glue code and sandbox scripts. They
    are no longer useful.

2014-05-30  Titus Brown  <t@idyll.org>

    * khmer/_khmermodule.cc: remove merge2* functions: unused, untested.
    * lib/counting.cc, lib/hashbits.cc, lib/hashtable.cc: made file loading
	exceptions more verbose and informative.
    * tests/test_subset_graph.py: added tests for SubsetPartition::
	load_partitionmap.
    * khmer/_khmermodule.cc, lib/subset.cc, wrapped SubsetPartition::
	load_partitionmap to catch, propagate exceptions
    * tests/test_hashbits.py, tests/test_counting_hash.py: added tests
	for fail-on-load of bad file format versions; print exception messages.
    * .gitignore: added various temporary pip & build files
    * lib/counting.cc: added I/O exception handling to CountingHashFileReader
	and CountingHashGzFileReader.
    * lib/hashbits.cc: added I/O exception handling to Hashbits::load.
    * lib/subset.cc: added I/O exception handling to merge_from_disk.
    * lib/hashtable.cc: added I/O exception handling to load_tagset and
	load_stop_tags
    * khmer/_khmermodule.cc: added I/O exception propagation from C++ to
	Python, for all loading functions.

2014-05-22  Michael Wright  <wrigh517@msu.edu>

    * scripts/fastq-to-fasta: Moved and improved fastq-to-fasta.py into scripts
    from sandbox
    * tests/test_scripts.py: Added tests for fastq-to-fasta.py
    * tests/test-data: Added test-fastq-n-to-fasta.py file with N's in
    sequence for testing

2014-05-19  Michael R. Crusoe  <mcrusoe@msu.edu>

    * Makefile: add target for python test coverage plain-text report;
    clarified where the HTML report is

2014-05-16  Michael R. Crusoe  <mcrusoe@msu.edu>

    * docs/scripts.txt: include sweep-reads-buffered.py

2014-05-14  Adam Caldwell  <adam.caldwell@gmail.com>

    * Makefile: change pip to pip2. Fixes assorted make problems on systems
    where pip links to pip3

2014-05-14  Michael R. Crusoe  <mcrusoe@msu.edu>

    * lib/{zlib,bzip2} -> third-party/
    * setup.{cfg,py}: Move third party libraries to their own directory
    * Makefile: add sloccount target for humans and the sloccount.sc target for
   Jenkins

2014-05-13  Michael Wright  <wrigh517@msu.edu>

    * sandbox/fastq-to-fasta.py: now reports number of reads dropped due to
    'N's in sequence. close 395

2014-05-13  Michael R. Crusoe  <mcrusoe@msu.edu>

    * doc/release.txt: additional fixes

2014-05-09  Luiz Irber  <irberlui@msu.edu>

    Version 1.0.1

2014-05-09  Michael R. Crusoe  <mcrusoe@msu.edu>

    * doc/release.txt: update release instructions

2014-05-06  Michael R. Crusoe  <mcrusoe@msu.edu>

    * lib/{subset,counting}.cc: fix cppcheck errors; astyle -A10
    --max-code-length=80

2014-05-06  Titus Brown  <titus@idyll.org>

    * sandbox/calc-best-assembly.py: added script to calculate best
    assembly from a list of contig/scaffold files

2014-04-23  Titus Brown  <titus@idyll.org>

    * scripts/abundance-dist-single.py: fixed problem where ReadParser was
    being created anew for each thread; regression introduced in 4b823fc.

2014-04-22  Michael R. Crusoe  <mcrusoe@msu.edu>

    *.py: switch to explicit python2 invocation. Fixes #385.

2014-04-21  Titus Brown  <t@idyll.org>

    * doc/development.txt: added spellcheck to review checklist

2014-04-21  Titus Brown  <titus@idyll.org>

    * scripts/normalize-by-median.py: updated FP rate to match latest info from
      Qingpeng's paper; corrected spelling error.

2014-04-21  Michael R. Crusoe  <mcrusoe@msu.edu>

    * setup.py,doc/installing.txt: Remove argparse from the requirements
    unless it isn't available. Argparse is bundled with Python 2.7+. This
    simplifies the installation instructions.

2014-04-17  Ram RS  <ramrs@nyu.edu>

    * scripts/make-initial-stoptags.py: fixed bug that threw error on
     missing .ht input file while actual expected input file is .pt

2014-04-11  Titus Brown  <t@idyll.org>

    * scripts/*.py: fixed argument to check_space_for_hashtable to rely
    on args.n_tables and not args.ksize.

2014-04-06  Titus Brown  <titus@idyll.org>

    * scripts/normalize-by-median.py: added comment about table compatibility
    with abundance-dist.

2014-04-05  Michael R. Crusoe  <mcrusoe@msu.edu>

    * MANIFEST.in,setup.py: fix to correct zlib packaging for #365
    * ChangeLog: fix date for 1.0 release, email addresses

2014-04-01  Michael R. Crusoe  <mcrusoe@msu.edu>

    Version 1.0
    * Makefile: run 'build' command before install; ignore _version.py for
    coverage purposes.
    * bink.ipynb: deleted
    * doc/choosing-hash-sizes.txt -> choosing-table-sizes.txt
    * setup.py,doc/{conf.py,index.txt}: update lists of authors
    * doc/development.txt: typo
    * doc/{galaxy,guide,index,introduction,scripts}.txt: remove some
    references to implementation details of the k-mer tables
    * doc/{known-issues,release}.txt: updated
    * khmer/*.cc,lib/*.{cc,hh}: astyle -A10 formatted
    * lib/read_parsers.cc: fixed case statement fall through
    * lib/subset.cc: removed unnecessary NULL check (CID 1054804 & 1195088)
    * scripts/*.py: additional documentation updates
    * tests/test-data/test-overlap1.ht,data/MSB2-surrender.fa &
    data/1m-filtered.fa: removed from repository history, .git is now 36M!

2014-04-01  Titus Brown  <t@idyll.org>

    * CITATION,khmer/khmer_args.py: Updated khmer software citation for
    release.

2014-03-31  Titus Brown  <t@idyll.org>

    * scripts/normalize-by-median.py: Fixed unbound variable bug introduced in
    20a433c2.

    * khmer/file.py: Fixed incorrect use of __file__ dirname instead of
    os.getcwd(); also fixed bug where statvfs would choke on an empty
    dirname resulting from input files being in the cwd.

2014-03-31  Michael R. Crusoe  <mcrusoe@msu.edu>

    * versioneer.py,ez_setup.py: updated to version 0.10 and 3.4.1
    respectively.
    * docs/release.txt,khmer/_version.py,MANIFEST.in: update ancillary
    versioneer files

2014-03-31  Titus Brown  <t@idyll.org>

    * scripts/*.py,khmer/khmer_args.py: added 'info' function to khmer_args,
    and added citation information to each script.
    * CITATION: added basic citation information for khmer functionality.

2013-03-31  Michael R. Crusoe  <mcrusoe@msu.edu>

    * docs/scripts.txt,scripts/*.py,khmer/*.py: overhaul the documentation of
    the scripts. Uses sphinxcontrib.autoprogram to leverage the existing
    argparse objects. Moved the documentation into each script + misc cleanups.
    All scripts support the --version option. Migrated the last scripts to use
    khmer_args
    * docs/blog-posts.txt: removed outdated reference to filter-exact.py; its
    replacement filter-abund.py is better documented in the eel-pond protocol
    * figuregen/,novelty/,plots/,templatem/,scripts/do-partition.sh: removed
    outdated code not part of core project

2013-03-30  Michael R. Crusoe  <mcrusoe@msu.edu>

    * setup.py: monkeypatched distutils.Distribution.reinitialize_command() so
    that it matches the behavior of Distribution.get_command_obj(). This fixes
    issues with 'pip install -e' and './setup.py nosetests' not respecting the
    setup.cfg configuration directives for the build_ext command. Also
    enhanced our build_ext command to respect the dry_run mode.

    * .ycm_extra_conf.py: Update our custom YouCompleteMe configuration to
    query the package configuration for the proper compilation flags.

2014-03-28  Michael R. Crusoe  <mcrusoe@msu.edu>

    * Makefile,setup.py: demote nose & sphinx to extra dependencies.
    Auto-install Python developer tools as needed.

2013-03-27  Michael R. Crusoe  <mcrusoe@msu.edu>

    * The system zlib and bzip2 libraries are now used instead of the bundled
    versions if specified in setup.cfg or the command line.

2014-03-25  Michael R. Crusoe  <mcrusoe@msu.edu>

    * Makefile: update cppcheck command to match new version of Jenkins
    plugin. Now ignores the lib/test*.cc files.

2013-03-20  Michael R. Crusoe  <mcrusoe@msu.edu>

    * lib/storage.hh,khmer/_khmermodule.cc,lib/{readtable,read_parsers}.hh:
    remove unused storage.hh

2014-03-19  Qingpeng Zhang  <qingpeng@msu.edu>

    * hashbits.cc: fix a bug of 'Division or modulo by zero' described in #182
    * test_scripts.py: add test code for count-overlap.py
    * count-overlap.py: (fix a bug because of a typo and hashsize was replaced
    by min_hashsize)
    * count-overlap.py: needs hashbits table generated by load-graph.py.
    This information is added to the "usage:" line.
    * count-overlap.py: fix minor PyLint issues

2014-03-19  Michael R. Crusoe  <mcrusoe@msu.edu>

    * Update bundled zlib version to 1.2.8 from 1.2.3. Changes of note:
    "Wholesale replacement of gz* functions with faster versions"
    "Added LFS (Large File Summit) support for 64-bit file offsets"
    "Fix serious but very rare decompression bug"

2014-03-19  Michael R. Crusoe <mcrusoe@msu.edu>

    * lib/counting.hh: include hashtable.hh
    * lib/{counting,aligner,hashbits,hashtable,labelhash,node,subset}.{cc,hh},
    kmer.cc,khmer/_khmermodule.cc: removed downcast, replaced non-functional
    asserts() with exception throws.
    * khmer/_khmermodule.cc: fixed parsing of PyLists
    * setup.py: force 64bit only builds on OS X.

2014-03-19  Titus Brown  <t@idyll.org>

    * Makefile: update documentation on targets at top; clean autopep8 output.
    * test_counting_single.py: fixed pep8 violations in spacing
    * test_scripts.py: eliminate popenscript in favor of proper SystemExit
	handling in runscript; fix pep8 violations.

2014-03-19  Michael R. Crusoe <mcrusoe@msu.edu> and Luiz Irber
<luiz.irber@gmail.com>

    * lib/ktable.{cc,hh},khmer/{__init__.py},{_khmermodule.cc}, tests/
    test_{counting_{hash,single},ktable}.py: remove the unused KTable object
    * doc/{index,ktable}.txt: remove references to KTable
    * lib/{ktable.{hh,cc} → kmer_hash.{hh,cc}}: rename remaining ktable files
    to kmer_hash
    * lib/{hashtable,kmer}.hh: replace ktable headers with kmer_hash

2014-03-17  Ram RS  <ramrs@nyu.edu>

    * extract-partitions.py: pylint warnings addressed
    * test_scripts.py: tests added to cover extract-partitions completely

2014-03-16  Michael R. Crusoe <mcrusoe@msu.edu>

    * lib/read_parsers.cc: fix for Coverity CID 1054789: Unititialized scalar
    field II: fill_id is never zeroed out.

2014-03-16  Ram RS  <ramrs@nyu.edu>

    * Project email in copyright headers updated

2014-03-14  Michael R. Crusoe <mcrusoe@msu.edu>

    * khmer/_khmermodule.cc, lib/{khmer.hh, hashtable.{cc,hh}},
    tests/test_{hashbits,hashbits_obj,labelhash}.py: don't implicitly downcast
    tagset_size(). Changes fileformat version for saved tagsets.

2014-03-13  Ram RS  <ramrs@nyu.edu>

    * added: khmer/file.py - script to check disk space, check input file
    status and check space before hashtable writing
    * modified: scripts/*.py - all scripts now use khmer.file for above-mentioned
    functionality.
    * modified: scripts/*.py - pylint violations addressed in all scripts
    under scripts/

2014-03-13  Ram RS  <ramrs@nyu.edu>

    * Bug fix: tests.test_normalize_by_median_no_bigcount() now runs within
    temp directory

2014-03-11  Michael R. Crusoe  <mcrusoe@mcrusoe.edu>

    * lib/read_parsers.hh: fix for Coverity CID 1054789: Uninitialized scalar
    field

2014-03-10  Michael R. Crusoe  <mcrusoe@msu.edu>

    * doc/development.txt: document fork/tag policy + formatting fixes

2014-03-03  Michael R. Crusoe  <mcrusoe@msu.edu>

    * lib/trace_logger.{cc,hh}: fix for Coverity CID 1063852: Uninitialized
    scalar field (UNINIT_CTOR)
    * lib/node.cc: fix for Coverity CID 1173035:  Uninitialized scalar field
    (UNINIT_CTOR)
    * lib/hashbits.hh: fix for Coverity CID 1153101:  Resource leak in object
    (CTOR_DTOR_LEAK)
    * lib/{perf_metrics.{cc,hh},hashtable.{cc,hh}
    ,read_parsers.{cc,hh},trace_logger.{cc,hh}}: ifndef WITH_INTERNAL_METRICS
    then lets not + astyle -A10

2014-02-27  Michael R. Crusoe <mcrusoe@msu.edu>

    * tagged: version 0.8
    * setup.py: Specify a known working version of setuptools so we don't
    force an unneeded and awkward upgrade.
    * setup.py: We aren't zipsafe, mark as such

2014-02-18  Michael R. Crusoe <mcrusoe@msu.edu>

* Normalized C++ namespace usage to fix CID 1054792
* Updated install instructions. We recommend OS X users and those Linux
users without root access to install virtualenv instead of pip.
* New documentation: doc/known-issues.txt
* Added code review checklist & other guidance: doc/development.txt

2014-02-03  Camille Scott <camille.scott.w@gmail.com>

* Standardized command line arguments in khmer_args; added version flag

* Added support for sparse graph labeling

* Added script to reinflate partitions from read files using the
  labeling system, called sweep-reads-by-partition-buffered.py

* Implemented __new__ methods for Hashbits, enforced inheritance
  hierarchy between it and the new LabelHash class both in C++
  and CPython API

2013-12-20  Titus Brown  <titus@idyll.org>

* Fixed output_partitioned_file, sweep-reads3.py, and extract-partitions.py
  to retain FASTQ format in output.

2013-12-11  Michael R. Crusoe <mcrusoe@msu.edu>

* normalize-by-median.py: new optional argument: --record-filenames to specify
a path where a list of all the output filenames will be written to. Will
be used to better integrate with Galaxy.

* All commands that use the counting args now support the --version switch

* abundance-dist-single.py, abundance-dist.py, do-partition.py,
interleave-reads.py, load-graph.py, load-into-counting.py
normalize-by-median.py now exit with return code 1 instead of 255 as is
standard.

2013-12-19  Michael R. Crusoe  <mcrusoe@msu.edu>

* doc/install.txt Add setup instructions for RHEL6 & fix invocation to get
master branch to work for non-developers

2013-12-18  Titus Brown  <titus@idyll.org>

* Added a test to ensure that normalize-by-median.py has bigcount set to
  False.

2013-11-22  Camille Scott  <camille.scott.w@gmail.com>

* Makefile: Added debug target for profiling.

2013-11-22  Michael R. Crusoe  <mcrusoe@msu.edu>

* Documented release process

2013-10-21  Michael R. Crusoe  <mcrusoe@msu.edu>

* Version 0.7

* New script: sample-reads-randomly.py which does a single pass random
subsample using reservoir sampling.

* the version number is now only stored in one place

* Makefile: new dist, cppcheck, pep8, and autopep8 targets for developers.
VERSION is now set by versioneer and exported to C/C++ code.

* README switched from MarkDown to ReStructuredText format to clean up PyPI
listing. Install count badge added.

* doc/: updates to how the scripts are called. Sphinx now pulls version
number from versioneer. C/Python integration is now partially documented.
Reference to bleeding-edge has been removed. Release instructions have been
clarified and simplified.

* all python code in khmer/, scripts/, and tests/ should be PEP8 compliant now.

* khmer/_khmermodule.cc has gotten a once-over with cpychecker. Type errors
were eliminated and the error checking has improved.

* Several fixes motivated by the results of a Coverity C/C++ scan.

* Tests that require greater than 0.5 gigabytes of memory are now annotated as
being 'highmem' and be skipped by changing two lines in setup.cfg

* warnings about -Wstrict-prototypes will no longer appear

* contributors to this release are: ctb, mr-c and camillescott.

2013-10-15  Michael R. Crusoe  <mcrusoe@msu.edu>

* Version 0.6.1

* No code changes, just build fixes

2013-10-10  Michael R. Crusoe  <mcrusoe@msu.edu>

* Version 0.6

* Switch to setuptools to run the entire build

* The various Makefiles have been merged into one inside lib for posterity

* A new top-level Makefile wraps "python setup.py"

* argparse.py has been removed and is installed automatically by setuptools/pip

* setup.py and the python/khmer directory have been moved to the root of the
project to conform to the standard layout

* The project contact address is now khmer-project@idyll.org

* Due to the new build system the project now easily builds under OS X + XCode

* In light of the above the installation instructions have been rewritten

* Sphinx now builds the documentation without warnings or errors

* It is now easy to calculate code coverage.

* setup.py is now PEP8 compliant
2014-04-10  Michael R. Crusoe  <mcrusoe@msu.edu>

    * Makefile: run 'build' command before install; ignore _version.py for
    coverage purposes.
    * bink.ipynb: deleted
    * doc/choosing-hash-sizes.txt -> choosing-table-sizes.txt
    * setup.py,doc/{conf.py,index.txt}: update lists of authors
    * doc/development.txt: typo
    * doc/{galaxy,guide,index,introduction,scripts}.txt: remove some
    references to implementation details of the k-mer tables
    * doc/{known-issues,release}.txt: updated
    * khmer/*.cc,lib/*.{cc,hh}: astyle -A10 formatted
    * lib/read_parsers.cc: fixed case statement fall through
    * lib/subset.cc: removed unnecessary NULL check (CID 1054804 & 1195088)
    * scripts/*.py: additional documentation updates
    * tests/test-data/test-overlap1.ht,data/MSB2-surrender.fa &
    data/1m-filtered.fa: removed from repository history, .git is now 36M!

2014-03-31  Titus Brown  <ctb@msu.edu>

    * scripts/normalize-by-median.py: Fixed unbound variable bug introduced in
    20a433c2.

    * khmer/file.py: Fixed incorrect use of __file__ dirname instead of
    os.getcwd(); also fixed bug where statvfs would choke on an empty
    dirname resulting from input files being in the cwd.

2014-03-31  Michael R. Crusoe  <mcrusoe@msu.edu>

    * versioneer.py,ez_setup.py: updated to version 0.10 and 3.4.1
    respectively.
    * docs/release.txt,khmer/_version.py,MANIFEST.in: update ancillary
    versioneer files

2014-03-31  Titus Brown  <ctb@msu.edu>

    * scripts/*.py,khmer/khmer_args.py: added 'info' function to khmer_args,
    and added citation information to each script.
    * CITATION: added basic citation information for khmer functionality.

2013-03-31  Michael R. Crusoe  <mcrusoe@msu.edu>

    * docs/scripts.txt,scripts/*.py,khmer/*.py: overhaul the documentation of
    the scripts. Uses sphinxcontrib.autoprogram to leverage the existing
    argparse objects. Moved the documentation into each script + misc cleanups.
    All scripts support the --version option. Migrated the last scripts to use
    khmer_args
    * docs/blog-posts.txt: removed outdated reference to filter-exact.py; its
    replacement filter-abund.py is better documented in the eel-pond protocol
    * figuregen/,novelty/,plots/,templatem/,scripts/do-partition.sh: removed
    outdated code not part of core project

2013-03-30  Michael R. Crusoe  <mcrusoe@msu.edu>

    * setup.py: monkeypatched distutils.Distribution.reinitialize_command() so
    that it matches the behavior of Distribution.get_command_obj(). This fixes
    issues with 'pip install -e' and './setup.py nosetests' not respecting the
    setup.cfg configuration directives for the build_ext command. Also
    enhanced our build_ext command to respect the dry_run mode.

    * .ycm_extra_conf.py: Update our custom YouCompleteMe configuration to
    query the package configuration for the proper compilation flags.

2014-03-28  Michael R. Crusoe  <mcrusoe@msu.edu>

    * Makefile,setup.py: demote nose & sphinx to extra dependencies.
    Auto-install Python developer tools as needed.

2013-03-27  Michael R. Crusoe  <mcrusoe@msu.edu>

    * The system zlib and bzip2 libraries are now used instead of the bundled
    versions if specified in setup.cfg or the command line.

2014-03-25  Michael R. Crusoe  <mcrusoe@msu.edu>

    * Makefile: update cppcheck command to match new version of Jenkins
    plugin. Now ignores the lib/test*.cc files.

2013-03-20  Michael R. Crusoe  <mcrusoe@msu.edu>

    * lib/storage.hh,khmer/_khmermodule.cc,lib/{readtable,read_parsers}.hh:
    remove unused storage.hh

2014-03-19  Qingpeng Zhang  <qingpeng@msu.edu>

    * hashbits.cc: fix a bug of 'Division or modulo by zero' described in #182
    * test_scripts.py: add test code for count-overlap.py
    * count-overlap.py: (fix a bug because of a typo and hashsize was replaced
    by min_hashsize)
    * count-overlap.py: needs hashbits table generated by load-graph.py.
    This information is added to the "usage:" line.
    * count-overlap.py: fix minor PyLint issues

2014-03-19  Michael R. Crusoe  <mcrusoe@msu.edu>

    * Update bundled zlib version to 1.2.8 from 1.2.3. Changes of note:
    "Wholesale replacement of gz* functions with faster versions"
    "Added LFS (Large File Summit) support for 64-bit file offsets"
    "Fix serious but very rare decompression bug"

2014-03-19  Michael R. Crusoe <mcrusoe@msu.edu>

    * lib/counting.hh: include hashtable.hh
    * lib/{counting,aligner,hashbits,hashtable,labelhash,node,subset}.{cc,hh},
    kmer.cc,khmer/_khmermodule.cc: removed downcast, replaced non-functional
    asserts() with exception throws.
    * khmer/_khmermodule.cc: fixed parsing of PyLists
    * setup.py: force 64bit only builds on OS X.

2014-03-19  Titus Brown  <t@idyll.org>

    * Makefile: update documentation on targets at top; clean autopep8 output.
    * test_counting_single.py: fixed pep8 violations in spacing
    * test_scripts.py: eliminate popenscript in favor of proper SystemExit
	handling in runscript; fix pep8 violations.

2014-03-19  Michael R. Crusoe <mcrusoe@msu.edu> and Luiz Irber
<luiz.irber@gmail.com>

    * lib/ktable.{cc,hh},khmer/{__init__.py},{_khmermodule.cc}, tests/
    test_{counting_{hash,single},ktable}.py: remove the unused KTable object
    * doc/{index,ktable}.txt: remove references to KTable
    * lib/{ktable.{hh,cc} → kmer_hash.{hh,cc}}: rename remaining ktable files
    to kmer_hash
    * lib/{hashtable,kmer}.hh: replace ktable headers with kmer_hash

2014-03-17  Ram RS  <ramrs@nyu.edu>

    * extract-partitions.py: pylint warnings addressed
    * test_scripts.py: tests added to cover extract-partitions completely

2014-03-16  Michael R. Crusoe <mcrusoe@msu.edu>

    * lib/read_parsers.cc: fix for Coverity CID 1054789: Unititialized scalar
    field II: fill_id is never zeroed out.

2014-03-16  Ram RS  <ramrs@nyu.edu>

    * Project email in copyright headers updated

2014-03-14  Michael R. Crusoe <mcrusoe@msu.edu>

    * khmer/_khmermodule.cc, lib/{khmer.hh, hashtable.{cc,hh}},
    tests/test_{hashbits,hashbits_obj,labelhash}.py: don't implicitly downcast
    tagset_size(). Changes fileformat version for saved tagsets.

2014-03-13  Ram RS  <ramrs@nyu.edu>

    * added: khmer/file.py - script to check disk space, check input file
    status and check space before hashtable writing
    * modified: scripts/*.py - all scripts now use khmer.file for above-mentioned
    functionality.
    * modified: scripts/*.py - pylint violations addressed in all scripts
    under scripts/

2014-03-13  Ram RS  <ramrs@nyu.edu>

    * Bug fix: tests.test_normalize_by_median_no_bigcount() now runs within
    temp directory

2014-03-11  Michael R. Crusoe  <mcrusoe@mcrusoe.edu>

    * lib/read_parsers.hh: fix for Coverity CID 1054789: Uninitialized scalar
    field

2014-03-10  Michael R. Crusoe  <mcrusoe@msu.edu>

    * doc/development.txt: document fork/tag policy + formatting fixes

2014-03-03  Michael R. Crusoe  <mcrusoe@msu.edu>

    * lib/trace_logger.{cc,hh}: fix for Coverity CID 1063852: Uninitialized
    scalar field (UNINIT_CTOR)
    * lib/node.cc: fix for Coverity CID 1173035:  Uninitialized scalar field
    (UNINIT_CTOR)
    * lib/hashbits.hh: fix for Coverity CID 1153101:  Resource leak in object
    (CTOR_DTOR_LEAK)
    * lib/{perf_metrics.{cc,hh},hashtable.{cc,hh}
    ,read_parsers.{cc,hh},trace_logger.{cc,hh}}: ifndef WITH_INTERNAL_METRICS
    then lets not + astyle -A10

2014-02-27  Michael R. Crusoe <mcrusoe@msu.edu>

    * tagged: version 0.8
    * setup.py: Specify a known working version of setuptools so we don't
    force an unneeded and awkward upgrade.
    * setup.py: We aren't zipsafe, mark as such

2014-02-18  Michael R. Crusoe <mcrusoe@msu.edu>

* Normalized C++ namespace usage to fix CID 1054792
* Updated install instructions. We recommend OS X users and those Linux
users without root access to install virtualenv instead of pip.
* New documentation: doc/known-issues.txt
* Added code review checklist & other guidance: doc/development.txt

2014-02-03  Camille Scott <camille.scott.w@gmail.com>

* Standardized command line arguments in khmer_args; added version flag

* Added support for sparse graph labeling

* Added script to reinflate partitions from read files using the
  labeling system, called sweep-reads-by-partition-buffered.py

* Implemented __new__ methods for Hashbits, enforced inheritance
  hierarchy between it and the new LabelHash class both in C++
  and CPython API

2013-12-20  Titus Brown  <titus@idyll.org>

* Fixed output_partitioned_file, sweep-reads3.py, and extract-partitions.py
  to retain FASTQ format in output.

2013-12-11  Michael R. Crusoe <mcrusoe@msu.edu>

* normalize-by-median.py: new optional argument: --record-filenames to specify
a path where a list of all the output filenames will be written to. Will
be used to better integrate with Galaxy.

* All commands that use the counting args now support the --version switch

* abundance-dist-single.py, abundance-dist.py, do-partition.py,
interleave-reads.py, load-graph.py, load-into-counting.py
normalize-by-median.py now exit with return code 1 instead of 255 as is
standard.

2013-12-19  Michael R. Crusoe  <mcrusoe@msu.edu>

* doc/install.txt Add setup instructions for RHEL6 & fix invocation to get
master branch to work for non-developers

2013-12-18  Titus Brown  <titus@idyll.org>

* Added a test to ensure that normalize-by-median.py has bigcount set to
  False.

2013-11-22  Camille Scott  <camille.scott.w@gmail.com>

* Makefile: Added debug target for profiling.

2013-11-22  Michael R. Crusoe  <mcrusoe@msu.edu>

* Documented release process

2013-10-21  Michael R. Crusoe  <mcrusoe@msu.edu>

* Version 0.7

* New script: sample-reads-randomly.py which does a single pass random
subsample using reservoir sampling.

* the version number is now only stored in one place

* Makefile: new dist, cppcheck, pep8, and autopep8 targets for developers.
VERSION is now set by versioneer and exported to C/C++ code.

* README switched from MarkDown to ReStructuredText format to clean up PyPI
listing. Install count badge added.

* doc/: updates to how the scripts are called. Sphinx now pulls version
number from versioneer. C/Python integration is now partially documented.
Reference to bleeding-edge has been removed. Release instructions have been
clarified and simplified.

* all python code in khmer/, scripts/, and tests/ should be PEP8 compliant now.

* khmer/_khmermodule.cc has gotten a once-over with cpychecker. Type errors
were eliminated and the error checking has improved.

* Several fixes motivated by the results of a Coverity C/C++ scan.

* Tests that require greater than 0.5 gigabytes of memory are now annotated as
being 'highmem' and be skipped by changing two lines in setup.cfg

* warnings about -Wstrict-prototypes will no longer appear

* contributors to this release are: ctb, mr-c and camillescott.

2013-10-15  Michael R. Crusoe  <mcrusoe@msu.edu>

* Version 0.6.1

* No code changes, just build fixes

2013-10-10  Michael R. Crusoe  <mcrusoe@msu.edu>

* Version 0.6

* Switch to setuptools to run the entire build

* The various Makefiles have been merged into one inside lib for posterity

* A new top-level Makefile wraps "python setup.py"

* argparse.py has been removed and is installed automatically by setuptools/pip

* setup.py and the python/khmer directory have been moved to the root of the
project to conform to the standard layout

* The project contact address is now khmer-project@idyll.org

* Due to the new build system the project now easily builds under OS X + XCode

* In light of the above the installation instructions have been rewritten

* Sphinx now builds the documentation without warnings or errors

* It is now easy to calculate code coverage.

* setup.py is now PEP8 compliant<|MERGE_RESOLUTION|>--- conflicted
+++ resolved
@@ -1,16 +1,14 @@
-<<<<<<< HEAD
 2016-08-26  Daniel Standage  <daniel.standage@gmail.com>
 
    * doc/dev/getting-started.rst: updated dev environment setup instructions to
    include installation of 'enchant' library.
-=======
-2016-08-26 Ryan Shean <rcs333@uw.edu>
+
+2016-08-26  Ryan Shean  <rcs333@uw.edu>
 
    * tests/{test_countergraph.py, test_filter_abund.py,
    test_normalize_by_median.py, test_read_handling.py,
    test_sandbox_scripts.py, test_scripts.py}: updated to use
    copy_test_data function
->>>>>>> 31a03367
 
 2016-07-18  Titus Brown  <titus@idyll.org>
 
