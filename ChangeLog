--- conflicted
+++ resolved
@@ -1,5 +1,4 @@
-<<<<<<< HEAD
-2015-07-29  Michael R. Crusoe  <crusoe@ucdavis.edu>
+2015-08-07  Michael R. Crusoe  <crusoe@ucdavis.edu>
 
    * scripts/*.py,tests/*.py,sandbox/*.py,khmer/*.py,oxli/*.py:
    many function and variable renames:
@@ -11,7 +10,7 @@
    * khmer/_khmer.cc: remove unused 'new_hashtable' method; match renames
    * TODO: removed several items
    * doc/dev/scripts-and-sandbox.rst: fixed hashbang
-=======
+
 2015-08-04  Jacob Fenton  <bocajnotnef@gmail.com>
 
    * khmer/khmer_args.py, oxli/functions.py: migrated estimation functions out 
@@ -24,7 +23,6 @@
    automatic arg setting
    * tests/test_script_arguments: changed to play nice with unique_kmers as an
    argument
->>>>>>> c5ce4fbc
 
 2015-08-04  Titus Brown  <titus@idyll.org> and Camille Scott
 <camille.scott.w@gmail.com>
