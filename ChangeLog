--- conflicted
+++ resolved
@@ -1,17 +1,15 @@
-<<<<<<< HEAD
-2015-02-23	Aditi Gupta	<agupta@msu.edu>
+2015-02-23  Aditi Gupta  <agupta@msu.edu>
 
    * sandbox/{collect-reads.py, correct-errors.py, 
    normalize-by-median-pct.py, slice-reads-by-coverage.py, 
    sweep-files.py, sweep-reads3.py, to-casava-1.8-fastq.py}: 
    Replaced 'accuracy' with 'quality'. Fixes #787.
-=======
+
 2015-02-23  Tamer A. Mansour  <drtamermansour@gmail.com>
 
    * examples/stamps/do.sh: the argument --savehash was changed to --savetable
    and change mode to u+x
    * jenkins-build.sh: add a test to check for the do.sh file
->>>>>>> dab66121
 
 2015-02-23  Kevin Murray  <spam@kdmurray.id.au>
 
