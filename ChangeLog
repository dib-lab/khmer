--- conflicted
+++ resolved
@@ -1,13 +1,11 @@
-<<<<<<< HEAD
 2015-04-07  Will Trimble
 
    * tests/test_script_arguments.py: added a test to check for the empty file
    warning when checking if a file exists
-=======
+
 2015-04-07  Michael R. Crusoe  <mcrusoe@msu.edu>
 
     * README.rst: add a ReadTheDocs badge
->>>>>>> 05c72a52
 
 2015-04-06  Michael R. Crusoe  <mcrusoe@msu.edu>
 
