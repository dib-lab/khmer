<<<<<<< HEAD
2015-07-28  Jacob Fenton  <bocajnotnef@gmail.com>

   * scrips/normalize-by-median.py,khmer/khmer_logger.py: added logging
   framework, prototyped in normalize-by-median
=======
2015-07-28  Michael R. Crusoe  <crusoe@ucdavis.edu>
            Titus Brown  <titus@idyll.org>

   * lib/read_aligner.{cc,hh},tests/{test_read_aligner.py,
   test-data/readaligner-{default,k12}.json},khmer/__init__.py: refactor,
   read aligner parameters are now configurable & save/load-able. Can do
   whole-genome variant finding.
   * khmer/_khmer.cc,tests/test_read_aligner.py: ReadAligner.align_forward
   method added
   * sandbox/correct-errors.py -> sandbox/correct-reads.py: total rewrite
   * sandbox/error-correct-pass2.py: new script
   * sandbox/readaligner_pairhmm_train.py: new script
   * tests/test_sandbox_scripts.py, doc/release-notes/release-1.4.rst:
   spelling fixes, import re-arrangement
   * sandbox/{Makefile.read_aligner_training,readaligner_pairhmm_train.py}:
   Added script to train the aligner
>>>>>>> 5b98f6e1

2015-07-27  Titus Brown  <titus@idyll.org>

   * khmer/khmer_args.py,CITATION: added entry for PeerJ paper on
   semi-streaming to citations.
   * scripts/{abundance-dist-single.py,abundance-dist.py,count-median.py,
   count-overlap.py,filter-abund-single.py,load-into-counting.py}: changed
   default behavior to output data in CSV format and report total k-mers.
   * tests/test_scripts.py: updated/removed tests for CSV.
   * doc/whats-new-2.0.rst: added information about change in columnar output,
   along with other minor corrections.
   * scripts/normalize-by-median.py: corrected epilog.
   * khmer/thread_utils.py,
   sandbox/{calc-best-assembly.py,extract-single-partition.py},
   scripts/{count-median.py,extract-long-sequences.py,extract-paired-reads.py,
   extract-partitions.py,fastq-to-fasta.py,
   interleave-reads.py,normalize-by-median.py,readstats.py,
   sample-reads-randomly.py,split-paired-reads.py,trim-low-abund.py},
   tests/{test_normalize_by_median.py,test_scripts.py}: remove explicit
   'parse_description' from screed open calls.
   * khmer/_khmer.cc,lib/Makefile,lib/hashtable.{cc,hh},setup.py: removed
   WITH_INTERNAL_METRICS and trace_logger/perf_metrics references.
   * lib/perf_metrics.{cc,hh},lib/trace_logger.{cc,hh}: removed unused files.

2015-07-24  Jacob Fenton  <bocajnotnef@gmail.com>

   * doc/dev/getting-started.rst: added instructions for second contribution

2015-07-22  Jacob Fenton  <bocajnotnef@gmail.com>

   * tests/test_read_parsers.py: added workaround for bug in OSX Python
   * Makefile: respect that workaround when running the tests

2015-07-21  Jacob Fenton  <bocajnotnef@gmail.com>

   * khmer/{kfile,khmer_args}.py: refactored information passing, made it so
   space checks happen in the right directory.
   * oxli/build_graph.py,sandbox/collect-reads.py,scripts/{
   abundance-dist-single,filter-abund-single,load-into-counting,
   normalize-by-median,trim-low-abund}.py,tests/test_script_arguments.py:
   changed to use new arg structure for checking hashtable save space.
   * oxli/functions.py,scripts/saturate-by-median.py: updated error message
   to mention --force option.
   * scripts/{count-overlap,load-into-counting,make-initial-stoptags,
   partition-graph,sample-reads-randomly}.py: removed unnecessary call to
   check_space.

2015-07-20  Titus Brown  <titus@idyll.org>

   * khmer/__init__.py: cleaned up FP rate reporting.
   * scripts/normalize-by-median.py: corrected epilog; refactored reporting
   to be a bit cleaner; use CSV for reporting file;
   added --report-frequency arg.
   * tests/test_normalize_by_median.py: updated/added tests for reporting.

2015-07-17  Jacob Fenton  <bocajnotnef@gmail.com>

   * oxli/{functions,build_graph}.py,scripts/{load-graph,normalize-by-median,
   abundance-dist}.py,tests/test_{normalize_by_median,subset_graph,hashbits,
   oxli_function}.py: pylint cleanup.

2015-07-17  Michael R. Crusoe  <crusoe@ucdavis.edu>  

   * Makefile, tests/test_read_aligner.py: import khmer when pylinting.

2015-07-17  Michael R. Crusoe  <crusoe@ucdavis.edu>

   * lib/read_parser.{cc,hh}: use std::string everywhere to match existing
   exceptions.

2015-07-10  Jacob Fenton  <bocajnotnef@gmail.com>

   * khmer/kfile.py: changed check_valid_file_exists to recognize fifos as
   non-empty.
   * tests/test_normalize_by_median.py: added test.

2015-07-10  Jacob Fenton  <bocajnotnef@gmail.com>

   * oxli/functions.py: changed estimate functions to use correct letter
   abbreviations.
   * sandbox/estimate_optimal_hash.py: changed to use renamed estimate
   functions.
   * sandbox/unique-kmers.py: changed to not output recommended HT args by
   default.
   * tests/test_oxli_functions.py: changed to use renamed estimate functions.

2015-07-10  Jacob Fenton  <bocajnotnef@gmail.com>

   * oxli/functions.py: added '--force' check to sanity check.

2015-07-10  Jacob Fenton  <bocajnotnef@gmail.com>

   * oxli/functions.py: moved optimization/sanity check func to oxli.
   * scripts/normalize-by-median.py,oxli/build_graph.py: added
   optimization/sanity checking via oxli estimation funcs.
   * tests/test_normalize_by_median.py: updated tests to cover estimation
   functions.

2015-07-08  Luiz Irber  <khmer@luizirber.org>

   * lib/{counting,hashbits,hashtable,labelhash,subset}.cc: print hexadecimal
   representation of the signature read from the file.

2015-07-06  Luiz Irber  <khmer@luizirber.org>

   * sandbox/collect-reads.py: Set a default value for coverage based
   on the docstring.
   * sandbox/count-kmers-single.py, tests/test_{functions,script_arguments}.py:
   Replace xrange and cStringIO (not Python 3 compatible).
   * lib/*.{hh,cc}, oxli/functions.py, tests/*.py: make format.

2015-07-05  Jacob Fenton  <bocajnotnef@gmail.com>

   * doc/whats-new-2.0.rst: added in normalize-by-median.py broken paired 
   updates.

2015-07-05  Michael R. Crusoe  <crusoe@ucdavis.edu>

   * Makefile: fix cppcheck invocation.
   * khmer/_khmer.cc: switch to prefix increment for non-primitive objects,
   use a C++ cast, adjust scope.
   * lib/hashtable.{hh,cc}: make copy constructor no-op explicit. adjust scope
   * lib/{ht-diff,test-HashTables,test-Parser}.cc: remove unused test code.
   * lib/labelhash.cc,hllcounter.cc: astyle reformatting.
   * lib/read_parsers.hh: more explicit constructors.

2015-07-05  Michael R. Crusoe  <crusoe@ucdavis.edu>

   * sandbox/{collect-variants,optimal_args_hashbits,sweep-files}.py:
   update API usage.

2015-07-05  Titus Brown  <titus@idyll.org>

   * sandbox/{count-kmers.py,count-kmers-single.py}: added scripts to output
   k-mer counts.
   * tests/test_sandbox_scripts.py: added tests for count-kmers.py and
   count-kmers-single.py.
   * sandbox/README.rst: added count-kmers.py and count-kmers-single.py to
   sandbox/README.

2015-07-05  Kevin Murray  <spam@kdmurray.id.au>

   * lib/*.{cc,hh},sandbox/*.py,khmer/_khmer.cc,tests/test_*.py: Simplify
   exception hierarchy, and ensure all C++ exceptions are converted to python
   errors.
   * scripts/normalize-by-median.py: Clarify error message.
   * tests/khmer_tst_utils.py: Add longify function, converts int => long on
   py2, and passes thru list unmodified on py3.

2015-06-30  Jacob Fenton  <bocajnotnef@gmail.com>

   * tests/{test_script_arguments,test_functions}.py: changed tests to use
   stderr redirection to prevent leaks
   * tests/test_normalize_by_median.py: changed to not duplicate a test
   * tests/test_script_arguments.py: changed tests to use stderr redirection

2015-06-30  Titus Brown  <titus@idyll.org>

   * tests/test_normalize_by_median.py: disabled running
   test_normalize_by_median_report_fp during normal test running.

2015-06-30  Titus Brown  <titus@idyll.org>

   * khmer/khmer_args.py: removed incorrect warning for default max_tablesize
   when -M is used.
   * tests/test_scripts.py: added test for correct max_tablesize behavior.

2015-06-30  Titus Brown  <titus@idyll.org>

   * setup.cfg: changed 'stop=TRUE' to 'stop=FALSE', so that tests do not
   stop running at first failure.

2015-06-30  Kevin Murray  <spam@kdmurray.id.au>

   * scripts/{extract-paired-reads,split-paired-reads}.py: Fix creation of
   default output files even when output files were provided on CLI.

2015-06-29  Sherine Awad  <drmahmoud@ucdavis.edu>

   * khmer/utils.py: Fix bug in naming in interleave-reads.py
   * tests/test_scripts.py: Add a test function for the new behavior
   * tests/test-data/*.fq: Add 3 test files needed for the testing

2015-06-28  Jacob Fenton  <bocajnotnef@gmail.com>

   * tests/test_sandbox_scripts.py: made error more informative and not crashy
   * sandbox/{estimate_optimal_hash,optimal_args_hashbits}.py: minor cleanups

2015-06-28  Qingpeng Zhang  <qingpeng@msu.edu>

   * sandbox/{estimate_optimal_hash,optimal_args_hashbits}.py: added sandbox 
   methods for estimating memory usage based on desired fp rate, etc.

2015-06-27  Kevin Murray  <spam@kdmurray.id.au>

   * doc/dev/binary-file-formats.rst: Fix issue in ksize documentation for
   Countgraph

2015-06-27  Kevin Murray  <spam@kdmurray.id.au>

   * README.rst: Fix link to virtualenv installation instructions.

2015-06-19  Titus Brown  <titus@idyll.org>

   * khmer/__init__.py: split CountingHash into _CountingHash (CPython) and
   CountingHash to mimic Hashbits behavior; pass IOError through
   extract_countinghash_info and extract_hashbits_info so that
   file-does-not-exist errors are correctly reported; fixed FP rate reporting;
   changed to using get_n_primes_near_x to build hashtable sizes; removed
   get_n_primes_above_x, new_hashbits, and new_counting_hash functions.
   * khmer/_khmer.cc: changed tp_flags for KCountingHash so that it could
   be a base class.
   * khmer/khmer_args.py: removed environment variable override for hash size
   defaults; added -M/--max_memory_usage, and functions create_nodegraph()
   and create_countgraph().  Also renamed --min-tablesize to --max-tablesize.
   * khmer/kfile.py: fixed check_space_for_hashtable to depend on args obj.
   * oxli/build_graph.py, scripts/{annotate-partitions.py,count-overlap.py,
   do-partition.py,filter-stoptags.py,
   merge-partitions.py}, sandbox/{assembly-diff.py,assembly-diff-2.py,
   bloom-count-intersection.py,bloom-count.py,build-sparse-graph.py,
   collect-reads.py,saturate-by-median.py, graph-size.py,print-stoptags.py,
   print-tagset.py,stoptags-by-position.py, subset-report.py,
   sweep-out-reads-with-contigs.py,sweep-reads2.py,sweep-reads3.py}: changed
   hashtype over to 'nodegraph' and 'countgraph' in call to report_on_config;
   replaced counting hash/hashbits creation with new khmer_args create*
   functions, and/or new_counting_hash/new_hashbits with CountingHash/Hashbits.
   * doc/scripts.rst: updated hashtable size help text.
   * doc/whats-new-2.0.rst: updated with description of -M/--max-memory-usage.
   * tests/test*.py: switched from new_counting_hash to CountingHash, and
   new_hashbits to Hashbits; adjusts tests for new behavior of hashtable
   size calculation.
   * tests/test_hashbits_obj.py: merged into test_hashbits.py and removed file.
   * tests/test_script_arguments.py: updated for new check_space_for_hashtable
   behavior; added tests for create_countgraph and create_nodegraph.
   * tests/test_counting_single.py: fixed countgraph size & palindrome testing
   beahavior in test_complete_no_collision.

2015-06-19  Titus Brown  <titus@idyll.org>

   * Makefile: temporarily disable 'huge' tests on Linux.

2015-06-17  Titus Brown  <titus@idyll.org>

   * scripts/normalize-by-median.py: changed DEFAULT_DESIRED_COVERAGE to 20,
   and corrected options help.
   * tests/{test_scripts.py,test_normalize_by_median.py}: moved
   normalize-by-median.py tests into a their own file.
   * tests/test-data/{dn-test-all-paired-all-keep.fa,dn-test-none-paired.fa,
   dn-test-some-paired-all-keep.fa}: added test data files for specific
   pairing/saturation behavior.

2015-06-16  Kevin Murray  <spam@kdmurray.id.au>

   * doc/dev/binary-file-formats.rst: Add documentation of khmer's binary file
   formats.
   * doc/dev/index.rst: Add above docs to developer documentation index.

2015-06-14  Michael R. Crusoe  <crusoe@ucdavis.edu>

   * khmer/__init__.py,lib/{counting,hashbits,hashtable,subset,labelhash}.cc,
   lib/khmer.hh: add signature to beginning of all binary file types
   * tests/test-data/{normC20k20.ct,badversion-k32.tagset,
   goodversion-k32.tagset}: update to new format by prepending "OXLI" to the
   data stream
   * tests/test_{counting_hash,functions,scripts,hashbits,hashbits_obj,
   labelhash}.py: tests should fail, not error (add try, except + assert
   blocks). Adapted other tests to cope with the new file formats
   * lib/magic: new, teaches the unix `file` command about khmer file types
   * doc/index.rst,doc/whats-new-2.0.rst: document these changes

2015-06-14  Titus Brown  <titus@idyll.org>

   * scripts/extract-paired-reads.py: added --output_dir, --paired-output,
   and --single-output arguments to change output file details; script
   now accepts stdin, and will output to stdout upon request.
   * scripts/split-paired-reads.py: changed script to output to stdout upon
   request; added '-' as stdin input.
   * tests/test_scripts.py: added tests for new extract-paired-reads.py
   behavior.

2015-06-14  Titus Brown  <titus@idyll.org>

   * tests/test_counting_hash.py: fixed duplicated test
   'get_kmer_counts_too_short' by changing to 'get_kmer_hashes_too_short'.

2015-06-14  Jacob Fenton  <bocajnotnef@gmail.com>

   * scripts/abundance-dist.py: added weird bigcount circumstance detection
   * tests/test_scripts.py: added test for the above

2015-06-14  Kevin Murray  <spam@kdmurray.id.au>

   * lib/counting.cc: Fix infinite loop in gzipped CountingHash I/O
   * tests/test_counting_hash.py: Add test of large CountingHash I/O
   * setup.cfg: Skip tests with the 'huge' label by default

2015-06-13  Michael R. Crusoe  <crusoe@ucdavis.edu>

   * Makefile, build-jenkins.sh: unify sphinx dependencies
   * scripts/readstats.py: fix typo

2015-06-13  Titus Brown  <titus@idyll.org>

   * doc/dev/getting-started.rst: update instructions for creating a new
   branch name to preferred practice (fix/brief_issue_description, instead
   of fix/issuenum).

2015-06-13  Michael R. Crusoe  <crusoe@ucdavis.edu>

   * doc/dev/release.rst: remove false positive from version check
   * tests/test_{counting_hash,scripts}.py: remove scriptpath no-op method

2015-06-12  Luiz Irber  <khmer@luizirber.org>

   * setup.py: revert changes to zlib compilation.
   * setup.cfg: nose should stop on first error by default.
   * Makefile, tests/test_threaded_sequence_processor.py,
   scripts/{do-partition,partition-graph}.py, khmer/thread_utils.py: Remove
   dependency on future package.

2015-06-12  Michael R. Crusoe  <crusoe@ucdavis.edu>

   * setup.py: update screed version to 0.9

2015-06-12  Luiz Irber  <khmer@luizirber.org>

   * *.py: refactor for Python 3 compatibility. Clear separation of Unicode
   and Byte strings, use __future__ imports for compatibility (print function,
   absolute imports, unicode_literals), fix tests to consider changes to random
   number generator between Python versions.
   * khmer/_khmer.cc: rename file, methods return Unicode strings instead of
   Bytestrings.

2015-06-12  Luiz Irber  <khmer@luizirber.org>

   * khmer/{khmermodule.cc},tests/test_hashbits.py: Add Unicode support to
   hashbits.get method.
   * tests/test_hll.py: Avoid using translate for revcomp calculation.

2015-06-12  Sarah Guermond  <sarah.guermond@gmail.com>

   * scripts/trim-low-abund.py: changed _screed_record_dict to Record

2015-06-11  Sherine Awad  <drmahmoud@ucdavis.edu>

   * Change split-paired-reads.py to accept input from stdin.
   * Add test function to test new behavior of split-paired.

2015-06-10  Camille Scott  <camille.scott.w@gmail.com>

   * lib/hashtable.cc: Tweaked median_at_least to reduce number of
   conditional checks.

2015-06-10  Titus Brown  <titus@idyll.org>

   * scripts/find-knots.py: fixed invocation of check_space to take correct
   arguments.
   * tests/test_scripts.py: added simple test of find-knots.py execution.

2015-06-09  Jacob Fenton  <bocajnotnef@gmail.com>

   * scripts/normalize-by-median.py: implemented broken_paired_reader
   * tests/test_scripts.py: modified tests to properly use new args
   * khmer/utils.py: added force-paired option to broken_paired_reader (@ctb)

2015-06-09   Luiz Irber  <khmer@luizirber.org>

   * khmer/_khmermodule.cc, lib/hashtable.{cc,hh}: astyle fixes.

2015-06-09  Titus Brown  <titus@idyll.org>

   * khmer/_khmermodule.cc: fixed nasty Hashtable.get() bug.
   * lib/hashtable.{cc,hh}: add Hashtable::get_kmers(), get_kmer_hashes(),
   and get_kmer_counts().
   * khmer/_khmermodule.cc: add CPython functions for get_kmers(),
   get_kmer_hashes(), and get_kmer_counts(); reorganize hashtable_methods.
   * tests/test_counting_hash.py: add tests for get_kmers(), get_kmer_hashes(),
   and get_kmer_counts(), as well as for nasty Hashtable.get() bug.

2015-06-08  Camille Scott  <camille.scott.w@gmail.com>

   * lib/hashtable.{cc,hh}: Add filter_on_median method to check
   if median k-mer count is above a cutoff
   * khmer/_khmermodule.cc: Expose filter_on_median to python-land
   * scripts/normalize-by-median.py: Switch to new filter_on_median
   * tests/test_counting_hash.py: Tests for new method

2015-06-08  Luiz Irber  <khmer@luizirber.org>

   * tests/test_hll.py: test return values from consume_{string,fasta}.

2015-06-06  Titus Brown  <titus@idyll.org>

   * khmer/_khmermodule.cc: added hllcounter_merge.
   * tests/test_hll.py: added merge tests.
   * lib/hllcounter.cc: changed HLLCounter::consume_string to uppercase input.
   * sandbox/unique-kmers.py: added --stream-out option; updated to print out
   k-mers per file as well as k-mer size used.

2015-06-04  Titus Brown  <titus@idyll.org>

   * khmer/_khmermodule.cc: added error handling to load_partitionmap.
   * lib/subset.cc: modified partitionmap format to detect truncated files;
   changed untestable sanity checks to assertions.
   * tests/{test_counting_hash,test_hashbits,test_subset_graph}.py: added
   tests to try loading all possible truncations of binary save files.

2015-06-04  Titus Brown  <titus@idyll.org>

   * khmer/_khmermodule.cc,lib/hashbits.{cc,hh}: add Hashbits::update_from()
   and Hashbits.update().
   * tests/test_hashbits.py: associated tests.

2015-06-01  Jacob Fenton  <bocajnotnef@gmail.com>

   * scripts/normalize-by-median.py: major refactoring to use context
   managers and classes; fixed -R
   * tests/test_scripts.py: added test for normalize's -R arg

2015-06-01  Tamer Mansour <drtamermansour@gmail.com>

   * scripts/normalize-by-median.py: changed to count kmers from both PE reads
   when either one of them is below the coverage cutoff
   * tests/test_scripts.py: Added test for new behaviour

2015-05-26  Titus Brown  <titus@idyll.org>

   * khmer/_khmermodule.cc: refactor CPython layer so that KHashtable
   is at base of CountingHash and Hashbits.
   * lib/hashbits.hh: add n_entries() function from Hashtable::n_entries.
   * lib/hashtable.hh: add several virtual functions to Hashtable that exist in
   CountingHash and Hashbits.

2015-05-26  Titus Brown  <titus@idyll.org>

   * khmer/{__init__.py,_khmermodule.cc},lib/labelhash.{cc,hh},
   lib/{hashtable,khmer}.hh: changed LabelHash to be a "friend" of Hashtable,
   rather than a subclass; allowed initialization with either a CountingHash
   or a Hashbits; added 'graph' attribute to the Python object to store a
   reference to host object.
   * lib/labelhash.{cc,hh}: changed TagPtr maps to Tag maps to fix disastrous
   bug.
   * lib/labelhash.{cc,hh}: added save/load_tags_and_labels functions for
   saving and loading labels.
   * tests/test_labelhash.py: removed unnecessary tests; added tests for save
   and load.
   * sandbox/sweep-reads.py: updated with LabelHash changes.

2015-05-26  Kevin Murray  <spam@kdmurray.id.au>

   * lib/Makefile: Remove old libkhmer.so versions during make clean

2015-05-25  Kevin Murray  <spam@kdmurray.id.au>

   * Makefile: Fix issue with 'lib' target not building by using FORCE

2015-05-20  Jacob Fenton  <bocajnotnef@gmail.com>

   * oxli/{__init__,khmer_api,common}.py,scripts/build-graph.py,
   tests/test_scripts.py: added oxli module, oxlified load_graph script, tests
   * scripts/load-graph.py: replaced with oxlified version
   * setup.py: added oxli module and entry point

2015-05-20  Kevin Murray  <spam@kdmurray.id.au>

   * .gitignore: Add htmlcov/ and diff-cover.html to gitignore
   * Makefile: Use rm -f to remove files to quash error messages on
   non-existant files

2015-05-18  Sherine Awad  <sherine.awad@gmail.com>

   * tests/test_scripts.py: Test loading of compressed counting table
   with bigcounts,and test abundance with bigcounts

2015-05-18  Michael R. Crusoe  <mcrusoe@msu.edu>

   * all files: references to github.com/ged-lab changed to
   github.com/dib-lab. All GitHub URLs normalized to use HTTPS
   * README.rst: broken landscape.io badge removed
   * doc/user/known-issues.rst: removed two known issues fixed in v1.4 release

2015-05-18  Titus Brown  <titus@idyll.org>

   * sandbox/{assembly-diff-2.py,sandbox/collect-reads.py},
   scripts/{count-median.py,filter-abund-single.py,filter-abund.py}: changed
   sequence-reading behavior to replace 'N' with 'A', to be consistent with
   rest of code base.
   * scripts/{filter-abund.py,filter-abund-single.py}: changed behavior of
   scripts to keep sequences with 'N's in them, and count them as 'A's.
   * tests/test_scripts.py: added tests for new
   filter-abund/filter-abund-single behavior.
   * tests/test-data/test-filter-abund-Ns.fq: new test file for new tests.

2015-05-13  Scott Sievert  <sieve121@umn.edu>

   * tests/*,scripts/*,lib/*,sandbox/*,khmer/*: changed "doc/LICENSE.txt" to
   "LICENSE" in copyright header.

2015-05-13  Michael R. Crusoe  <mcrusoe@msu.edu>

   * doc/dev/getting-started.rst: added missing dev tools to install list

2015-05-12  Kevin Murray  <spam@kdmurray.id.au>

   * scripts/load-into-counting.py,test/test_scripts.py: Add the number of
   reads processed to the machine readable output files of --summary-info.

2015-05-11  Titus Brown  <titus@idyll.org>

   * scripts/sample-reads-randomly.py: fixed boundary error in
   sample-reads-randomly.py.
   * tests/test_scripts.py: updated tests to correspond with correct
   behavior of sample-reads-randomly.py.

2015-04-23  Lex Nederbragt  <lex.nederbragt@ibv.uio.no>

   * tests/test_scripts.py: added a test for extract-partitions:
   whitespace in fasta header.

2015-04-21  Daniel Standage  <daniel.standage@gmail.com>

   * scripts/sample-reads-randomly.py: use broken paired reader to provide
   paired-end read support.
   * tests/test_scripts.py: change test results to compensate for the change in
   implementation.

2015-04-17  Jessica Mizzi  <mizzijes@msu.edu>

   * tests/test_scripts.py: split test_extract_long_sequences 
   into test_extract_long_sequences_fa and test_extract_long_sequences_fq

2015-04-15  Elmar Bucher <buchere@ohsu.edu>

   * khmer/doc/dev/getting-started.rst: add information for OS X
   mac port and homebrew distro users as well as Linux
   Debian and Ubuntu distro users.
   And add copyright header.

2015-04-15  Susan Steinman  <steinman.tutoring@gmail.com>

   * khmer/tests/khmer_tst_utils.py,doc/dev/a-quick-guide-to-testing.rst
      edited docstring and docs to remind people to make sure tests test
      errors correctly

2015-04-15  Michael R. Crusoe  <mcrusoe@msu.edu>

   * sandbox/make-coverage.py: tweak for importability

2015-04-15  Sherine Awad  <sherine.awad@gmail.com>

   * sandbox/make-coverage.py: restored, was deleted by accident

2015-04-15  Susan Steinman  <steinman.tutoring@gmail.com>

   * khmer/tests/test_scripts.py: changed tests that use `runscript` with
      `fail_okay=True` to use asserts to confirm the correct failure type

2015-04-15  Sarah Guermond  <sarah.guermond@gmail.com>

   * doc/dev/getting-started.rst: clarified dev communication

2015-04-15  Sarah Guermond  <sarah.guermond@gmail.com>

   * scripts/trim-low-abund.py: implemented STDOUT output, redirected
   existing print statements to STDERR, fixed existing & new PEP 8 issues 
   * tests/test_scripts.py: added test for above changes

2014-04-15  Andreas Härpfer  <ahaerpfer@gmail.com>

   * doc/conf.py: disable Sphinx smart rendering

2015-04-15  Michael R. Crusoe  <mcrusoe@msu.edu>

   * lib/hashtable.cc: remove memory leak
   * scripts/readstats.py,tests/test_scripts.py: fix PEP8 violations

2015-04-15  Susan Steinman  <steinman.tutoring@gmail.com>

   * khmer/scripts/normalize-by-median.py: pass individual arg values to 
      functions instead of ArgParse object

2015-04-15  Thomas Fenzl  <thomas.fenzl@gmx.net>

   * scripts/{count-overlap.py,readstats.py},tests/test_scripts.py: 
   added a --csv option to readstats
   updated documentation for count-overlap
   * khmer/_khmermodule.cc: fixed missing error handling 
   for hashbits_count_overlap

2015-04-15  en zyme  <en_zyme@outlook.com>

   * khmer/khmer/kfile.py: check_file_status() -> check_input_files()
   * khmer/sandbox/{collect-reads, khmer/sandbox/sweep-reads}.py 
     khmer/scripts/{abundance-dist-single, abundance-dist, annotate-partitions,
     count-median, count-overlap, do-partition, extract-paired-reads, 
     extract-partitions, filter-abund-single, filter-abund, filter-stoptags,
     find-knots, interleave-reads, load-graph, load-into-counting, 
     make-initial-stoptags, merge-partitions, partition-graph,
     sample-reads-randomly, split-paired-reads}.py:
       check_file_status() -> check_input_files()
   * khmer/tests/test_functions.py: check_file_status() -> check_input_files()

2015-04-15  Andreas Härpfer  <ahaerpfer@gmail.com>

   * khmer/utils.py: fix record checks to account for comments in old style
   FASTQ data.
   * tests/test-data/old-style-format-w-comments.fq: new test data.
   * tests/test_scripts.py: add test against new test data.

2015-04-15  Michael R. Crusoe  <mcrusoe@msu.edu>

   * doc/dev/release.txt: update release instructions to more thoroughly run
   tests.

2015-04-14  Susan Steinman  <steinman.tutoring@gmail.com>

   * khmer/scripts/normalize-by-median.py: allow for paired and unpaired
      files to be normalized together. separate function for error check
   * khmer/tests/test_scripts.py: created test for paired/unpaired data

2015-04-14  Scott Fay  <scott.a.fay@gmail.com>

   * doc/user/getting-help.rst: added to user docs
   * doc/index.rst: changed: added link to getting-help doc
   * README.rst: changed: added link to getting-help doc

2015-04-14  Scott Fay  <scott.a.fay@gmail.com>

   * docs/index.rst: added github repo and release notes page to main docs page

2015-04-14  Susan Steinman  <steinman.tutoring@gmail.com>

   * khmer/{__init__.py},sandbox/{collect-reads,collect-variants,
   saturate-by-median},scripts/{do-partition,filter-abund-single,load-graph,
   load-into-counting,normalize-by-median,trim-low-abund}: pulled out check
   max collisions logic to init.
   * khmer/tests/test_scripts.py: modified tests to account for new error
   message

2015-04-14  Josiah Seaman  <josiah@dnaskittle.com>

   * lib/{hashbits.cc}: changed: adding doxygen comments

2015-04-14  Sarah Guermond  <sarah.guermond@gmail.com>

   * doc/dev/coding-guidelines-and-review.rst: added copyright question
   to commit checklist.

2015-04-14  Andreas Härpfer  <ahaerpfer@gmail.com>

   * */*.py: Make docstrings PEP 257 compliant.

2015-04-14  Michael R. Crusoe  <mcrusoe@msu.edu>

   * khmer/_khmermodule.cc: catch more exceptions
   * tests/test_{sandbox_scripts,subset_graph}.py: make tests more resilient

2015-04-14  Michael R. Crusoe  <mcrusoe@msu.edu>

   * lib/count.cc: Make CountingHash::abundance_distribution threadsafe
   * khmer/_khmermodule.cc: remove newly unnecessary check for exception
   * tests/test_scripts.py: added test to confirm the above

2015-04-14  Michael R. Crusoe  <mcrusoe@msu.edu>

   * khmer/{__init__.py,_khmermodule.cc},lib/{counting,hashbits,hashtable,
   subset}.cc: catch IO errors and report them.
   * tests/test_hashbits.py: remove write to fixed path in /tmp
   * tests/test_scripts.py: added test for empty counting table file

2015-04-13  Thomas Fenzl  <thomas.fenzl@gmx.net>

   * lib/{khmer_exception.hh,{counting,hashbits,hashtable,subset}.cc}: changed 
   khmer_exception to use std::string to fix memory management.

2015-04-13  Elmar Bucher  <buchere@ohsu.edu>

   * scripts/normalize-by-median.py (main): introduced warning for when at
   least two input files are named the same.

2015-04-13  Andreas Härpfer  <ahaerpfer@gmail.com>

   * doc/dev/getting-started.rst: clarify Conda usage

2015-04-13  Daniel Standage  <daniel.standage@gmail.com>

   * scripts/normalize-by-median.py: Added support to the diginorm script for
   sending output to terminal (stdout) when using the conventional - as the
   output filename. Also removed --append option.
   * tests/test_scripts.py: Added functional test for diginorm stdout, removed
   test of --append option.

2015-04-13  Scott Fay  <scott.a.fay@gmail.com>

   * scripts/filter-abund.py: added checking of input_table by
   `check_file_status()`

2015-04-13  David Lin

   * scripts/abundance-dist.py: disambiguate documentation for force and 
   squash options

2015-04-13  Michael R. Crusoe  <mcrusoe@msu.edu>

   * README.rst,doc/index.rst: added link to gitter.im chat room
   * doc/README.rst: removed ancient, outdated, and unused file

2015-04-13  Thomas Fenzl  <thomas.fenzl@gmx.net>

   * khmer/_khmermodule.cc: removed unused find_all_tags_truncate_on_abundance
   from python api

2015-04-10  Will Trimble

   * tests/test_script_arguments.py: added a test to check for the empty file
   warning when checking if a file exists

2015-04-10  Jacob Fenton  <bocajnotnef@gmail.com>

   * scripts/test-{scripts.py}: added test for check_file_writable using 
   load_into_counting

2015-04-10  Phillip Garland  <pgarland@gmail.com>

   * khmer/file.py (check_file_writable): new function to check writability
   * scripts/load-into-counting.py (main): early check to see if output is
   writable

2015-04-07  Michael R. Crusoe  <mcrusoe@msu.edu>

    * README.rst: add a ReadTheDocs badge

2015-04-06  Michael R. Crusoe  <mcrusoe@msu.edu>

   * jenkins-build.sh: updated OS X warning flag to quiet the build a bit

2015-04-06  Michael R. Crusoe  <mcrusoe@msu.edu>

   * Makefile: added 'convert-release-notes' target for MD->RST conversion
   * doc/{,release-notes}/index.rst: include release notes in documentation
   * doc/release-notes/*.rst: added pandoc converted versions of release notes
   * jenkins-build.sh: use the Sphinx method to install doc dependencies

2015-04-05  Michael R. Crusoe  <mcrusoe@msu.edu>

   * setup.py: use the release version of screed 0.8

2015-04-05  Michael R. Crusoe  <mcrusoe@msu.edu>

   * doc/*/*.txt: all documentation sources have been renamed to use the rst
   extension to indicate that they are reStructuredText files. This enables
   use of rich text editors on GitHub and elsewhere.
   * doc/conf.py: update Sphinx configuration to reflect this change
   * doc/requirements.txt: added hint to install version 3.4.1 of Setuptools;
   this file is used by ReadTheDocs only.

2015-04-05  Michael R. Crusoe  <mcrusoe@msu.edu>

   * ChangeLog, lib/read_aligner.cc, sandbox/sweep-reads.py: fixed spelling
   errors.

2015-04-05  Kevin Murray  <spam@kdmurray.id.au>

   * lib/read_parsers.{cc,hh}: Work around an issue (#884) in SeqAn 1.4.x
   handling of truncated sequence files. Also revamp exceptions
   * khmer/_khmermodule.cc: Use new/updated exceptions handling malformed
   FASTA/Q files.
   * tests/test_read_parsers.py: add a test of parsing of truncated fastq
   files

2015-04-03  Luiz Irber  <irberlui@msu.edu>

   * lib/hllcounter.cc: Use for loop instead of transform on merge method,
   now works on C++11.

2015-04-01  Luiz Irber  <irberlui@msu.edu>

   * third-party/smhasher/MurmurHash3.{cc,h}: remove unused code, fix warnings.

2015-04-01  Michael R. Crusoe  <mcrusoe@msu.edu>

   * Doxyfile.in: make documentation generation reproducible, removed timestamp

2015-04-01  Alex Hyer  <theonehyer@gmail.com>

   * scripts/find-knots.py: added force argument to check_file_status()
   call in main().

2015-03-31  Kevin Murray  <spam@kdmurray.id.au>

   * lib/read_parsers.{cc,hh}: add read counting to IParser and subclasses
   * khmer/_khmermodule.cc,tests/test_read_parsers.py: add 'num_reads'
   attribute to khmer.ReadParser objects in python land, and test it.

2015-03-28  Kevin Murray  <spam@kdmurray.id.au>

   * lib/hashbits.hh: Add Hashbits::n_tables() accessor

2015-03-27  Michael R. Crusoe  <mcrusoe@msu.edu>

   * lib/read_parsers.{cc,hh}: Obfuscate SeqAn SequenceStream objects with a
   wrapper struct, to avoid #include-ing the SeqAn headers.
   * lib/Makefile: Don't install the SeqAn headers.

2015-03-27  Kevin Murray  <spam@kdmurray.id.au>

   * lib/Makefile: Add libkhmer targets, clean up
   * lib/get_version.py: Rewrite to use versioneer.py
   * lib/.gitignore,third-party/.gitignore: Add more compiled outputs
   * lib/.check_openmp.cc: add source that checks compiler for openmp support.
   * lib/khmer.pc.in: add pkg-config file for khmer

2015-03-23  Kevin Murray  <spam@kdmurray.id.au>

   * lib/counting.hh: Add CountingHash::n_tables() accessor

2015-03-16  Jessica Mizzi  <mizzijes@msu.edu>

    * khmer/kfile.py: Added file not existing error for system exit
    * tests/{test_scripts,test_functions}.py: Added tests for
    check_file_status for file existence and force option

2015-03-15  Kevin Murray  <spam@kdmurray.id.au>  &  Titus Brown  <titus@idyll.org>

   * tests/test_counting_hash.py: Skip get_raw_tables test if python doesn't
   have the memoryview type/function.

2015-03-11  Erich Schwarz  <ems394@cornell.edu>

   * Added URLs and brief descriptions for khmer-relevant documentation in
   doc/introduction.txt, pointing to http://khmer-protocols.readthedocs.org and
   khmer-recipes.readthedocs.org, with brief descriptions of their content.

2015-03-10  Camille Scott  <camille.scott.w@gmail.com>

   * lib/counting.hh, khmer/_khmermodule.cc: Expose the raw tables of
   count-min sketches to the world of python using a buffer interface.
   * tests/test_counting_hash.py: Tests of the above functionality.

2015-03-08  Michael R. Crusoe  <mcrusoe@msu.edu>

   * Makefile: make 'pep8' target be more verbose
   * jenkins-build.sh: specify setuptools version
   * scripts/{abundance-dist,annotate-partitions,count-median,do-partition,
   extract-paired-reads,extract-partitions,filter-stoptags,find-knots,
   interleave-reads,merge-partitions,partition-graph,sample-reads-randomly,
   split-paired-reads}.py,setup.py: fix new PEP8 errors
   * setup.py: specify that this is a Python 2 only project (for now)
   * tests/test_{counting_single,subset_graph}.py: make explicit the use of
   floor division behavior.

2015-03-06  Titus Brown  <titus@idyll.org>

   * sandbox/{collect-reads.py,saturate-by-median.py}: update for 'force'
   argument in khmer.kfile functions, so that khmer-recipes compile.

2015-03-02  Titus Brown  <titus@idyll.org>

   * sandbox/{combine-pe.py,compare-partitions.py,count-within-radius.py,
   degree-by-position.py,dn-identify-errors.py,ec.py,error-correct-pass2.py,
   find-unpart.py,normalize-by-align.py,read-aligner.py,shuffle-fasta.py,
   to-casava-1.8-fastq.py,uniqify-sequences.py}: removed from sandbox/ as
   obsolete/unmaintained.
   * sandbox/README.rst: updated to reflect readstats.py and trim-low-abund.py
   promotion to sandbox/.
   * doc/dev/scripts-and-sandbox.txt: updated to reflect sandbox/ script name
   preferences, and note to remove from README.rst when moved over to scripts/.

2015-02-27  Kevin Murray  <spam@kdmurray.id.au>

   * scripts/load-into-counting.py: Be verbose in the help text, to clarify
   what the -b flag does.

2015-02-25  Hussien Alameldin  <hussien@msu.edu>

   * sandbox/bloom_count.py: renamed to bloom-count.py
   * sandbox/bloom_count_intersection.py: renamed to
     bloom-count-intersection.py
   * sandbox/read_aligner.py: renamed to read-aligner.py

2015-02-26  Tamer A. Mansour  <drtamermansour@gmail.com>

   * scripts/abundance-dist-single.py: Use CSV format for the histogram.
   * scripts/count-overlap.py: Use CSV format for the curve file output.
   Includes column headers.
   * scripts/abundance-dist-single.py: Use CSV format for the histogram. 
   Includes column headers.
   * tests/test_scripts.py: add test functions for the --csv option in
   abundance-dist-single.py and count-overlap.py

2015-02-26  Jacob Fenton  <bocajnotnef@gmail.com>

   * doc/introduction.txt, doc/user/choosing-table-sizes.txt: Updated docs to
   ref correct links and names

2015-02-25  Aditi Gupta  <agupta@msu.edu>

   * sandbox/{collect-reads.py, correct-errors.py, 
   normalize-by-median-pct.py, slice-reads-by-coverage.py, 
   sweep-files.py, sweep-reads3.py, to-casava-1.8-fastq.py}: 
   Replaced 'accuracy' with 'quality'. Fixes #787.

2015-02-25  Tamer A. Mansour  <drtamermansour@gmail.com>

   * scripts/normalize-by-median.py: change to the default behavior to
   overwrite the sequences output file. Also add a new argument --append to
   append new reads to the output file.
   * tests/test_scripts.py: add a test for the --append option in
   normalize-by-median.py

2015-02-25  Hussien Alameldin  <hussien@msu.edu>

   * khmer/khmer_args.py: add 'hll' citation entry "Irber and Brown,
     unpublished." to  _alg. dict.
   * sandbox/unique-kmers.py: add call to 'info' with 'hll' in the
     algorithms list.

2015-02-24  Luiz Irber  <irberlui@msu.edu>

    * khmer/_khmermodule.cc: expose HLL internals as read-only attributes.
    * lib/hllcounter.{cc,hh}: simplify error checking, add getters for HLL.
    * tests/test_hll.py: add test cases for increasing coverage, also fix
    some of the previous ones using the new HLL read-only attributes.

2015-02-24  Luiz Irber  <irberlui@msu.edu>

   * khmer/_khmermodule.cc: Fix coding style violations.

2015-02-24  Luiz Irber  <irberlui@msu.edu>

   * khmer/_khmermodule.cc: Update extension to use recommended practices,
   PyLong instead of PyInt, Type initialization, PyBytes instead of PyString.
   Replace common initialization with explicit type structs, and all types
   conform to the CPython checklist.

2015-02-24  Tamer A. Mansour  <drtamermansour@gmail.com>

   * scripts/abundance-dist.py: Use CSV format for the histogram. Includes
   column headers.
   * tests/test_scripts.py: add coverage for the new --csv option in
   abundance-dist.py

2015-02-24  Michael R. Crusoe  <mcrusoe@msu.edu>

   * jenkins-build.sh: remove examples/stamps/do.sh testing for now; takes too
   long to run on every build. Related to #836

2015-02-24  Kevin Murray  <spam@kdmurray.id.au>

   * scripts/interleave-reads.py: Make the output file name print nicely.

2015-02-23  Titus Brown  <titus@idyll.org>

   * khmer/utils.py: added 'check_is_left' and 'check_is_right' functions;
   fixed bug in check_is_pair.
   * tests/test_functions.py: added tests for now-fixed bug in check_is_pair,
   as well as 'check_is_left' and 'check_is_right'.
   * scripts/interleave-reads.py: updated to handle Casava 1.8 formatting.
   * scripts/split-paired-reads.py: fixed bug where sequences with bad names
   got dropped; updated to properly handle Casava 1.8 names in FASTQ files.
   * scripts/count-median.py: added '--csv' output format; updated to properly
   handle Casava 1.8 FASTQ format when '--csv' is specified.
   * scripts/normalize-by-median.py: replaced pair checking with
   utils.check_is_pair(), which properly handles Casava 1.8 FASTQ format.
   * tests/test_scripts.py: updated script tests to check Casava 1.8
   formatting; fixed extract-long-sequences.py test.
   * scripts/{extract-long-sequences.py,extract-paired-reads.py,
   fastq-to-fasta.py,readstats.py,sample-reads-randomly.py,trim-low-abund.py},
   khmer/thread_utils.py: updated to handle Casava 1.8 FASTQ format by
   setting parse_description=False in screed.open(...).
   * tests/test-data/{paired-mixed.fq,paired-mixed.fq.pe,random-20-a.fq,
   test-abund-read-2.fq,test-abund-read-2.paired2.fq,test-abund-read-paired.fa,
   test-abund-read-paired.fq}: switched some sequences over to Casava 1.8
   format, to test format handling.
   * tests/test-data/{casava_18-pe.fq,test-reads.fq.gz}: new test file for
   Casava 1.8 format handling.
   * tests/test-data/{overlap.curve,paired-mixed.fq.1,paired-mixed.fq.2,
   simple_1.fa,simple_2.fa,simple_3.fa,test-colors.fa,test-est.fa,
   test-graph3.fa,test-graph4.fa,test-graph6.fa}: removed no-longer used
   test files.

2015-02-23  Titus Brown  <titus@idyll.org>

   * setup.cfg: set !linux flag by default, to avoid running tests that
   request too much memory when 'nosetests' is run.  (This is an OS difference
   where Mac OS X attempts to allocate as much memory as requested, while
   on Linux it just crashes).

2015-02-23  Michael R. Crusoe  <mcrusoe@msu.edu>

   * khmer/{__init__.py,_khmermodule.cc},lib/{hashbits.cc,hashbits.hh,
   hashtable,tests/test_{c_wrapper,read_parsers}.py: remove unused callback
   functionality

2015-02-23  Michael R. Crusoe  <mcrusoe@msu.edu>

   * setup.py: point to the latest screed release candidate to work around
   versioneer bug.

2015-02-23  Tamer A. Mansour  <drtamermansour@gmail.com>

   * examples/stamps/do.sh: the argument --savehash was changed to --savetable
   and change mode to u+x
   * jenkins-build.sh: add a test to check for the do.sh file

2015-02-23  Kevin Murray  <spam@kdmurray.id.au>

   * khmer/load_pe.py: Remove unused/undocumented module. See #784

2015-02-21  Hussien Alameldin  <hussien@msu.edu>

   * sandbox/normalize-by-align.py: "copyright header 2013-2015 was added"
   * sandbob/read_aligner.py: "copyright header 2013-2015 was added"
   * sandbox/slice-reads-by-coverage.py: "copyright header 2014  was added"

2015-02-21  Hussien Alameldin  <hussien@msu.edu>

   * sandbox/calc-best-assembly.py, collect-variants.py, graph-size.py: Set executable bits using "chmod +x"

2015-02-21  Michael R. Crusoe  <mcrusoe@msu.edu>

   * khmer/_khmermodule.cc,lib/read_parsers.cc: Rename the 'accuracy' attribute
   of ReadParser Reads to 'quality'
   * tests/test_read_parsers.py: update test to match

2015-02-21  Rhys Kidd  <rhyskidd@gmail.com>

   * sandbox/{calc-best-assembly,calc-error-profile,normalize-by-align,
   read_aligner,slice-reads-by-coverage}.py: reference /usr/bin/env python2
   in the #! line.

2015-02-21  Rhys Kidd  <rhyskidd@gmail.com>

   * sandbox/sweep-paired-reads.py: remove empty script

2015-02-20  Titus Brown  <titus@idyll.org>

   * doc/dev/scripts-and-sandbox.txt: policies for sandbox/ and scripts/
   content, and a process for adding new command line scripts into scripts/.
   * doc/dev/index.txt: added scripts-and-sandbox to developer doc index.

2015-02-20  Michael R. Crusoe  <mcrusoe@msu.edu>

    * khmer/_khmermodule.cc: convert C++ out of memory exceptions to Python
    out of memory exception.
    * test/test_{counting_hash,counting_single,hashbits_obj,labelhash,
    scripts}.py: partial tests for the above

2015-02-20  Aditi Gupta  <agupta@msu.edu>

   * doc/dev/coding-guidelines-and-review.txt: fixed spelling errors.

2015-02-19  Michael R. Crusoe  <mcrusoe@msu.edu>

   * doc/dev/coding-guidelines-and-review.txt: added checklist for new CPython
   types
   * khmer/_khmermodule.cc: Update ReadAligner to follow the new guidelines

2015-02-19  Daniel Standage  <daniel.standage@gmail.com>

   * Makefile: add a new Makefile target `help` to list and describe all
   common targets.
   * khmer/utils.py, tests/test_functions.py: minor style fixes.

2015-02-16  Titus Brown  <titus@idyll.org>

   * khmer/utils.py: added 'check_is_pair', 'broken_paired_reader', and
   'write_record_pair' functions.
   * khmer/khmer_args.py: added streaming reference for future algorithms
   citation.
   * tests/test_functions.py: added unit tests for 'check_is_pair' and
   'broken_paired_reader'.
   * scripts/trim-low-abund.py: upgraded to track pairs properly; added
   proper get_parser information; moved to scripts/ from sandbox/.
   * tests/test_scripts.py: added paired-read tests for
   trim-low-abund.py.
   * tests/test-data/test-abund-read-2.paired.fq: data for paired-read tests.
   * scripts/extract-paired-reads.py: removed 'is_pair' in favor of
   'check_is_pair'; switched to using 'broken_paired_reader'; fixed use
   of sys.argv.
   * scripts/sample-reads-randomly.py: removed unused 'output_single' function.
   * doc/user/scripts.txt: added trim-low-abund.py.

2015-02-13  Qingpeng Zhang  <qingpeng@msu.edu>

   * scripts/sample-reads-randomly.py: fix a glitch about string formatting.

2015-02-11  Titus Brown  <titus@idyll.org>

   * khmer/_khmermodule.cc: fixed k-mer size checking; updated some error
   messages.
   * tests/test_graph.py: added test for k-mer size checking in find_all_tags.

2015-02-09  Titus Brown  <titus@idyll.org>

   * scripts/split-paired-reads.py: added -1 and -2 options to allow fine-
   grain specification of output locations; switch to using write_record
   instead of script-specific output functionality.
   * tests/test_scripts.py: added accompanying tests.

2015-02-09  Bede Constantinides  <bede.constantinides@manchester.ac.uk>

   * scripts/split-paired-reads.py: added -o option to allow specification
   of an output directory
   * tests/test_scripts.py: added accompanying test for split-paired-reads.py

2015-02-01  Titus Brown  <titus@idyll.org>

   * khmer/_khmermodule.cc: added functions hash_find_all_tags_list and
   hash_get_tags_and_positions to CountingHash objects.
   * tests/test_counting_hash.py: added tests for new functionality.

2015-01-25  Titus Brown  <titus@idyll.org>

   * sandbox/correct-errors.py: fixed sequence output so that quality
   scores length always matches the sequence length; fixed argparse
   setup to make use of default parameter.

2015-01-25  Titus Brown  <titus@idyll.org>

    * sandbox/readstats.py: fixed non-functional string interpolation at end;
    added -o to send output to a file; moved to scripts/.
    * doc/user/scripts.txt: added readstats description.
    * tests/test_scripts.py: added tests for readstats.py

2015-01-23  Jessica Mizzi  <mizzijes@msu.edu>

    * khmer/utils.py: Added single write_record fuction to write FASTA/Q
    * scripts/{abundance-dist,extract-long-sequences,extract-partitions,
    interleave-reads,normalize-by-median,sample-reads-randomly}.py: 
    Replaced FASTA/Q writing method with write_record

2015-01-23  Michael R. Crusoe  <mcrusoe@msu.edu>

    * Makefile: remove the user installs for the `install-dependencies` target

2015-01-23  Michael R. Crusoe  <mcrusoe@msu.edu>

    * README.rst,doc/user/install.txt: clarify that we support Python 2.7.x
    and not Python 3.

2015-01-21  Luiz Irber  <irberlui@msu.edu>

    * lib/hllcounter.{cc,hh}: Implemented a HyperLogLog counter.
    * khmer/{_khmermodule.cc, __init__.py}: added HLLCounter class
    initialization and wrapper.
    * tests/test_hll.py: added test functions for the new
    HyperLogLog counter.
    * sandbox/unique-kmers.py: implemented a CLI script for
    approximate cardinality estimation using a HyperLogLog counter.
    * setup.cfg, Makefile, third-party/smhasher/MurmurHash3.{cc,h},
    lib/kmer_hash.{cc,hh}, setup.py: added MurmurHash3 hash function
    and configuration.
    * setup.py: added a function to check if compiler supports OpenMP.

2015-01-14  Reed Cartwright  <cartwright@asu.edu>

    * doc/dev/getting-started.txt: Added install information for
    Arch Linux

2014-01-14  Michael R. Crusoe  <mcrusoe@msu.edu>

    * doc/user/{blog-posts,guide}.txt,examples/stamps/do.sh,sandbox/{
    collect-reads,error-correct-pass2,filter-median-and-pct,filter-median,
    read_aligner,split-sequences-by-length}.py,scripts/{filter-abund,
    load-into-counting}.py,tests/test_{counting_hash,hashbits,scripts}.py:
    remove references to ".kh" files replaces with ".pt" or ".ct" as
    appropriate
    * tests/test-data/{bad-versionk12,normC20k20}.kh: renamed to "*.ct"

2015-01-13  Daniel Standage  <daniel.standage@gmail.com>

    * tests/khmer_tst_utils.py, tests/test_sandbox_scripts.py: removed
    unused module imports
    * .gitignore: added pylint_report.txt so that it is not accidentally
    committed after running make diff_pylint_report
    * khmer/file.py -> khmer/kfile.py: renamed internal file handling
    class to avoid collisions with builtin Python file module
    * sandbox/collect-reads.py, sanbox/saturate-by-median.py,
    sandbox/sweep-files.py, sandbox/sweep-reads.py,
    scripts/abundance-dist-single.py, scripts/abundance-dist.py,
    scripts/annotate-partitions.py, scripts/count-median.py,
    scripts/count-overlap.py, scripts/do-partition.py,
    scripts/extract-long-sequences.py, scripts/extract-paired-reads.py,
    scripts/extract-partitions.py, scripts/filter-abund-single.py,
    scripts/filter-abund.py, scripts/filter-stoptags.py,
    scripts/find-knots.py, scripts/interleave-reads.py,
    scripts/load-graph.py, scripts/load-into-counting.py,
    scripts/make-initial-stoptags.py, scripts/merge-partitions.py,
    scripts/normalize-by-median.py, scripts/partition-graph.py,
    scripts/sample-reads-randomly.py, scripts/split-paired-reads.py,
    tests/test_script_arguments.py, tests/test_scripts.py: changed all
    occurrences of `file` to `kfile`

2015-01-09  Rhys Kidd  <rhyskidd@gmail.com>

    * lib/khmer.hh: implement generic NONCOPYABLE() macro guard
    * lib/hashtable.hh: apply NONCOPYABLE macro guard in case of future 
    modifications to Hashtable that might exposure potential memory corruption 
    with default copy constructor

2014-12-30  Michael Wright  <wrig517@msu.edu>

    * tests/test_scripts.py: Attained complete testing coverage for 
    scripts/filter_abund.py

2014-12-30  Brian Wyss  <wyssbria@msu.edu>

    * tests/test_scripts.py: added four new tests:
    load_into_counting_multifile(), test_abundance_dist_single_nosquash(),
    test_abundance_dist_single_savehash, test_filter_abund_2_singlefile

2015-12-29  Michael R. Crusoe  <mcrusoe@msu.edu>

    * CITATION,khmer/khmer_args.py,scripts/{abundance-dist-single,
    filter-abund-single,load-graph,load-into-counting}.py: Give credit to the
    SeqAn project for their FASTQ/FASTA reader that we use.

2014-12-26  Titus Brown  <titus@idyll.org>

    * tests/tests_sandbox_scripts.py: added import and execfile test for all
    sandbox/ scripts.
    * sandbox/{abundance-hist-by-position.py,
    sandbox/assembly-diff-2.py, sandbox/assembly-diff.py,
    sandbox/bloom_count.py, sandbox/bloom_count_intersection.py,
    sandbox/build-sparse-graph.py, sandbox/combine-pe.py,
    sandbox/compare-partitions.py, sandbox/count-within-radius.py,
    sandbox/degree-by-position.py, sandbox/ec.py,
    sandbox/error-correct-pass2.py, sandbox/extract-single-partition.py,
    sandbox/fasta-to-abundance-hist.py, sandbox/filter-median-and-pct.py,
    sandbox/filter-median.py, sandbox/find-high-abund-kmers.py,
    sandbox/find-unpart.py, sandbox/graph-size.py,
    sandbox/hi-lo-abundance-by-position.py, sandbox/multi-rename.py,
    sandbox/normalize-by-median-pct.py, sandbox/print-stoptags.py,
    sandbox/print-tagset.py, sandbox/readstats.py,
    sandbox/renumber-partitions.py, sandbox/shuffle-fasta.py,
    sandbox/shuffle-reverse-rotary.py, sandbox/split-fasta.py,
    sandbox/split-sequences-by-length.py, sandbox/stoptag-abundance-hist.py,
    sandbox/stoptags-by-position.py, sandbox/strip-partition.py,
    sandbox/subset-report.py, sandbox/sweep-out-reads-with-contigs.py,
    sandbox/sweep-reads2.py, sandbox/sweep-reads3.py,
    sandbox/uniqify-sequences.py, sandbox/write-interleave.py}: cleaned up
    to make 'import'-able and 'execfile'-able.

2014-12-26  Michael R. Crusoe  <mcrusoe@msu.edu>

    * tests/test_functions.py: Generate a temporary filename instead of
    writing to the current directory
    * Makefile: always run the `test` target if specified

2014-12-20  Titus Brown  <titus@idyll.org>

    * sandbox/slice-reads-by-coverage.py: fixed 'N' behavior to match other
    scripts ('N's are now replaced by 'A', not 'G').
    * sandbox/trim-low-abund.py: corrected reporting bug (bp written);
    simplified second-pass logic a bit; expanded reporting.

2014-12-17  Jessica Mizzi  <mizzijes@msu.edu>

    * khmer/file.py,sandbox/sweep-reads.py,scripts/{abundance-dist-single,
    abundance-dist,annotate-partitions,count-median,count-overlap,do-partition,
    extract-paired-reads,extract-partitions,filter-abund-single,filter-abund,
    filter-stoptags,interleave-reads,load-graph,load-into-counting,
    make-initial-stoptags,merge-partitions,normalize-by-median,partition-graph,
    sample-reads-randomly,split-paired-reads}.py,setup.cfg,
    tests/{test_script_arguments,test_scripts}.py: Added force option to all 
    scripts to script IO sanity checks and updated tests to match. 

2014-12-17  Michael R. Crusoe  <mcrusoe@msu.edu>

    * setup.cfg,tests/test_{counting_hash,counting_single,filter,graph,
    hashbits,hashbits_obj,labelhash,lump,read_parsers,scripts,subset_graph}.py:
    reduce memory usage of tests to about 100 megabytes max.

2014-12-17  Michael R. Crusoe  <mcrusoe@msu.edu>

    * scripts/load-graph.py,khmer/_khmermodule.cc: restore threading to
    load-graph.py

2014-12-16  Titus Brown  <titus@idyll.org>

    * sandbox/{calc-error-profile.py,collect-variants.py,correct-errors.py,
    trim-low-abund.py}: Support for k-mer spectral error analysis, sublinear
    error profile calculations from shotgun data sets, adaptive variant
    collection based on graphalign, streaming error correction, and streaming
    error trimming.
    * tests/test_sandbox_scripts.py: added tests for sandbox/trim-low-abund.py.
    * tests/test_counting_hash.py: added tests for new
    CountingHash::find_spectral_error_positions function.

2014-12-16  Michael R. Crusoe  <mcrusoe@msu.edu>  &  Camille Scott
<camille.scott.w@gmail.com>

    * khmer/_khmermodule.cc: fixed memory leak in the ReadParser paired
    iterator (not used by any scripts).
    * lib/read_parsers.cc,khmer/_khmermodule.cc: Improved exception handling.
    * tests/test_read_parsers.py,
    tests/test-data/100-reads.fq.truncated.{bz2,gz}: Added tests for truncated
    compressed files accessed via ReadParser paired and unpaired iterators.

2014-12-09  Michael R. Crusoe  <mcrusoe@msu.edu>

    New FAST[AQ] parser (from the SeqAn project). Fixes known issue and a
    newly found read dropping issue
    https://github.com/dib-lab/khmer/issues/249
    https://github.com/dib-lab/khmer/pull/641
    Supports reading from non-seekable plain and gziped FAST[AQ] files (a.k.a
    pipe or streaming support)

    * khmer/{__init__.py,_khmermodule.cc}: removed the Config object, the
    threads argument to new_counting_hash, and adapted to other changes in API.
    Dropped the unused _dump_report_fn method. Enhanced error reporting.
    * lib/{bittest,consume_prof,error,khmer_config,scoringmatrix,thread_id_map}
    .{cc,hh},tests/test_khmer_config.py: deleted unused files
    * sandbox/collect-reads.py,scripts/{abundance-dist-single,do-partition,
    filter-abund-single,load-into-counting}.py: adapted to Python API changes:
    no threads argument to ReadParser, no more config
    * tests/test_{counting_hash,counting_single,hashbits,hashbits_obj,
    test_read_parsers}.py: updated tests to new error pattern (upon object
    creation, not first access) and the same API change as above. Thanks to
    Camille for her enhanced multi-thread test.
    * lib/{counting,hashtable,ht-diff}.cc,khmer.hh: renamed MAX_COUNT define to
    MAX_KCOUNT; avoids naming conflict with SeqAn
    * khmer/file.py: check_file_status(): ignored input files named '-'
    * khmer/khmer_tst_utils.py: added method to pipe input files to a target
    script
    * tests/test_scripts.py: enhanced streaming tests now that four of them
    work.
    * Makefile: refreshed cppcheck{,-result.xml} targets, added develop
    setuptools command prior to testing

2014-12-08  Michael R. Crusoe  <mcrusoe@msu.edu>

    * doc/user/known_issues.txt: Document that multithreading leads to dropped
    reads.

2014-12-07  Michael R. Crusoe  <mcrusoe@msu.edu>

    This is khmer v1.2

    * Makefile: add sandbox scripts to the pylint_report.txt target
    * doc/dev/coding-guidelines-and-review.txt: Add question about command
    line API to the checklist
    * doc/dev/release.txt: refresh release procedure
    * doc/release-notes/release-1.2.md

2014-12-05  Michael R. Crusoe  <mcrusoe@msu.edu>

    * CITATIONS,khmer/khmer_args.py: update citations for Qingpeng's paper

2014-12-01  Michael R. Crusoe  <mcrusoe@msu.edu>

    * doc/roadmap.txt: Explain the roadmap to v2 through v4

2014-12-01  Kevin Murray  <spam@kdmurray.id.au>

    * tests/test_scripts.py: Stop a test from making a temporary output file
    in the current dir by explicitly specifying an output file.

2014-12-01  Kevin Murray  <spam@kdmurray.id.au>

    * load-into-counting.py: Add a CLI parameter to output a machine-readable
    summary of the run, including number of k-mers, FPR, input files etc in
    json or TSV format.

2014-12-01  Titus Brown  <t@idyll.org>

    * Update sandbox docs: some scripts now used in recipes

2014-11-23  Phillip Garland  <pgarland@gmail.com>

    * lib/khmer.hh (khmer): define KSIZE_MAX
    * khmer/_khmermodule.cc (forward_hash, forward_hash_no_rc) (reverse_hash):
    Use KSIZE_MAX to check whether the user-supplied k is larger than khmer
    supports.

2014-11-19  Michael R. Crusoe  <mcrusoe@msu.edu>

    * CODE_OF_CONDUT.RST,doc/dev/{index,CODE_OF_CONDUCT}.txt: added a code of
    conduct

2014-11-18  Jonathan Gluck  <jdg@cs.umd.edu>

    * tests/test_counting_hash.py: Fixed copy paste error in comments, True to
    False.

2014-11-15  Jacob Fenton  <bocajnotnef@gmail.com>

    * tests/test_scripts.py: added screed/read_parsers stream testing
    * khmer/file.py: modified file size checker to not break when fed
    a fifo/block device
    * tests/test-data/test-abund-read-2.fa.{bz2, gz}: new test files

2014-11-11  Jacob Fenton  <bocajnotnef@gmail.com>

    * do-partition.py: replaced threading args in scripts with things from 
    khmer_args
    * khmer/theading_args.py: removed as it has been deprecated

2014-11-06  Michael R. Crusoe  <mcrusoe@msu.edu>

    * lib/{counting,hashbits}.{cc,hh},lib/hashtable.hh: Moved the n_kmers()
    function into the parent Hashtable class as n_unique_kmers(), adding it to
    CountingHash along the way. Removed the unused start and stop parameters.
    * khmer/_khmermodule.cc: Added Python wrapping for CountingHash::
    n_unique_kmers(); adapted to the dropped start and stop parameters.
    * scripts/{load-graph,load-into-counting,normalize-by-median}.py: used the
    n_unique_kmers() function instead of the n_occupied() function to get the
    number of unique kmers in a table.
    * tests/test_{hashbits,hashbits_obj,labelhash,scripts}.py: updated the
    tests to reflect the above

2014-10-24  Camille Scott  <camille.scott.w@gmail.com>

    * do-partition.py: Add type=int to n_threads arg and assert to check
    number of active threads

2014-10-10  Brian Wyss  <wyssbria@msu.edu>

    * khmer/scripts/{abundance-dist, abundance-dist-single,
    annotate-partitions, count-median, count-overlap, do-partition,
    extract-paired-reads, extract-partitions, filter-abund, filter-abund-single,
    filter-stoptags, find-knots, load-graph, load-into-counting,
    make-initial-stoptags, merge-partitions, normalize-by-median, 
    partition-graph, sample-reads-randomly}.py:
    changed stdout output in scripts to go to stderr.

2014-10-06  Michael R. Crusoe  <mcrusoe@msu.edu>

    * Doxyfile.in: add links to the stdc++ docs

2014-10-01  Ben Taylor  <taylo886@msu.edu>

    * khmer/_khmermodule.cc, lib/hashtable.cc, lib/hashtable.hh,
    tests/test_counting_hash.py, tests/test_labelhash.py,
    tests/test_hashbits.py, tests/test_hashbits_obj.py:
    Removed Hashtable::consume_high_abund_kmers,
    Hashtable::count_kmers_within_depth, Hashtable::find_radius_for_volume,
    Hashtable::count_kmers_on_radius

2014-09-29  Michael R. Crusoe  <mcrusoe@msu.edu>

    * versioneer.py: upgrade versioneer 0.11->0.12

2014-09-29  Sherine Awad  <sherine.awad@gmail.com>

    * scripts/normalize-by-median.py: catch expections generated by wrong
    indentation for 'total'

2014-09-23  Jacob G. Fenton  <bocajnotnef@gmail.com>

    * scripts/{abundance-dist-single, abundance-dist, count-median,
    count-overlap, extract-paired-reads, filter-abund-single,
    load-graph, load-into-counting, make-initial-stoptags,
    partition-graph, split-paired-reads}.py: 
    added output file listing at end of file
    * scripts/extract-long-sequences.py: refactored to set write_out to
    sys.stdout by default; added output location listing.
    * scripts/{fastq-to-fasta, interleave-reads}.py: 
    added output file listing sensitive to optional -o argument
    * tests/test_scripts.py: added test for scripts/make-initial-stoptags.py

2014-09-19  Ben Taylor  <taylo886@msu.edu>

    * Makefile: added --inline-suppr to cppcheck, cppcheck-result.xml targets
    * khmer/_khmermodule.cc: Added comments to address cppcheck false positives
    * lib/hashtable.cc, lib/hashtable.hh: take args to filter_if_present by
    reference, address scope in destructor
    * lib/read_parsers.cc: Added comments to address cppcheck false positives
    * lib/subset.cc, lib/subset.hh: Adjusted output_partitioned_file,
    find_unpart to take args by reference, fix assign_partition_id to use
    .empty() instead of .size()

2014-09-19  Ben Taylor  <taylo886@msu.edu>
		
    * Makefile: Add astyle, format targets
    * doc/dev/coding-guidelines-and-review.txt: Add reference to `make format`
		target

2014-09-10  Titus Brown  <titus@idyll.org>

    * sandbox/calc-median-distribution.py: catch exceptions generated by reads
	shorter than k in length.
    * sandbox/collect-reads.py: added script to collect reads until specific
	average cutoff.
    * sandbox/slice-reads-by-coverage.py: added script to extract reads with
	a specific coverage slice (based on median k-mer abundance).
	
2014-09-09  Titus Brown  <titus@idyll.org>

    * Added sandbox/README.rst to describe/reference removed files,
	 and document remaining sandbox files.

    * Removed many obsolete sandbox files, including:
      sandbox/abund-ablate-reads.py,
      sandbox/annotate-with-median-count.py,
      sandbox/assemble-individual-partitions.py,
      sandbox/assemstats.py,
      sandbox/assemstats2.py,
      sandbox/bench-graphsize-orig.py,
      sandbox/bench-graphsize-th.py,
      sandbox/bin-reads-by-abundance.py,
      sandbox/bowtie-parser.py,
      sandbox/calc-degree.py,
      sandbox/calc-kmer-partition-counts.py,
      sandbox/calc-kmer-read-abunds.py,
      sandbox/calc-kmer-read-stats.py,
      sandbox/calc-kmer-to-partition-ratio.py,
      sandbox/calc-sequence-entropy.py,
      sandbox/choose-largest-assembly.py,
      sandbox/consume-and-traverse.py,
      sandbox/contig-coverage.py,
      sandbox/count-circum-by-position.py,
      sandbox/count-density-by-position.py,
      sandbox/count-distance-to-volume.py,
      sandbox/count-median-abund-by-partition.py,
      sandbox/count-shared-kmers-btw-assemblies.py,
      sandbox/ctb-iterative-bench-2-old.py,
      sandbox/ctb-iterative-bench.py,
      sandbox/discard-high-abund.py,
      sandbox/discard-pre-high-abund.py,
      sandbox/do-intertable-part.py,
      sandbox/do-partition-2.py,
      sandbox/do-partition-stop.py,
      sandbox/do-partition.py,
      sandbox/do-subset-merge.py,
      sandbox/do-th-subset-calc.py,
      sandbox/do-th-subset-load.py,
      sandbox/do-th-subset-save.py,
      sandbox/extract-surrender.py,
      sandbox/extract-with-median-count.py,
      sandbox/fasta-to-fastq.py,
      sandbox/filter-above-median.py,
      sandbox/filter-abund-output-by-length.py,
      sandbox/filter-area.py,
      sandbox/filter-degree.py,
      sandbox/filter-density-explosion.py,
      sandbox/filter-if-present.py,
      sandbox/filter-max255.py,
      sandbox/filter-min2-multi.py,
      sandbox/filter-sodd.py,
      sandbox/filter-subsets-by-partsize.py,
      sandbox/get-occupancy.py,
      sandbox/get-occupancy2.py,
      sandbox/graph-partition-separate.py,
      sandbox/graph-size-circum-trim.py,
      sandbox/graph-size-degree-trim.py,
      sandbox/graph-size-py.py,
      sandbox/join_pe.py,
      sandbox/keep-stoptags.py,
      sandbox/label-pairs.py,
      sandbox/length-dist.py,
      sandbox/load-ht-and-tags.py,
      sandbox/make-coverage-by-position-for-node.py,
      sandbox/make-coverage-histogram.py,
      sandbox/make-coverage.py,
      sandbox/make-random.py,
      sandbox/make-read-stats.py,
      sandbox/multi-abyss.py,
      sandbox/multi-stats.py,
      sandbox/multi-velvet.py,
      sandbox/normalize-by-min.py,
      sandbox/occupy.py,
      sandbox/parse-bowtie-pe.py,
      sandbox/parse-stats.py,
      sandbox/partition-by-contig.py,
      sandbox/partition-by-contig2.py,
      sandbox/partition-size-dist-running.py,
      sandbox/partition-size-dist.py,
      sandbox/path-compare-to-vectors.py,
      sandbox/print-exact-abund-kmer.py,
      sandbox/print-high-density-kmers.py,
      sandbox/quality-trim-pe.py,
      sandbox/quality-trim.py,
      sandbox/reformat.py,
      sandbox/remove-N.py,
      sandbox/softmask-high-abund.py,
      sandbox/split-N.py,
      sandbox/split-fasta-on-circum.py,
      sandbox/split-fasta-on-circum2.py,
      sandbox/split-fasta-on-circum3.py,
      sandbox/split-fasta-on-circum4.py,
      sandbox/split-fasta-on-degree-th.py,
      sandbox/split-fasta-on-degree.py,
      sandbox/split-fasta-on-density.py,
      sandbox/split-reads-on-median-diff.py,
      sandbox/summarize.py,
      sandbox/sweep_perf.py,
      sandbox/test_scripts.py,
      sandbox/traverse-contigs.py,
      sandbox/traverse-from-reads.py,
      sandbox/validate-partitioning.py -- removed as obsolete.

2014-09-01  Michael R. Crusoe  <mcrusoe@msu.edu>

    * doc/dev/coding-guidelines-and-review.txt: Clarify pull request checklist
    * CONTRIBUTING.md: update URL to new dev docs

2014-08-30  Rhys Kidd  <rhyskidd@gmail.com>

    * khmer/_khmermodule.cc: fix table.get("wrong_length_string") gives core
    dump
    * lib/kmer_hash.cc: improve quality of exception error message
    * tests/{test_counting_hash,test_counting_single,test_hashbits,
        test_hashbits_obj}.py: add regression unit tests

2014-08-28  Titus Brown  <titus@idyll.org>

    * scripts/normalize-by-median.py: added reporting output after main loop
	exits, in case it hadn't been triggered.
    * sandbox/saturate-by-median.py: added flag to change reporting frequency,
	cleaned up leftover code from when it was copied from
	normalize-by-median.

2014-08-24  Rhys Kidd  <rhyskidd@gmail.com>

    * khmer/thread_utils.py, sandbox/filter-below-abund.py,
	scripts/{extract-long-sequences,load-graph,load-into-counting,
	normalize-by-median,split-paired-reads}.py,
	scripts/galaxy/gedlab.py: fix minor PyLint issues 

2014-08-20  Michael R. Crusoe  <mcrusoe@msu.edu>

    * test/test_version.py: add Python2.6 compatibility.

2014-08-20  Rhys Kidd  <rhyskidd@gmail.com>

    * setup.py,README.rst,doc/user/install.txt: Test requirement for a 
    64-bit operating system, documentation changes. Fixes #529

2014-08-19  Michael R. Crusoe  <mcrusoe@msu.edu>

    * {setup,versioneer,khmer/_version}.py: upgrade versioneer from 0.10 to 0.11

2014-08-18  Michael R. Crusoe  <mcrusoe@msu.edu>

    * setup.py: Use the system bz2 and/or zlib libraries if specified in
    setup.cfg or overridden on the commandline

2014-08-06  Michael R. Crusoe  <mcrusoe@msu.edu>

    * CITATION: fixed formatting, added BibTeX
    * Makefile: Python code coverage targets will now compile khmer if needed
    * doc/dev/galaxy.txt: moved to doc/user/; updated & simplified
    * doc/{dev,user}/index.txt: galaxy.txt move
    * scripts/*.xml: moved to scripts/galaxy/; citations added; additional
    scripts wrapped
    * scripts/galaxy/README.txt: documented Galaxy codebase requirements
    * doc/citations.txt: symlink to CITATION
    * scripts/galaxy/test-data: added symlinks to files in tests/test-data or
    added short test files from scratch
    * scripts/galaxy/macros.xml: common configuration moved to central file
    * scripts/galaxy/gedlab.py: custom Galaxy datatypes for the counting
    tables and presence tables: it inherits from the Galaxy Binary type but
    isn't sniffable. Written with GalaxyTeam's Dave_B.
    * scripts/filter-abund.py: fix inaccurate parameter description
    * scripts/galaxy/tool_dependencies.xml: document install process
    * scripts/galaxy/filter-below-abund.py: symlink to
    sandbox/filter-below-abund.py for now.
    * khmer/khmer_args.py: point users to online citation file for details

2014-08-05  Michael R. Crusoe  <mcrusoe@msu.edu>

    * lib/read_parsers.{cc,hh}: close file handles. Fixes CID 1222793

2014-08-05  Justin Lippi  <jlippi@gmail.com>

    * khmer/__init__.py: import get_version_cpp method as __version_cpp__.
    * khmer/_khmermodule.cc: added get_version_cpp implementation
    * tests/test_version.py: check that version from C++ matches version from
    khmer.__version__
    * setup.cfg: don't run tests with 'jenkins' @attr with 'make test'

2014-08-04  Michael R. Crusoe  <mcrusoe@msu.edu>

    * khmer/_khmermodule.cc,lib/{kmer_hash.{cc,hh},read_aligner.cc,
    read_parsers.{cc,hh},trace_logger.cc: Replace remaining uses of assert()
    with khmer_exceptions. Fixes #215.
    * setup.py: simplify argparse conditional dependency

2014-08-03  Titus Brown & Michael R. Crusoe  <t@idyll.org>

    * doc/{artifact-removal,partitioning-workflow{.graffle,.png}},{biblio,
    blog-posts,guide,install,choosing-table-sizes,known-issues,scripts,
    partitioning-big-data.txt: moved to doc/user/
    * doc/{crazy-ideas,details,development,galaxy,release,examples}.txt: moved
    to doc/dev/
    * doc/dev/{a-quick-guide-to-testing,codebase-guide,
    coding-guidelines-and-review,for-khmer-developers,getting-started,
    hackathon,index}.txt,doc/user/index.txt: new content.
    * doc/design.txt: deleted
    The documentation has been split into user focused documentation and
    developer focused documentation. The new developer docs were field tested
    as part of the Mozilla Science Lab global sprint that we participated in;
    we are grateful to all the volunteers.

2014-07-24  Ivan Gonzalez  <iglpdc@gmail.com>

    * lib/khmer.hh, lib/khmer_exception.hh: All exceptions are now derived from
	a new base class exception, khmer::khmer_exception. Issue #508.
    * lib/counting.cc, lib/hashbits.cc, lib/hashtable.{cc,hh},lib/kmer_hash.cc,
	lib/labelhash.cc, lib/perf_metrics.hh, lib/read_parsers.{cc,hh},
	lib/subset.cc, lib/thread_id_map.hh: All exceptions thrown are now
	instances (or derived from) khmer::khmer_exception.

2014-07-24  Jiarong Guo  <guojiaro@gmail.com>

    * khmer/_khmermodule.cc: add python exception when thread = 0 for
    ReadParser.
    * tests/test_read_parsers.py: add test_with_zero_threads() to test Python
    exception when ReadParser has zero threads.

2014-07-23  Qingpeng Zhang  <qingpeng@gmail.com>

    * scripts/load-graph.py: write fp rate into *.info file with option 
    to switch on
    * tests/test_scripts.py: add test_load_graph_write_fp

2014-07-23  Ryan R. Boyce  <boycerya@msu.edu>

    * Makefile: fixed >80 character line wrap-around

2014-07-23  Leonor Garcia-Gutierrez  <l.garcia-gutierrez@warwick.ac.uk>

    * tests/test_hashbits.py, tests/test_graph.py, 
    tests/test_lump.py: reduced memory requirement
    
2014-07-23  Heather L. Wiencko  <wienckhl@tcd.ie>

    * khmer_tst_utils.py: added import traceback
    * test_scripts.py: added test for normalize_by_median.py for fpr rate

2014-07-22  Justin Lippi  <jlippi@gmail.com>
 
    * khmer/_khmermodule.cc: removed unused assignment
    * lib/read_aligner.cc,lib/read_aligner.hh: wrapped function declarations
    in the same compiler options that the only invocations are in to avoid
    unusedPrivateFunction violation.
    * lib/read_parsers.cc: fix redundantassignment error by assigning variable
    to its value directly

2014-07-22  Michael R. Crusoe  <mcrusoe@msu.edu>

    * Makefile: combine pip invocation into single "install-dependencies"
    target.

2014-07-22  Justin Lippi  <jlippi@gmail.com>

    * tests/test_subset_graph.py: decrease the amount of memory that is being
    requested for the hash tables in test.

2014-07-22  Jim Stapleton  <jas@msu.edu>

     * scripts/filter-abund.py: no longer asks for parameters that are unused,
     issue #524

2014-07-22  Justin Lippi  <jlippi@gmail.com> 

    * tests/khmer_tst_utils.py: put runscript here
    * tests/test_sandbox_scripts.py: remove 'runsandbox', renamed to runscript
      and placed in khmer_tst_utils
    * tests/test_scripts.py: removed 'runscript' and placed in khmer_tst_utils

2014-07-22  Jeramia Ory  <jeramia.ory@gmail.com>

    * khmer/_khmermodule.cc: removed unused KhmerError, issue #503

2014-07-22  Rodney Picett  <pickett.rodney@gmail.com>

    * lib/scoringmatrix.{cc,hh}: removed assign function, issue #502
 
2014-07-22  Leonor Garcia-Gutierrez  <l.garcia-gutierrez@warwick.ac.uk>

    * tests/test_counting_single.py: reduced memory requirements
    
2014-07-21  Titus Brown  <t@idyll.org>

    * sandbox/saturate-by-median.py: introduce new sandbox script for
	saturation analysis of low-coverage data sets.

2014-07-10  Joe Stein  <joeaarons@gmail.com>

    * sandbox/readstats.py: fixed divide-by-zero error, issue #458

2014-07-06  Titus Brown  <t@idyll.org>

    * doc/release.txt: fix formatting.

2014-06-25  Michael R. Crusoe <mcrusoe@msu.edu>

    * scripts/load-graph.py: fix #507. Threading doesn't give any advantages
    to this script right now; the threading parameter is ignored for now.

2014-06-20  Chuck Pepe-Ranney  <chuck.peperanney@gmail.com>

    * scripts/extract-partitions.py: added epilog documentation for 
	<base>.dist columns.

2014-06-20  Michael R. Crusoe  <mcrusoe@msu.edu>

    * doc/release.txt: Add Coverity Scan to release checklist

2014-06-19  Michael R. Crusoe  <mcrusoe@msu.edu>

    * lib/read_aligner.{cc,hh},khmer/_khmermodule.cc,setup.py,
    tests/test_read_aligner.py,sandbox/{normalize-by-align,read-aligner}.py:
    Update of @fishjord's graph alignment work
    * lib/{aligner,kmer,node}.{cc,hh},tests/test_align.py: removed as they are
    superceded by the above
    * Makefile: fixed wildcards
    * tests/read_parsers.py: tests that are too complicated to run with
    Valgrind's memcheck are now marked @attr('multithread')

2014-06-16  Titus Brown  <t@idyll.org>

    * doc/release.txt: updated release process.
    * doc/known-issues.txt: updated known-issues for v1.1 release
    * doc/release-notes/: added release notes for 1.0, 1.0.1, and 1.1

2014-06-16  Michael R. Crusoe  <mcrusoe@msu.edu>

    * scripts/{abundance-dist-single,filter-abund-single,load-into-counting,
    normalize-by-median,load-graph}.py: restore Python 2.6 compatibility for
    Debian 6, RedHat 6, SL6, and Ubuntu 10.04 LTS users.

2014-06-15  Titus Brown  <t@idyll.org>

    * doc/scripts.txt: removed sweep-reads.py from script documentation.
    * scripts/sweep-reads.py, scripts/sweep-files.py: moved sweep-reads.py
	and sweep-files.py over to sandbox.
    * tests/test_sandbox_scripts.py: created a test file for scripts in
	sandbox/; skip when not in developer mode (e.g. installed egg).
    * tests/test_script_arguments.py: capture file.py output to stderr
	so that it is not displayed during tests.
    * sandbox/calc-median-distribution.py: updates to print cumulative
	distribution for calc-median-distribution.

2014-06-14  Michael R. Crusoe  <mcrusoe@msu.edu>

    * scripts/{abundance-dist-single,filter-abund-single,load-into-counting,
    normalize-by-median,load-graph}.py,tests/test_scripts.py: added
    '--report-total-kmers' option to all scripts that create k-mer tables.

2014-06-14  Titus Brown  <t@idyll.org>

    * doc/scripts.txt, tests/test_scripts.py, scripts/sweep-reads.py:
	renamed sweep-reads-buffered to sweep-reads; added FASTQ output to
	sweep-reads.
    * doc/scripts.txt: added extract-long-sequences.py doc reference.
    * scripts/extract-long-sequences.py: set default sequence length to
	extract to 200 bp.

2014-06-13  Michael R. Crusoe  <mcrusoe@msu.edu>

    * MANIFEST.in: don't include docs/, data/, or examples/ in our PyPI
    distribution. Saves 15MB.

2014-06-13  Michael R. Crusoe  <mcrusoe@msu.edu>

    * Makefile: split coverity target in two: -build and -upload. Added
    configuration target

2014-06-13  Titus Brown  <t@idyll.org>

    * doc/install.txt: updated virtualenv command to use python2 explicitly,
	for arch support.

2014-06-13  Titus Brown  <t@idyll.org>

    * khmer/__init__.py, khmer/file_args.py: Moved copyright message to a
	comment.
    * khmer/file.py: updated error messages for disk-space checking functions;
	added test hooks.
    * tests/test_script_arguments.py: added tests for several functions in
	khmer/file.py.
    * sandbox/assemstats3.py: handle missing input files.

2014-06-12  Michael Wright <wrigh517@msu.edu>

    * sandbox/load-into-hashbits: Deleted from sandbox. It is superseded
    by load-graph.py --no-tagset.

2014-06-11  Michael Wright <wrigh517@msu.edu>

    * scripts/load-into-counting: Fixed docstring misnomer to 
	load-into-counting.py

2014-06-10  Michael R. Crusoe  <mcrusoe@msu.edu>

    * setup.py,tests/{__init__,khmer_tst_utils,test_scripts,
    khmer_test_counting_single}.py: made tests runnable after installation.
    * lib/{khmer.hh,hashtable.hh,read_parsers.cc,read_parsers.hh}: restructure
    exception hierarchy.
    * khmer/_khmermodule.cc: Nicer error checking for hash_consume_fasta,
    hash_abundance_distribution, hashbits_consume_{fasta,fasta_and_tag
    {,with_stoptags},partitioned_fasta}, hashbits_output_partitions, and
    labelhash_consume_{,partitioned_}fasta_and_tag_with_labels.

2014-06-10  Titus Brown  <t@idyll.org>

    * Makefile: remove SHELL setting so that 'make doc' works in virtualenvs.
    * scripts/sample-reads-randomly.py: extend to take multiple subsamples
	with -S.
    * tests/test_scripts.py: added test for multiple subsamples from
	sample-reads-randomly.py

2014-06-10  Michael Wright <wrigh517@msu.edu>

    * scripts/extract-long-sequences: Moved from sandbox, added argparse and 
    FASTQ support.
    * scripts/fastq-to-fasta: Fixed outdated argparse oversight.
    * tests/test_scripts.py: Added tests for extract-long-sequences.py

2014-06-08  Titus Brown  <t@idyll.org>

    * doc/conf.py: set google_analytics_id and disqus_shortname properly;
	disable "editme" popup.
    * doc/_templates/page.html: take google_analytics_id and disqus_shortname
	from doc/conf.py.

2014-06-04  Michael R. Crusoe <mcrusoe@msu.edu>

    * lib/Makefile: do a distclean as the CFLAGS may have changed. Fixes #442

2014-06-03 Chuck Pepe-Ranney <chuck.peperanney@gmail.com>

    * scripts/abundance-dist.py: removed call to check_space on infiles.  

2014-05-31  Michael R. Crusoe  <mcrusoe@msu.edu>

    * khmer/_khmermodule.cc,lib/counting.{cc,hh},
    sandbox/{stoptag-abundance-ham1-hist.py,off-by-one.py,filter-ham1.py}:
    Remove CountingHash get_kmer_abund_mean, get_kmer_abund_abs_deviation, and
    max_hamming1_count along with Python glue code and sandbox scripts. They
    are no longer useful.

2014-05-30  Titus Brown  <t@idyll.org>

    * khmer/_khmermodule.cc: remove merge2* functions: unused, untested.
    * lib/counting.cc, lib/hashbits.cc, lib/hashtable.cc: made file loading
	exceptions more verbose and informative.
    * tests/test_subset_graph.py: added tests for SubsetPartition::
	load_partitionmap.
    * khmer/_khmermodule.cc, lib/subset.cc, wrapped SubsetPartition::
	load_partitionmap to catch, propagate exceptions
    * tests/test_hashbits.py, tests/test_counting_hash.py: added tests
	for fail-on-load of bad file format versions; print exception messages.
    * .gitignore: added various temporary pip & build files
    * lib/counting.cc: added I/O exception handling to CountingHashFileReader
	and CountingHashGzFileReader.
    * lib/hashbits.cc: added I/O exception handling to Hashbits::load.
    * lib/subset.cc: added I/O exception handling to merge_from_disk.
    * lib/hashtable.cc: added I/O exception handling to load_tagset and
	load_stop_tags
    * khmer/_khmermodule.cc: added I/O exception propagation from C++ to
	Python, for all loading functions.

2014-05-22  Michael Wright  <wrigh517@msu.edu>

    * scripts/fastq-to-fasta: Moved and improved fastq-to-fasta.py into scripts 
    from sandbox
    * tests/test_scripts.py: Added tests for fastq-to-fasta.py
    * tests/test-data: Added test-fastq-n-to-fasta.py file with N's in 
    sequence for testing

2014-05-19  Michael R. Crusoe  <mcrusoe@msu.edu>

    * Makefile: add target for python test coverage plain-text report;
    clarified where the HTML report is

2014-05-16  Michael R. Crusoe  <mcrusoe@msu.edu>

    * docs/scripts.txt: include sweep-reads-buffered.py

2014-05-14  Adam Caldwell  <adam.caldwell@gmail.com>

    * Makefile: change pip to pip2. Fixes assorted make problems on systems
    where pip links to pip3

2014-05-14  Michael R. Crusoe  <mcrusoe@msu.edu>

    * lib/{zlib,bzip2} -> third-party/
    * setup.{cfg,py}: Move third party libraries to their own directory
    * Makefile: add sloccount target for humans and the sloccount.sc target for
   Jenkins

2014-05-13  Michael Wright  <wrigh517@msu.edu>

    * sandbox/fastq-to-fasta.py: now reports number of reads dropped due to
    'N's in sequence. close 395

2014-05-13  Michael R. Crusoe  <mcrusoe@msu.edu>

    * doc/release.txt: additional fixes

2014-05-09  Luiz Irber  <irberlui@msu.edu>

    Version 1.0.1

2014-05-09  Michael R. Crusoe  <mcrusoe@msu.edu>

    * doc/release.txt: update release instructions

2014-05-06  Michael R. Crusoe  <mcrusoe@msu.edu>

    * lib/{subset,counting}.cc: fix cppcheck errors; astyle -A10
    --max-code-length=80

2014-05-06  Titus Brown  <titus@idyll.org>

    * sandbox/calc-best-assembly.py: added script to calculate best
    assembly from a list of contig/scaffold files
	
2014-04-23  Titus Brown  <titus@idyll.org>

    * scripts/abundance-dist-single.py: fixed problem where ReadParser was
    being created anew for each thread; regression introduced in 4b823fc.

2014-04-22  Michael R. Crusoe  <mcrusoe@msu.edu>

    *.py: switch to explicit python2 invocation. Fixes #385.

2014-04-21  Titus Brown  <t@idyll.org>

    * doc/development.txt: added spellcheck to review checklist

2014-04-21  Titus Brown  <titus@idyll.org>

    * scripts/normalize-by-median.py: updated FP rate to match latest info from
      Qingpeng's paper; corrected spelling error.

2014-04-21  Michael R. Crusoe  <mcrusoe@msu.edu>

    * setup.py,doc/installing.txt: Remove argparse from the requirements
    unless it isn't available. Argparse is bundled with Python 2.7+. This
    simplifies the installation instructions.

2014-04-17  Ram RS  <ramrs@nyu.edu>

    * scripts/make-initial-stoptags.py: fixed bug that threw error on
     missing .ht input file while actual expected input file is .pt

2014-04-11  Titus Brown  <t@idyll.org>

    * scripts/*.py: fixed argument to check_space_for_hashtable to rely
    on args.n_tables and not args.ksize.

2014-04-06  Titus Brown  <titus@idyll.org>

    * scripts/normalize-by-median.py: added comment about table compatibility
    with abundance-dist.

2014-04-05  Michael R. Crusoe  <mcrusoe@msu.edu>

    * MANIFEST.in,setup.py: fix to correct zlib packaging for #365
    * ChangeLog: fix date for 1.0 release, email addresses

2014-04-01  Michael R. Crusoe  <mcrusoe@msu.edu>

    Version 1.0
    * Makefile: run 'build' command before install; ignore _version.py for
    coverage purposes.
    * bink.ipynb: deleted
    * doc/choosing-hash-sizes.txt -> choosing-table-sizes.txt
    * setup.py,doc/{conf.py,index.txt}: update lists of authors
    * doc/development.txt: typo
    * doc/{galaxy,guide,index,introduction,scripts}.txt: remove some
    references to implementation details of the k-mer tables
    * doc/{known-issues,release}.txt: updated
    * khmer/*.cc,lib/*.{cc,hh}: astyle -A10 formatted
    * lib/read_parsers.cc: fixed case statement fall through
    * lib/subset.cc: removed unnecessary NULL check (CID 1054804 & 1195088)
    * scripts/*.py: additional documentation updates
    * tests/test-data/test-overlap1.ht,data/MSB2-surrender.fa &
    data/1m-filtered.fa: removed from repository history, .git is now 36M!

2014-04-01  Titus Brown  <t@idyll.org>

    * CITATION,khmer/khmer_args.py: Updated khmer software citation for
    release.

2014-03-31  Titus Brown  <t@idyll.org>

    * scripts/normalize-by-median.py: Fixed unbound variable bug introduced in
    20a433c2.

    * khmer/file.py: Fixed incorrect use of __file__ dirname instead of
    os.getcwd(); also fixed bug where statvfs would choke on an empty
    dirname resulting from input files being in the cwd.

2014-03-31  Michael R. Crusoe  <mcrusoe@msu.edu>

    * versioneer.py,ez_setup.py: updated to version 0.10 and 3.4.1
    respectively.
    * docs/release.txt,khmer/_version.py,MANIFEST.in: update ancillary
    versioneer files

2014-03-31  Titus Brown  <t@idyll.org>

    * scripts/*.py,khmer/khmer_args.py: added 'info' function to khmer_args,
    and added citation information to each script.
    * CITATION: added basic citation information for khmer functionality.

2013-03-31  Michael R. Crusoe  <mcrusoe@msu.edu>

    * docs/scripts.txt,scripts/*.py,khmer/*.py: overhaul the documentation of
    the scripts. Uses sphinxcontrib.autoprogram to leverage the existing
    argparse objects. Moved the documentation into each script + misc cleanups.
    All scripts support the --version option. Migrated the last scripts to use
    khmer_args
    * docs/blog-posts.txt: removed outdated reference to filter-exact.py; its
    replacement filter-abund.py is better documented in the eel-pond protocol
    * figuregen/,novelty/,plots/,templatem/,scripts/do-partition.sh: removed
    outdated code not part of core project

2013-03-30  Michael R. Crusoe  <mcrusoe@msu.edu>

    * setup.py: monkeypatched distutils.Distribution.reinitialize_command() so
    that it matches the behavior of Distribution.get_command_obj(). This fixes
    issues with 'pip install -e' and './setup.py nosetests' not respecting the
    setup.cfg configuration directives for the build_ext command. Also
    enhanced our build_ext command to respect the dry_run mode.

    * .ycm_extra_conf.py: Update our custom YouCompleteMe configuration to
    query the package configuration for the proper compilation flags.

2014-03-28  Michael R. Crusoe  <mcrusoe@msu.edu>

    * Makefile,setup.py: demote nose & sphinx to extra dependencies.
    Auto-install Python developer tools as needed.

2013-03-27  Michael R. Crusoe  <mcrusoe@msu.edu>

    * The system zlib and bzip2 libraries are now used instead of the bundled
    versions if specified in setup.cfg or the command line.

2014-03-25  Michael R. Crusoe  <mcrusoe@msu.edu>

    * Makefile: update cppcheck command to match new version of Jenkins
    plugin. Now ignores the lib/test*.cc files.

2013-03-20  Michael R. Crusoe  <mcrusoe@msu.edu>

    * lib/storage.hh,khmer/_khmermodule.cc,lib/{readtable,read_parsers}.hh:
    remove unused storage.hh

2014-03-19  Qingpeng Zhang  <qingpeng@msu.edu>

    * hashbits.cc: fix a bug of 'Division or modulo by zero' described in #182
    * test_scripts.py: add test code for count-overlap.py
    * count-overlap.py: (fix a bug because of a typo and hashsize was replaced
    by min_hashsize)
    * count-overlap.py: needs hashbits table generated by load-graph.py. 
    This information is added to the "usage:" line.
    * count-overlap.py: fix minor PyLint issues

2014-03-19  Michael R. Crusoe  <mcrusoe@msu.edu>

    * Update bundled zlib version to 1.2.8 from 1.2.3. Changes of note:
    "Wholesale replacement of gz* functions with faster versions"
    "Added LFS (Large File Summit) support for 64-bit file offsets"
    "Fix serious but very rare decompression bug"

2014-03-19  Michael R. Crusoe <mcrusoe@msu.edu>

    * lib/counting.hh: include hashtable.hh
    * lib/{counting,aligner,hashbits,hashtable,labelhash,node,subset}.{cc,hh},
    kmer.cc,khmer/_khmermodule.cc: removed downcast, replaced non-functional
    asserts() with exception throws.
    * khmer/_khmermodule.cc: fixed parsing of PyLists
    * setup.py: force 64bit only builds on OS X.

2014-03-19  Titus Brown  <t@idyll.org>

    * Makefile: update documentation on targets at top; clean autopep8 output.
    * test_counting_single.py: fixed pep8 violations in spacing
    * test_scripts.py: eliminate popenscript in favor of proper SystemExit
	handling in runscript; fix pep8 violations.

2014-03-19  Michael R. Crusoe <mcrusoe@msu.edu> and Luiz Irber
<luiz.irber@gmail.com>

    * lib/ktable.{cc,hh},khmer/{__init__.py},{_khmermodule.cc}, tests/
    test_{counting_{hash,single},ktable}.py: remove the unused KTable object
    * doc/{index,ktable}.txt: remove references to KTable
    * lib/{ktable.{hh,cc} → kmer_hash.{hh,cc}}: rename remaining ktable files
    to kmer_hash
    * lib/{hashtable,kmer}.hh: replace ktable headers with kmer_hash

2014-03-17  Ram RS  <ramrs@nyu.edu>

    * extract-partitions.py: pylint warnings addressed
    * test_scripts.py: tests added to cover extract-partitions completely

2014-03-16  Michael R. Crusoe <mcrusoe@msu.edu>

    * lib/read_parsers.cc: fix for Coverity CID 1054789: Unititialized scalar
    field II: fill_id is never zeroed out.

2014-03-16  Ram RS  <ramrs@nyu.edu>

    * Project email in copyright headers updated

2014-03-14  Michael R. Crusoe <mcrusoe@msu.edu>

    * khmer/_khmermodule.cc, lib/{khmer.hh, hashtable.{cc,hh}},
    tests/test_{hashbits,hashbits_obj,labelhash}.py: don't implicitly downcast
    tagset_size(). Changes fileformat version for saved tagsets.

2014-03-13  Ram RS  <ramrs@nyu.edu>

    * added: khmer/file.py - script to check disk space, check input file
    status and check space before hashtable writing
    * modified: scripts/*.py - all scripts now use khmer.file for above-mentioned
    functionality.
    * modified: scripts/*.py - pylint violations addressed in all scripts
    under scripts/

2014-03-13  Ram RS  <ramrs@nyu.edu>

    * Bug fix: tests.test_normalize_by_median_no_bigcount() now runs within
    temp directory

2014-03-11  Michael R. Crusoe  <mcrusoe@mcrusoe.edu>

    * lib/read_parsers.hh: fix for Coverity CID 1054789: Uninitialized scalar
    field

2014-03-10  Michael R. Crusoe  <mcrusoe@msu.edu>

    * doc/development.txt: document fork/tag policy + formatting fixes

2014-03-03  Michael R. Crusoe  <mcrusoe@msu.edu>

    * lib/trace_logger.{cc,hh}: fix for Coverity CID 1063852: Uninitialized
    scalar field (UNINIT_CTOR) 
    * lib/node.cc: fix for Coverity CID 1173035:  Uninitialized scalar field
    (UNINIT_CTOR)
    * lib/hashbits.hh: fix for Coverity CID 1153101:  Resource leak in object
    (CTOR_DTOR_LEAK)
    * lib/{perf_metrics.{cc,hh},hashtable.{cc,hh}
    ,read_parsers.{cc,hh},trace_logger.{cc,hh}}: ifndef WITH_INTERNAL_METRICS
    then lets not + astyle -A10

2014-02-27  Michael R. Crusoe <mcrusoe@msu.edu>

    * tagged: version 0.8
    * setup.py: Specify a known working version of setuptools so we don't
    force an unneeded and awkward upgrade.
    * setup.py: We aren't zipsafe, mark as such

2014-02-18  Michael R. Crusoe <mcrusoe@msu.edu>

* Normalized C++ namespace usage to fix CID 1054792
* Updated install instructions. We recommend OS X users and those Linux
users without root access to install virtualenv instead of pip.
* New documentation: doc/known-issues.txt
* Added code review checklist & other guidance: doc/development.txt

2014-02-03  Camille Scott <camille.scott.w@gmail.com>

* Standardized command line arguments in khmer_args; added version flag

* Added support for sparse graph labeling

* Added script to reinflate partitions from read files using the 
  labeling system, called sweep-reads-by-partition-buffered.py

* Implemented __new__ methods for Hashbits, enforced inheritance
  hierarchy between it and the new LabelHash class both in C++
  and CPython API

2013-12-20  Titus Brown  <titus@idyll.org>

* Fixed output_partitioned_file, sweep-reads3.py, and extract-partitions.py
  to retain FASTQ format in output.

2013-12-11  Michael R. Crusoe <mcrusoe@msu.edu>

* normalize-by-median.py: new optional argument: --record-filenames to specify
a path where a list of all the output filenames will be written to. Will
be used to better integrate with Galaxy.

* All commands that use the counting args now support the --version switch

* abundance-dist-single.py, abundance-dist.py, do-partition.py,
interleave-reads.py, load-graph.py, load-into-counting.py
normalize-by-median.py now exit with return code 1 instead of 255 as is
standard.

2013-12-19  Michael R. Crusoe  <mcrusoe@msu.edu>

* doc/install.txt Add setup instructions for RHEL6 & fix invocation to get
master branch to work for non-developers

2013-12-18  Titus Brown  <titus@idyll.org>

* Added a test to ensure that normalize-by-median.py has bigcount set to
  False.

2013-11-22  Camille Scott  <camille.scott.w@gmail.com>

* Makefile: Added debug target for profiling.

2013-11-22  Michael R. Crusoe  <mcrusoe@msu.edu>

* Documented release process

2013-10-21  Michael R. Crusoe  <mcrusoe@msu.edu>

* Version 0.7

* New script: sample-reads-randomly.py which does a single pass random
subsample using reservoir sampling.

* the version number is now only stored in one place

* Makefile: new dist, cppcheck, pep8, and autopep8 targets for developers.
VERSION is now set by versioneer and exported to C/C++ code.

* README switched from MarkDown to ReStructuredText format to clean up PyPI
listing. Install count badge added.

* doc/: updates to how the scripts are called. Sphinx now pulls version
number from versioneer. C/Python integration is now partially documented.
Reference to bleeding-edge has been removed. Release instructions have been
clarified and simplified.

* all python code in khmer/, scripts/, and tests/ should be PEP8 compliant now.

* khmer/_khmermodule.cc has gotten a once-over with cpychecker. Type errors
were eliminated and the error checking has improved.

* Several fixes motivated by the results of a Coverity C/C++ scan. 

* Tests that require greater than 0.5 gigabytes of memory are now annotated as
being 'highmem' and be skipped by changing two lines in setup.cfg

* warnings about -Wstrict-prototypes will no longer appear

* contributors to this release are: ctb, mr-c and camillescott. 

2013-10-15  Michael R. Crusoe  <mcrusoe@msu.edu>

* Version 0.6.1

* No code changes, just build fixes

2013-10-10  Michael R. Crusoe  <mcrusoe@msu.edu>

* Version 0.6

* Switch to setuptools to run the entire build

* The various Makefiles have been merged into one inside lib for posterity

* A new top-level Makefile wraps "python setup.py"

* argparse.py has been removed and is installed automatically by setuptools/pip

* setup.py and the python/khmer directory have been moved to the root of the
project to conform to the standard layout

* The project contact address is now khmer-project@idyll.org

* Due to the new build system the project now easily builds under OS X + XCode

* In light of the above the installation instructions have been rewritten

* Sphinx now builds the documentation without warnings or errors

* It is now easy to calculate code coverage.

* setup.py is now PEP8 compliant
2014-04-10  Michael R. Crusoe  <mcrusoe@msu.edu>

    * Makefile: run 'build' command before install; ignore _version.py for
    coverage purposes.
    * bink.ipynb: deleted
    * doc/choosing-hash-sizes.txt -> choosing-table-sizes.txt
    * setup.py,doc/{conf.py,index.txt}: update lists of authors
    * doc/development.txt: typo
    * doc/{galaxy,guide,index,introduction,scripts}.txt: remove some
    references to implementation details of the k-mer tables
    * doc/{known-issues,release}.txt: updated
    * khmer/*.cc,lib/*.{cc,hh}: astyle -A10 formatted
    * lib/read_parsers.cc: fixed case statement fall through
    * lib/subset.cc: removed unnecessary NULL check (CID 1054804 & 1195088)
    * scripts/*.py: additional documentation updates
    * tests/test-data/test-overlap1.ht,data/MSB2-surrender.fa &
    data/1m-filtered.fa: removed from repository history, .git is now 36M!

2014-03-31  Titus Brown  <ctb@msu.edu>

    * scripts/normalize-by-median.py: Fixed unbound variable bug introduced in
    20a433c2.

    * khmer/file.py: Fixed incorrect use of __file__ dirname instead of
    os.getcwd(); also fixed bug where statvfs would choke on an empty
    dirname resulting from input files being in the cwd.

2014-03-31  Michael R. Crusoe  <mcrusoe@msu.edu>

    * versioneer.py,ez_setup.py: updated to version 0.10 and 3.4.1
    respectively.
    * docs/release.txt,khmer/_version.py,MANIFEST.in: update ancillary
    versioneer files

2014-03-31  Titus Brown  <ctb@msu.edu>

    * scripts/*.py,khmer/khmer_args.py: added 'info' function to khmer_args,
    and added citation information to each script.
    * CITATION: added basic citation information for khmer functionality.

2013-03-31  Michael R. Crusoe  <mcrusoe@msu.edu>

    * docs/scripts.txt,scripts/*.py,khmer/*.py: overhaul the documentation of
    the scripts. Uses sphinxcontrib.autoprogram to leverage the existing
    argparse objects. Moved the documentation into each script + misc cleanups.
    All scripts support the --version option. Migrated the last scripts to use
    khmer_args
    * docs/blog-posts.txt: removed outdated reference to filter-exact.py; its
    replacement filter-abund.py is better documented in the eel-pond protocol
    * figuregen/,novelty/,plots/,templatem/,scripts/do-partition.sh: removed
    outdated code not part of core project

2013-03-30  Michael R. Crusoe  <mcrusoe@msu.edu>

    * setup.py: monkeypatched distutils.Distribution.reinitialize_command() so
    that it matches the behavior of Distribution.get_command_obj(). This fixes
    issues with 'pip install -e' and './setup.py nosetests' not respecting the
    setup.cfg configuration directives for the build_ext command. Also
    enhanced our build_ext command to respect the dry_run mode.

    * .ycm_extra_conf.py: Update our custom YouCompleteMe configuration to
    query the package configuration for the proper compilation flags.

2014-03-28  Michael R. Crusoe  <mcrusoe@msu.edu>

    * Makefile,setup.py: demote nose & sphinx to extra dependencies.
    Auto-install Python developer tools as needed.

2013-03-27  Michael R. Crusoe  <mcrusoe@msu.edu>

    * The system zlib and bzip2 libraries are now used instead of the bundled
    versions if specified in setup.cfg or the command line.

2014-03-25  Michael R. Crusoe  <mcrusoe@msu.edu>

    * Makefile: update cppcheck command to match new version of Jenkins
    plugin. Now ignores the lib/test*.cc files.

2013-03-20  Michael R. Crusoe  <mcrusoe@msu.edu>

    * lib/storage.hh,khmer/_khmermodule.cc,lib/{readtable,read_parsers}.hh:
    remove unused storage.hh

2014-03-19  Qingpeng Zhang  <qingpeng@msu.edu>

    * hashbits.cc: fix a bug of 'Division or modulo by zero' described in #182
    * test_scripts.py: add test code for count-overlap.py
    * count-overlap.py: (fix a bug because of a typo and hashsize was replaced
    by min_hashsize)
    * count-overlap.py: needs hashbits table generated by load-graph.py. 
    This information is added to the "usage:" line.
    * count-overlap.py: fix minor PyLint issues

2014-03-19  Michael R. Crusoe  <mcrusoe@msu.edu>

    * Update bundled zlib version to 1.2.8 from 1.2.3. Changes of note:
    "Wholesale replacement of gz* functions with faster versions"
    "Added LFS (Large File Summit) support for 64-bit file offsets"
    "Fix serious but very rare decompression bug"

2014-03-19  Michael R. Crusoe <mcrusoe@msu.edu>

    * lib/counting.hh: include hashtable.hh
    * lib/{counting,aligner,hashbits,hashtable,labelhash,node,subset}.{cc,hh},
    kmer.cc,khmer/_khmermodule.cc: removed downcast, replaced non-functional
    asserts() with exception throws.
    * khmer/_khmermodule.cc: fixed parsing of PyLists
    * setup.py: force 64bit only builds on OS X.

2014-03-19  Titus Brown  <t@idyll.org>

    * Makefile: update documentation on targets at top; clean autopep8 output.
    * test_counting_single.py: fixed pep8 violations in spacing
    * test_scripts.py: eliminate popenscript in favor of proper SystemExit
	handling in runscript; fix pep8 violations.

2014-03-19  Michael R. Crusoe <mcrusoe@msu.edu> and Luiz Irber
<luiz.irber@gmail.com>

    * lib/ktable.{cc,hh},khmer/{__init__.py},{_khmermodule.cc}, tests/
    test_{counting_{hash,single},ktable}.py: remove the unused KTable object
    * doc/{index,ktable}.txt: remove references to KTable
    * lib/{ktable.{hh,cc} → kmer_hash.{hh,cc}}: rename remaining ktable files
    to kmer_hash
    * lib/{hashtable,kmer}.hh: replace ktable headers with kmer_hash

2014-03-17  Ram RS  <ramrs@nyu.edu>

    * extract-partitions.py: pylint warnings addressed
    * test_scripts.py: tests added to cover extract-partitions completely

2014-03-16  Michael R. Crusoe <mcrusoe@msu.edu>

    * lib/read_parsers.cc: fix for Coverity CID 1054789: Unititialized scalar
    field II: fill_id is never zeroed out.

2014-03-16  Ram RS  <ramrs@nyu.edu>

    * Project email in copyright headers updated

2014-03-14  Michael R. Crusoe <mcrusoe@msu.edu>

    * khmer/_khmermodule.cc, lib/{khmer.hh, hashtable.{cc,hh}},
    tests/test_{hashbits,hashbits_obj,labelhash}.py: don't implicitly downcast
    tagset_size(). Changes fileformat version for saved tagsets.

2014-03-13  Ram RS  <ramrs@nyu.edu>

    * added: khmer/file.py - script to check disk space, check input file
    status and check space before hashtable writing
    * modified: scripts/*.py - all scripts now use khmer.file for above-mentioned
    functionality.
    * modified: scripts/*.py - pylint violations addressed in all scripts
    under scripts/

2014-03-13  Ram RS  <ramrs@nyu.edu>

    * Bug fix: tests.test_normalize_by_median_no_bigcount() now runs within
    temp directory

2014-03-11  Michael R. Crusoe  <mcrusoe@mcrusoe.edu>

    * lib/read_parsers.hh: fix for Coverity CID 1054789: Uninitialized scalar
    field

2014-03-10  Michael R. Crusoe  <mcrusoe@msu.edu>

    * doc/development.txt: document fork/tag policy + formatting fixes

2014-03-03  Michael R. Crusoe  <mcrusoe@msu.edu>

    * lib/trace_logger.{cc,hh}: fix for Coverity CID 1063852: Uninitialized
    scalar field (UNINIT_CTOR) 
    * lib/node.cc: fix for Coverity CID 1173035:  Uninitialized scalar field
    (UNINIT_CTOR)
    * lib/hashbits.hh: fix for Coverity CID 1153101:  Resource leak in object
    (CTOR_DTOR_LEAK)
    * lib/{perf_metrics.{cc,hh},hashtable.{cc,hh}
    ,read_parsers.{cc,hh},trace_logger.{cc,hh}}: ifndef WITH_INTERNAL_METRICS
    then lets not + astyle -A10

2014-02-27  Michael R. Crusoe <mcrusoe@msu.edu>

    * tagged: version 0.8
    * setup.py: Specify a known working version of setuptools so we don't
    force an unneeded and awkward upgrade.
    * setup.py: We aren't zipsafe, mark as such

2014-02-18  Michael R. Crusoe <mcrusoe@msu.edu>

* Normalized C++ namespace usage to fix CID 1054792
* Updated install instructions. We recommend OS X users and those Linux
users without root access to install virtualenv instead of pip.
* New documentation: doc/known-issues.txt
* Added code review checklist & other guidance: doc/development.txt

2014-02-03  Camille Scott <camille.scott.w@gmail.com>

* Standardized command line arguments in khmer_args; added version flag

* Added support for sparse graph labeling

* Added script to reinflate partitions from read files using the 
  labeling system, called sweep-reads-by-partition-buffered.py

* Implemented __new__ methods for Hashbits, enforced inheritance
  hierarchy between it and the new LabelHash class both in C++
  and CPython API

2013-12-20  Titus Brown  <titus@idyll.org>

* Fixed output_partitioned_file, sweep-reads3.py, and extract-partitions.py
  to retain FASTQ format in output.

2013-12-11  Michael R. Crusoe <mcrusoe@msu.edu>

* normalize-by-median.py: new optional argument: --record-filenames to specify
a path where a list of all the output filenames will be written to. Will
be used to better integrate with Galaxy.

* All commands that use the counting args now support the --version switch

* abundance-dist-single.py, abundance-dist.py, do-partition.py,
interleave-reads.py, load-graph.py, load-into-counting.py
normalize-by-median.py now exit with return code 1 instead of 255 as is
standard.

2013-12-19  Michael R. Crusoe  <mcrusoe@msu.edu>

* doc/install.txt Add setup instructions for RHEL6 & fix invocation to get
master branch to work for non-developers

2013-12-18  Titus Brown  <titus@idyll.org>

* Added a test to ensure that normalize-by-median.py has bigcount set to
  False.

2013-11-22  Camille Scott  <camille.scott.w@gmail.com>

* Makefile: Added debug target for profiling.

2013-11-22  Michael R. Crusoe  <mcrusoe@msu.edu>

* Documented release process

2013-10-21  Michael R. Crusoe  <mcrusoe@msu.edu>

* Version 0.7

* New script: sample-reads-randomly.py which does a single pass random
subsample using reservoir sampling.

* the version number is now only stored in one place

* Makefile: new dist, cppcheck, pep8, and autopep8 targets for developers.
VERSION is now set by versioneer and exported to C/C++ code.

* README switched from MarkDown to ReStructuredText format to clean up PyPI
listing. Install count badge added.

* doc/: updates to how the scripts are called. Sphinx now pulls version
number from versioneer. C/Python integration is now partially documented.
Reference to bleeding-edge has been removed. Release instructions have been
clarified and simplified.

* all python code in khmer/, scripts/, and tests/ should be PEP8 compliant now.

* khmer/_khmermodule.cc has gotten a once-over with cpychecker. Type errors
were eliminated and the error checking has improved.

* Several fixes motivated by the results of a Coverity C/C++ scan. 

* Tests that require greater than 0.5 gigabytes of memory are now annotated as
being 'highmem' and be skipped by changing two lines in setup.cfg

* warnings about -Wstrict-prototypes will no longer appear

* contributors to this release are: ctb, mr-c and camillescott. 

2013-10-15  Michael R. Crusoe  <mcrusoe@msu.edu>

* Version 0.6.1

* No code changes, just build fixes

2013-10-10  Michael R. Crusoe  <mcrusoe@msu.edu>

* Version 0.6

* Switch to setuptools to run the entire build

* The various Makefiles have been merged into one inside lib for posterity

* A new top-level Makefile wraps "python setup.py"

* argparse.py has been removed and is installed automatically by setuptools/pip

* setup.py and the python/khmer directory have been moved to the root of the
project to conform to the standard layout

* The project contact address is now khmer-project@idyll.org

* Due to the new build system the project now easily builds under OS X + XCode

* In light of the above the installation instructions have been rewritten

* Sphinx now builds the documentation without warnings or errors

* It is now easy to calculate code coverage.

* setup.py is now PEP8 compliant<|MERGE_RESOLUTION|>--- conflicted
+++ resolved
@@ -1,9 +1,8 @@
-<<<<<<< HEAD
 2015-07-28  Jacob Fenton  <bocajnotnef@gmail.com>
 
    * scrips/normalize-by-median.py,khmer/khmer_logger.py: added logging
    framework, prototyped in normalize-by-median
-=======
+
 2015-07-28  Michael R. Crusoe  <crusoe@ucdavis.edu>
             Titus Brown  <titus@idyll.org>
 
@@ -20,7 +19,6 @@
    spelling fixes, import re-arrangement
    * sandbox/{Makefile.read_aligner_training,readaligner_pairhmm_train.py}:
    Added script to train the aligner
->>>>>>> 5b98f6e1
 
 2015-07-27  Titus Brown  <titus@idyll.org>
 
