<<<<<<< HEAD
2015-5-15 Tamer Mansour <drtamermansour@gmail.com>

   * normalize-by-median changed to count kmers from both PE reads when either
   one of them is below the coverage cutoff
   * The function hash_consume in khmer/_khmermodule.cc changed to check for
   non-ACGT characters
   * Add 2 tests to test_script.py to test for the 2 new behaviors

2015-05-13  Scott Sievert <sieve121@umn.edu>
=======
2015-05-18  Sherine Awad  <sherine.awad@gmail.com>
>>>>>>> 13926c75

   * tests/test_scripts.py: Test loading of compressed counting table
   with bigcounts,and test abundance with bigcounts

2015-05-18  Michael R. Crusoe  <mcrusoe@msu.edu>

   * all files: references to github.com/ged-lab changed to
   github.com/dib-lab. All GitHub URLs normalized to use HTTPS
   * README.rst: broken landscape.io badge removed
   * doc/user/known-issues.rst: removed two known issues fixed in v1.4 release

2015-05-18  Titus Brown  <titus@idyll.org>

   * sandbox/{assembly-diff-2.py,sandbox/collect-reads.py},
   scripts/{count-median.py,filter-abund-single.py,filter-abund.py}: changed
   sequence-reading behavior to replace 'N' with 'A', to be consistent with
   rest of code base.
   * scripts/{filter-abund.py,filter-abund-single.py}: changed behavior of
   scripts to keep sequences with 'N's in them, and count them as 'A's.
   * tests/test_scripts.py: added tests for new
   filter-abund/filter-abund-single behavior.
   * tests/test-data/test-filter-abund-Ns.fq: new test file for new tests.

2015-05-13  Scott Sievert  <sieve121@umn.edu>

   * tests/*,scripts/*,lib/*,sandbox/*,khmer/*: changed "doc/LICENSE.txt" to
   "LICENSE" in copyright header.

2015-05-13  Michael R. Crusoe  <mcrusoe@msu.edu>

   * doc/dev/getting-started.rst: added missing dev tools to install list

2015-05-12  Kevin Murray  <spam@kdmurray.id.au>

   * scripts/load-into-counting.py,test/test_scripts.py: Add the number of
   reads processed to the machine readable output files of --summary-info.

2015-05-11  Titus Brown  <titus@idyll.org>

   * scripts/sample-reads-randomly.py: fixed boundary error in
   sample-reads-randomly.py.
   * tests/test_scripts.py: updated tests to correspond with correct
   behavior of sample-reads-randomly.py.

2015-04-23  Lex Nederbragt  <lex.nederbragt@ibv.uio.no>

   * tests/test_scripts.py: added a test for extract-partitions:
   whitespace in fasta header.

2015-04-21  Daniel Standage  <daniel.standage@gmail.com>

   * scripts/sample-reads-randomly.py: use broken paired reader to provide
   paired-end read support.
   * tests/test_scripts.py: change test results to compensate for the change in
   implementation.

2015-04-17  Jessica Mizzi  <mizzijes@msu.edu>

   * tests/test_scripts.py: split test_extract_long_sequences 
   into test_extract_long_sequences_fa and test_extract_long_sequences_fq

2015-04-15  Elmar Bucher <buchere@ohsu.edu>

   * khmer/doc/dev/getting-started.rst: add information for OS X
   mac port and homebrew distro users as well as Linux
   Debian and Ubuntu distro users.
   And add copyright header.

2015-04-15  Susan Steinman  <steinman.tutoring@gmail.com>

   * khmer/tests/khmer_tst_utils.py,doc/dev/a-quick-guide-to-testing.rst
      edited docstring and docs to remind people to make sure tests test
      errors correctly

2015-04-15  Michael R. Crusoe  <mcrusoe@msu.edu>

   * sandbox/make-coverage.py: tweak for importability

2015-04-15  Sherine Awad  <sherine.awad@gmail.com>

   * sandbox/make-coverage.py: restored, was deleted by accident

2015-04-15  Susan Steinman  <steinman.tutoring@gmail.com>

   * khmer/tests/test_scripts.py: changed tests that use `runscript` with
      `fail_okay=True` to use asserts to confirm the correct failure type

2015-04-15  Sarah Guermond  <sarah.guermond@gmail.com>

   * doc/dev/getting-started.rst: clarified dev communication

2015-04-15  Sarah Guermond  <sarah.guermond@gmail.com>

   * scripts/trim-low-abund.py: implemented STDOUT output, redirected
   existing print statements to STDERR, fixed existing & new PEP 8 issues 
   * tests/test_scripts.py: added test for above changes

2014-04-15  Andreas Härpfer  <ahaerpfer@gmail.com>

   * doc/conf.py: disable Sphinx smart rendering

2015-04-15  Michael R. Crusoe  <mcrusoe@msu.edu>

   * lib/hashtable.cc: remove memory leak
   * scripts/readstats.py,tests/test_scripts.py: fix PEP8 violations

2015-04-15  Susan Steinman  <steinman.tutoring@gmail.com>

   * khmer/scripts/normalize-by-median.py: pass individual arg values to 
      functions instead of ArgParse object

2015-04-15  Thomas Fenzl  <thomas.fenzl@gmx.net>

   * scripts/{count-overlap.py,readstats.py},tests/test_scripts.py: 
   added a --csv option to readstats
   updated documentation for count-overlap
   * khmer/_khmermodule.cc: fixed missing error handling 
   for hashbits_count_overlap

2015-04-15  en zyme  <en_zyme@outlook.com>

   * khmer/khmer/kfile.py: check_file_status() -> check_input_files()
   * khmer/sandbox/{collect-reads, khmer/sandbox/sweep-reads}.py 
     khmer/scripts/{abundance-dist-single, abundance-dist, annotate-partitions,
     count-median, count-overlap, do-partition, extract-paired-reads, 
     extract-partitions, filter-abund-single, filter-abund, filter-stoptags,
     find-knots, interleave-reads, load-graph, load-into-counting, 
     make-initial-stoptags, merge-partitions, partition-graph,
     sample-reads-randomly, split-paired-reads}.py:
       check_file_status() -> check_input_files()
   * khmer/tests/test_functions.py: check_file_status() -> check_input_files()

2015-04-15  Andreas Härpfer  <ahaerpfer@gmail.com>

   * khmer/utils.py: fix record checks to account for comments in old style
   FASTQ data.
   * tests/test-data/old-style-format-w-comments.fq: new test data.
   * tests/test_scripts.py: add test against new test data.

2015-04-15  Michael R. Crusoe  <mcrusoe@msu.edu>

   * doc/dev/release.txt: update release instructions to more thoroughly run
   tests.

2015-04-14  Susan Steinman  <steinman.tutoring@gmail.com>

   * khmer/scripts/normalize-by-median.py: allow for paired and unpaired
      files to be normalized together. separate function for error check
   * khmer/tests/test_scripts.py: created test for paired/unpaired data

2015-04-14  Scott Fay  <scott.a.fay@gmail.com>

   * doc/user/getting-help.rst: added to user docs
   * doc/index.rst: changed: added link to getting-help doc
   * README.rst: changed: added link to getting-help doc

2015-04-14  Scott Fay  <scott.a.fay@gmail.com>

   * docs/index.rst: added github repo and release notes page to main docs page

2015-04-14  Susan Steinman  <steinman.tutoring@gmail.com>

   * khmer/{__init__.py},sandbox/{collect-reads,collect-variants,
   saturate-by-median},scripts/{do-partition,filter-abund-single,load-graph,
   load-into-counting,normalize-by-median,trim-low-abund}: pulled out check
   max collisions logic to init.
   * khmer/tests/test_scripts.py: modified tests to account for new error
   message

2015-04-14  Josiah Seaman  <josiah@dnaskittle.com>

   * lib/{hashbits.cc}: changed: adding doxygen comments

2015-04-14  Sarah Guermond  <sarah.guermond@gmail.com>

   * doc/dev/coding-guidelines-and-review.rst: added copyright question
   to commit checklist.

2015-04-14  Andreas Härpfer  <ahaerpfer@gmail.com>

   * */*.py: Make docstrings PEP 257 compliant.

2015-04-14  Michael R. Crusoe  <mcrusoe@msu.edu>

   * khmer/_khmermodule.cc: catch more exceptions
   * tests/test_{sandbox_scripts,subset_graph}.py: make tests more resilient

2015-04-14  Michael R. Crusoe  <mcrusoe@msu.edu>

   * lib/count.cc: Make CountingHash::abundance_distribution threadsafe
   * khmer/_khmermodule.cc: remove newly unnecessary check for exception
   * tests/test_scripts.py: added test to confirm the above

2015-04-14  Michael R. Crusoe  <mcrusoe@msu.edu>

   * khmer/{__init__.py,_khmermodule.cc},lib/{counting,hashbits,hashtable,
   subset}.cc: catch IO errors and report them.
   * tests/test_hashbits.py: remove write to fixed path in /tmp
   * tests/test_scripts.py: added test for empty counting table file

2015-04-13  Thomas Fenzl  <thomas.fenzl@gmx.net>

   * lib/{khmer_exception.hh,{counting,hashbits,hashtable,subset}.cc}: changed 
   khmer_exception to use std::string to fix memory management.

2015-04-13  Elmar Bucher  <buchere@ohsu.edu>

   * scripts/normalize-by-median.py (main): introduced warning for when at
   least two input files are named the same.

2015-04-13  Andreas Härpfer  <ahaerpfer@gmail.com>

   * doc/dev/getting-started.rst: clarify Conda usage

2015-04-13  Daniel Standage  <daniel.standage@gmail.com>

   * scripts/normalize-by-median.py: Added support to the diginorm script for
   sending output to terminal (stdout) when using the conventional - as the
   output filename. Also removed --append option.
   * tests/test_scripts.py: Added functional test for diginorm stdout, removed
   test of --append option.

2015-04-13  Scott Fay  <scott.a.fay@gmail.com>

   * scripts/filter-abund.py: added checking of input_table by
   `check_file_status()`

2015-04-13  David Lin

   * scripts/abundance-dist.py: disambiguate documentation for force and 
   squash options

2015-04-13  Michael R. Crusoe  <mcrusoe@msu.edu>

   * README.rst,doc/index.rst: added link to gitter.im chat room
   * doc/README.rst: removed ancient, outdated, and unused file

2015-04-13  Thomas Fenzl  <thomas.fenzl@gmx.net>

   * khmer/_khmermodule.cc: removed unused find_all_tags_truncate_on_abundance
   from python api

2015-04-10  Will Trimble

   * tests/test_script_arguments.py: added a test to check for the empty file
   warning when checking if a file exists

2015-04-10  Jacob Fenton  <bocajnotnef@gmail.com>

   * scripts/test-{scripts.py}: added test for check_file_writable using 
   load_into_counting

2015-04-10  Phillip Garland  <pgarland@gmail.com>

   * khmer/file.py (check_file_writable): new function to check writability
   * scripts/load-into-counting.py (main): early check to see if output is
   writable

2015-04-07  Michael R. Crusoe  <mcrusoe@msu.edu>

    * README.rst: add a ReadTheDocs badge

2015-04-06  Michael R. Crusoe  <mcrusoe@msu.edu>

   * jenkins-build.sh: updated OS X warning flag to quiet the build a bit

2015-04-06  Michael R. Crusoe  <mcrusoe@msu.edu>

   * Makefile: added 'convert-release-notes' target for MD->RST conversion
   * doc/{,release-notes}/index.rst: include release notes in documentation
   * doc/release-notes/*.rst: added pandoc converted versions of release notes
   * jenkins-build.sh: use the Sphinx method to install doc dependencies

2015-04-05  Michael R. Crusoe  <mcrusoe@msu.edu>

   * setup.py: use the release version of screed 0.8

2015-04-05  Michael R. Crusoe  <mcrusoe@msu.edu>

   * doc/*/*.txt: all documentation sources have been renamed to use the rst
   extension to indicate that they are reStructuredText files. This enables
   use of rich text editors on GitHub and elsewhere.
   * doc/conf.py: update Sphinx configuration to reflect this change
   * doc/requirements.txt: added hint to install version 3.4.1 of Setuptools;
   this file is used by ReadTheDocs only.

2015-04-05  Michael R. Crusoe  <mcrusoe@msu.edu>

   * ChangeLog, lib/read_aligner.cc, sandbox/sweep-reads.py: fixed spelling
   errors.

2015-04-05  Kevin Murray  <spam@kdmurray.id.au>

   * lib/read_parsers.{cc,hh}: Work around an issue (#884) in SeqAn 1.4.x
   handling of truncated sequence files. Also revamp exceptions
   * khmer/_khmermodule.cc: Use new/updated exceptions handling malformed
   FASTA/Q files.
   * tests/test_read_parsers.py: add a test of parsing of truncated fastq
   files

2015-04-03  Luiz Irber  <irberlui@msu.edu>

   * lib/hllcounter.cc: Use for loop instead of transform on merge method,
   now works on C++11.

2015-04-01  Luiz Irber  <irberlui@msu.edu>

   * third-party/smhasher/MurmurHash3.{cc,h}: remove unused code, fix warnings.

2015-04-01  Michael R. Crusoe  <mcrusoe@msu.edu>

   * Doxyfile.in: make documentation generation reproducible, removed timestamp

2015-04-01  Alex Hyer  <theonehyer@gmail.com>

   * scripts/find-knots.py: added force argument to check_file_status()
   call in main().

2015-03-31  Kevin Murray  <spam@kdmurray.id.au>

   * lib/read_parsers.{cc,hh}: add read counting to IParser and subclasses
   * khmer/_khmermodule.cc,tests/test_read_parsers.py: add 'num_reads'
   attribute to khmer.ReadParser objects in python land, and test it.

2015-03-28  Kevin Murray  <spam@kdmurray.id.au>

   * lib/hashbits.hh: Add Hashbits::n_tables() accessor

2015-03-27  Michael R. Crusoe  <mcrusoe@msu.edu>

   * lib/read_parsers.{cc,hh}: Obfuscate SeqAn SequenceStream objects with a
   wrapper struct, to avoid #include-ing the SeqAn headers.
   * lib/Makefile: Don't install the SeqAn headers.

2015-03-27  Kevin Murray  <spam@kdmurray.id.au>

   * lib/Makefile: Add libkhmer targets, clean up
   * lib/get_version.py: Rewrite to use versioneer.py
   * lib/.gitignore,third-party/.gitignore: Add more compiled outputs
   * lib/.check_openmp.cc: add source that checks compiler for openmp support.
   * lib/khmer.pc.in: add pkg-config file for khmer

2015-03-23  Kevin Murray  <spam@kdmurray.id.au>

   * lib/counting.hh: Add CountingHash::n_tables() accessor

2015-03-16  Jessica Mizzi  <mizzijes@msu.edu>

    * khmer/kfile.py: Added file not existing error for system exit
    * tests/{test_scripts,test_functions}.py: Added tests for
    check_file_status for file existence and force option

2015-03-15  Kevin Murray  <spam@kdmurray.id.au>  &  Titus Brown  <titus@idyll.org>

   * tests/test_counting_hash.py: Skip get_raw_tables test if python doesn't
   have the memoryview type/function.

2015-03-11  Erich Schwarz  <ems394@cornell.edu>

   * Added URLs and brief descriptions for khmer-relevant documentation in
   doc/introduction.txt, pointing to http://khmer-protocols.readthedocs.org and
   khmer-recipes.readthedocs.org, with brief descriptions of their content.

2015-03-10  Camille Scott  <camille.scott.w@gmail.com>

   * lib/counting.hh, khmer/_khmermodule.cc: Expose the raw tables of
   count-min sketches to the world of python using a buffer interface.
   * tests/test_counting_hash.py: Tests of the above functionality.

2015-03-08  Michael R. Crusoe  <mcrusoe@msu.edu>

   * Makefile: make 'pep8' target be more verbose
   * jenkins-build.sh: specify setuptools version
   * scripts/{abundance-dist,annotate-partitions,count-median,do-partition,
   extract-paired-reads,extract-partitions,filter-stoptags,find-knots,
   interleave-reads,merge-partitions,partition-graph,sample-reads-randomly,
   split-paired-reads}.py,setup.py: fix new PEP8 errors
   * setup.py: specify that this is a Python 2 only project (for now)
   * tests/test_{counting_single,subset_graph}.py: make explicit the use of
   floor division behavior.

2015-03-06  Titus Brown  <titus@idyll.org>

   * sandbox/{collect-reads.py,saturate-by-median.py}: update for 'force'
   argument in khmer.kfile functions, so that khmer-recipes compile.

2015-03-02  Titus Brown  <titus@idyll.org>

   * sandbox/{combine-pe.py,compare-partitions.py,count-within-radius.py,
   degree-by-position.py,dn-identify-errors.py,ec.py,error-correct-pass2.py,
   find-unpart.py,normalize-by-align.py,read-aligner.py,shuffle-fasta.py,
   to-casava-1.8-fastq.py,uniqify-sequences.py}: removed from sandbox/ as
   obsolete/unmaintained.
   * sandbox/README.rst: updated to reflect readstats.py and trim-low-abund.py
   promotion to sandbox/.
   * doc/dev/scripts-and-sandbox.txt: updated to reflect sandbox/ script name
   preferences, and note to remove from README.rst when moved over to scripts/.

2015-02-27  Kevin Murray  <spam@kdmurray.id.au>

   * scripts/load-into-counting.py: Be verbose in the help text, to clarify
   what the -b flag does.

2015-02-25  Hussien Alameldin  <hussien@msu.edu>

   * sandbox/bloom_count.py: renamed to bloom-count.py
   * sandbox/bloom_count_intersection.py: renamed to
     bloom-count-intersection.py
   * sandbox/read_aligner.py: renamed to read-aligner.py

2015-02-26  Tamer A. Mansour  <drtamermansour@gmail.com>

   * scripts/abundance-dist-single.py: Use CSV format for the histogram.
   * scripts/count-overlap.py: Use CSV format for the curve file output.
   Includes column headers.
   * scripts/abundance-dist-single.py: Use CSV format for the histogram. 
   Includes column headers.
   * tests/test_scripts.py: add test functions for the --csv option in
   abundance-dist-single.py and count-overlap.py

2015-02-26  Jacob Fenton  <bocajnotnef@gmail.com>

   * doc/introduction.txt, doc/user/choosing-table-sizes.txt: Updated docs to
   ref correct links and names

2015-02-25  Aditi Gupta  <agupta@msu.edu>

   * sandbox/{collect-reads.py, correct-errors.py, 
   normalize-by-median-pct.py, slice-reads-by-coverage.py, 
   sweep-files.py, sweep-reads3.py, to-casava-1.8-fastq.py}: 
   Replaced 'accuracy' with 'quality'. Fixes #787.

2015-02-25  Tamer A. Mansour  <drtamermansour@gmail.com>

   * scripts/normalize-by-median.py: change to the default behavior to
   overwrite the sequences output file. Also add a new argument --append to
   append new reads to the output file.
   * tests/test_scripts.py: add a test for the --append option in
   normalize-by-median.py

2015-02-25  Hussien Alameldin  <hussien@msu.edu>

   * khmer/khmer_args.py: add 'hll' citation entry "Irber and Brown,
     unpublished." to  _alg. dict.
   * sandbox/unique-kmers.py: add call to 'info' with 'hll' in the
     algorithms list.

2015-02-24  Luiz Irber  <irberlui@msu.edu>

    * khmer/_khmermodule.cc: expose HLL internals as read-only attributes.
    * lib/hllcounter.{cc,hh}: simplify error checking, add getters for HLL.
    * tests/test_hll.py: add test cases for increasing coverage, also fix
    some of the previous ones using the new HLL read-only attributes.

2015-02-24  Luiz Irber  <irberlui@msu.edu>

   * khmer/_khmermodule.cc: Fix coding style violations.

2015-02-24  Luiz Irber  <irberlui@msu.edu>

   * khmer/_khmermodule.cc: Update extension to use recommended practices,
   PyLong instead of PyInt, Type initialization, PyBytes instead of PyString.
   Replace common initialization with explicit type structs, and all types
   conform to the CPython checklist.

2015-02-24  Tamer A. Mansour  <drtamermansour@gmail.com>

   * scripts/abundance-dist.py: Use CSV format for the histogram. Includes
   column headers.
   * tests/test_scripts.py: add coverage for the new --csv option in
   abundance-dist.py

2015-02-24  Michael R. Crusoe  <mcrusoe@msu.edu>

   * jenkins-build.sh: remove examples/stamps/do.sh testing for now; takes too
   long to run on every build. Related to #836

2015-02-24  Kevin Murray  <spam@kdmurray.id.au>

   * scripts/interleave-reads.py: Make the output file name print nicely.

2015-02-23  Titus Brown  <titus@idyll.org>

   * khmer/utils.py: added 'check_is_left' and 'check_is_right' functions;
   fixed bug in check_is_pair.
   * tests/test_functions.py: added tests for now-fixed bug in check_is_pair,
   as well as 'check_is_left' and 'check_is_right'.
   * scripts/interleave-reads.py: updated to handle Casava 1.8 formatting.
   * scripts/split-paired-reads.py: fixed bug where sequences with bad names
   got dropped; updated to properly handle Casava 1.8 names in FASTQ files.
   * scripts/count-median.py: added '--csv' output format; updated to properly
   handle Casava 1.8 FASTQ format when '--csv' is specified.
   * scripts/normalize-by-median.py: replaced pair checking with
   utils.check_is_pair(), which properly handles Casava 1.8 FASTQ format.
   * tests/test_scripts.py: updated script tests to check Casava 1.8
   formatting; fixed extract-long-sequences.py test.
   * scripts/{extract-long-sequences.py,extract-paired-reads.py,
   fastq-to-fasta.py,readstats.py,sample-reads-randomly.py,trim-low-abund.py},
   khmer/thread_utils.py: updated to handle Casava 1.8 FASTQ format by
   setting parse_description=False in screed.open(...).
   * tests/test-data/{paired-mixed.fq,paired-mixed.fq.pe,random-20-a.fq,
   test-abund-read-2.fq,test-abund-read-2.paired2.fq,test-abund-read-paired.fa,
   test-abund-read-paired.fq}: switched some sequences over to Casava 1.8
   format, to test format handling.
   * tests/test-data/{casava_18-pe.fq,test-reads.fq.gz}: new test file for
   Casava 1.8 format handling.
   * tests/test-data/{overlap.curve,paired-mixed.fq.1,paired-mixed.fq.2,
   simple_1.fa,simple_2.fa,simple_3.fa,test-colors.fa,test-est.fa,
   test-graph3.fa,test-graph4.fa,test-graph6.fa}: removed no-longer used
   test files.

2015-02-23  Titus Brown  <titus@idyll.org>

   * setup.cfg: set !linux flag by default, to avoid running tests that
   request too much memory when 'nosetests' is run.  (This is an OS difference
   where Mac OS X attempts to allocate as much memory as requested, while
   on Linux it just crashes).

2015-02-23  Michael R. Crusoe  <mcrusoe@msu.edu>

   * khmer/{__init__.py,_khmermodule.cc},lib/{hashbits.cc,hashbits.hh,
   hashtable,tests/test_{c_wrapper,read_parsers}.py: remove unused callback
   functionality

2015-02-23  Michael R. Crusoe  <mcrusoe@msu.edu>

   * setup.py: point to the latest screed release candidate to work around
   versioneer bug.

2015-02-23  Tamer A. Mansour  <drtamermansour@gmail.com>

   * examples/stamps/do.sh: the argument --savehash was changed to --savetable
   and change mode to u+x
   * jenkins-build.sh: add a test to check for the do.sh file

2015-02-23  Kevin Murray  <spam@kdmurray.id.au>

   * khmer/load_pe.py: Remove unused/undocumented module. See #784

2015-02-21  Hussien Alameldin  <hussien@msu.edu>

   * sandbox/normalize-by-align.py: "copyright header 2013-2015 was added"
   * sandbob/read_aligner.py: "copyright header 2013-2015 was added"
   * sandbox/slice-reads-by-coverage.py: "copyright header 2014  was added"

2015-02-21  Hussien Alameldin  <hussien@msu.edu>

   * sandbox/calc-best-assembly.py, collect-variants.py, graph-size.py: Set executable bits using "chmod +x"

2015-02-21  Michael R. Crusoe  <mcrusoe@msu.edu>

   * khmer/_khmermodule.cc,lib/read_parsers.cc: Rename the 'accuracy' attribute
   of ReadParser Reads to 'quality'
   * tests/test_read_parsers.py: update test to match

2015-02-21  Rhys Kidd  <rhyskidd@gmail.com>

   * sandbox/{calc-best-assembly,calc-error-profile,normalize-by-align,
   read_aligner,slice-reads-by-coverage}.py: reference /usr/bin/env python2
   in the #! line.

2015-02-21  Rhys Kidd  <rhyskidd@gmail.com>

   * sandbox/sweep-paired-reads.py: remove empty script

2015-02-20  Titus Brown  <titus@idyll.org>

   * doc/dev/scripts-and-sandbox.txt: policies for sandbox/ and scripts/
   content, and a process for adding new command line scripts into scripts/.
   * doc/dev/index.txt: added scripts-and-sandbox to developer doc index.

2015-02-20  Michael R. Crusoe  <mcrusoe@msu.edu>

    * khmer/_khmermodule.cc: convert C++ out of memory exceptions to Python
    out of memory exception.
    * test/test_{counting_hash,counting_single,hashbits_obj,labelhash,
    scripts}.py: partial tests for the above

2015-02-20  Aditi Gupta  <agupta@msu.edu>

   * doc/dev/coding-guidelines-and-review.txt: fixed spelling errors.

2015-02-19  Michael R. Crusoe  <mcrusoe@msu.edu>

   * doc/dev/coding-guidelines-and-review.txt: added checklist for new CPython
   types
   * khmer/_khmermodule.cc: Update ReadAligner to follow the new guidelines

2015-02-19  Daniel Standage  <daniel.standage@gmail.com>

   * Makefile: add a new Makefile target `help` to list and describe all
   common targets.
   * khmer/utils.py, tests/test_functions.py: minor style fixes.

2015-02-16  Titus Brown  <titus@idyll.org>

   * khmer/utils.py: added 'check_is_pair', 'broken_paired_reader', and
   'write_record_pair' functions.
   * khmer/khmer_args.py: added streaming reference for future algorithms
   citation.
   * tests/test_functions.py: added unit tests for 'check_is_pair' and
   'broken_paired_reader'.
   * scripts/trim-low-abund.py: upgraded to track pairs properly; added
   proper get_parser information; moved to scripts/ from sandbox/.
   * tests/test_scripts.py: added paired-read tests for
   trim-low-abund.py.
   * tests/test-data/test-abund-read-2.paired.fq: data for paired-read tests.
   * scripts/extract-paired-reads.py: removed 'is_pair' in favor of
   'check_is_pair'; switched to using 'broken_paired_reader'; fixed use
   of sys.argv.
   * scripts/sample-reads-randomly.py: removed unused 'output_single' function.
   * doc/user/scripts.txt: added trim-low-abund.py.

2015-02-13  Qingpeng Zhang  <qingpeng@msu.edu>

   * scripts/sample-reads-randomly.py: fix a glitch about string formatting.

2015-02-11  Titus Brown  <titus@idyll.org>

   * khmer/_khmermodule.cc: fixed k-mer size checking; updated some error
   messages.
   * tests/test_graph.py: added test for k-mer size checking in find_all_tags.

2015-02-09  Titus Brown  <titus@idyll.org>

   * scripts/split-paired-reads.py: added -1 and -2 options to allow fine-
   grain specification of output locations; switch to using write_record
   instead of script-specific output functionality.
   * tests/test_scripts.py: added accompanying tests.

2015-02-09  Bede Constantinides  <bede.constantinides@manchester.ac.uk>

   * scripts/split-paired-reads.py: added -o option to allow specification
   of an output directory
   * tests/test_scripts.py: added accompanying test for split-paired-reads.py

2015-02-01  Titus Brown  <titus@idyll.org>

   * khmer/_khmermodule.cc: added functions hash_find_all_tags_list and
   hash_get_tags_and_positions to CountingHash objects.
   * tests/test_counting_hash.py: added tests for new functionality.

2015-01-25  Titus Brown  <titus@idyll.org>

   * sandbox/correct-errors.py: fixed sequence output so that quality
   scores length always matches the sequence length; fixed argparse
   setup to make use of default parameter.

2015-01-25  Titus Brown  <titus@idyll.org>

    * sandbox/readstats.py: fixed non-functional string interpolation at end;
    added -o to send output to a file; moved to scripts/.
    * doc/user/scripts.txt: added readstats description.
    * tests/test_scripts.py: added tests for readstats.py

2015-01-23  Jessica Mizzi  <mizzijes@msu.edu>

    * khmer/utils.py: Added single write_record fuction to write FASTA/Q
    * scripts/{abundance-dist,extract-long-sequences,extract-partitions,
    interleave-reads,normalize-by-median,sample-reads-randomly}.py: 
    Replaced FASTA/Q writing method with write_record

2015-01-23  Michael R. Crusoe  <mcrusoe@msu.edu>

    * Makefile: remove the user installs for the `install-dependencies` target

2015-01-23  Michael R. Crusoe  <mcrusoe@msu.edu>

    * README.rst,doc/user/install.txt: clarify that we support Python 2.7.x
    and not Python 3.

2015-01-21  Luiz Irber  <irberlui@msu.edu>

    * lib/hllcounter.{cc,hh}: Implemented a HyperLogLog counter.
    * khmer/{_khmermodule.cc, __init__.py}: added HLLCounter class
    initialization and wrapper.
    * tests/test_hll.py: added test functions for the new
    HyperLogLog counter.
    * sandbox/unique-kmers.py: implemented a CLI script for
    approximate cardinality estimation using a HyperLogLog counter.
    * setup.cfg, Makefile, third-party/smhasher/MurmurHash3.{cc,h},
    lib/kmer_hash.{cc,hh}, setup.py: added MurmurHash3 hash function
    and configuration.
    * setup.py: added a function to check if compiler supports OpenMP.

2015-01-14  Reed Cartwright  <cartwright@asu.edu>

    * doc/dev/getting-started.txt: Added install information for
    Arch Linux

2014-01-14  Michael R. Crusoe  <mcrusoe@msu.edu>

    * doc/user/{blog-posts,guide}.txt,examples/stamps/do.sh,sandbox/{
    collect-reads,error-correct-pass2,filter-median-and-pct,filter-median,
    read_aligner,split-sequences-by-length}.py,scripts/{filter-abund,
    load-into-counting}.py,tests/test_{counting_hash,hashbits,scripts}.py:
    remove references to ".kh" files replaces with ".pt" or ".ct" as
    appropriate
    * tests/test-data/{bad-versionk12,normC20k20}.kh: renamed to "*.ct"

2015-01-13  Daniel Standage  <daniel.standage@gmail.com>

    * tests/khmer_tst_utils.py, tests/test_sandbox_scripts.py: removed
    unused module imports
    * .gitignore: added pylint_report.txt so that it is not accidentally
    committed after running make diff_pylint_report
    * khmer/file.py -> khmer/kfile.py: renamed internal file handling
    class to avoid collisions with builtin Python file module
    * sandbox/collect-reads.py, sanbox/saturate-by-median.py,
    sandbox/sweep-files.py, sandbox/sweep-reads.py,
    scripts/abundance-dist-single.py, scripts/abundance-dist.py,
    scripts/annotate-partitions.py, scripts/count-median.py,
    scripts/count-overlap.py, scripts/do-partition.py,
    scripts/extract-long-sequences.py, scripts/extract-paired-reads.py,
    scripts/extract-partitions.py, scripts/filter-abund-single.py,
    scripts/filter-abund.py, scripts/filter-stoptags.py,
    scripts/find-knots.py, scripts/interleave-reads.py,
    scripts/load-graph.py, scripts/load-into-counting.py,
    scripts/make-initial-stoptags.py, scripts/merge-partitions.py,
    scripts/normalize-by-median.py, scripts/partition-graph.py,
    scripts/sample-reads-randomly.py, scripts/split-paired-reads.py,
    tests/test_script_arguments.py, tests/test_scripts.py: changed all
    occurrences of `file` to `kfile`

2015-01-09  Rhys Kidd  <rhyskidd@gmail.com>

    * lib/khmer.hh: implement generic NONCOPYABLE() macro guard
    * lib/hashtable.hh: apply NONCOPYABLE macro guard in case of future 
    modifications to Hashtable that might exposure potential memory corruption 
    with default copy constructor

2014-12-30  Michael Wright  <wrig517@msu.edu>

    * tests/test_scripts.py: Attained complete testing coverage for 
    scripts/filter_abund.py

2014-12-30  Brian Wyss  <wyssbria@msu.edu>

    * tests/test_scripts.py: added four new tests:
    load_into_counting_multifile(), test_abundance_dist_single_nosquash(),
    test_abundance_dist_single_savehash, test_filter_abund_2_singlefile

2015-12-29  Michael R. Crusoe  <mcrusoe@msu.edu>

    * CITATION,khmer/khmer_args.py,scripts/{abundance-dist-single,
    filter-abund-single,load-graph,load-into-counting}.py: Give credit to the
    SeqAn project for their FASTQ/FASTA reader that we use.

2014-12-26  Titus Brown  <titus@idyll.org>

    * tests/tests_sandbox_scripts.py: added import and execfile test for all
    sandbox/ scripts.
    * sandbox/{abundance-hist-by-position.py,
    sandbox/assembly-diff-2.py, sandbox/assembly-diff.py,
    sandbox/bloom_count.py, sandbox/bloom_count_intersection.py,
    sandbox/build-sparse-graph.py, sandbox/combine-pe.py,
    sandbox/compare-partitions.py, sandbox/count-within-radius.py,
    sandbox/degree-by-position.py, sandbox/ec.py,
    sandbox/error-correct-pass2.py, sandbox/extract-single-partition.py,
    sandbox/fasta-to-abundance-hist.py, sandbox/filter-median-and-pct.py,
    sandbox/filter-median.py, sandbox/find-high-abund-kmers.py,
    sandbox/find-unpart.py, sandbox/graph-size.py,
    sandbox/hi-lo-abundance-by-position.py, sandbox/multi-rename.py,
    sandbox/normalize-by-median-pct.py, sandbox/print-stoptags.py,
    sandbox/print-tagset.py, sandbox/readstats.py,
    sandbox/renumber-partitions.py, sandbox/shuffle-fasta.py,
    sandbox/shuffle-reverse-rotary.py, sandbox/split-fasta.py,
    sandbox/split-sequences-by-length.py, sandbox/stoptag-abundance-hist.py,
    sandbox/stoptags-by-position.py, sandbox/strip-partition.py,
    sandbox/subset-report.py, sandbox/sweep-out-reads-with-contigs.py,
    sandbox/sweep-reads2.py, sandbox/sweep-reads3.py,
    sandbox/uniqify-sequences.py, sandbox/write-interleave.py}: cleaned up
    to make 'import'-able and 'execfile'-able.

2014-12-26  Michael R. Crusoe  <mcrusoe@msu.edu>

    * tests/test_functions.py: Generate a temporary filename instead of
    writing to the current directory
    * Makefile: always run the `test` target if specified

2014-12-20  Titus Brown  <titus@idyll.org>

    * sandbox/slice-reads-by-coverage.py: fixed 'N' behavior to match other
    scripts ('N's are now replaced by 'A', not 'G').
    * sandbox/trim-low-abund.py: corrected reporting bug (bp written);
    simplified second-pass logic a bit; expanded reporting.

2014-12-17  Jessica Mizzi  <mizzijes@msu.edu>

    * khmer/file.py,sandbox/sweep-reads.py,scripts/{abundance-dist-single,
    abundance-dist,annotate-partitions,count-median,count-overlap,do-partition,
    extract-paired-reads,extract-partitions,filter-abund-single,filter-abund,
    filter-stoptags,interleave-reads,load-graph,load-into-counting,
    make-initial-stoptags,merge-partitions,normalize-by-median,partition-graph,
    sample-reads-randomly,split-paired-reads}.py,setup.cfg,
    tests/{test_script_arguments,test_scripts}.py: Added force option to all 
    scripts to script IO sanity checks and updated tests to match. 

2014-12-17  Michael R. Crusoe  <mcrusoe@msu.edu>

    * setup.cfg,tests/test_{counting_hash,counting_single,filter,graph,
    hashbits,hashbits_obj,labelhash,lump,read_parsers,scripts,subset_graph}.py:
    reduce memory usage of tests to about 100 megabytes max.

2014-12-17  Michael R. Crusoe  <mcrusoe@msu.edu>

    * scripts/load-graph.py,khmer/_khmermodule.cc: restore threading to
    load-graph.py

2014-12-16  Titus Brown  <titus@idyll.org>

    * sandbox/{calc-error-profile.py,collect-variants.py,correct-errors.py,
    trim-low-abund.py}: Support for k-mer spectral error analysis, sublinear
    error profile calculations from shotgun data sets, adaptive variant
    collection based on graphalign, streaming error correction, and streaming
    error trimming.
    * tests/test_sandbox_scripts.py: added tests for sandbox/trim-low-abund.py.
    * tests/test_counting_hash.py: added tests for new
    CountingHash::find_spectral_error_positions function.

2014-12-16  Michael R. Crusoe  <mcrusoe@msu.edu>  &  Camille Scott
<camille.scott.w@gmail.com>

    * khmer/_khmermodule.cc: fixed memory leak in the ReadParser paired
    iterator (not used by any scripts).
    * lib/read_parsers.cc,khmer/_khmermodule.cc: Improved exception handling.
    * tests/test_read_parsers.py,
    tests/test-data/100-reads.fq.truncated.{bz2,gz}: Added tests for truncated
    compressed files accessed via ReadParser paired and unpaired iterators.

2014-12-09  Michael R. Crusoe  <mcrusoe@msu.edu>

    New FAST[AQ] parser (from the SeqAn project). Fixes known issue and a
    newly found read dropping issue
    https://github.com/dib-lab/khmer/issues/249
    https://github.com/dib-lab/khmer/pull/641
    Supports reading from non-seekable plain and gziped FAST[AQ] files (a.k.a
    pipe or streaming support)

    * khmer/{__init__.py,_khmermodule.cc}: removed the Config object, the
    threads argument to new_counting_hash, and adapted to other changes in API.
    Dropped the unused _dump_report_fn method. Enhanced error reporting.
    * lib/{bittest,consume_prof,error,khmer_config,scoringmatrix,thread_id_map}
    .{cc,hh},tests/test_khmer_config.py: deleted unused files
    * sandbox/collect-reads.py,scripts/{abundance-dist-single,do-partition,
    filter-abund-single,load-into-counting}.py: adapted to Python API changes:
    no threads argument to ReadParser, no more config
    * tests/test_{counting_hash,counting_single,hashbits,hashbits_obj,
    test_read_parsers}.py: updated tests to new error pattern (upon object
    creation, not first access) and the same API change as above. Thanks to
    Camille for her enhanced multi-thread test.
    * lib/{counting,hashtable,ht-diff}.cc,khmer.hh: renamed MAX_COUNT define to
    MAX_KCOUNT; avoids naming conflict with SeqAn
    * khmer/file.py: check_file_status(): ignored input files named '-'
    * khmer/khmer_tst_utils.py: added method to pipe input files to a target
    script
    * tests/test_scripts.py: enhanced streaming tests now that four of them
    work.
    * Makefile: refreshed cppcheck{,-result.xml} targets, added develop
    setuptools command prior to testing

2014-12-08  Michael R. Crusoe  <mcrusoe@msu.edu>

    * doc/user/known_issues.txt: Document that multithreading leads to dropped
    reads.

2014-12-07  Michael R. Crusoe  <mcrusoe@msu.edu>

    This is khmer v1.2

    * Makefile: add sandbox scripts to the pylint_report.txt target
    * doc/dev/coding-guidelines-and-review.txt: Add question about command
    line API to the checklist
    * doc/dev/release.txt: refresh release procedure
    * doc/release-notes/release-1.2.md

2014-12-05  Michael R. Crusoe  <mcrusoe@msu.edu>

    * CITATIONS,khmer/khmer_args.py: update citations for Qingpeng's paper

2014-12-01  Michael R. Crusoe  <mcrusoe@msu.edu>

    * doc/roadmap.txt: Explain the roadmap to v2 through v4

2014-12-01  Kevin Murray  <spam@kdmurray.id.au>

    * tests/test_scripts.py: Stop a test from making a temporary output file
    in the current dir by explicitly specifying an output file.

2014-12-01  Kevin Murray  <spam@kdmurray.id.au>

    * load-into-counting.py: Add a CLI parameter to output a machine-readable
    summary of the run, including number of k-mers, FPR, input files etc in
    json or TSV format.

2014-12-01  Titus Brown  <t@idyll.org>

    * Update sandbox docs: some scripts now used in recipes

2014-11-23  Phillip Garland  <pgarland@gmail.com>

    * lib/khmer.hh (khmer): define KSIZE_MAX
    * khmer/_khmermodule.cc (forward_hash, forward_hash_no_rc) (reverse_hash):
    Use KSIZE_MAX to check whether the user-supplied k is larger than khmer
    supports.

2014-11-19  Michael R. Crusoe  <mcrusoe@msu.edu>

    * CODE_OF_CONDUT.RST,doc/dev/{index,CODE_OF_CONDUCT}.txt: added a code of
    conduct

2014-11-18  Jonathan Gluck  <jdg@cs.umd.edu>

    * tests/test_counting_hash.py: Fixed copy paste error in comments, True to
    False.

2014-11-15  Jacob Fenton  <bocajnotnef@gmail.com>

    * tests/test_scripts.py: added screed/read_parsers stream testing
    * khmer/file.py: modified file size checker to not break when fed
    a fifo/block device
    * tests/test-data/test-abund-read-2.fa.{bz2, gz}: new test files

2014-11-11  Jacob Fenton  <bocajnotnef@gmail.com>

    * do-partition.py: replaced threading args in scripts with things from 
    khmer_args
    * khmer/theading_args.py: removed as it has been deprecated

2014-11-06  Michael R. Crusoe  <mcrusoe@msu.edu>

    * lib/{counting,hashbits}.{cc,hh},lib/hashtable.hh: Moved the n_kmers()
    function into the parent Hashtable class as n_unique_kmers(), adding it to
    CountingHash along the way. Removed the unused start and stop parameters.
    * khmer/_khmermodule.cc: Added Python wrapping for CountingHash::
    n_unique_kmers(); adapted to the dropped start and stop parameters.
    * scripts/{load-graph,load-into-counting,normalize-by-median}.py: used the
    n_unique_kmers() function instead of the n_occupied() function to get the
    number of unique kmers in a table.
    * tests/test_{hashbits,hashbits_obj,labelhash,scripts}.py: updated the
    tests to reflect the above

2014-10-24  Camille Scott  <camille.scott.w@gmail.com>

    * do-partition.py: Add type=int to n_threads arg and assert to check
    number of active threads

2014-10-10  Brian Wyss  <wyssbria@msu.edu>

    * khmer/scripts/{abundance-dist, abundance-dist-single,
    annotate-partitions, count-median, count-overlap, do-partition,
    extract-paired-reads, extract-partitions, filter-abund, filter-abund-single,
    filter-stoptags, find-knots, load-graph, load-into-counting,
    make-initial-stoptags, merge-partitions, normalize-by-median, 
    partition-graph, sample-reads-randomly}.py:
    changed stdout output in scripts to go to stderr.

2014-10-06  Michael R. Crusoe  <mcrusoe@msu.edu>

    * Doxyfile.in: add links to the stdc++ docs

2014-10-01  Ben Taylor  <taylo886@msu.edu>

    * khmer/_khmermodule.cc, lib/hashtable.cc, lib/hashtable.hh,
    tests/test_counting_hash.py, tests/test_labelhash.py,
    tests/test_hashbits.py, tests/test_hashbits_obj.py:
    Removed Hashtable::consume_high_abund_kmers,
    Hashtable::count_kmers_within_depth, Hashtable::find_radius_for_volume,
    Hashtable::count_kmers_on_radius

2014-09-29  Michael R. Crusoe  <mcrusoe@msu.edu>

    * versioneer.py: upgrade versioneer 0.11->0.12

2014-09-29  Sherine Awad  <sherine.awad@gmail.com>

    * scripts/normalize-by-median.py: catch expections generated by wrong
    indentation for 'total'

2014-09-23  Jacob G. Fenton  <bocajnotnef@gmail.com>

    * scripts/{abundance-dist-single, abundance-dist, count-median,
    count-overlap, extract-paired-reads, filter-abund-single,
    load-graph, load-into-counting, make-initial-stoptags,
    partition-graph, split-paired-reads}.py: 
    added output file listing at end of file
    * scripts/extract-long-sequences.py: refactored to set write_out to
    sys.stdout by default; added output location listing.
    * scripts/{fastq-to-fasta, interleave-reads}.py: 
    added output file listing sensitive to optional -o argument
    * tests/test_scripts.py: added test for scripts/make-initial-stoptags.py

2014-09-19  Ben Taylor  <taylo886@msu.edu>

    * Makefile: added --inline-suppr to cppcheck, cppcheck-result.xml targets
    * khmer/_khmermodule.cc: Added comments to address cppcheck false positives
    * lib/hashtable.cc, lib/hashtable.hh: take args to filter_if_present by
    reference, address scope in destructor
    * lib/read_parsers.cc: Added comments to address cppcheck false positives
    * lib/subset.cc, lib/subset.hh: Adjusted output_partitioned_file,
    find_unpart to take args by reference, fix assign_partition_id to use
    .empty() instead of .size()

2014-09-19  Ben Taylor  <taylo886@msu.edu>
		
    * Makefile: Add astyle, format targets
    * doc/dev/coding-guidelines-and-review.txt: Add reference to `make format`
		target

2014-09-10  Titus Brown  <titus@idyll.org>

    * sandbox/calc-median-distribution.py: catch exceptions generated by reads
	shorter than k in length.
    * sandbox/collect-reads.py: added script to collect reads until specific
	average cutoff.
    * sandbox/slice-reads-by-coverage.py: added script to extract reads with
	a specific coverage slice (based on median k-mer abundance).
	
2014-09-09  Titus Brown  <titus@idyll.org>

    * Added sandbox/README.rst to describe/reference removed files,
	 and document remaining sandbox files.

    * Removed many obsolete sandbox files, including:
      sandbox/abund-ablate-reads.py,
      sandbox/annotate-with-median-count.py,
      sandbox/assemble-individual-partitions.py,
      sandbox/assemstats.py,
      sandbox/assemstats2.py,
      sandbox/bench-graphsize-orig.py,
      sandbox/bench-graphsize-th.py,
      sandbox/bin-reads-by-abundance.py,
      sandbox/bowtie-parser.py,
      sandbox/calc-degree.py,
      sandbox/calc-kmer-partition-counts.py,
      sandbox/calc-kmer-read-abunds.py,
      sandbox/calc-kmer-read-stats.py,
      sandbox/calc-kmer-to-partition-ratio.py,
      sandbox/calc-sequence-entropy.py,
      sandbox/choose-largest-assembly.py,
      sandbox/consume-and-traverse.py,
      sandbox/contig-coverage.py,
      sandbox/count-circum-by-position.py,
      sandbox/count-density-by-position.py,
      sandbox/count-distance-to-volume.py,
      sandbox/count-median-abund-by-partition.py,
      sandbox/count-shared-kmers-btw-assemblies.py,
      sandbox/ctb-iterative-bench-2-old.py,
      sandbox/ctb-iterative-bench.py,
      sandbox/discard-high-abund.py,
      sandbox/discard-pre-high-abund.py,
      sandbox/do-intertable-part.py,
      sandbox/do-partition-2.py,
      sandbox/do-partition-stop.py,
      sandbox/do-partition.py,
      sandbox/do-subset-merge.py,
      sandbox/do-th-subset-calc.py,
      sandbox/do-th-subset-load.py,
      sandbox/do-th-subset-save.py,
      sandbox/extract-surrender.py,
      sandbox/extract-with-median-count.py,
      sandbox/fasta-to-fastq.py,
      sandbox/filter-above-median.py,
      sandbox/filter-abund-output-by-length.py,
      sandbox/filter-area.py,
      sandbox/filter-degree.py,
      sandbox/filter-density-explosion.py,
      sandbox/filter-if-present.py,
      sandbox/filter-max255.py,
      sandbox/filter-min2-multi.py,
      sandbox/filter-sodd.py,
      sandbox/filter-subsets-by-partsize.py,
      sandbox/get-occupancy.py,
      sandbox/get-occupancy2.py,
      sandbox/graph-partition-separate.py,
      sandbox/graph-size-circum-trim.py,
      sandbox/graph-size-degree-trim.py,
      sandbox/graph-size-py.py,
      sandbox/join_pe.py,
      sandbox/keep-stoptags.py,
      sandbox/label-pairs.py,
      sandbox/length-dist.py,
      sandbox/load-ht-and-tags.py,
      sandbox/make-coverage-by-position-for-node.py,
      sandbox/make-coverage-histogram.py,
      sandbox/make-coverage.py,
      sandbox/make-random.py,
      sandbox/make-read-stats.py,
      sandbox/multi-abyss.py,
      sandbox/multi-stats.py,
      sandbox/multi-velvet.py,
      sandbox/normalize-by-min.py,
      sandbox/occupy.py,
      sandbox/parse-bowtie-pe.py,
      sandbox/parse-stats.py,
      sandbox/partition-by-contig.py,
      sandbox/partition-by-contig2.py,
      sandbox/partition-size-dist-running.py,
      sandbox/partition-size-dist.py,
      sandbox/path-compare-to-vectors.py,
      sandbox/print-exact-abund-kmer.py,
      sandbox/print-high-density-kmers.py,
      sandbox/quality-trim-pe.py,
      sandbox/quality-trim.py,
      sandbox/reformat.py,
      sandbox/remove-N.py,
      sandbox/softmask-high-abund.py,
      sandbox/split-N.py,
      sandbox/split-fasta-on-circum.py,
      sandbox/split-fasta-on-circum2.py,
      sandbox/split-fasta-on-circum3.py,
      sandbox/split-fasta-on-circum4.py,
      sandbox/split-fasta-on-degree-th.py,
      sandbox/split-fasta-on-degree.py,
      sandbox/split-fasta-on-density.py,
      sandbox/split-reads-on-median-diff.py,
      sandbox/summarize.py,
      sandbox/sweep_perf.py,
      sandbox/test_scripts.py,
      sandbox/traverse-contigs.py,
      sandbox/traverse-from-reads.py,
      sandbox/validate-partitioning.py -- removed as obsolete.

2014-09-01  Michael R. Crusoe  <mcrusoe@msu.edu>

    * doc/dev/coding-guidelines-and-review.txt: Clarify pull request checklist
    * CONTRIBUTING.md: update URL to new dev docs

2014-08-30  Rhys Kidd  <rhyskidd@gmail.com>

    * khmer/_khmermodule.cc: fix table.get("wrong_length_string") gives core
    dump
    * lib/kmer_hash.cc: improve quality of exception error message
    * tests/{test_counting_hash,test_counting_single,test_hashbits,
        test_hashbits_obj}.py: add regression unit tests

2014-08-28  Titus Brown  <titus@idyll.org>

    * scripts/normalize-by-median.py: added reporting output after main loop
	exits, in case it hadn't been triggered.
    * sandbox/saturate-by-median.py: added flag to change reporting frequency,
	cleaned up leftover code from when it was copied from
	normalize-by-median.

2014-08-24  Rhys Kidd  <rhyskidd@gmail.com>

    * khmer/thread_utils.py, sandbox/filter-below-abund.py,
	scripts/{extract-long-sequences,load-graph,load-into-counting,
	normalize-by-median,split-paired-reads}.py,
	scripts/galaxy/gedlab.py: fix minor PyLint issues 

2014-08-20  Michael R. Crusoe  <mcrusoe@msu.edu>

    * test/test_version.py: add Python2.6 compatibility.

2014-08-20  Rhys Kidd  <rhyskidd@gmail.com>

    * setup.py,README.rst,doc/user/install.txt: Test requirement for a 
    64-bit operating system, documentation changes. Fixes #529

2014-08-19  Michael R. Crusoe  <mcrusoe@msu.edu>

    * {setup,versioneer,khmer/_version}.py: upgrade versioneer from 0.10 to 0.11

2014-08-18  Michael R. Crusoe  <mcrusoe@msu.edu>

    * setup.py: Use the system bz2 and/or zlib libraries if specified in
    setup.cfg or overridden on the commandline

2014-08-06  Michael R. Crusoe  <mcrusoe@msu.edu>

    * CITATION: fixed formatting, added BibTeX
    * Makefile: Python code coverage targets will now compile khmer if needed
    * doc/dev/galaxy.txt: moved to doc/user/; updated & simplified
    * doc/{dev,user}/index.txt: galaxy.txt move
    * scripts/*.xml: moved to scripts/galaxy/; citations added; additional
    scripts wrapped
    * scripts/galaxy/README.txt: documented Galaxy codebase requirements
    * doc/citations.txt: symlink to CITATION
    * scripts/galaxy/test-data: added symlinks to files in tests/test-data or
    added short test files from scratch
    * scripts/galaxy/macros.xml: common configuration moved to central file
    * scripts/galaxy/gedlab.py: custom Galaxy datatypes for the counting
    tables and presence tables: it inherits from the Galaxy Binary type but
    isn't sniffable. Written with GalaxyTeam's Dave_B.
    * scripts/filter-abund.py: fix inaccurate parameter description
    * scripts/galaxy/tool_dependencies.xml: document install process
    * scripts/galaxy/filter-below-abund.py: symlink to
    sandbox/filter-below-abund.py for now.
    * khmer/khmer_args.py: point users to online citation file for details

2014-08-05  Michael R. Crusoe  <mcrusoe@msu.edu>

    * lib/read_parsers.{cc,hh}: close file handles. Fixes CID 1222793

2014-08-05  Justin Lippi  <jlippi@gmail.com>

    * khmer/__init__.py: import get_version_cpp method as __version_cpp__.
    * khmer/_khmermodule.cc: added get_version_cpp implementation
    * tests/test_version.py: check that version from C++ matches version from
    khmer.__version__
    * setup.cfg: don't run tests with 'jenkins' @attr with 'make test'

2014-08-04  Michael R. Crusoe  <mcrusoe@msu.edu>

    * khmer/_khmermodule.cc,lib/{kmer_hash.{cc,hh},read_aligner.cc,
    read_parsers.{cc,hh},trace_logger.cc: Replace remaining uses of assert()
    with khmer_exceptions. Fixes #215.
    * setup.py: simplify argparse conditional dependency

2014-08-03  Titus Brown & Michael R. Crusoe  <t@idyll.org>

    * doc/{artifact-removal,partitioning-workflow{.graffle,.png}},{biblio,
    blog-posts,guide,install,choosing-table-sizes,known-issues,scripts,
    partitioning-big-data.txt: moved to doc/user/
    * doc/{crazy-ideas,details,development,galaxy,release,examples}.txt: moved
    to doc/dev/
    * doc/dev/{a-quick-guide-to-testing,codebase-guide,
    coding-guidelines-and-review,for-khmer-developers,getting-started,
    hackathon,index}.txt,doc/user/index.txt: new content.
    * doc/design.txt: deleted
    The documentation has been split into user focused documentation and
    developer focused documentation. The new developer docs were field tested
    as part of the Mozilla Science Lab global sprint that we participated in;
    we are grateful to all the volunteers.

2014-07-24  Ivan Gonzalez  <iglpdc@gmail.com>

    * lib/khmer.hh, lib/khmer_exception.hh: All exceptions are now derived from
	a new base class exception, khmer::khmer_exception. Issue #508.
    * lib/counting.cc, lib/hashbits.cc, lib/hashtable.{cc,hh},lib/kmer_hash.cc,
	lib/labelhash.cc, lib/perf_metrics.hh, lib/read_parsers.{cc,hh},
	lib/subset.cc, lib/thread_id_map.hh: All exceptions thrown are now
	instances (or derived from) khmer::khmer_exception.

2014-07-24  Jiarong Guo  <guojiaro@gmail.com>

    * khmer/_khmermodule.cc: add python exception when thread = 0 for
    ReadParser.
    * tests/test_read_parsers.py: add test_with_zero_threads() to test Python
    exception when ReadParser has zero threads.

2014-07-23  Qingpeng Zhang  <qingpeng@gmail.com>

    * scripts/load-graph.py: write fp rate into *.info file with option 
    to switch on
    * tests/test_scripts.py: add test_load_graph_write_fp

2014-07-23  Ryan R. Boyce  <boycerya@msu.edu>

    * Makefile: fixed >80 character line wrap-around

2014-07-23  Leonor Garcia-Gutierrez  <l.garcia-gutierrez@warwick.ac.uk>

    * tests/test_hashbits.py, tests/test_graph.py, 
    tests/test_lump.py: reduced memory requirement
    
2014-07-23  Heather L. Wiencko  <wienckhl@tcd.ie>

    * khmer_tst_utils.py: added import traceback
    * test_scripts.py: added test for normalize_by_median.py for fpr rate

2014-07-22  Justin Lippi  <jlippi@gmail.com>
 
    * khmer/_khmermodule.cc: removed unused assignment
    * lib/read_aligner.cc,lib/read_aligner.hh: wrapped function declarations
    in the same compiler options that the only invocations are in to avoid
    unusedPrivateFunction violation.
    * lib/read_parsers.cc: fix redundantassignment error by assigning variable
    to its value directly

2014-07-22  Michael R. Crusoe  <mcrusoe@msu.edu>

    * Makefile: combine pip invocation into single "install-dependencies"
    target.

2014-07-22  Justin Lippi  <jlippi@gmail.com>

    * tests/test_subset_graph.py: decrease the amount of memory that is being
    requested for the hash tables in test.

2014-07-22  Jim Stapleton  <jas@msu.edu>

     * scripts/filter-abund.py: no longer asks for parameters that are unused,
     issue #524

2014-07-22  Justin Lippi  <jlippi@gmail.com> 

    * tests/khmer_tst_utils.py: put runscript here
    * tests/test_sandbox_scripts.py: remove 'runsandbox', renamed to runscript
      and placed in khmer_tst_utils
    * tests/test_scripts.py: removed 'runscript' and placed in khmer_tst_utils

2014-07-22  Jeramia Ory  <jeramia.ory@gmail.com>

    * khmer/_khmermodule.cc: removed unused KhmerError, issue #503

2014-07-22  Rodney Picett  <pickett.rodney@gmail.com>

    * lib/scoringmatrix.{cc,hh}: removed assign function, issue #502
 
2014-07-22  Leonor Garcia-Gutierrez  <l.garcia-gutierrez@warwick.ac.uk>

    * tests/test_counting_single.py: reduced memory requirements
    
2014-07-21  Titus Brown  <t@idyll.org>

    * sandbox/saturate-by-median.py: introduce new sandbox script for
	saturation analysis of low-coverage data sets.

2014-07-10  Joe Stein  <joeaarons@gmail.com>

    * sandbox/readstats.py: fixed divide-by-zero error, issue #458

2014-07-06  Titus Brown  <t@idyll.org>

    * doc/release.txt: fix formatting.

2014-06-25  Michael R. Crusoe <mcrusoe@msu.edu>

    * scripts/load-graph.py: fix #507. Threading doesn't give any advantages
    to this script right now; the threading parameter is ignored for now.

2014-06-20  Chuck Pepe-Ranney  <chuck.peperanney@gmail.com>

    * scripts/extract-partitions.py: added epilog documentation for 
	<base>.dist columns.

2014-06-20  Michael R. Crusoe  <mcrusoe@msu.edu>

    * doc/release.txt: Add Coverity Scan to release checklist

2014-06-19  Michael R. Crusoe  <mcrusoe@msu.edu>

    * lib/read_aligner.{cc,hh},khmer/_khmermodule.cc,setup.py,
    tests/test_read_aligner.py,sandbox/{normalize-by-align,read-aligner}.py:
    Update of @fishjord's graph alignment work
    * lib/{aligner,kmer,node}.{cc,hh},tests/test_align.py: removed as they are
    superceded by the above
    * Makefile: fixed wildcards
    * tests/read_parsers.py: tests that are too complicated to run with
    Valgrind's memcheck are now marked @attr('multithread')

2014-06-16  Titus Brown  <t@idyll.org>

    * doc/release.txt: updated release process.
    * doc/known-issues.txt: updated known-issues for v1.1 release
    * doc/release-notes/: added release notes for 1.0, 1.0.1, and 1.1

2014-06-16  Michael R. Crusoe  <mcrusoe@msu.edu>

    * scripts/{abundance-dist-single,filter-abund-single,load-into-counting,
    normalize-by-median,load-graph}.py: restore Python 2.6 compatibility for
    Debian 6, RedHat 6, SL6, and Ubuntu 10.04 LTS users.

2014-06-15  Titus Brown  <t@idyll.org>

    * doc/scripts.txt: removed sweep-reads.py from script documentation.
    * scripts/sweep-reads.py, scripts/sweep-files.py: moved sweep-reads.py
	and sweep-files.py over to sandbox.
    * tests/test_sandbox_scripts.py: created a test file for scripts in
	sandbox/; skip when not in developer mode (e.g. installed egg).
    * tests/test_script_arguments.py: capture file.py output to stderr
	so that it is not displayed during tests.
    * sandbox/calc-median-distribution.py: updates to print cumulative
	distribution for calc-median-distribution.

2014-06-14  Michael R. Crusoe  <mcrusoe@msu.edu>

    * scripts/{abundance-dist-single,filter-abund-single,load-into-counting,
    normalize-by-median,load-graph}.py,tests/test_scripts.py: added
    '--report-total-kmers' option to all scripts that create k-mer tables.

2014-06-14  Titus Brown  <t@idyll.org>

    * doc/scripts.txt, tests/test_scripts.py, scripts/sweep-reads.py:
	renamed sweep-reads-buffered to sweep-reads; added FASTQ output to
	sweep-reads.
    * doc/scripts.txt: added extract-long-sequences.py doc reference.
    * scripts/extract-long-sequences.py: set default sequence length to
	extract to 200 bp.

2014-06-13  Michael R. Crusoe  <mcrusoe@msu.edu>

    * MANIFEST.in: don't include docs/, data/, or examples/ in our PyPI
    distribution. Saves 15MB.

2014-06-13  Michael R. Crusoe  <mcrusoe@msu.edu>

    * Makefile: split coverity target in two: -build and -upload. Added
    configuration target

2014-06-13  Titus Brown  <t@idyll.org>

    * doc/install.txt: updated virtualenv command to use python2 explicitly,
	for arch support.

2014-06-13  Titus Brown  <t@idyll.org>

    * khmer/__init__.py, khmer/file_args.py: Moved copyright message to a
	comment.
    * khmer/file.py: updated error messages for disk-space checking functions;
	added test hooks.
    * tests/test_script_arguments.py: added tests for several functions in
	khmer/file.py.
    * sandbox/assemstats3.py: handle missing input files.

2014-06-12  Michael Wright <wrigh517@msu.edu>

    * sandbox/load-into-hashbits: Deleted from sandbox. It is superseded
    by load-graph.py --no-tagset.

2014-06-11  Michael Wright <wrigh517@msu.edu>

    * scripts/load-into-counting: Fixed docstring misnomer to 
	load-into-counting.py

2014-06-10  Michael R. Crusoe  <mcrusoe@msu.edu>

    * setup.py,tests/{__init__,khmer_tst_utils,test_scripts,
    khmer_test_counting_single}.py: made tests runnable after installation.
    * lib/{khmer.hh,hashtable.hh,read_parsers.cc,read_parsers.hh}: restructure
    exception hierarchy.
    * khmer/_khmermodule.cc: Nicer error checking for hash_consume_fasta,
    hash_abundance_distribution, hashbits_consume_{fasta,fasta_and_tag
    {,with_stoptags},partitioned_fasta}, hashbits_output_partitions, and
    labelhash_consume_{,partitioned_}fasta_and_tag_with_labels.

2014-06-10  Titus Brown  <t@idyll.org>

    * Makefile: remove SHELL setting so that 'make doc' works in virtualenvs.
    * scripts/sample-reads-randomly.py: extend to take multiple subsamples
	with -S.
    * tests/test_scripts.py: added test for multiple subsamples from
	sample-reads-randomly.py

2014-06-10  Michael Wright <wrigh517@msu.edu>

    * scripts/extract-long-sequences: Moved from sandbox, added argparse and 
    FASTQ support.
    * scripts/fastq-to-fasta: Fixed outdated argparse oversight.
    * tests/test_scripts.py: Added tests for extract-long-sequences.py

2014-06-08  Titus Brown  <t@idyll.org>

    * doc/conf.py: set google_analytics_id and disqus_shortname properly;
	disable "editme" popup.
    * doc/_templates/page.html: take google_analytics_id and disqus_shortname
	from doc/conf.py.

2014-06-04  Michael R. Crusoe <mcrusoe@msu.edu>

    * lib/Makefile: do a distclean as the CFLAGS may have changed. Fixes #442

2014-06-03 Chuck Pepe-Ranney <chuck.peperanney@gmail.com>

    * scripts/abundance-dist.py: removed call to check_space on infiles.  

2014-05-31  Michael R. Crusoe  <mcrusoe@msu.edu>

    * khmer/_khmermodule.cc,lib/counting.{cc,hh},
    sandbox/{stoptag-abundance-ham1-hist.py,off-by-one.py,filter-ham1.py}:
    Remove CountingHash get_kmer_abund_mean, get_kmer_abund_abs_deviation, and
    max_hamming1_count along with Python glue code and sandbox scripts. They
    are no longer useful.

2014-05-30  Titus Brown  <t@idyll.org>

    * khmer/_khmermodule.cc: remove merge2* functions: unused, untested.
    * lib/counting.cc, lib/hashbits.cc, lib/hashtable.cc: made file loading
	exceptions more verbose and informative.
    * tests/test_subset_graph.py: added tests for SubsetPartition::
	load_partitionmap.
    * khmer/_khmermodule.cc, lib/subset.cc, wrapped SubsetPartition::
	load_partitionmap to catch, propagate exceptions
    * tests/test_hashbits.py, tests/test_counting_hash.py: added tests
	for fail-on-load of bad file format versions; print exception messages.
    * .gitignore: added various temporary pip & build files
    * lib/counting.cc: added I/O exception handling to CountingHashFileReader
	and CountingHashGzFileReader.
    * lib/hashbits.cc: added I/O exception handling to Hashbits::load.
    * lib/subset.cc: added I/O exception handling to merge_from_disk.
    * lib/hashtable.cc: added I/O exception handling to load_tagset and
	load_stop_tags
    * khmer/_khmermodule.cc: added I/O exception propagation from C++ to
	Python, for all loading functions.

2014-05-22  Michael Wright  <wrigh517@msu.edu>

    * scripts/fastq-to-fasta: Moved and improved fastq-to-fasta.py into scripts 
    from sandbox
    * tests/test_scripts.py: Added tests for fastq-to-fasta.py
    * tests/test-data: Added test-fastq-n-to-fasta.py file with N's in 
    sequence for testing

2014-05-19  Michael R. Crusoe  <mcrusoe@msu.edu>

    * Makefile: add target for python test coverage plain-text report;
    clarified where the HTML report is

2014-05-16  Michael R. Crusoe  <mcrusoe@msu.edu>

    * docs/scripts.txt: include sweep-reads-buffered.py

2014-05-14  Adam Caldwell  <adam.caldwell@gmail.com>

    * Makefile: change pip to pip2. Fixes assorted make problems on systems
    where pip links to pip3

2014-05-14  Michael R. Crusoe  <mcrusoe@msu.edu>

    * lib/{zlib,bzip2} -> third-party/
    * setup.{cfg,py}: Move third party libraries to their own directory
    * Makefile: add sloccount target for humans and the sloccount.sc target for
   Jenkins

2014-05-13  Michael Wright  <wrigh517@msu.edu>

    * sandbox/fastq-to-fasta.py: now reports number of reads dropped due to
    'N's in sequence. close 395

2014-05-13  Michael R. Crusoe  <mcrusoe@msu.edu>

    * doc/release.txt: additional fixes

2014-05-09  Luiz Irber  <irberlui@msu.edu>

    Version 1.0.1

2014-05-09  Michael R. Crusoe  <mcrusoe@msu.edu>

    * doc/release.txt: update release instructions

2014-05-06  Michael R. Crusoe  <mcrusoe@msu.edu>

    * lib/{subset,counting}.cc: fix cppcheck errors; astyle -A10
    --max-code-length=80

2014-05-06  Titus Brown  <titus@idyll.org>

    * sandbox/calc-best-assembly.py: added script to calculate best
    assembly from a list of contig/scaffold files
	
2014-04-23  Titus Brown  <titus@idyll.org>

    * scripts/abundance-dist-single.py: fixed problem where ReadParser was
    being created anew for each thread; regression introduced in 4b823fc.

2014-04-22  Michael R. Crusoe  <mcrusoe@msu.edu>

    *.py: switch to explicit python2 invocation. Fixes #385.

2014-04-21  Titus Brown  <t@idyll.org>

    * doc/development.txt: added spellcheck to review checklist

2014-04-21  Titus Brown  <titus@idyll.org>

    * scripts/normalize-by-median.py: updated FP rate to match latest info from
      Qingpeng's paper; corrected spelling error.

2014-04-21  Michael R. Crusoe  <mcrusoe@msu.edu>

    * setup.py,doc/installing.txt: Remove argparse from the requirements
    unless it isn't available. Argparse is bundled with Python 2.7+. This
    simplifies the installation instructions.

2014-04-17  Ram RS  <ramrs@nyu.edu>

    * scripts/make-initial-stoptags.py: fixed bug that threw error on
     missing .ht input file while actual expected input file is .pt

2014-04-11  Titus Brown  <t@idyll.org>

    * scripts/*.py: fixed argument to check_space_for_hashtable to rely
    on args.n_tables and not args.ksize.

2014-04-06  Titus Brown  <titus@idyll.org>

    * scripts/normalize-by-median.py: added comment about table compatibility
    with abundance-dist.

2014-04-05  Michael R. Crusoe  <mcrusoe@msu.edu>

    * MANIFEST.in,setup.py: fix to correct zlib packaging for #365
    * ChangeLog: fix date for 1.0 release, email addresses

2014-04-01  Michael R. Crusoe  <mcrusoe@msu.edu>

    Version 1.0
    * Makefile: run 'build' command before install; ignore _version.py for
    coverage purposes.
    * bink.ipynb: deleted
    * doc/choosing-hash-sizes.txt -> choosing-table-sizes.txt
    * setup.py,doc/{conf.py,index.txt}: update lists of authors
    * doc/development.txt: typo
    * doc/{galaxy,guide,index,introduction,scripts}.txt: remove some
    references to implementation details of the k-mer tables
    * doc/{known-issues,release}.txt: updated
    * khmer/*.cc,lib/*.{cc,hh}: astyle -A10 formatted
    * lib/read_parsers.cc: fixed case statement fall through
    * lib/subset.cc: removed unnecessary NULL check (CID 1054804 & 1195088)
    * scripts/*.py: additional documentation updates
    * tests/test-data/test-overlap1.ht,data/MSB2-surrender.fa &
    data/1m-filtered.fa: removed from repository history, .git is now 36M!

2014-04-01  Titus Brown  <t@idyll.org>

    * CITATION,khmer/khmer_args.py: Updated khmer software citation for
    release.

2014-03-31  Titus Brown  <t@idyll.org>

    * scripts/normalize-by-median.py: Fixed unbound variable bug introduced in
    20a433c2.

    * khmer/file.py: Fixed incorrect use of __file__ dirname instead of
    os.getcwd(); also fixed bug where statvfs would choke on an empty
    dirname resulting from input files being in the cwd.

2014-03-31  Michael R. Crusoe  <mcrusoe@msu.edu>

    * versioneer.py,ez_setup.py: updated to version 0.10 and 3.4.1
    respectively.
    * docs/release.txt,khmer/_version.py,MANIFEST.in: update ancillary
    versioneer files

2014-03-31  Titus Brown  <t@idyll.org>

    * scripts/*.py,khmer/khmer_args.py: added 'info' function to khmer_args,
    and added citation information to each script.
    * CITATION: added basic citation information for khmer functionality.

2013-03-31  Michael R. Crusoe  <mcrusoe@msu.edu>

    * docs/scripts.txt,scripts/*.py,khmer/*.py: overhaul the documentation of
    the scripts. Uses sphinxcontrib.autoprogram to leverage the existing
    argparse objects. Moved the documentation into each script + misc cleanups.
    All scripts support the --version option. Migrated the last scripts to use
    khmer_args
    * docs/blog-posts.txt: removed outdated reference to filter-exact.py; its
    replacement filter-abund.py is better documented in the eel-pond protocol
    * figuregen/,novelty/,plots/,templatem/,scripts/do-partition.sh: removed
    outdated code not part of core project

2013-03-30  Michael R. Crusoe  <mcrusoe@msu.edu>

    * setup.py: monkeypatched distutils.Distribution.reinitialize_command() so
    that it matches the behavior of Distribution.get_command_obj(). This fixes
    issues with 'pip install -e' and './setup.py nosetests' not respecting the
    setup.cfg configuration directives for the build_ext command. Also
    enhanced our build_ext command to respect the dry_run mode.

    * .ycm_extra_conf.py: Update our custom YouCompleteMe configuration to
    query the package configuration for the proper compilation flags.

2014-03-28  Michael R. Crusoe  <mcrusoe@msu.edu>

    * Makefile,setup.py: demote nose & sphinx to extra dependencies.
    Auto-install Python developer tools as needed.

2013-03-27  Michael R. Crusoe  <mcrusoe@msu.edu>

    * The system zlib and bzip2 libraries are now used instead of the bundled
    versions if specified in setup.cfg or the command line.

2014-03-25  Michael R. Crusoe  <mcrusoe@msu.edu>

    * Makefile: update cppcheck command to match new version of Jenkins
    plugin. Now ignores the lib/test*.cc files.

2013-03-20  Michael R. Crusoe  <mcrusoe@msu.edu>

    * lib/storage.hh,khmer/_khmermodule.cc,lib/{readtable,read_parsers}.hh:
    remove unused storage.hh

2014-03-19  Qingpeng Zhang  <qingpeng@msu.edu>

    * hashbits.cc: fix a bug of 'Division or modulo by zero' described in #182
    * test_scripts.py: add test code for count-overlap.py
    * count-overlap.py: (fix a bug because of a typo and hashsize was replaced
    by min_hashsize)
    * count-overlap.py: needs hashbits table generated by load-graph.py. 
    This information is added to the "usage:" line.
    * count-overlap.py: fix minor PyLint issues

2014-03-19  Michael R. Crusoe  <mcrusoe@msu.edu>

    * Update bundled zlib version to 1.2.8 from 1.2.3. Changes of note:
    "Wholesale replacement of gz* functions with faster versions"
    "Added LFS (Large File Summit) support for 64-bit file offsets"
    "Fix serious but very rare decompression bug"

2014-03-19  Michael R. Crusoe <mcrusoe@msu.edu>

    * lib/counting.hh: include hashtable.hh
    * lib/{counting,aligner,hashbits,hashtable,labelhash,node,subset}.{cc,hh},
    kmer.cc,khmer/_khmermodule.cc: removed downcast, replaced non-functional
    asserts() with exception throws.
    * khmer/_khmermodule.cc: fixed parsing of PyLists
    * setup.py: force 64bit only builds on OS X.

2014-03-19  Titus Brown  <t@idyll.org>

    * Makefile: update documentation on targets at top; clean autopep8 output.
    * test_counting_single.py: fixed pep8 violations in spacing
    * test_scripts.py: eliminate popenscript in favor of proper SystemExit
	handling in runscript; fix pep8 violations.

2014-03-19  Michael R. Crusoe <mcrusoe@msu.edu> and Luiz Irber
<luiz.irber@gmail.com>

    * lib/ktable.{cc,hh},khmer/{__init__.py},{_khmermodule.cc}, tests/
    test_{counting_{hash,single},ktable}.py: remove the unused KTable object
    * doc/{index,ktable}.txt: remove references to KTable
    * lib/{ktable.{hh,cc} → kmer_hash.{hh,cc}}: rename remaining ktable files
    to kmer_hash
    * lib/{hashtable,kmer}.hh: replace ktable headers with kmer_hash

2014-03-17  Ram RS  <ramrs@nyu.edu>

    * extract-partitions.py: pylint warnings addressed
    * test_scripts.py: tests added to cover extract-partitions completely

2014-03-16  Michael R. Crusoe <mcrusoe@msu.edu>

    * lib/read_parsers.cc: fix for Coverity CID 1054789: Unititialized scalar
    field II: fill_id is never zeroed out.

2014-03-16  Ram RS  <ramrs@nyu.edu>

    * Project email in copyright headers updated

2014-03-14  Michael R. Crusoe <mcrusoe@msu.edu>

    * khmer/_khmermodule.cc, lib/{khmer.hh, hashtable.{cc,hh}},
    tests/test_{hashbits,hashbits_obj,labelhash}.py: don't implicitly downcast
    tagset_size(). Changes fileformat version for saved tagsets.

2014-03-13  Ram RS  <ramrs@nyu.edu>

    * added: khmer/file.py - script to check disk space, check input file
    status and check space before hashtable writing
    * modified: scripts/*.py - all scripts now use khmer.file for above-mentioned
    functionality.
    * modified: scripts/*.py - pylint violations addressed in all scripts
    under scripts/

2014-03-13  Ram RS  <ramrs@nyu.edu>

    * Bug fix: tests.test_normalize_by_median_no_bigcount() now runs within
    temp directory

2014-03-11  Michael R. Crusoe  <mcrusoe@mcrusoe.edu>

    * lib/read_parsers.hh: fix for Coverity CID 1054789: Uninitialized scalar
    field

2014-03-10  Michael R. Crusoe  <mcrusoe@msu.edu>

    * doc/development.txt: document fork/tag policy + formatting fixes

2014-03-03  Michael R. Crusoe  <mcrusoe@msu.edu>

    * lib/trace_logger.{cc,hh}: fix for Coverity CID 1063852: Uninitialized
    scalar field (UNINIT_CTOR) 
    * lib/node.cc: fix for Coverity CID 1173035:  Uninitialized scalar field
    (UNINIT_CTOR)
    * lib/hashbits.hh: fix for Coverity CID 1153101:  Resource leak in object
    (CTOR_DTOR_LEAK)
    * lib/{perf_metrics.{cc,hh},hashtable.{cc,hh}
    ,read_parsers.{cc,hh},trace_logger.{cc,hh}}: ifndef WITH_INTERNAL_METRICS
    then lets not + astyle -A10

2014-02-27  Michael R. Crusoe <mcrusoe@msu.edu>

    * tagged: version 0.8
    * setup.py: Specify a known working version of setuptools so we don't
    force an unneeded and awkward upgrade.
    * setup.py: We aren't zipsafe, mark as such

2014-02-18  Michael R. Crusoe <mcrusoe@msu.edu>

* Normalized C++ namespace usage to fix CID 1054792
* Updated install instructions. We recommend OS X users and those Linux
users without root access to install virtualenv instead of pip.
* New documentation: doc/known-issues.txt
* Added code review checklist & other guidance: doc/development.txt

2014-02-03  Camille Scott <camille.scott.w@gmail.com>

* Standardized command line arguments in khmer_args; added version flag

* Added support for sparse graph labeling

* Added script to reinflate partitions from read files using the 
  labeling system, called sweep-reads-by-partition-buffered.py

* Implemented __new__ methods for Hashbits, enforced inheritance
  hierarchy between it and the new LabelHash class both in C++
  and CPython API

2013-12-20  Titus Brown  <titus@idyll.org>

* Fixed output_partitioned_file, sweep-reads3.py, and extract-partitions.py
  to retain FASTQ format in output.

2013-12-11  Michael R. Crusoe <mcrusoe@msu.edu>

* normalize-by-median.py: new optional argument: --record-filenames to specify
a path where a list of all the output filenames will be written to. Will
be used to better integrate with Galaxy.

* All commands that use the counting args now support the --version switch

* abundance-dist-single.py, abundance-dist.py, do-partition.py,
interleave-reads.py, load-graph.py, load-into-counting.py
normalize-by-median.py now exit with return code 1 instead of 255 as is
standard.

2013-12-19  Michael R. Crusoe  <mcrusoe@msu.edu>

* doc/install.txt Add setup instructions for RHEL6 & fix invocation to get
master branch to work for non-developers

2013-12-18  Titus Brown  <titus@idyll.org>

* Added a test to ensure that normalize-by-median.py has bigcount set to
  False.

2013-11-22  Camille Scott  <camille.scott.w@gmail.com>

* Makefile: Added debug target for profiling.

2013-11-22  Michael R. Crusoe  <mcrusoe@msu.edu>

* Documented release process

2013-10-21  Michael R. Crusoe  <mcrusoe@msu.edu>

* Version 0.7

* New script: sample-reads-randomly.py which does a single pass random
subsample using reservoir sampling.

* the version number is now only stored in one place

* Makefile: new dist, cppcheck, pep8, and autopep8 targets for developers.
VERSION is now set by versioneer and exported to C/C++ code.

* README switched from MarkDown to ReStructuredText format to clean up PyPI
listing. Install count badge added.

* doc/: updates to how the scripts are called. Sphinx now pulls version
number from versioneer. C/Python integration is now partially documented.
Reference to bleeding-edge has been removed. Release instructions have been
clarified and simplified.

* all python code in khmer/, scripts/, and tests/ should be PEP8 compliant now.

* khmer/_khmermodule.cc has gotten a once-over with cpychecker. Type errors
were eliminated and the error checking has improved.

* Several fixes motivated by the results of a Coverity C/C++ scan. 

* Tests that require greater than 0.5 gigabytes of memory are now annotated as
being 'highmem' and be skipped by changing two lines in setup.cfg

* warnings about -Wstrict-prototypes will no longer appear

* contributors to this release are: ctb, mr-c and camillescott. 

2013-10-15  Michael R. Crusoe  <mcrusoe@msu.edu>

* Version 0.6.1

* No code changes, just build fixes

2013-10-10  Michael R. Crusoe  <mcrusoe@msu.edu>

* Version 0.6

* Switch to setuptools to run the entire build

* The various Makefiles have been merged into one inside lib for posterity

* A new top-level Makefile wraps "python setup.py"

* argparse.py has been removed and is installed automatically by setuptools/pip

* setup.py and the python/khmer directory have been moved to the root of the
project to conform to the standard layout

* The project contact address is now khmer-project@idyll.org

* Due to the new build system the project now easily builds under OS X + XCode

* In light of the above the installation instructions have been rewritten

* Sphinx now builds the documentation without warnings or errors

* It is now easy to calculate code coverage.

* setup.py is now PEP8 compliant
2014-04-10  Michael R. Crusoe  <mcrusoe@msu.edu>

    * Makefile: run 'build' command before install; ignore _version.py for
    coverage purposes.
    * bink.ipynb: deleted
    * doc/choosing-hash-sizes.txt -> choosing-table-sizes.txt
    * setup.py,doc/{conf.py,index.txt}: update lists of authors
    * doc/development.txt: typo
    * doc/{galaxy,guide,index,introduction,scripts}.txt: remove some
    references to implementation details of the k-mer tables
    * doc/{known-issues,release}.txt: updated
    * khmer/*.cc,lib/*.{cc,hh}: astyle -A10 formatted
    * lib/read_parsers.cc: fixed case statement fall through
    * lib/subset.cc: removed unnecessary NULL check (CID 1054804 & 1195088)
    * scripts/*.py: additional documentation updates
    * tests/test-data/test-overlap1.ht,data/MSB2-surrender.fa &
    data/1m-filtered.fa: removed from repository history, .git is now 36M!

2014-03-31  Titus Brown  <ctb@msu.edu>

    * scripts/normalize-by-median.py: Fixed unbound variable bug introduced in
    20a433c2.

    * khmer/file.py: Fixed incorrect use of __file__ dirname instead of
    os.getcwd(); also fixed bug where statvfs would choke on an empty
    dirname resulting from input files being in the cwd.

2014-03-31  Michael R. Crusoe  <mcrusoe@msu.edu>

    * versioneer.py,ez_setup.py: updated to version 0.10 and 3.4.1
    respectively.
    * docs/release.txt,khmer/_version.py,MANIFEST.in: update ancillary
    versioneer files

2014-03-31  Titus Brown  <ctb@msu.edu>

    * scripts/*.py,khmer/khmer_args.py: added 'info' function to khmer_args,
    and added citation information to each script.
    * CITATION: added basic citation information for khmer functionality.

2013-03-31  Michael R. Crusoe  <mcrusoe@msu.edu>

    * docs/scripts.txt,scripts/*.py,khmer/*.py: overhaul the documentation of
    the scripts. Uses sphinxcontrib.autoprogram to leverage the existing
    argparse objects. Moved the documentation into each script + misc cleanups.
    All scripts support the --version option. Migrated the last scripts to use
    khmer_args
    * docs/blog-posts.txt: removed outdated reference to filter-exact.py; its
    replacement filter-abund.py is better documented in the eel-pond protocol
    * figuregen/,novelty/,plots/,templatem/,scripts/do-partition.sh: removed
    outdated code not part of core project

2013-03-30  Michael R. Crusoe  <mcrusoe@msu.edu>

    * setup.py: monkeypatched distutils.Distribution.reinitialize_command() so
    that it matches the behavior of Distribution.get_command_obj(). This fixes
    issues with 'pip install -e' and './setup.py nosetests' not respecting the
    setup.cfg configuration directives for the build_ext command. Also
    enhanced our build_ext command to respect the dry_run mode.

    * .ycm_extra_conf.py: Update our custom YouCompleteMe configuration to
    query the package configuration for the proper compilation flags.

2014-03-28  Michael R. Crusoe  <mcrusoe@msu.edu>

    * Makefile,setup.py: demote nose & sphinx to extra dependencies.
    Auto-install Python developer tools as needed.

2013-03-27  Michael R. Crusoe  <mcrusoe@msu.edu>

    * The system zlib and bzip2 libraries are now used instead of the bundled
    versions if specified in setup.cfg or the command line.

2014-03-25  Michael R. Crusoe  <mcrusoe@msu.edu>

    * Makefile: update cppcheck command to match new version of Jenkins
    plugin. Now ignores the lib/test*.cc files.

2013-03-20  Michael R. Crusoe  <mcrusoe@msu.edu>

    * lib/storage.hh,khmer/_khmermodule.cc,lib/{readtable,read_parsers}.hh:
    remove unused storage.hh

2014-03-19  Qingpeng Zhang  <qingpeng@msu.edu>

    * hashbits.cc: fix a bug of 'Division or modulo by zero' described in #182
    * test_scripts.py: add test code for count-overlap.py
    * count-overlap.py: (fix a bug because of a typo and hashsize was replaced
    by min_hashsize)
    * count-overlap.py: needs hashbits table generated by load-graph.py. 
    This information is added to the "usage:" line.
    * count-overlap.py: fix minor PyLint issues

2014-03-19  Michael R. Crusoe  <mcrusoe@msu.edu>

    * Update bundled zlib version to 1.2.8 from 1.2.3. Changes of note:
    "Wholesale replacement of gz* functions with faster versions"
    "Added LFS (Large File Summit) support for 64-bit file offsets"
    "Fix serious but very rare decompression bug"

2014-03-19  Michael R. Crusoe <mcrusoe@msu.edu>

    * lib/counting.hh: include hashtable.hh
    * lib/{counting,aligner,hashbits,hashtable,labelhash,node,subset}.{cc,hh},
    kmer.cc,khmer/_khmermodule.cc: removed downcast, replaced non-functional
    asserts() with exception throws.
    * khmer/_khmermodule.cc: fixed parsing of PyLists
    * setup.py: force 64bit only builds on OS X.

2014-03-19  Titus Brown  <t@idyll.org>

    * Makefile: update documentation on targets at top; clean autopep8 output.
    * test_counting_single.py: fixed pep8 violations in spacing
    * test_scripts.py: eliminate popenscript in favor of proper SystemExit
	handling in runscript; fix pep8 violations.

2014-03-19  Michael R. Crusoe <mcrusoe@msu.edu> and Luiz Irber
<luiz.irber@gmail.com>

    * lib/ktable.{cc,hh},khmer/{__init__.py},{_khmermodule.cc}, tests/
    test_{counting_{hash,single},ktable}.py: remove the unused KTable object
    * doc/{index,ktable}.txt: remove references to KTable
    * lib/{ktable.{hh,cc} → kmer_hash.{hh,cc}}: rename remaining ktable files
    to kmer_hash
    * lib/{hashtable,kmer}.hh: replace ktable headers with kmer_hash

2014-03-17  Ram RS  <ramrs@nyu.edu>

    * extract-partitions.py: pylint warnings addressed
    * test_scripts.py: tests added to cover extract-partitions completely

2014-03-16  Michael R. Crusoe <mcrusoe@msu.edu>

    * lib/read_parsers.cc: fix for Coverity CID 1054789: Unititialized scalar
    field II: fill_id is never zeroed out.

2014-03-16  Ram RS  <ramrs@nyu.edu>

    * Project email in copyright headers updated

2014-03-14  Michael R. Crusoe <mcrusoe@msu.edu>

    * khmer/_khmermodule.cc, lib/{khmer.hh, hashtable.{cc,hh}},
    tests/test_{hashbits,hashbits_obj,labelhash}.py: don't implicitly downcast
    tagset_size(). Changes fileformat version for saved tagsets.

2014-03-13  Ram RS  <ramrs@nyu.edu>

    * added: khmer/file.py - script to check disk space, check input file
    status and check space before hashtable writing
    * modified: scripts/*.py - all scripts now use khmer.file for above-mentioned
    functionality.
    * modified: scripts/*.py - pylint violations addressed in all scripts
    under scripts/

2014-03-13  Ram RS  <ramrs@nyu.edu>

    * Bug fix: tests.test_normalize_by_median_no_bigcount() now runs within
    temp directory

2014-03-11  Michael R. Crusoe  <mcrusoe@mcrusoe.edu>

    * lib/read_parsers.hh: fix for Coverity CID 1054789: Uninitialized scalar
    field

2014-03-10  Michael R. Crusoe  <mcrusoe@msu.edu>

    * doc/development.txt: document fork/tag policy + formatting fixes

2014-03-03  Michael R. Crusoe  <mcrusoe@msu.edu>

    * lib/trace_logger.{cc,hh}: fix for Coverity CID 1063852: Uninitialized
    scalar field (UNINIT_CTOR) 
    * lib/node.cc: fix for Coverity CID 1173035:  Uninitialized scalar field
    (UNINIT_CTOR)
    * lib/hashbits.hh: fix for Coverity CID 1153101:  Resource leak in object
    (CTOR_DTOR_LEAK)
    * lib/{perf_metrics.{cc,hh},hashtable.{cc,hh}
    ,read_parsers.{cc,hh},trace_logger.{cc,hh}}: ifndef WITH_INTERNAL_METRICS
    then lets not + astyle -A10

2014-02-27  Michael R. Crusoe <mcrusoe@msu.edu>

    * tagged: version 0.8
    * setup.py: Specify a known working version of setuptools so we don't
    force an unneeded and awkward upgrade.
    * setup.py: We aren't zipsafe, mark as such

2014-02-18  Michael R. Crusoe <mcrusoe@msu.edu>

* Normalized C++ namespace usage to fix CID 1054792
* Updated install instructions. We recommend OS X users and those Linux
users without root access to install virtualenv instead of pip.
* New documentation: doc/known-issues.txt
* Added code review checklist & other guidance: doc/development.txt

2014-02-03  Camille Scott <camille.scott.w@gmail.com>

* Standardized command line arguments in khmer_args; added version flag

* Added support for sparse graph labeling

* Added script to reinflate partitions from read files using the 
  labeling system, called sweep-reads-by-partition-buffered.py

* Implemented __new__ methods for Hashbits, enforced inheritance
  hierarchy between it and the new LabelHash class both in C++
  and CPython API

2013-12-20  Titus Brown  <titus@idyll.org>

* Fixed output_partitioned_file, sweep-reads3.py, and extract-partitions.py
  to retain FASTQ format in output.

2013-12-11  Michael R. Crusoe <mcrusoe@msu.edu>

* normalize-by-median.py: new optional argument: --record-filenames to specify
a path where a list of all the output filenames will be written to. Will
be used to better integrate with Galaxy.

* All commands that use the counting args now support the --version switch

* abundance-dist-single.py, abundance-dist.py, do-partition.py,
interleave-reads.py, load-graph.py, load-into-counting.py
normalize-by-median.py now exit with return code 1 instead of 255 as is
standard.

2013-12-19  Michael R. Crusoe  <mcrusoe@msu.edu>

* doc/install.txt Add setup instructions for RHEL6 & fix invocation to get
master branch to work for non-developers

2013-12-18  Titus Brown  <titus@idyll.org>

* Added a test to ensure that normalize-by-median.py has bigcount set to
  False.

2013-11-22  Camille Scott  <camille.scott.w@gmail.com>

* Makefile: Added debug target for profiling.

2013-11-22  Michael R. Crusoe  <mcrusoe@msu.edu>

* Documented release process

2013-10-21  Michael R. Crusoe  <mcrusoe@msu.edu>

* Version 0.7

* New script: sample-reads-randomly.py which does a single pass random
subsample using reservoir sampling.

* the version number is now only stored in one place

* Makefile: new dist, cppcheck, pep8, and autopep8 targets for developers.
VERSION is now set by versioneer and exported to C/C++ code.

* README switched from MarkDown to ReStructuredText format to clean up PyPI
listing. Install count badge added.

* doc/: updates to how the scripts are called. Sphinx now pulls version
number from versioneer. C/Python integration is now partially documented.
Reference to bleeding-edge has been removed. Release instructions have been
clarified and simplified.

* all python code in khmer/, scripts/, and tests/ should be PEP8 compliant now.

* khmer/_khmermodule.cc has gotten a once-over with cpychecker. Type errors
were eliminated and the error checking has improved.

* Several fixes motivated by the results of a Coverity C/C++ scan. 

* Tests that require greater than 0.5 gigabytes of memory are now annotated as
being 'highmem' and be skipped by changing two lines in setup.cfg

* warnings about -Wstrict-prototypes will no longer appear

* contributors to this release are: ctb, mr-c and camillescott. 

2013-10-15  Michael R. Crusoe  <mcrusoe@msu.edu>

* Version 0.6.1

* No code changes, just build fixes

2013-10-10  Michael R. Crusoe  <mcrusoe@msu.edu>

* Version 0.6

* Switch to setuptools to run the entire build

* The various Makefiles have been merged into one inside lib for posterity

* A new top-level Makefile wraps "python setup.py"

* argparse.py has been removed and is installed automatically by setuptools/pip

* setup.py and the python/khmer directory have been moved to the root of the
project to conform to the standard layout

* The project contact address is now khmer-project@idyll.org

* Due to the new build system the project now easily builds under OS X + XCode

* In light of the above the installation instructions have been rewritten

* Sphinx now builds the documentation without warnings or errors

* It is now easy to calculate code coverage.

* setup.py is now PEP8 compliant<|MERGE_RESOLUTION|>--- conflicted
+++ resolved
@@ -1,5 +1,4 @@
-<<<<<<< HEAD
-2015-5-15 Tamer Mansour <drtamermansour@gmail.com>
+2015-5-19 Tamer Mansour <drtamermansour@gmail.com>
 
    * normalize-by-median changed to count kmers from both PE reads when either
    one of them is below the coverage cutoff
@@ -7,10 +6,7 @@
    non-ACGT characters
    * Add 2 tests to test_script.py to test for the 2 new behaviors
 
-2015-05-13  Scott Sievert <sieve121@umn.edu>
-=======
 2015-05-18  Sherine Awad  <sherine.awad@gmail.com>
->>>>>>> 13926c75
 
    * tests/test_scripts.py: Test loading of compressed counting table
    with bigcounts,and test abundance with bigcounts
