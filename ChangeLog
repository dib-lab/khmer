<<<<<<< HEAD

2014-07-22  Jim Stapleton <jas@msu.edu>

    * scripts/filter-abund.py: no longer asks for parameters that are unused, issue #524

2014-07-22  Jeramia Ory <jeramia.ory@gmail.com>

    * khmer/_khmermodule.cc: removed unused KhmerError, issue #503

=======
2014-07-22 Rodney Picett <pickett.rodney@gmail.com>

    * removed assign function from scoringmatrix, issue #502
 
>>>>>>> b0918ea1
2014-07-22 Leonor Garcia-Gutierrez <l.garcia-gutierrez@warwick.ac.uk>
    * reduced memory requirements in test_counting_single.py
    
2014-07-21  Titus Brown <t@idyll.org>

    * sandbox/saturate-by-median.py: introduce new sandbox script for
	saturation analysis of low-coverage data sets.

2014-07-10 Joe Stein <joeaarons@gmail.com>

    * sandbox/readstats.py: fixed divide-by-zero error, issue #458

2014-07-06  Titus Brown <t@idyll.org>

    * doc/release.txt: fix formatting.

2014-06-20 Chuck Pepe-Ranney <chuck.peperanney@gmail.com>

    * scripts/extract-partitions.py: added epilog documentation for 
	<base>.dist columns.

2014-06-20  Michael R. Crusoe <mcrusoe@msu.edu>

    * doc/release.txt: Add Coverity Scan to release checklist

2014-06-19  Michael R. Crusoe  <mcrusoe@msu.edu>

    * lib/read_aligner.{cc,hh},khmer/_khmermodule.cc,setup.py,
    tests/test_read_aligner.py,sandbox/{normalize-by-align,read-aligner}.py:
    Update of @fishjord's graph alignment work
    * lib/{aligner,kmer,node}.{cc,hh},tests/test_align.py: removed as they are
    superceded by the above
    * Makefile: fixed wildcards
    * tests/read_parsers.py: tests that are too complicated to run with
    Valgrind's memcheck are now marked @attr('multithread')

2014-06-16  Titus Brown  <t@idyll.org>

    * doc/release.txt: updated release process.
    * doc/known-issues.txt: updated known-issues for v1.1 release
    * doc/release-notes/: added release notes for 1.0, 1.0.1, and 1.1

2014-06-16  Michael R. Crusoe  <mcrusoe@msu.edu>

    * scripts/{abundance-dist-single,filter-abund-single,load-into-counting,
    normalize-by-median,load-graph}.py: restore Python 2.6 compatability for
    Debian 6, RedHat 6, SL6, and Ubuntu 10.04 LTS users.

2014-06-15  Titus Brown  <t@idyll.org>

    * doc/scripts.txt: removed sweep-reads.py from script documentation.
    * scripts/sweep-reads.py, scripts/sweep-files.py: moved sweep-reads.py
	and sweep-files.py over to sandbox.
    * tests/test_sandbox_scripts.py: created a test file for scripts in
	sandbox/; skip when not in developer mode (e.g. installed egg).
    * tests/test_script_arguments.py: capture file.py output to stderr
	so that it is not displayed during tests.
    * sandbox/calc-median-distribution.py: updates to print cumulative
	distribution for calc-median-distribution.

2014-06-14  Michael R. Crusoe  <mcrusoe@msu.edu>

    * scripts/{abundance-dist-single,filter-abund-single,load-into-counting,
    normalize-by-median,load-graph}.py,tests/test_scripts.py: added
    '--report-total-kmers' option to all scripts that create k-mer tables.

2014-06-14  Titus Brown  <t@idyll.org>

    * doc/scripts.txt, tests/test_scripts.py, scripts/sweep-reads.py:
	renamed sweep-reads-buffered to sweep-reads; added FASTQ output to
	sweep-reads.
    * doc/scripts.txt: added extract-long-sequences.py doc reference.
    * scripts/extract-long-sequences.py: set default sequence length to
	extract to 200 bp.

2014-06-13  Michael R. Crusoe  <mcrusoe@msu.edu>

    * MANIFEST.in: don't include docs/, data/, or examples/ in our PyPI
    distribution. Saves 15MB.

2014-06-13  Michael R. Crusoe  <mcrusoe@msu.edu>

    * Makefile: split coverity target in two: -build and -upload. Added
    configuration target

2014-06-13  Titus Brown  <t@idyll.org>

    * doc/install.txt: updated virtualenv command to use python2 explicitly,
	for arch support.

2014-06-13  Titus Brown  <t@idyll.org>

    * khmer/__init__.py, khmer/file_args.py: Moved copyright message to a
	comment.
    * khmer/file.py: updated error messages for disk-space checking functions;
	added test hooks.
    * tests/test_script_arguments.py: added tests for several functions in
	khmer/file.py.
    * sandbox/assemstats3.py: handle missing input files.

2014-06-12  Michael Wright <wrigh517@msu.edu>

    * sandbox/load-into-hashbits: Deleted from sandbox. It is superseded
    by load-graph.py --no-tagset.

2014-06-11  Michael Wright <wrigh517@msu.edu>

    * scripts/load-into-counting: Fixed docstring misnomer to 
	load-into-counting.py

2014-06-10  Michael R. Crusoe  <mcrusoe@msu.edu>

    * setup.py,tests/{__init__,khmer_tst_utils,test_scripts,
    khmer_test_counting_single}.py: made tests runnable after installation.
    * lib/{khmer.hh,hashtable.hh,read_parsers.cc,read_parsers.hh}: restructure
    exception hierarchy.
    * khmer/_khmermodule.cc: Nicer error checking for hash_consume_fasta,
    hash_abundance_distribution, hashbits_consume_{fasta,fasta_and_tag
    {,with_stoptags},partitioned_fasta}, hashbits_output_partitions, and
    labelhash_consume_{,partitioned_}fasta_and_tag_with_labels.

2014-06-10  Titus Brown  <t@idyll.org>

    * Makefile: remove SHELL setting so that 'make doc' works in virtualenvs.
    * scripts/sample-reads-randomly.py: extend to take multiple subsamples
	with -S.
    * tests/test_scripts.py: added test for multiple subsamples from
	sample-reads-randomly.py

2014-06-10  Michael Wright <wrigh517@msu.edu>

    * scripts/extract-long-sequences: Moved from sandbox, added argparse and 
    FASTQ support.
    * scripts/fastq-to-fasta: Fixed outdated argparse oversight.
    * tests/test_scripts.py: Added tests for extract-long-sequences.py

2014-06-08  Titus Brown  <t@idyll.org>

    * doc/conf.py: set google_analytics_id and disqus_shortname properly;
	disable "editme" popup.
    * doc/_templates/page.html: take google_analytics_id and disqus_shortname
	from doc/conf.py.

2014-06-04  Michael R. Crusoe <mcrusoe@msu.edu>

    * lib/Makefile: do a distclean as the CFLAGS may have changed. Fixes #442

2014-06-03 Chuck Pepe-Ranney <chuck.peperanney@gmail.com>

    * scripts/abundance-dist.py: removed call to check_space on infiles.  

2014-05-31  Michael R. Crusoe  <mcrusoe@msu.edu>

    * khmer/_khmermodule.cc,lib/counting.{cc,hh},
    sandbox/{stoptag-abundance-ham1-hist.py,off-by-one.py,filter-ham1.py}:
    Remove CountingHash get_kmer_abund_mean, get_kmer_abund_abs_deviation, and
    max_hamming1_count along with Python glue code and sandbox scripts. They
    are no longer useful.

2014-05-30  Titus Brown  <t@idyll.org>

    * khmer/_khmermodule.cc: remove merge2* functions: unused, untested.
    * lib/counting.cc, lib/hashbits.cc, lib/hashtable.cc: made file loading
	exceptions more verbose and informative.
    * tests/test_subset_graph.py: added tests for SubsetPartition::
	load_partitionmap.
    * khmer/_khmermodule.cc, lib/subset.cc, wrapped SubsetPartition::
	load_partitionmap to catch, propagate exceptions
    * tests/test_hashbits.py, tests/test_counting_hash.py: added tests
	for fail-on-load of bad file format versions; print exception messages.
    * .gitignore: added various temporary pip & build files
    * lib/counting.cc: added I/O exception handling to CountingHashFileReader
	and CountingHashGzFileReader.
    * lib/hashbits.cc: added I/O exception handling to Hashbits::load.
    * lib/subset.cc: added I/O exception handling to merge_from_disk.
    * lib/hashtable.cc: added I/O exception handling to load_tagset and
	load_stop_tags
    * khmer/_khmermodule.cc: added I/O exception propagation from C++ to
	Python, for all loading functions.

2014-05-22  Michael Wright  <wrigh517@msu.edu>

    * scripts/fastq-to-fasta: Moved and improved fastq-to-fasta.py into scripts 
    from sandbox
    * tests/test_scripts.py: Added tests for fastq-to-fasta.py
    * tests/test-data: Added test-fastq-n-to-fasta.py file with N's in 
    sequence for testing

2014-05-19  Michael R. Crusoe  <mcrusoe@msu.edu>

    * Makefile: add target for python test coverage plain-text report;
    clarified where the HTML report is

2014-05-16  Michael R. Crusoe  <mcrusoe@msu.edu>

    * docs/scripts.txt: include sweep-reads-buffered.py

2014-05-14  Adam Caldwell  <adam.caldwell@gmail.com>

    * Makefile: change pip to pip2. Fixes assorted make problems on systems
    where pip links to pip3

2014-05-14  Michael R. Crusoe  <mcrusoe@msu.edu>

    * lib/{zlib,bzip2} -> third-party/
    * setup.{cfg,py}: Move third party libraries to their own directory
    * Makefile: add sloccount target for humans and the sloccount.sc target for
   Jenkins

2014-05-13  Michael Wright  <wrigh517@msu.edu>

    * sandbox/fastq-to-fasta.py: now reports number of reads dropped due to
    'N's in sequence. close 395

2014-05-13  Michael R. Crusoe  <mcrusoe@msu.edu>

    * doc/release.txt: additional fixes

2014-05-09  Luiz Irber  <irberlui@msu.edu>

    Version 1.0.1

2014-05-09  Michael R. Crusoe  <mcrusoe@msu.edu>

    * doc/release.txt: update release instructions

2014-05-06  Michael R. Crusoe  <mcrusoe@msu.edu>

    * lib/{subset,counting}.cc: fix cppcheck errors; astyle -A10
    --max-code-length=80

2014-05-06  Titus Brown  <titus@idyll.org>

    * sandbox/calc-best-assembly.py: added script to calculate best
    assembly from a list of contig/scaffold files
	
2014-04-23  Titus Brown  <titus@idyll.org>

    * scripts/abundance-dist-single.py: fixed problem where ReadParser was
    being created anew for each thread; regression introduced in 4b823fc.

2014-04-22  Michael R. Crusoe  <mcrusoe@msu.edu>

    *.py: switch to explicit python2 invocation. Fixes #385.

2014-04-21  Titus Brown  <t@idyll.org>

    * doc/development.txt: added spellcheck to review checklist

2014-04-21  Titus Brown  <titus@idyll.org>

    * scripts/normalize-by-median.py: updated FP rate to match latest info from
      Qingpeng's paper; corrected spelling error.

2014-04-21  Michael R. Crusoe  <mcrusoe@msu.edu>

    * setup.py,doc/installing.txt: Remove argparse from the requirements
    unless it isn't available. Argparse is bundled with Python 2.7+. This
    simplifies the installation instructions.

2014-04-17  Ram RS  <ramrs@nyu.edu>

    * scripts/make-initial-stoptags.py: fixed bug that threw error on
     missing .ht input file while actual expected input file is .pt

2014-04-11  Titus Brown  <t@idyll.org>

    * scripts/*.py: fixed argument to check_space_for_hashtable to rely
    on args.n_tables and not args.ksize.

2014-04-06  Titus Brown  <titus@idyll.org>

    * scripts/normalize-by-median.py: added comment about table compatibility
    with abundance-dist.

2014-04-05  Michael R. Crusoe  <mcrusoe@msu.edu>

    * MANIFEST.in,setup.py: fix to correct zlib packaging for #365
    * ChangeLog: fix date for 1.0 release, email addresses

2014-04-01  Michael R. Crusoe  <mcrusoe@msu.edu>

    Version 1.0
    * Makefile: run 'build' command before install; ignore _version.py for
    coverage purposes.
    * bink.ipynb: deleted
    * doc/choosing-hash-sizes.txt -> choosing-table-sizes.txt
    * setup.py,doc/{conf.py,index.txt}: update lists of authors
    * doc/development.txt: typo
    * doc/{galaxy,guide,index,introduction,scripts}.txt: remove some
    references to implementation details of the k-mer tables
    * doc/{known-issues,release}.txt: updated
    * khmer/*.cc,lib/*.{cc,hh}: astyle -A10 formatted
    * lib/read_parsers.cc: fixed case statement fall through
    * lib/subset.cc: removed unnecessary NULL check (CID 1054804 & 1195088)
    * scripts/*.py: additional documentation updates
    * tests/test-data/test-overlap1.ht,data/MSB2-surrender.fa &
    data/1m-filtered.fa: removed from repository history, .git is now 36M!

2014-04-01  Titus Brown  <t@idyll.org>

    * CITATION,khmer/khmer_args.py: Updated khmer software citation for
    release.

2014-03-31  Titus Brown  <t@idyll.org>

    * scripts/normalize-by-median.py: Fixed unbound variable bug introduced in
    20a433c2.

    * khmer/file.py: Fixed incorrect use of __file__ dirname instead of
    os.getcwd(); also fixed bug where statvfs would choke on an empty
    dirname resulting from input files being in the cwd.

2014-03-31  Michael R. Crusoe  <mcrusoe@msu.edu>

    * versioneer.py,ez_setup.py: updated to version 0.10 and 3.4.1
    respectively.
    * docs/release.txt,khmer/_version.py,MANIFEST.in: update ancillary
    versioneer files

2014-03-31  Titus Brown  <t@idyll.org>

    * scripts/*.py,khmer/khmer_args.py: added 'info' function to khmer_args,
    and added citation information to each script.
    * CITATION: added basic citation information for khmer functionality.

2013-03-31  Michael R. Crusoe  <mcrusoe@msu.edu>

    * docs/scripts.txt,scripts/*.py,khmer/*.py: overhaul the documentation of
    the scripts. Uses sphinxcontrib.autoprogram to leverage the existing
    argparse objects. Moved the documentation into each script + misc cleanups.
    All scripts support the --version option. Migrated the last scripts to use
    khmer_args
    * docs/blog-posts.txt: removed outdated reference to filter-exact.py; its
    replacement filter-abund.py is better documented in the eel-pond protocol
    * figuregen/,novelty/,plots/,templatem/,scripts/do-partition.sh: removed
    outdated code not part of core project

2013-03-30  Michael R. Crusoe  <mcrusoe@msu.edu>

    * setup.py: monkeypatched distutils.Distribution.reinitialize_command() so
    that it matches the behavior of Distribution.get_command_obj(). This fixes
    issues with 'pip install -e' and './setup.py nosetests' not respecting the
    setup.cfg configuration directives for the build_ext command. Also
    enhanced our build_ext command to respect the dry_run mode.

    * .ycm_extra_conf.py: Update our custom YouCompleteMe configuration to
    query the package configuration for the proper compilation flags.

2014-03-28  Michael R. Crusoe  <mcrusoe@msu.edu>

    * Makefile,setup.py: demote nose & sphinx to extra dependencies.
    Auto-install Python developer tools as needed.

2013-03-27  Michael R. Crusoe  <mcrusoe@msu.edu>

    * The system zlib and bzip2 libraries are now used instead of the bundled
    versions if specified in setup.cfg or the command line.

2014-03-25  Michael R. Crusoe  <mcrusoe@msu.edu>

    * Makefile: update cppcheck command to match new version of Jenkins
    plugin. Now ignores the lib/test*.cc files.

2013-03-20  Michael R. Crusoe  <mcrusoe@msu.edu>

    * lib/storage.hh,khmer/_khmermodule.cc,lib/{readtable,read_parsers}.hh:
    remove unused storage.hh

2014-03-19  Qingpeng Zhang  <qingpeng@msu.edu>

    * hashbits.cc: fix a bug of 'Division or modulo by zero' described in #182
    * test_scripts.py: add test code for count-overlap.py
    * count-overlap.py: (fix a bug because of a typo and hashsize was replaced
    by min_hashsize)
    * count-overlap.py: needs hashbits table generated by load-graph.py. 
    This information is added to the "usage:" line.
    * count-overlap.py: fix minor PyLint issues

2014-03-19  Michael R. Crusoe  <mcrusoe@msu.edu>

    * Update bundled zlib version to 1.2.8 from 1.2.3. Changes of note:
    "Wholesale replacement of gz* functions with faster versions"
    "Added LFS (Large File Summit) support for 64-bit file offsets"
    "Fix serious but very rare decompression bug"

2014-03-19  Michael R. Crusoe <mcrusoe@msu.edu>

    * lib/counting.hh: include hashtable.hh
    * lib/{counting,aligner,hashbits,hashtable,labelhash,node,subset}.{cc,hh},
    kmer.cc,khmer/_khmermodule.cc: removed downcast, replaced non-functional
    asserts() with exception throws.
    * khmer/_khmermodule.cc: fixed parsing of PyLists
    * setup.py: force 64bit only builds on OS X.

2014-03-19  Titus Brown  <t@idyll.org>

    * Makefile: update documentation on targets at top; clean autopep8 output.
    * test_counting_single.py: fixed pep8 violations in spacing
    * test_scripts.py: eliminate popenscript in favor of proper SystemExit
	handling in runscript; fix pep8 violations.

2014-03-19  Michael R. Crusoe <mcrusoe@msu.edu> and Luiz Irber
<luiz.irber@gmail.com>

    * lib/ktable.{cc,hh},khmer/{__init__.py},{_khmermodule.cc}, tests/
    test_{counting_{hash,single},ktable}.py: remove the unused KTable object
    * doc/{index,ktable}.txt: remove references to KTable
    * lib/{ktable.{hh,cc} → kmer_hash.{hh,cc}}: rename remaining ktable files
    to kmer_hash
    * lib/{hashtable,kmer}.hh: replace ktable headers with kmer_hash

2014-03-17  Ram RS  <ramrs@nyu.edu>

    * extract-partitions.py: pylint warnings addressed
    * test_scripts.py: tests added to cover extract-partitions completely

2014-03-16  Michael R. Crusoe <mcrusoe@msu.edu>

    * lib/read_parsers.cc: fix for Coverity CID 1054789: Unititialized scalar
    field II: fill_id is never zeroed out.

2014-03-16  Ram RS  <ramrs@nyu.edu>

    * Project email in copyright headers updated

2014-03-14  Michael R. Crusoe <mcrusoe@msu.edu>

    * khmer/_khmermodule.cc, lib/{khmer.hh, hashtable.{cc,hh}},
    tests/test_{hashbits,hashbits_obj,labelhash}.py: don't implicitly downcast
    tagset_size(). Changes fileformat version for saved tagsets.

2014-03-13  Ram RS  <ramrs@nyu.edu>

    * added: khmer/file.py - script to check disk space, check input file
    status and check space before hashtable writing
    * modified: scripts/*.py - all scripts now use khmer.file for above-mentioned
    functionality.
    * modified: scripts/*.py - pylint violations addressed in all scripts
    under scripts/

2014-03-13  Ram RS  <ramrs@nyu.edu>

    * Bug fix: tests.test_normalize_by_median_no_bigcount() now runs within
    temp directory

2014-03-11  Michael R. Crusoe  <mcrusoe@mcrusoe.edu>

    * lib/read_parsers.hh: fix for Coverity CID 1054789: Uninitialized scalar
    field

2014-03-10  Michael R. Crusoe  <mcrusoe@msu.edu>

    * doc/development.txt: document fork/tag policy + formatting fixes

2014-03-03  Michael R. Crusoe  <mcrusoe@msu.edu>

    * lib/trace_logger.{cc,hh}: fix for Coverity CID 1063852: Uninitialized
    scalar field (UNINIT_CTOR) 
    * lib/node.cc: fix for Coverity CID 1173035:  Uninitialized scalar field
    (UNINIT_CTOR)
    * lib/hashbits.hh: fix for Coverity CID 1153101:  Resource leak in object
    (CTOR_DTOR_LEAK)
    * lib/{perf_metrics.{cc,hh},hashtable.{cc,hh}
    ,read_parsers.{cc,hh},trace_logger.{cc,hh}}: ifndef WITH_INTERNAL_METRICS
    then lets not + astyle -A10

2014-02-27  Michael R. Crusoe <mcrusoe@msu.edu>

    * tagged: version 0.8
    * setup.py: Specify a known working version of setuptools so we don't
    force an unneeded and awkward upgrade.
    * setup.py: We aren't zipsafe, mark as such

2014-02-18  Michael R. Crusoe <mcrusoe@msu.edu>

* Normalized C++ namespace usage to fix CID 1054792
* Updated install instructions. We recommend OS X users and those Linux
users without root access to install virtualenv instead of pip.
* New documentation: doc/known-issues.txt
* Added code review checklist & other guidance: doc/development.txt

2014-02-03  Camille Scott <camille.scott.w@gmail.com>

* Standardized command line arguments in khmer_args; added version flag

* Added support for sparse graph labeling

* Added script to reinflate partitions from read files using the 
  labeling system, called sweep-reads-by-partition-buffered.py

* Implemented __new__ methods for Hashbits, enforced inheritance
  hierarchy between it and the new LabelHash class both in C++
  and CPython API

2013-12-20  Titus Brown  <titus@idyll.org>

* Fixed output_partitioned_file, sweep-reads3.py, and extract-partitions.py
  to retain FASTQ format in output.

2013-12-11  Michael R. Crusoe <mcrusoe@msu.edu>

* normalize-by-median.py: new optional argument: --record-filenames to specify
a path where a list of all the output filenames will be written to. Will
be used to better integrate with Galaxy.

* All commands that use the counting args now support the --version switch

* abundance-dist-single.py, abundance-dist.py, do-partition.py,
interleave-reads.py, load-graph.py, load-into-counting.py
normalize-by-median.py now exit with return code 1 instead of 255 as is
standard.

2013-12-19  Michael R. Crusoe  <mcrusoe@msu.edu>

* doc/install.txt Add setup instructions for RHEL6 & fix invocation to get
master branch to work for non-developers

2013-12-18  Titus Brown  <titus@idyll.org>

* Added a test to ensure that normalize-by-median.py has bigcount set to
  False.

2013-11-22  Camille Scott  <camille.scott.w@gmail.com>

* Makefile: Added debug target for profiling.

2013-11-22  Michael R. Crusoe  <mcrusoe@msu.edu>

* Documented release process

2013-10-21  Michael R. Crusoe  <mcrusoe@msu.edu>

* Version 0.7

* New script: sample-reads-randomly.py which does a single pass random
subsample using reservoir sampling.

* the version number is now only stored in one place

* Makefile: new dist, cppcheck, pep8, and autopep8 targets for developers.
VERSION is now set by versioneer and exported to C/C++ code.

* README switched from MarkDown to ReStructuredText format to clean up PyPI
listing. Install count badge added.

* doc/: updates to how the scripts are called. Sphinx now pulls version
number from versioneer. C/Python integration is now partially documented.
Reference to bleeding-edge has been removed. Release instructions have been
clarified and simplified.

* all python code in khmer/, scripts/, and tests/ should be PEP8 compliant now.

* khmer/_khmermodule.cc has gotten a once-over with cpychecker. Type errors
were eliminated and the error checking has improved.

* Several fixes motivated by the results of a Coverity C/C++ scan. 

* Tests that require greater than 0.5 gigabytes of memory are now annotated as
being 'highmem' and be skipped by changing two lines in setup.cfg

* warnings about -Wstrict-prototypes will no longer appear

* contributors to this release are: ctb, mr-c and camillescott. 

2013-10-15  Michael R. Crusoe  <mcrusoe@msu.edu>

* Version 0.6.1

* No code changes, just build fixes

2013-10-10  Michael R. Crusoe  <mcrusoe@msu.edu>

* Version 0.6

* Switch to setuptools to run the entire build

* The various Makefiles have been merged into one inside lib for posterity

* A new top-level Makefile wraps "python setup.py"

* argparse.py has been removed and is installed automatically by setuptools/pip

* setup.py and the python/khmer directory have been moved to the root of the
project to conform to the standard layout

* The project contact address is now khmer-project@idyll.org

* Due to the new build system the project now easily builds under OS X + XCode

* In light of the above the installation instructions have been rewritten

* Sphinx now builds the documentation without warnings or errors

* It is now easy to calculate code coverage.

* setup.py is now PEP8 compliant
2014-04-10  Michael R. Crusoe  <mcrusoe@msu.edu>

    * Makefile: run 'build' command before install; ignore _version.py for
    coverage purposes.
    * bink.ipynb: deleted
    * doc/choosing-hash-sizes.txt -> choosing-table-sizes.txt
    * setup.py,doc/{conf.py,index.txt}: update lists of authors
    * doc/development.txt: typo
    * doc/{galaxy,guide,index,introduction,scripts}.txt: remove some
    references to implementation details of the k-mer tables
    * doc/{known-issues,release}.txt: updated
    * khmer/*.cc,lib/*.{cc,hh}: astyle -A10 formatted
    * lib/read_parsers.cc: fixed case statement fall through
    * lib/subset.cc: removed unnecessary NULL check (CID 1054804 & 1195088)
    * scripts/*.py: additional documentation updates
    * tests/test-data/test-overlap1.ht,data/MSB2-surrender.fa &
    data/1m-filtered.fa: removed from repository history, .git is now 36M!

2014-03-31  Titus Brown  <ctb@msu.edu>

    * scripts/normalize-by-median.py: Fixed unbound variable bug introduced in
    20a433c2.

    * khmer/file.py: Fixed incorrect use of __file__ dirname instead of
    os.getcwd(); also fixed bug where statvfs would choke on an empty
    dirname resulting from input files being in the cwd.

2014-03-31  Michael R. Crusoe  <mcrusoe@msu.edu>

    * versioneer.py,ez_setup.py: updated to version 0.10 and 3.4.1
    respectively.
    * docs/release.txt,khmer/_version.py,MANIFEST.in: update ancillary
    versioneer files

2014-03-31  Titus Brown  <ctb@msu.edu>

    * scripts/*.py,khmer/khmer_args.py: added 'info' function to khmer_args,
    and added citation information to each script.
    * CITATION: added basic citation information for khmer functionality.

2013-03-31  Michael R. Crusoe  <mcrusoe@msu.edu>

    * docs/scripts.txt,scripts/*.py,khmer/*.py: overhaul the documentation of
    the scripts. Uses sphinxcontrib.autoprogram to leverage the existing
    argparse objects. Moved the documentation into each script + misc cleanups.
    All scripts support the --version option. Migrated the last scripts to use
    khmer_args
    * docs/blog-posts.txt: removed outdated reference to filter-exact.py; its
    replacement filter-abund.py is better documented in the eel-pond protocol
    * figuregen/,novelty/,plots/,templatem/,scripts/do-partition.sh: removed
    outdated code not part of core project

2013-03-30  Michael R. Crusoe  <mcrusoe@msu.edu>

    * setup.py: monkeypatched distutils.Distribution.reinitialize_command() so
    that it matches the behavior of Distribution.get_command_obj(). This fixes
    issues with 'pip install -e' and './setup.py nosetests' not respecting the
    setup.cfg configuration directives for the build_ext command. Also
    enhanced our build_ext command to respect the dry_run mode.

    * .ycm_extra_conf.py: Update our custom YouCompleteMe configuration to
    query the package configuration for the proper compilation flags.

2014-03-28  Michael R. Crusoe  <mcrusoe@msu.edu>

    * Makefile,setup.py: demote nose & sphinx to extra dependencies.
    Auto-install Python developer tools as needed.

2013-03-27  Michael R. Crusoe  <mcrusoe@msu.edu>

    * The system zlib and bzip2 libraries are now used instead of the bundled
    versions if specified in setup.cfg or the command line.

2014-03-25  Michael R. Crusoe  <mcrusoe@msu.edu>

    * Makefile: update cppcheck command to match new version of Jenkins
    plugin. Now ignores the lib/test*.cc files.

2013-03-20  Michael R. Crusoe  <mcrusoe@msu.edu>

    * lib/storage.hh,khmer/_khmermodule.cc,lib/{readtable,read_parsers}.hh:
    remove unused storage.hh

2014-03-19  Qingpeng Zhang  <qingpeng@msu.edu>

    * hashbits.cc: fix a bug of 'Division or modulo by zero' described in #182
    * test_scripts.py: add test code for count-overlap.py
    * count-overlap.py: (fix a bug because of a typo and hashsize was replaced
    by min_hashsize)
    * count-overlap.py: needs hashbits table generated by load-graph.py. 
    This information is added to the "usage:" line.
    * count-overlap.py: fix minor PyLint issues

2014-03-19  Michael R. Crusoe  <mcrusoe@msu.edu>

    * Update bundled zlib version to 1.2.8 from 1.2.3. Changes of note:
    "Wholesale replacement of gz* functions with faster versions"
    "Added LFS (Large File Summit) support for 64-bit file offsets"
    "Fix serious but very rare decompression bug"

2014-03-19  Michael R. Crusoe <mcrusoe@msu.edu>

    * lib/counting.hh: include hashtable.hh
    * lib/{counting,aligner,hashbits,hashtable,labelhash,node,subset}.{cc,hh},
    kmer.cc,khmer/_khmermodule.cc: removed downcast, replaced non-functional
    asserts() with exception throws.
    * khmer/_khmermodule.cc: fixed parsing of PyLists
    * setup.py: force 64bit only builds on OS X.

2014-03-19  Titus Brown  <t@idyll.org>

    * Makefile: update documentation on targets at top; clean autopep8 output.
    * test_counting_single.py: fixed pep8 violations in spacing
    * test_scripts.py: eliminate popenscript in favor of proper SystemExit
	handling in runscript; fix pep8 violations.

2014-03-19  Michael R. Crusoe <mcrusoe@msu.edu> and Luiz Irber
<luiz.irber@gmail.com>

    * lib/ktable.{cc,hh},khmer/{__init__.py},{_khmermodule.cc}, tests/
    test_{counting_{hash,single},ktable}.py: remove the unused KTable object
    * doc/{index,ktable}.txt: remove references to KTable
    * lib/{ktable.{hh,cc} → kmer_hash.{hh,cc}}: rename remaining ktable files
    to kmer_hash
    * lib/{hashtable,kmer}.hh: replace ktable headers with kmer_hash

2014-03-17  Ram RS  <ramrs@nyu.edu>

    * extract-partitions.py: pylint warnings addressed
    * test_scripts.py: tests added to cover extract-partitions completely

2014-03-16  Michael R. Crusoe <mcrusoe@msu.edu>

    * lib/read_parsers.cc: fix for Coverity CID 1054789: Unititialized scalar
    field II: fill_id is never zeroed out.

2014-03-16  Ram RS  <ramrs@nyu.edu>

    * Project email in copyright headers updated

2014-03-14  Michael R. Crusoe <mcrusoe@msu.edu>

    * khmer/_khmermodule.cc, lib/{khmer.hh, hashtable.{cc,hh}},
    tests/test_{hashbits,hashbits_obj,labelhash}.py: don't implicitly downcast
    tagset_size(). Changes fileformat version for saved tagsets.

2014-03-13  Ram RS  <ramrs@nyu.edu>

    * added: khmer/file.py - script to check disk space, check input file
    status and check space before hashtable writing
    * modified: scripts/*.py - all scripts now use khmer.file for above-mentioned
    functionality.
    * modified: scripts/*.py - pylint violations addressed in all scripts
    under scripts/

2014-03-13  Ram RS  <ramrs@nyu.edu>

    * Bug fix: tests.test_normalize_by_median_no_bigcount() now runs within
    temp directory

2014-03-11  Michael R. Crusoe  <mcrusoe@mcrusoe.edu>

    * lib/read_parsers.hh: fix for Coverity CID 1054789: Uninitialized scalar
    field

2014-03-10  Michael R. Crusoe  <mcrusoe@msu.edu>

    * doc/development.txt: document fork/tag policy + formatting fixes

2014-03-03  Michael R. Crusoe  <mcrusoe@msu.edu>

    * lib/trace_logger.{cc,hh}: fix for Coverity CID 1063852: Uninitialized
    scalar field (UNINIT_CTOR) 
    * lib/node.cc: fix for Coverity CID 1173035:  Uninitialized scalar field
    (UNINIT_CTOR)
    * lib/hashbits.hh: fix for Coverity CID 1153101:  Resource leak in object
    (CTOR_DTOR_LEAK)
    * lib/{perf_metrics.{cc,hh},hashtable.{cc,hh}
    ,read_parsers.{cc,hh},trace_logger.{cc,hh}}: ifndef WITH_INTERNAL_METRICS
    then lets not + astyle -A10

2014-02-27  Michael R. Crusoe <mcrusoe@msu.edu>

    * tagged: version 0.8
    * setup.py: Specify a known working version of setuptools so we don't
    force an unneeded and awkward upgrade.
    * setup.py: We aren't zipsafe, mark as such

2014-02-18  Michael R. Crusoe <mcrusoe@msu.edu>

* Normalized C++ namespace usage to fix CID 1054792
* Updated install instructions. We recommend OS X users and those Linux
users without root access to install virtualenv instead of pip.
* New documentation: doc/known-issues.txt
* Added code review checklist & other guidance: doc/development.txt

2014-02-03  Camille Scott <camille.scott.w@gmail.com>

* Standardized command line arguments in khmer_args; added version flag

* Added support for sparse graph labeling

* Added script to reinflate partitions from read files using the 
  labeling system, called sweep-reads-by-partition-buffered.py

* Implemented __new__ methods for Hashbits, enforced inheritance
  hierarchy between it and the new LabelHash class both in C++
  and CPython API

2013-12-20  Titus Brown  <titus@idyll.org>

* Fixed output_partitioned_file, sweep-reads3.py, and extract-partitions.py
  to retain FASTQ format in output.

2013-12-11  Michael R. Crusoe <mcrusoe@msu.edu>

* normalize-by-median.py: new optional argument: --record-filenames to specify
a path where a list of all the output filenames will be written to. Will
be used to better integrate with Galaxy.

* All commands that use the counting args now support the --version switch

* abundance-dist-single.py, abundance-dist.py, do-partition.py,
interleave-reads.py, load-graph.py, load-into-counting.py
normalize-by-median.py now exit with return code 1 instead of 255 as is
standard.

2013-12-19  Michael R. Crusoe  <mcrusoe@msu.edu>

* doc/install.txt Add setup instructions for RHEL6 & fix invocation to get
master branch to work for non-developers

2013-12-18  Titus Brown  <titus@idyll.org>

* Added a test to ensure that normalize-by-median.py has bigcount set to
  False.

2013-11-22  Camille Scott  <camille.scott.w@gmail.com>

* Makefile: Added debug target for profiling.

2013-11-22  Michael R. Crusoe  <mcrusoe@msu.edu>

* Documented release process

2013-10-21  Michael R. Crusoe  <mcrusoe@msu.edu>

* Version 0.7

* New script: sample-reads-randomly.py which does a single pass random
subsample using reservoir sampling.

* the version number is now only stored in one place

* Makefile: new dist, cppcheck, pep8, and autopep8 targets for developers.
VERSION is now set by versioneer and exported to C/C++ code.

* README switched from MarkDown to ReStructuredText format to clean up PyPI
listing. Install count badge added.

* doc/: updates to how the scripts are called. Sphinx now pulls version
number from versioneer. C/Python integration is now partially documented.
Reference to bleeding-edge has been removed. Release instructions have been
clarified and simplified.

* all python code in khmer/, scripts/, and tests/ should be PEP8 compliant now.

* khmer/_khmermodule.cc has gotten a once-over with cpychecker. Type errors
were eliminated and the error checking has improved.

* Several fixes motivated by the results of a Coverity C/C++ scan. 

* Tests that require greater than 0.5 gigabytes of memory are now annotated as
being 'highmem' and be skipped by changing two lines in setup.cfg

* warnings about -Wstrict-prototypes will no longer appear

* contributors to this release are: ctb, mr-c and camillescott. 

2013-10-15  Michael R. Crusoe  <mcrusoe@msu.edu>

* Version 0.6.1

* No code changes, just build fixes

2013-10-10  Michael R. Crusoe  <mcrusoe@msu.edu>

* Version 0.6

* Switch to setuptools to run the entire build

* The various Makefiles have been merged into one inside lib for posterity

* A new top-level Makefile wraps "python setup.py"

* argparse.py has been removed and is installed automatically by setuptools/pip

* setup.py and the python/khmer directory have been moved to the root of the
project to conform to the standard layout

* The project contact address is now khmer-project@idyll.org

* Due to the new build system the project now easily builds under OS X + XCode

* In light of the above the installation instructions have been rewritten

* Sphinx now builds the documentation without warnings or errors

* It is now easy to calculate code coverage.

* setup.py is now PEP8 compliant<|MERGE_RESOLUTION|>--- conflicted
+++ resolved
@@ -1,41 +1,38 @@
-<<<<<<< HEAD
-
-2014-07-22  Jim Stapleton <jas@msu.edu>
+2014-07-22  Jim Stapleton  <jas@msu.edu>
 
     * scripts/filter-abund.py: no longer asks for parameters that are unused, issue #524
 
-2014-07-22  Jeramia Ory <jeramia.ory@gmail.com>
+2014-07-22  Jeramia Ory  <jeramia.ory@gmail.com>
 
     * khmer/_khmermodule.cc: removed unused KhmerError, issue #503
 
-=======
-2014-07-22 Rodney Picett <pickett.rodney@gmail.com>
+2014-07-22  Rodney Picett  <pickett.rodney@gmail.com>
 
     * removed assign function from scoringmatrix, issue #502
  
->>>>>>> b0918ea1
-2014-07-22 Leonor Garcia-Gutierrez <l.garcia-gutierrez@warwick.ac.uk>
+2014-07-22  Leonor Garcia-Gutierrez  <l.garcia-gutierrez@warwick.ac.uk>
+
     * reduced memory requirements in test_counting_single.py
     
-2014-07-21  Titus Brown <t@idyll.org>
+2014-07-21  Titus Brown  <t@idyll.org>
 
     * sandbox/saturate-by-median.py: introduce new sandbox script for
 	saturation analysis of low-coverage data sets.
 
-2014-07-10 Joe Stein <joeaarons@gmail.com>
+2014-07-10  Joe Stein  <joeaarons@gmail.com>
 
     * sandbox/readstats.py: fixed divide-by-zero error, issue #458
 
-2014-07-06  Titus Brown <t@idyll.org>
+2014-07-06  Titus Brown  <t@idyll.org>
 
     * doc/release.txt: fix formatting.
 
-2014-06-20 Chuck Pepe-Ranney <chuck.peperanney@gmail.com>
+2014-06-20  Chuck Pepe-Ranney  <chuck.peperanney@gmail.com>
 
     * scripts/extract-partitions.py: added epilog documentation for 
 	<base>.dist columns.
 
-2014-06-20  Michael R. Crusoe <mcrusoe@msu.edu>
+2014-06-20  Michael R. Crusoe  <mcrusoe@msu.edu>
 
     * doc/release.txt: Add Coverity Scan to release checklist
 
