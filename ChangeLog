--- conflicted
+++ resolved
@@ -1,5 +1,4 @@
-<<<<<<< HEAD
-2015-05-08  Titus Brown  <titus@idyll.org>
+2015-05-18  Titus Brown  <titus@idyll.org>
 
    * sandbox/{assembly-diff-2.py,sandbox/collect-reads.py},
    scripts/{count-median.py,filter-abund-single.py,filter-abund.py}: changed
@@ -10,7 +9,7 @@
    * tests/test_scripts.py: added tests for new
    filter-abund/filter-abund-single behavior.
    * tests/test-data/test-filter-abund-Ns.fq: new test file for new tests.
-=======
+
 2015-05-13  Scott Sievert <sieve121@umn.edu>
 
    * changed "doc/LICENSE.txt" to "LICENSE" in tests/*, scripts/*, lib/*,
@@ -31,7 +30,6 @@
    sample-reads-randomly.py.
    * tests/test_scripts.py: updated tests to correspond with correct
    behavior of sample-reads-randomly.py.
->>>>>>> ffb8865d
 
 2015-04-23  Lex Nederbragt  <lex.nederbragt@ibv.uio.no>
 
