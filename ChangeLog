<<<<<<< HEAD
2014-01-03  Michael R. Crusoe <mcrusoe@msu.edu>

* Updated install instructions. We recommend OS X users and those Linux
users without root access to install virtualenv instead of pip.
* New documentation: doc/known-issues.txt
=======
2014-02-03 Camille Scott <camille.scott.w@gmail.com>

* Standardized command line arguments in khmer_args; added version flag
>>>>>>> 60e1b968

2014-01-13  Camille Scott <camille.scott.w@gmail.com>

* Added support for sparse graph labeling

* Added script to reinflate partitions from read files using the 
  labeling system, called sweep-reads-by-partition-buffered.py

* Implemented __new__ methods for Hashbits, enforced inheritance
  hierarchy between it and the new LabelHash class both in C++
  and CPython API
  
2013-12-20  Titus Brown  <t@Titus-MacBook-Air-2.local>

* Fixed output_partitioned_file, sweep-reads3.py, and extract-partitions.py
  to retain FASTQ format in output.

2013-12-11  Michael R. Crusoe <mcrusoe@msu.edu>

* normalize-by-median.py: new optional argument: --record-filenames to specify
a path where a list of all the output filenames will be written to. Will
be used to better integrate with Galaxy.

* All commands that use the counting args now support the --version switch

* abundance-dist-single.py, abundance-dist.py, do-partition.py,
interleave-reads.py, load-graph.py, load-into-counting.py
normalize-by-median.py now exit with return code 1 instead of 255 as is
standard.

2013-12-19  Michael R. Crusoe  <mcrusoe@msu.edu>

* doc/install.txt Add setup instructions for RHEL6 & fix invocation to get
master branch to work for non-developers

2013-12-18  Titus Brown  <titus@idyll.org>

* Added a test to ensure that normalize-by-median.py has bigcount set to
  False.


2013-11-22  Camille Scott  <camille.scott.w@gmail.com>

* Makefile: Added debug target for profiling.

2013-11-22  Michael R. Crusoe  <mcrusoe@msu.edu>

* Documented release process

2013-10-21  Michael R. Crusoe  <mcrusoe@msu.edu>

* Version 0.7

* New script: sample-reads-randomly.py which does a single pass random
subsample using reservoir sampling.

* the version number is now only stored in one place

* Makefile: new dist, cppcheck, pep8, and autopep8 targets for developers.
VERSION is now set by versioneer and exported to C/C++ code.

* README switched from MarkDown to ReStructuredText format to clean up PyPI
listing. Install count badge added.

* doc/: updates to how the scripts are called. Sphinx now pulls version
number from versioneer. C/Python integration is now partially documented.
Reference to bleeding-edge has been removed. Release instructions have been
clarified and simplified.

* all python code in khmer/, scripts/, and tests/ should be PEP8 compliant now.

* khmer/_khmermodule.cc has gotten a once-over with cpychecker. Type errors
were eliminated and the error checking has improved.

* Several fixes motivated by the results of a Coverity C/C++ scan. 

* Tests that require greater than 0.5 gigabytes of memory are now annotated as
being 'highmem' and be skipped by changing two lines in setup.cfg

* warnings about -Wstrict-prototypes will no longer appear

* contributors to this release are: ctb, mr-c and camillescott. 

2013-10-15  Michael R. Crusoe  <mcrusoe@msu.edu>

* Version 0.6.1

* No code changes, just build fixes

2013-10-10  Michael R. Crusoe  <mcrusoe@msu.edu>

* Version 0.6

* Switch to setuptools to run the entire build

* The various Makefiles have been merged into one inside lib for posterity

* A new top-level Makefile wraps "python setup.py"

* argparse.py has been removed and is installed automatically by setuptools/pip

* setup.py and the python/khmer directory have been moved to the root of the
project to conform to the standard layout

* The project contact address is now khmer-project@idyll.org

* Due to the new build system the project now easily builds under OS X + XCode

* In light of the above the installation instructions have been rewritten

* Sphinx now builds the documentation without warnings or errors

* It is now easy to calculate code coverage.

* setup.py is now PEP8 compliant<|MERGE_RESOLUTION|>--- conflicted
+++ resolved
@@ -1,14 +1,6 @@
-<<<<<<< HEAD
-2014-01-03  Michael R. Crusoe <mcrusoe@msu.edu>
-
-* Updated install instructions. We recommend OS X users and those Linux
-users without root access to install virtualenv instead of pip.
-* New documentation: doc/known-issues.txt
-=======
 2014-02-03 Camille Scott <camille.scott.w@gmail.com>
 
 * Standardized command line arguments in khmer_args; added version flag
->>>>>>> 60e1b968
 
 2014-01-13  Camille Scott <camille.scott.w@gmail.com>
 
@@ -20,7 +12,13 @@
 * Implemented __new__ methods for Hashbits, enforced inheritance
   hierarchy between it and the new LabelHash class both in C++
   and CPython API
-  
+
+2014-01-03  Michael R. Crusoe <mcrusoe@msu.edu>
+
+* Updated install instructions. We recommend OS X users and those Linux
+users without root access to install virtualenv instead of pip.
+* New documentation: doc/known-issues.txt
+ 
 2013-12-20  Titus Brown  <t@Titus-MacBook-Air-2.local>
 
 * Fixed output_partitioned_file, sweep-reads3.py, and extract-partitions.py
@@ -48,7 +46,6 @@
 
 * Added a test to ensure that normalize-by-median.py has bigcount set to
   False.
-
 
 2013-11-22  Camille Scott  <camille.scott.w@gmail.com>
 
