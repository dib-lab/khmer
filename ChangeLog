--- conflicted
+++ resolved
@@ -1,4 +1,3 @@
-<<<<<<< HEAD
 2015-07-29  Jacob Fenton  <bocajnotnef@gmail.com>
 
    * khmer/kfile.py: added infrastructure for doing compressed output
@@ -12,13 +11,12 @@
    * scripts/{load-graph,partition-graph}.py: made load-graph no longer add .pt
    to graph outfiles, changed partition-graph to not expect .pt's
    * doc/whats-new-2.0.rst: doc'd changes to load-graph and partition-graph
-=======
+
 2015-07-31  Kevin Murray  <spam@kdmurray.id.au>
 
    * lib/Makefile,Makefile,lib/*.pc.in,lib/test-compile.cc: Misc debian-based
    compatiablity changes
    * lib/get_version.py: Add crunchbang, chmod +x
->>>>>>> 8c2f8d33
 
 2015-07-29  Michael R. Crusoe  <crusoe@ucdavis.edu>
 
