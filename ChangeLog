<<<<<<< HEAD
2015-04-15  Sarah Guermond  <sarah.guermond@gmail.com>

   * doc/dev/scripts-and-sandbox.rst: added requirements for streaming I/O
   * scripts/trim-low-abund.py: added support for -o/--out
=======
2015-04-15  Andreas Härpfer  <ahaerpfer@gmail.com>

   * khmer/utils.py: fix record checks to account for comments in old style
   FASTQ data.
   * tests/test-data/old-style-format-w-comments.fq: new test data.
   * tests/test_scripts.py: add test against new test data.
>>>>>>> 80d2a4b7

2015-04-15  Michael R. Crusoe  <mcrusoe@msu.edu>

   * doc/dev/release.txt: update release instructions to more thoroughly run
   tests.

2015-04-14  Susan Steinman  <steinman.tutoring@gmail.com>

   * khmer/scripts/normalize-by-median.py: allow for paired and unpaired
      files to be normalized together. separate function for error check
   * khmer/tests/test_scripts.py: created test for paired/unpaired data

2015-04-14  Scott Fay  <scott.a.fay@gmail.com>

   * doc/user/getting-help.rst: added to user docs
   * doc/index.rst: changed: added link to getting-help doc
   * README.rst: changed: added link to getting-help doc

2015-04-14  Scott Fay  <scott.a.fay@gmail.com>

   * docs/index.rst: added github repo and release notes page to main docs page

2015-04-14  Susan Steinman  <steinman.tutoring@gmail.com>

   * khmer/{__init__.py},sandbox/{collect-reads,collect-variants,
   saturate-by-median},scripts/{do-partition,filter-abund-single,load-graph,
   load-into-counting,normalize-by-median,trim-low-abund}: pulled out check
   max collisions logic to init.
   * khmer/tests/test_scripts.py: modified tests to account for new error
   message

2015-04-14  Josiah Seaman  <josiah@dnaskittle.com>

   * lib/{hashbits.cc}: changed: adding doxygen comments

2015-04-14  Sarah Guermond  <sarah.guermond@gmail.com>

   * doc/dev/coding-guidelines-and-review.rst: added copyright question
   to commit checklist.

2015-04-14  Andreas Härpfer  <ahaerpfer@gmail.com>

   * */*.py: Make docstrings PEP 257 compliant.

2015-04-13  Thomas Fenzl  <thomas.fenzl@gmx.net>

   * lib/{khmer_exception.hh,{counting,hashbits,hashtable,subset}.cc}: changed 
   khmer_exception to use std::string to fix memory management.

2015-04-14  Michael R. Crusoe  <mcrusoe@msu.edu>

   * khmer/_khmermodule.cc: catch more exceptions
   * tests/test_{sandbox_scripts,subset_graph}.py: make tests more resilient

2015-04-14  Michael R. Crusoe  <mcrusoe@msu.edu>

   * lib/count.cc: Make CountingHash::abundance_distribution threadsafe
   * khmer/_khmermodule.cc: remove newly unnecessary check for exception
   * tests/test_scripts.py: added test to confirm the above

2015-04-14  Michael R. Crusoe  <mcrusoe@msu.edu>

   * khmer/{__init__.py,_khmermodule.cc},lib/{counting,hashbits,hashtable,
   subset}.cc: catch IO errors and report them.
   * tests/test_hashbits.py: remove write to fixed path in /tmp
   * tests/test_scripts.py: added test for empty counting table file

2015-04-13  Elmar Bucher  <buchere@ohsu.edu>

   * scripts/normalize-by-median.py (main): introduced warning for when at least
   two input files are named the same.

2015-04-13  Andreas Härpfer  <ahaerpfer@gmail.com>

   * doc/dev/getting-started.rst: clarify Conda usage

2015-04-13  Daniel Standage  <daniel.standage@gmail.com>

   * scripts/normalize-by-median.py: Added support to the diginorm script for
   sending output to terminal (stdout) when using the conventional - as the output
   filename. Also removed --append option.
   * tests/test_scripts.py: Added functional test for diginorm stdout, removed
   test of --append option.

2015-04-13  Scott Fay  <scott.a.fay@gmail.com>

   * scripts/filter-abund.py: added checking of input_table by
   `check_file_status()`

2015-04-13  David Lin

   * scripts/abundance-dist.py: disambiguate documentation for force and 
   squash options

2015-04-13  Michael R. Crusoe  <mcrusoe@msu.edu>

   * README.rst,doc/index.rst: added link to gitter.im chat room
   * doc/README.rst: removed ancient, outdated, and unused file

2015-04-13  Thomas Fenzl  <thomas.fenzl@gmx.net>

   * khmer/_khmermodule.cc: removed unused find_all_tags_truncate_on_abundance
   from python api

2015-04-10  Will Trimble

   * tests/test_script_arguments.py: added a test to check for the empty file
   warning when checking if a file exists

2015-04-10  Jacob Fenton  <bocajnotnef@gmail.com>

   * scripts/test-{scripts.py}: added test for check_file_writable using 
   load_into_counting

2015-04-10  Phillip Garland  <pgarland@gmail.com>

   * khmer/file.py (check_file_writable): new function to check writability
   * scripts/load-into-counting.py (main): early check to see if output is
   writable

2015-04-07  Michael R. Crusoe  <mcrusoe@msu.edu>

    * README.rst: add a ReadTheDocs badge

2015-04-06  Michael R. Crusoe  <mcrusoe@msu.edu>

   * jenkins-build.sh: updated OS X warning flag to quiet the build a bit

2015-04-06  Michael R. Crusoe  <mcrusoe@msu.edu>

   * Makefile: added 'convert-release-notes' target for MD->RST conversion
   * doc/{,release-notes}/index.rst: include release notes in documentation
   * doc/release-notes/*.rst: added pandoc converted versions of release notes
   * jenkins-build.sh: use the Sphinx method to install doc dependencies

2015-04-05  Michael R. Crusoe  <mcrusoe@msu.edu>

   * setup.py: use the release version of screed 0.8

2015-04-05  Michael R. Crusoe  <mcrusoe@msu.edu>

   * doc/*/*.txt: all documentation sources have been renamed to use the rst
   extension to indicate that they are reStructuredText files. This enables
   use of rich text editors on GitHub and elsewhere.
   * doc/conf.py: update Sphinx configuration to reflect this change
   * doc/requirements.txt: added hint to install version 3.4.1 of Setuptools;
   this file is used by ReadTheDocs only.

2015-04-05  Michael R. Crusoe  <mcrusoe@msu.edu>

   * ChangeLog, lib/read_aligner.cc, sandbox/sweep-reads.py: fixed spelling
   errors.

2015-04-05  Kevin Murray  <spam@kdmurray.id.au>

   * lib/read_parsers.{cc,hh}: Work around an issue (#884) in SeqAn 1.4.x
   handling of truncated sequence files. Also revamp exceptions
   * khmer/_khmermodule.cc: Use new/updated exceptions handling malformed
   FASTA/Q files.
   * tests/test_read_parsers.py: add a test of parsing of truncated fastq
   files

2015-04-03  Luiz Irber  <irberlui@msu.edu>

   * lib/hllcounter.cc: Use for loop instead of transform on merge method,
   now works on C++11.

2015-04-01  Luiz Irber  <irberlui@msu.edu>

   * third-party/smhasher/MurmurHash3.{cc,h}: remove unused code, fix warnings.

2015-04-01  Michael R. Crusoe  <mcrusoe@msu.edu>

   * Doxyfile.in: make documentation generation reproducible, removed timestamp

2015-04-01  Alex Hyer  <theonehyer@gmail.com>

   * scripts/find-knots.py: added force argument to check_file_status()
   call in main().

2015-03-31  Kevin Murray  <spam@kdmurray.id.au>

   * lib/read_parsers.{cc,hh}: add read counting to IParser and subclasses
   * khmer/_khmermodule.cc,tests/test_read_parsers.py: add 'num_reads'
   attribute to khmer.ReadParser objects in python land, and test it.

2015-03-28  Kevin Murray  <spam@kdmurray.id.au>

   * lib/hashbits.hh: Add Hashbits::n_tables() accessor

2015-03-27  Michael R. Crusoe  <mcrusoe@msu.edu>

   * lib/read_parsers.{cc,hh}: Obfuscate SeqAn SequenceStream objects with a
   wrapper struct, to avoid #include-ing the SeqAn headers.
   * lib/Makefile: Don't install the SeqAn headers.

2015-03-27  Kevin Murray  <spam@kdmurray.id.au>

   * lib/Makefile: Add libkhmer targets, clean up
   * lib/get_version.py: Rewrite to use versioneer.py
   * lib/.gitignore,third-party/.gitignore: Add more compiled outputs
   * lib/.check_openmp.cc: add source that checks compiler for openmp support.
   * lib/khmer.pc.in: add pkg-config file for khmer

2015-03-23  Kevin Murray  <spam@kdmurray.id.au>

   * lib/counting.hh: Add CountingHash::n_tables() accessor

2015-03-16  Jessica Mizzi  <mizzijes@msu.edu>

    * khmer/kfile.py: Added file not existing error for system exit
    * tests/{test_scripts,test_functions}.py: Added tests for
    check_file_status for file existence and force option

2015-03-15  Kevin Murray  <spam@kdmurray.id.au>  &  Titus Brown  <titus@idyll.org>

   * tests/test_counting_hash.py: Skip get_raw_tables test if python doesn't
   have the memoryview type/function.

2015-03-11  Erich Schwarz  <ems394@cornell.edu>

   * Added URLs and brief descriptions for khmer-relevant documentation in
   doc/introduction.txt, pointing to http://khmer-protocols.readthedocs.org and
   khmer-recipes.readthedocs.org, with brief descriptions of their content.

2015-03-10  Camille Scott  <camille.scott.w@gmail.com>

   * lib/counting.hh, khmer/_khmermodule.cc: Expose the raw tables of
   count-min sketches to the world of python using a buffer interface.
   * tests/test_counting_hash.py: Tests of the above functionality.

2015-03-08  Michael R. Crusoe  <mcrusoe@msu.edu>

   * Makefile: make 'pep8' target be more verbose
   * jenkins-build.sh: specify setuptools version
   * scripts/{abundance-dist,annotate-partitions,count-median,do-partition,
   extract-paired-reads,extract-partitions,filter-stoptags,find-knots,
   interleave-reads,merge-partitions,partition-graph,sample-reads-randomly,
   split-paired-reads}.py,setup.py: fix new PEP8 errors
   * setup.py: specify that this is a Python 2 only project (for now)
   * tests/test_{counting_single,subset_graph}.py: make explicit the use of
   floor division behavior.

2015-03-06  Titus Brown  <titus@idyll.org>

   * sandbox/{collect-reads.py,saturate-by-median.py}: update for 'force'
   argument in khmer.kfile functions, so that khmer-recipes compile.

2015-03-02  Titus Brown  <titus@idyll.org>

   * sandbox/{combine-pe.py,compare-partitions.py,count-within-radius.py,
   degree-by-position.py,dn-identify-errors.py,ec.py,error-correct-pass2.py,
   find-unpart.py,normalize-by-align.py,read-aligner.py,shuffle-fasta.py,
   to-casava-1.8-fastq.py,uniqify-sequences.py}: removed from sandbox/ as
   obsolete/unmaintained.
   * sandbox/README.rst: updated to reflect readstats.py and trim-low-abund.py
   promotion to sandbox/.
   * doc/dev/scripts-and-sandbox.txt: updated to reflect sandbox/ script name
   preferences, and note to remove from README.rst when moved over to scripts/.

2015-02-27  Kevin Murray  <spam@kdmurray.id.au>

   * scripts/load-into-counting.py: Be verbose in the help text, to clarify
   what the -b flag does.

2015-02-25  Hussien Alameldin  <hussien@msu.edu>

   * sandbox/bloom_count.py: renamed to bloom-count.py
   * sandbox/bloom_count_intersection.py: renamed to
     bloom-count-intersection.py
   * sandbox/read_aligner.py: renamed to read-aligner.py

2015-02-26  Tamer A. Mansour  <drtamermansour@gmail.com>

   * scripts/abundance-dist-single.py: Use CSV format for the histogram.
   * scripts/count-overlap.py: Use CSV format for the curve file output.
   Includes column headers.
   * scripts/abundance-dist-single.py: Use CSV format for the histogram. 
   Includes column headers.
   * tests/test_scripts.py: add test functions for the --csv option in
   abundance-dist-single.py and count-overlap.py

2015-02-26  Jacob Fenton  <bocajnotnef@gmail.com>

   * doc/introduction.txt, doc/user/choosing-table-sizes.txt: Updated docs to
   ref correct links and names

2015-02-25  Aditi Gupta  <agupta@msu.edu>

   * sandbox/{collect-reads.py, correct-errors.py, 
   normalize-by-median-pct.py, slice-reads-by-coverage.py, 
   sweep-files.py, sweep-reads3.py, to-casava-1.8-fastq.py}: 
   Replaced 'accuracy' with 'quality'. Fixes #787.

2015-02-25  Tamer A. Mansour  <drtamermansour@gmail.com>

   * scripts/normalize-by-median.py: change to the default behavior to
   overwrite the sequences output file. Also add a new argument --append to
   append new reads to the output file.
   * tests/test_scripts.py: add a test for the --append option in
   normalize-by-median.py

2015-02-25  Hussien Alameldin  <hussien@msu.edu>

   * khmer/khmer_args.py: add 'hll' citation entry "Irber and Brown,
     unpublished." to  _alg. dict.
   * sandbox/unique-kmers.py: add call to 'info' with 'hll' in the
     algorithms list.

2015-02-24  Luiz Irber  <irberlui@msu.edu>

    * khmer/_khmermodule.cc: expose HLL internals as read-only attributes.
    * lib/hllcounter.{cc,hh}: simplify error checking, add getters for HLL.
    * tests/test_hll.py: add test cases for increasing coverage, also fix
    some of the previous ones using the new HLL read-only attributes.

2015-02-24  Luiz Irber  <irberlui@msu.edu>

   * khmer/_khmermodule.cc: Fix coding style violations.

2015-02-24  Luiz Irber  <irberlui@msu.edu>

   * khmer/_khmermodule.cc: Update extension to use recommended practices,
   PyLong instead of PyInt, Type initialization, PyBytes instead of PyString.
   Replace common initialization with explicit type structs, and all types
   conform to the CPython checklist.

2015-02-24  Tamer A. Mansour  <drtamermansour@gmail.com>

   * scripts/abundance-dist.py: Use CSV format for the histogram. Includes
   column headers.
   * tests/test_scripts.py: add coverage for the new --csv option in
   abundance-dist.py

2015-02-24  Michael R. Crusoe  <mcrusoe@msu.edu>

   * jenkins-build.sh: remove examples/stamps/do.sh testing for now; takes too
   long to run on every build. Related to #836

2015-02-24  Kevin Murray  <spam@kdmurray.id.au>

   * scripts/interleave-reads.py: Make the output file name print nicely.

2015-02-23  Titus Brown  <titus@idyll.org>

   * khmer/utils.py: added 'check_is_left' and 'check_is_right' functions;
   fixed bug in check_is_pair.
   * tests/test_functions.py: added tests for now-fixed bug in check_is_pair,
   as well as 'check_is_left' and 'check_is_right'.
   * scripts/interleave-reads.py: updated to handle Casava 1.8 formatting.
   * scripts/split-paired-reads.py: fixed bug where sequences with bad names
   got dropped; updated to properly handle Casava 1.8 names in FASTQ files.
   * scripts/count-median.py: added '--csv' output format; updated to properly
   handle Casava 1.8 FASTQ format when '--csv' is specified.
   * scripts/normalize-by-median.py: replaced pair checking with
   utils.check_is_pair(), which properly handles Casava 1.8 FASTQ format.
   * tests/test_scripts.py: updated script tests to check Casava 1.8
   formatting; fixed extract-long-sequences.py test.
   * scripts/{extract-long-sequences.py,extract-paired-reads.py,
   fastq-to-fasta.py,readstats.py,sample-reads-randomly.py,trim-low-abund.py},
   khmer/thread_utils.py: updated to handle Casava 1.8 FASTQ format by
   setting parse_description=False in screed.open(...).
   * tests/test-data/{paired-mixed.fq,paired-mixed.fq.pe,random-20-a.fq,
   test-abund-read-2.fq,test-abund-read-2.paired2.fq,test-abund-read-paired.fa,
   test-abund-read-paired.fq}: switched some sequences over to Casava 1.8
   format, to test format handling.
   * tests/test-data/{casava_18-pe.fq,test-reads.fq.gz}: new test file for
   Casava 1.8 format handling.
   * tests/test-data/{overlap.curve,paired-mixed.fq.1,paired-mixed.fq.2,
   simple_1.fa,simple_2.fa,simple_3.fa,test-colors.fa,test-est.fa,
   test-graph3.fa,test-graph4.fa,test-graph6.fa}: removed no-longer used
   test files.

2015-02-23  Titus Brown  <titus@idyll.org>

   * setup.cfg: set !linux flag by default, to avoid running tests that
   request too much memory when 'nosetests' is run.  (This is an OS difference
   where Mac OS X attempts to allocate as much memory as requested, while
   on Linux it just crashes).

2015-02-23  Michael R. Crusoe  <mcrusoe@msu.edu>

   * khmer/{__init__.py,_khmermodule.cc},lib/{hashbits.cc,hashbits.hh,
   hashtable,tests/test_{c_wrapper,read_parsers}.py: remove unused callback
   functionality

2015-02-23  Michael R. Crusoe  <mcrusoe@msu.edu>

   * setup.py: point to the latest screed release candidate to work around
   versioneer bug.

2015-02-23  Tamer A. Mansour  <drtamermansour@gmail.com>

   * examples/stamps/do.sh: the argument --savehash was changed to --savetable
   and change mode to u+x
   * jenkins-build.sh: add a test to check for the do.sh file

2015-02-23  Kevin Murray  <spam@kdmurray.id.au>

   * khmer/load_pe.py: Remove unused/undocumented module. See #784

2015-02-21  Hussien Alameldin  <hussien@msu.edu>

   * sandbox/normalize-by-align.py: "copyright header 2013-2015 was added"
   * sandbob/read_aligner.py: "copyright header 2013-2015 was added"
   * sandbox/slice-reads-by-coverage.py: "copyright header 2014  was added"

2015-02-21  Hussien Alameldin  <hussien@msu.edu>

   * sandbox/calc-best-assembly.py, collect-variants.py, graph-size.py: Set executable bits using "chmod +x"

2015-02-21  Michael R. Crusoe  <mcrusoe@msu.edu>

   * khmer/_khmermodule.cc,lib/read_parsers.cc: Rename the 'accuracy' attribute
   of ReadParser Reads to 'quality'
   * tests/test_read_parsers.py: update test to match

2015-02-21  Rhys Kidd  <rhyskidd@gmail.com>

   * sandbox/{calc-best-assembly,calc-error-profile,normalize-by-align,
   read_aligner,slice-reads-by-coverage}.py: reference /usr/bin/env python2
   in the #! line.

2015-02-21  Rhys Kidd  <rhyskidd@gmail.com>

   * sandbox/sweep-paired-reads.py: remove empty script

2015-02-20  Titus Brown  <titus@idyll.org>

   * doc/dev/scripts-and-sandbox.txt: policies for sandbox/ and scripts/
   content, and a process for adding new command line scripts into scripts/.
   * doc/dev/index.txt: added scripts-and-sandbox to developer doc index.

2015-02-20  Michael R. Crusoe  <mcrusoe@msu.edu>

    * khmer/_khmermodule.cc: convert C++ out of memory exceptions to Python
    out of memory exception.
    * test/test_{counting_hash,counting_single,hashbits_obj,labelhash,
    scripts}.py: partial tests for the above

2015-02-20  Aditi Gupta  <agupta@msu.edu>

   * doc/dev/coding-guidelines-and-review.txt: fixed spelling errors.

2015-02-19  Michael R. Crusoe  <mcrusoe@msu.edu>

   * doc/dev/coding-guidelines-and-review.txt: added checklist for new CPython
   types
   * khmer/_khmermodule.cc: Update ReadAligner to follow the new guidelines

2015-02-19  Daniel Standage  <daniel.standage@gmail.com>

   * Makefile: add a new Makefile target `help` to list and describe all
   common targets.
   * khmer/utils.py, tests/test_functions.py: minor style fixes.

2015-02-16  Titus Brown  <titus@idyll.org>

   * khmer/utils.py: added 'check_is_pair', 'broken_paired_reader', and
   'write_record_pair' functions.
   * khmer/khmer_args.py: added streaming reference for future algorithms
   citation.
   * tests/test_functions.py: added unit tests for 'check_is_pair' and
   'broken_paired_reader'.
   * scripts/trim-low-abund.py: upgraded to track pairs properly; added
   proper get_parser information; moved to scripts/ from sandbox/.
   * tests/test_scripts.py: added paired-read tests for
   trim-low-abund.py.
   * tests/test-data/test-abund-read-2.paired.fq: data for paired-read tests.
   * scripts/extract-paired-reads.py: removed 'is_pair' in favor of
   'check_is_pair'; switched to using 'broken_paired_reader'; fixed use
   of sys.argv.
   * scripts/sample-reads-randomly.py: removed unused 'output_single' function.
   * doc/user/scripts.txt: added trim-low-abund.py.

2015-02-13  Qingpeng Zhang  <qingpeng@msu.edu>

   * scripts/sample-reads-randomly.py: fix a glitch about string formatting.

2015-02-11  Titus Brown  <titus@idyll.org>

   * khmer/_khmermodule.cc: fixed k-mer size checking; updated some error
   messages.
   * tests/test_graph.py: added test for k-mer size checking in find_all_tags.

2015-02-09  Titus Brown  <titus@idyll.org>

   * scripts/split-paired-reads.py: added -1 and -2 options to allow fine-
   grain specification of output locations; switch to using write_record
   instead of script-specific output functionality.
   * tests/test_scripts.py: added accompanying tests.

2015-02-09  Bede Constantinides  <bede.constantinides@manchester.ac.uk>

   * scripts/split-paired-reads.py: added -o option to allow specification
   of an output directory
   * tests/test_scripts.py: added accompanying test for split-paired-reads.py

2015-02-01  Titus Brown  <titus@idyll.org>

   * khmer/_khmermodule.cc: added functions hash_find_all_tags_list and
   hash_get_tags_and_positions to CountingHash objects.
   * tests/test_counting_hash.py: added tests for new functionality.

2015-01-25  Titus Brown  <titus@idyll.org>

   * sandbox/correct-errors.py: fixed sequence output so that quality
   scores length always matches the sequence length; fixed argparse
   setup to make use of default parameter.

2015-01-25  Titus Brown  <titus@idyll.org>

    * sandbox/readstats.py: fixed non-functional string interpolation at end;
    added -o to send output to a file; moved to scripts/.
    * doc/user/scripts.txt: added readstats description.
    * tests/test_scripts.py: added tests for readstats.py

2015-01-23  Jessica Mizzi  <mizzijes@msu.edu>

    * khmer/utils.py: Added single write_record fuction to write FASTA/Q
    * scripts/{abundance-dist,extract-long-sequences,extract-partitions,
    interleave-reads,normalize-by-median,sample-reads-randomly}.py: 
    Replaced FASTA/Q writing method with write_record

2015-01-23  Michael R. Crusoe  <mcrusoe@msu.edu>

    * Makefile: remove the user installs for the `install-dependencies` target

2015-01-23  Michael R. Crusoe  <mcrusoe@msu.edu>

    * README.rst,doc/user/install.txt: clarify that we support Python 2.7.x
    and not Python 3.

2015-01-21  Luiz Irber  <irberlui@msu.edu>

    * lib/hllcounter.{cc,hh}: Implemented a HyperLogLog counter.
    * khmer/{_khmermodule.cc, __init__.py}: added HLLCounter class
    initialization and wrapper.
    * tests/test_hll.py: added test functions for the new
    HyperLogLog counter.
    * sandbox/unique-kmers.py: implemented a CLI script for
    approximate cardinality estimation using a HyperLogLog counter.
    * setup.cfg, Makefile, third-party/smhasher/MurmurHash3.{cc,h},
    lib/kmer_hash.{cc,hh}, setup.py: added MurmurHash3 hash function
    and configuration.
    * setup.py: added a function to check if compiler supports OpenMP.

2015-01-14  Reed Cartwright  <cartwright@asu.edu>

    * doc/dev/getting-started.txt: Added install information for
    Arch Linux

2014-01-14  Michael R. Crusoe  <mcrusoe@msu.edu>

    * doc/user/{blog-posts,guide}.txt,examples/stamps/do.sh,sandbox/{
    collect-reads,error-correct-pass2,filter-median-and-pct,filter-median,
    read_aligner,split-sequences-by-length}.py,scripts/{filter-abund,
    load-into-counting}.py,tests/test_{counting_hash,hashbits,scripts}.py:
    remove references to ".kh" files replaces with ".pt" or ".ct" as
    appropriate
    * tests/test-data/{bad-versionk12,normC20k20}.kh: renamed to "*.ct"

2015-01-13  Daniel Standage  <daniel.standage@gmail.com>

    * tests/khmer_tst_utils.py, tests/test_sandbox_scripts.py: removed
    unused module imports
    * .gitignore: added pylint_report.txt so that it is not accidentally
    committed after running make diff_pylint_report
    * khmer/file.py -> khmer/kfile.py: renamed internal file handling
    class to avoid collisions with builtin Python file module
    * sandbox/collect-reads.py, sanbox/saturate-by-median.py,
    sandbox/sweep-files.py, sandbox/sweep-reads.py,
    scripts/abundance-dist-single.py, scripts/abundance-dist.py,
    scripts/annotate-partitions.py, scripts/count-median.py,
    scripts/count-overlap.py, scripts/do-partition.py,
    scripts/extract-long-sequences.py, scripts/extract-paired-reads.py,
    scripts/extract-partitions.py, scripts/filter-abund-single.py,
    scripts/filter-abund.py, scripts/filter-stoptags.py,
    scripts/find-knots.py, scripts/interleave-reads.py,
    scripts/load-graph.py, scripts/load-into-counting.py,
    scripts/make-initial-stoptags.py, scripts/merge-partitions.py,
    scripts/normalize-by-median.py, scripts/partition-graph.py,
    scripts/sample-reads-randomly.py, scripts/split-paired-reads.py,
    tests/test_script_arguments.py, tests/test_scripts.py: changed all
    occurrences of `file` to `kfile`

2015-01-09  Rhys Kidd  <rhyskidd@gmail.com>

    * lib/khmer.hh: implement generic NONCOPYABLE() macro guard
    * lib/hashtable.hh: apply NONCOPYABLE macro guard in case of future 
    modifications to Hashtable that might exposure potential memory corruption 
    with default copy constructor

2014-12-30  Michael Wright  <wrig517@msu.edu>

    * tests/test_scripts.py: Attained complete testing coverage for 
    scripts/filter_abund.py

2014-12-30  Brian Wyss  <wyssbria@msu.edu>

    * tests/test_scripts.py: added four new tests:
    load_into_counting_multifile(), test_abundance_dist_single_nosquash(),
    test_abundance_dist_single_savehash, test_filter_abund_2_singlefile

2015-12-29  Michael R. Crusoe  <mcrusoe@msu.edu>

    * CITATION,khmer/khmer_args.py,scripts/{abundance-dist-single,
    filter-abund-single,load-graph,load-into-counting}.py: Give credit to the
    SeqAn project for their FASTQ/FASTA reader that we use.

2014-12-26  Titus Brown  <titus@idyll.org>

    * tests/tests_sandbox_scripts.py: added import and execfile test for all
    sandbox/ scripts.
    * sandbox/{abundance-hist-by-position.py,
    sandbox/assembly-diff-2.py, sandbox/assembly-diff.py,
    sandbox/bloom_count.py, sandbox/bloom_count_intersection.py,
    sandbox/build-sparse-graph.py, sandbox/combine-pe.py,
    sandbox/compare-partitions.py, sandbox/count-within-radius.py,
    sandbox/degree-by-position.py, sandbox/ec.py,
    sandbox/error-correct-pass2.py, sandbox/extract-single-partition.py,
    sandbox/fasta-to-abundance-hist.py, sandbox/filter-median-and-pct.py,
    sandbox/filter-median.py, sandbox/find-high-abund-kmers.py,
    sandbox/find-unpart.py, sandbox/graph-size.py,
    sandbox/hi-lo-abundance-by-position.py, sandbox/multi-rename.py,
    sandbox/normalize-by-median-pct.py, sandbox/print-stoptags.py,
    sandbox/print-tagset.py, sandbox/readstats.py,
    sandbox/renumber-partitions.py, sandbox/shuffle-fasta.py,
    sandbox/shuffle-reverse-rotary.py, sandbox/split-fasta.py,
    sandbox/split-sequences-by-length.py, sandbox/stoptag-abundance-hist.py,
    sandbox/stoptags-by-position.py, sandbox/strip-partition.py,
    sandbox/subset-report.py, sandbox/sweep-out-reads-with-contigs.py,
    sandbox/sweep-reads2.py, sandbox/sweep-reads3.py,
    sandbox/uniqify-sequences.py, sandbox/write-interleave.py}: cleaned up
    to make 'import'-able and 'execfile'-able.

2014-12-26  Michael R. Crusoe  <mcrusoe@msu.edu>

    * tests/test_functions.py: Generate a temporary filename instead of
    writing to the current directory
    * Makefile: always run the `test` target if specified

2014-12-20  Titus Brown  <titus@idyll.org>

    * sandbox/slice-reads-by-coverage.py: fixed 'N' behavior to match other
    scripts ('N's are now replaced by 'A', not 'G').
    * sandbox/trim-low-abund.py: corrected reporting bug (bp written);
    simplified second-pass logic a bit; expanded reporting.

2014-12-17  Jessica Mizzi  <mizzijes@msu.edu>

    * khmer/file.py,sandbox/sweep-reads.py,scripts/{abundance-dist-single,
    abundance-dist,annotate-partitions,count-median,count-overlap,do-partition,
    extract-paired-reads,extract-partitions,filter-abund-single,filter-abund,
    filter-stoptags,interleave-reads,load-graph,load-into-counting,
    make-initial-stoptags,merge-partitions,normalize-by-median,partition-graph,
    sample-reads-randomly,split-paired-reads}.py,setup.cfg,
    tests/{test_script_arguments,test_scripts}.py: Added force option to all 
    scripts to script IO sanity checks and updated tests to match. 

2014-12-17  Michael R. Crusoe  <mcrusoe@msu.edu>

    * setup.cfg,tests/test_{counting_hash,counting_single,filter,graph,
    hashbits,hashbits_obj,labelhash,lump,read_parsers,scripts,subset_graph}.py:
    reduce memory usage of tests to about 100 megabytes max.

2014-12-17  Michael R. Crusoe  <mcrusoe@msu.edu>

    * scripts/load-graph.py,khmer/_khmermodule.cc: restore threading to
    load-graph.py

2014-12-16  Titus Brown  <titus@idyll.org>

    * sandbox/{calc-error-profile.py,collect-variants.py,correct-errors.py,
    trim-low-abund.py}: Support for k-mer spectral error analysis, sublinear
    error profile calculations from shotgun data sets, adaptive variant
    collection based on graphalign, streaming error correction, and streaming
    error trimming.
    * tests/test_sandbox_scripts.py: added tests for sandbox/trim-low-abund.py.
    * tests/test_counting_hash.py: added tests for new
    CountingHash::find_spectral_error_positions function.

2014-12-16  Michael R. Crusoe  <mcrusoe@msu.edu>  &  Camille Scott
<camille.scott.w@gmail.com>

    * khmer/_khmermodule.cc: fixed memory leak in the ReadParser paired
    iterator (not used by any scripts).
    * lib/read_parsers.cc,khmer/_khmermodule.cc: Improved exception handling.
    * tests/test_read_parsers.py,
    tests/test-data/100-reads.fq.truncated.{bz2,gz}: Added tests for truncated
    compressed files accessed via ReadParser paired and unpaired iterators.

2014-12-09  Michael R. Crusoe  <mcrusoe@msu.edu>

    New FAST[AQ] parser (from the SeqAn project). Fixes known issue and a
    newly found read dropping issue
    https://github.com/ged-lab/khmer/issues/249
    https://github.com/ged-lab/khmer/pull/641
    Supports reading from non-seekable plain and gziped FAST[AQ] files (a.k.a
    pipe or streaming support)

    * khmer/{__init__.py,_khmermodule.cc}: removed the Config object, the
    threads argument to new_counting_hash, and adapted to other changes in API.
    Dropped the unused _dump_report_fn method. Enhanced error reporting.
    * lib/{bittest,consume_prof,error,khmer_config,scoringmatrix,thread_id_map}
    .{cc,hh},tests/test_khmer_config.py: deleted unused files
    * sandbox/collect-reads.py,scripts/{abundance-dist-single,do-partition,
    filter-abund-single,load-into-counting}.py: adapted to Python API changes:
    no threads argument to ReadParser, no more config
    * tests/test_{counting_hash,counting_single,hashbits,hashbits_obj,
    test_read_parsers}.py: updated tests to new error pattern (upon object
    creation, not first access) and the same API change as above. Thanks to
    Camille for her enhanced multi-thread test.
    * lib/{counting,hashtable,ht-diff}.cc,khmer.hh: renamed MAX_COUNT define to
    MAX_KCOUNT; avoids naming conflict with SeqAn
    * khmer/file.py: check_file_status(): ignored input files named '-'
    * khmer/khmer_tst_utils.py: added method to pipe input files to a target
    script
    * tests/test_scripts.py: enhanced streaming tests now that four of them
    work.
    * Makefile: refreshed cppcheck{,-result.xml} targets, added develop
    setuptools command prior to testing

2014-12-08  Michael R. Crusoe  <mcrusoe@msu.edu>

    * doc/user/known_issues.txt: Document that multithreading leads to dropped
    reads.

2014-12-07  Michael R. Crusoe  <mcrusoe@msu.edu>

    This is khmer v1.2

    * Makefile: add sandbox scripts to the pylint_report.txt target
    * doc/dev/coding-guidelines-and-review.txt: Add question about command
    line API to the checklist
    * doc/dev/release.txt: refresh release procedure
    * doc/release-notes/release-1.2.md

2014-12-05  Michael R. Crusoe  <mcrusoe@msu.edu>

    * CITATIONS,khmer/khmer_args.py: update citations for Qingpeng's paper

2014-12-01  Michael R. Crusoe  <mcrusoe@msu.edu>

    * doc/roadmap.txt: Explain the roadmap to v2 through v4

2014-12-01  Kevin Murray  <spam@kdmurray.id.au>

    * tests/test_scripts.py: Stop a test from making a temporary output file
    in the current dir by explicitly specifying an output file.

2014-12-01  Kevin Murray  <spam@kdmurray.id.au>

    * load-into-counting.py: Add a CLI parameter to output a machine-readable
    summary of the run, including number of k-mers, FPR, input files etc in
    json or TSV format.

2014-12-01  Titus Brown  <t@idyll.org>

    * Update sandbox docs: some scripts now used in recipes

2014-11-23  Phillip Garland  <pgarland@gmail.com>

    * lib/khmer.hh (khmer): define KSIZE_MAX
    * khmer/_khmermodule.cc (forward_hash, forward_hash_no_rc) (reverse_hash):
    Use KSIZE_MAX to check whether the user-supplied k is larger than khmer
    supports.

2014-11-19  Michael R. Crusoe  <mcrusoe@msu.edu>

    * CODE_OF_CONDUT.RST,doc/dev/{index,CODE_OF_CONDUCT}.txt: added a code of
    conduct

2014-11-18  Jonathan Gluck  <jdg@cs.umd.edu>

    * tests/test_counting_hash.py: Fixed copy paste error in comments, True to
    False.

2014-11-15  Jacob Fenton  <bocajnotnef@gmail.com>

    * tests/test_scripts.py: added screed/read_parsers stream testing
    * khmer/file.py: modified file size checker to not break when fed
    a fifo/block device
    * tests/test-data/test-abund-read-2.fa.{bz2, gz}: new test files

2014-11-11  Jacob Fenton  <bocajnotnef@gmail.com>

    * do-partition.py: replaced threading args in scripts with things from 
    khmer_args
    * khmer/theading_args.py: removed as it has been deprecated

2014-11-06  Michael R. Crusoe  <mcrusoe@msu.edu>

    * lib/{counting,hashbits}.{cc,hh},lib/hashtable.hh: Moved the n_kmers()
    function into the parent Hashtable class as n_unique_kmers(), adding it to
    CountingHash along the way. Removed the unused start and stop parameters.
    * khmer/_khmermodule.cc: Added Python wrapping for CountingHash::
    n_unique_kmers(); adapted to the dropped start and stop parameters.
    * scripts/{load-graph,load-into-counting,normalize-by-median}.py: used the
    n_unique_kmers() function instead of the n_occupied() function to get the
    number of unique kmers in a table.
    * tests/test_{hashbits,hashbits_obj,labelhash,scripts}.py: updated the
    tests to reflect the above

2014-10-24  Camille Scott  <camille.scott.w@gmail.com>

    * do-partition.py: Add type=int to n_threads arg and assert to check
    number of active threads

2014-10-10  Brian Wyss  <wyssbria@msu.edu>

    * khmer/scripts/{abundance-dist, abundance-dist-single,
    annotate-partitions, count-median, count-overlap, do-partition,
    extract-paired-reads, extract-partitions, filter-abund, filter-abund-single,
    filter-stoptags, find-knots, load-graph, load-into-counting,
    make-initial-stoptags, merge-partitions, normalize-by-median, 
    partition-graph, sample-reads-randomly}.py:
    changed stdout output in scripts to go to stderr.

2014-10-06  Michael R. Crusoe  <mcrusoe@msu.edu>

    * Doxyfile.in: add links to the stdc++ docs

2014-10-01  Ben Taylor  <taylo886@msu.edu>

    * khmer/_khmermodule.cc, lib/hashtable.cc, lib/hashtable.hh,
    tests/test_counting_hash.py, tests/test_labelhash.py,
    tests/test_hashbits.py, tests/test_hashbits_obj.py:
    Removed Hashtable::consume_high_abund_kmers,
    Hashtable::count_kmers_within_depth, Hashtable::find_radius_for_volume,
    Hashtable::count_kmers_on_radius

2014-09-29  Michael R. Crusoe  <mcrusoe@msu.edu>

    * versioneer.py: upgrade versioneer 0.11->0.12

2014-09-29  Sherine Awad  <sherine.awad@gmail.com>

    * scripts/normalize-by-median.py: catch expections generated by wrong
    indentation for 'total'

2014-09-23  Jacob G. Fenton  <bocajnotnef@gmail.com>

    * scripts/{abundance-dist-single, abundance-dist, count-median,
    count-overlap, extract-paired-reads, filter-abund-single,
    load-graph, load-into-counting, make-initial-stoptags,
    partition-graph, split-paired-reads}.py: 
    added output file listing at end of file
    * scripts/extract-long-sequences.py: refactored to set write_out to
    sys.stdout by default; added output location listing.
    * scripts/{fastq-to-fasta, interleave-reads}.py: 
    added output file listing sensitive to optional -o argument
    * tests/test_scripts.py: added test for scripts/make-initial-stoptags.py

2014-09-19  Ben Taylor  <taylo886@msu.edu>

    * Makefile: added --inline-suppr to cppcheck, cppcheck-result.xml targets
    * khmer/_khmermodule.cc: Added comments to address cppcheck false positives
    * lib/hashtable.cc, lib/hashtable.hh: take args to filter_if_present by
    reference, address scope in destructor
    * lib/read_parsers.cc: Added comments to address cppcheck false positives
    * lib/subset.cc, lib/subset.hh: Adjusted output_partitioned_file,
    find_unpart to take args by reference, fix assign_partition_id to use
    .empty() instead of .size()

2014-09-19  Ben Taylor  <taylo886@msu.edu>
		
    * Makefile: Add astyle, format targets
    * doc/dev/coding-guidelines-and-review.txt: Add reference to `make format`
		target

2014-09-10  Titus Brown  <titus@idyll.org>

    * sandbox/calc-median-distribution.py: catch exceptions generated by reads
	shorter than k in length.
    * sandbox/collect-reads.py: added script to collect reads until specific
	average cutoff.
    * sandbox/slice-reads-by-coverage.py: added script to extract reads with
	a specific coverage slice (based on median k-mer abundance).
	
2014-09-09  Titus Brown  <titus@idyll.org>

    * Added sandbox/README.rst to describe/reference removed files,
	 and document remaining sandbox files.

    * Removed many obsolete sandbox files, including:
      sandbox/abund-ablate-reads.py,
      sandbox/annotate-with-median-count.py,
      sandbox/assemble-individual-partitions.py,
      sandbox/assemstats.py,
      sandbox/assemstats2.py,
      sandbox/bench-graphsize-orig.py,
      sandbox/bench-graphsize-th.py,
      sandbox/bin-reads-by-abundance.py,
      sandbox/bowtie-parser.py,
      sandbox/calc-degree.py,
      sandbox/calc-kmer-partition-counts.py,
      sandbox/calc-kmer-read-abunds.py,
      sandbox/calc-kmer-read-stats.py,
      sandbox/calc-kmer-to-partition-ratio.py,
      sandbox/calc-sequence-entropy.py,
      sandbox/choose-largest-assembly.py,
      sandbox/consume-and-traverse.py,
      sandbox/contig-coverage.py,
      sandbox/count-circum-by-position.py,
      sandbox/count-density-by-position.py,
      sandbox/count-distance-to-volume.py,
      sandbox/count-median-abund-by-partition.py,
      sandbox/count-shared-kmers-btw-assemblies.py,
      sandbox/ctb-iterative-bench-2-old.py,
      sandbox/ctb-iterative-bench.py,
      sandbox/discard-high-abund.py,
      sandbox/discard-pre-high-abund.py,
      sandbox/do-intertable-part.py,
      sandbox/do-partition-2.py,
      sandbox/do-partition-stop.py,
      sandbox/do-partition.py,
      sandbox/do-subset-merge.py,
      sandbox/do-th-subset-calc.py,
      sandbox/do-th-subset-load.py,
      sandbox/do-th-subset-save.py,
      sandbox/extract-surrender.py,
      sandbox/extract-with-median-count.py,
      sandbox/fasta-to-fastq.py,
      sandbox/filter-above-median.py,
      sandbox/filter-abund-output-by-length.py,
      sandbox/filter-area.py,
      sandbox/filter-degree.py,
      sandbox/filter-density-explosion.py,
      sandbox/filter-if-present.py,
      sandbox/filter-max255.py,
      sandbox/filter-min2-multi.py,
      sandbox/filter-sodd.py,
      sandbox/filter-subsets-by-partsize.py,
      sandbox/get-occupancy.py,
      sandbox/get-occupancy2.py,
      sandbox/graph-partition-separate.py,
      sandbox/graph-size-circum-trim.py,
      sandbox/graph-size-degree-trim.py,
      sandbox/graph-size-py.py,
      sandbox/join_pe.py,
      sandbox/keep-stoptags.py,
      sandbox/label-pairs.py,
      sandbox/length-dist.py,
      sandbox/load-ht-and-tags.py,
      sandbox/make-coverage-by-position-for-node.py,
      sandbox/make-coverage-histogram.py,
      sandbox/make-coverage.py,
      sandbox/make-random.py,
      sandbox/make-read-stats.py,
      sandbox/multi-abyss.py,
      sandbox/multi-stats.py,
      sandbox/multi-velvet.py,
      sandbox/normalize-by-min.py,
      sandbox/occupy.py,
      sandbox/parse-bowtie-pe.py,
      sandbox/parse-stats.py,
      sandbox/partition-by-contig.py,
      sandbox/partition-by-contig2.py,
      sandbox/partition-size-dist-running.py,
      sandbox/partition-size-dist.py,
      sandbox/path-compare-to-vectors.py,
      sandbox/print-exact-abund-kmer.py,
      sandbox/print-high-density-kmers.py,
      sandbox/quality-trim-pe.py,
      sandbox/quality-trim.py,
      sandbox/reformat.py,
      sandbox/remove-N.py,
      sandbox/softmask-high-abund.py,
      sandbox/split-N.py,
      sandbox/split-fasta-on-circum.py,
      sandbox/split-fasta-on-circum2.py,
      sandbox/split-fasta-on-circum3.py,
      sandbox/split-fasta-on-circum4.py,
      sandbox/split-fasta-on-degree-th.py,
      sandbox/split-fasta-on-degree.py,
      sandbox/split-fasta-on-density.py,
      sandbox/split-reads-on-median-diff.py,
      sandbox/summarize.py,
      sandbox/sweep_perf.py,
      sandbox/test_scripts.py,
      sandbox/traverse-contigs.py,
      sandbox/traverse-from-reads.py,
      sandbox/validate-partitioning.py -- removed as obsolete.

2014-09-01  Michael R. Crusoe  <mcrusoe@msu.edu>

    * doc/dev/coding-guidelines-and-review.txt: Clarify pull request checklist
    * CONTRIBUTING.md: update URL to new dev docs

2014-08-30  Rhys Kidd  <rhyskidd@gmail.com>

    * khmer/_khmermodule.cc: fix table.get("wrong_length_string") gives core
    dump
    * lib/kmer_hash.cc: improve quality of exception error message
    * tests/{test_counting_hash,test_counting_single,test_hashbits,
        test_hashbits_obj}.py: add regression unit tests

2014-08-28  Titus Brown  <titus@idyll.org>

    * scripts/normalize-by-median.py: added reporting output after main loop
	exits, in case it hadn't been triggered.
    * sandbox/saturate-by-median.py: added flag to change reporting frequency,
	cleaned up leftover code from when it was copied from
	normalize-by-median.

2014-08-24  Rhys Kidd  <rhyskidd@gmail.com>

    * khmer/thread_utils.py, sandbox/filter-below-abund.py,
	scripts/{extract-long-sequences,load-graph,load-into-counting,
	normalize-by-median,split-paired-reads}.py,
	scripts/galaxy/gedlab.py: fix minor PyLint issues 

2014-08-20  Michael R. Crusoe  <mcrusoe@msu.edu>

    * test/test_version.py: add Python2.6 compatibility.

2014-08-20  Rhys Kidd  <rhyskidd@gmail.com>

    * setup.py,README.rst,doc/user/install.txt: Test requirement for a 
    64-bit operating system, documentation changes. Fixes #529

2014-08-19  Michael R. Crusoe  <mcrusoe@msu.edu>

    * {setup,versioneer,khmer/_version}.py: upgrade versioneer from 0.10 to 0.11

2014-08-18  Michael R. Crusoe  <mcrusoe@msu.edu>

    * setup.py: Use the system bz2 and/or zlib libraries if specified in
    setup.cfg or overridden on the commandline

2014-08-06  Michael R. Crusoe  <mcrusoe@msu.edu>

    * CITATION: fixed formatting, added BibTeX
    * Makefile: Python code coverage targets will now compile khmer if needed
    * doc/dev/galaxy.txt: moved to doc/user/; updated & simplified
    * doc/{dev,user}/index.txt: galaxy.txt move
    * scripts/*.xml: moved to scripts/galaxy/; citations added; additional
    scripts wrapped
    * scripts/galaxy/README.txt: documented Galaxy codebase requirements
    * doc/citations.txt: symlink to CITATION
    * scripts/galaxy/test-data: added symlinks to files in tests/test-data or
    added short test files from scratch
    * scripts/galaxy/macros.xml: common configuration moved to central file
    * scripts/galaxy/gedlab.py: custom Galaxy datatypes for the counting
    tables and presence tables: it inherits from the Galaxy Binary type but
    isn't sniffable. Written with GalaxyTeam's Dave_B.
    * scripts/filter-abund.py: fix inaccurate parameter description
    * scripts/galaxy/tool_dependencies.xml: document install process
    * scripts/galaxy/filter-below-abund.py: symlink to
    sandbox/filter-below-abund.py for now.
    * khmer/khmer_args.py: point users to online citation file for details

2014-08-05  Michael R. Crusoe  <mcrusoe@msu.edu>

    * lib/read_parsers.{cc,hh}: close file handles. Fixes CID 1222793

2014-08-05  Justin Lippi  <jlippi@gmail.com>

    * khmer/__init__.py: import get_version_cpp method as __version_cpp__.
    * khmer/_khmermodule.cc: added get_version_cpp implementation
    * tests/test_version.py: check that version from C++ matches version from
    khmer.__version__
    * setup.cfg: don't run tests with 'jenkins' @attr with 'make test'

2014-08-04  Michael R. Crusoe  <mcrusoe@msu.edu>

    * khmer/_khmermodule.cc,lib/{kmer_hash.{cc,hh},read_aligner.cc,
    read_parsers.{cc,hh},trace_logger.cc: Replace remaining uses of assert()
    with khmer_exceptions. Fixes #215.
    * setup.py: simplify argparse conditional dependency

2014-08-03  Titus Brown & Michael R. Crusoe  <t@idyll.org>

    * doc/{artifact-removal,partitioning-workflow{.graffle,.png}},{biblio,
    blog-posts,guide,install,choosing-table-sizes,known-issues,scripts,
    partitioning-big-data.txt: moved to doc/user/
    * doc/{crazy-ideas,details,development,galaxy,release,examples}.txt: moved
    to doc/dev/
    * doc/dev/{a-quick-guide-to-testing,codebase-guide,
    coding-guidelines-and-review,for-khmer-developers,getting-started,
    hackathon,index}.txt,doc/user/index.txt: new content.
    * doc/design.txt: deleted
    The documentation has been split into user focused documentation and
    developer focused documentation. The new developer docs were field tested
    as part of the Mozilla Science Lab global sprint that we participated in;
    we are grateful to all the volunteers.

2014-07-24  Ivan Gonzalez  <iglpdc@gmail.com>

    * lib/khmer.hh, lib/khmer_exception.hh: All exceptions are now derived from
	a new base class exception, khmer::khmer_exception. Issue #508.
    * lib/counting.cc, lib/hashbits.cc, lib/hashtable.{cc,hh},lib/kmer_hash.cc,
	lib/labelhash.cc, lib/perf_metrics.hh, lib/read_parsers.{cc,hh},
	lib/subset.cc, lib/thread_id_map.hh: All exceptions thrown are now
	instances (or derived from) khmer::khmer_exception.

2014-07-24  Jiarong Guo  <guojiaro@gmail.com>

    * khmer/_khmermodule.cc: add python exception when thread = 0 for
    ReadParser.
    * tests/test_read_parsers.py: add test_with_zero_threads() to test Python
    exception when ReadParser has zero threads.

2014-07-23  Qingpeng Zhang  <qingpeng@gmail.com>

    * scripts/load-graph.py: write fp rate into *.info file with option 
    to switch on
    * tests/test_scripts.py: add test_load_graph_write_fp

2014-07-23  Ryan R. Boyce  <boycerya@msu.edu>

    * Makefile: fixed >80 character line wrap-around

2014-07-23  Leonor Garcia-Gutierrez  <l.garcia-gutierrez@warwick.ac.uk>

    * tests/test_hashbits.py, tests/test_graph.py, 
    tests/test_lump.py: reduced memory requirement
    
2014-07-23  Heather L. Wiencko  <wienckhl@tcd.ie>

    * khmer_tst_utils.py: added import traceback
    * test_scripts.py: added test for normalize_by_median.py for fpr rate

2014-07-22  Justin Lippi  <jlippi@gmail.com>
 
    * khmer/_khmermodule.cc: removed unused assignment
    * lib/read_aligner.cc,lib/read_aligner.hh: wrapped function declarations
    in the same compiler options that the only invocations are in to avoid
    unusedPrivateFunction violation.
    * lib/read_parsers.cc: fix redundantassignment error by assigning variable
    to its value directly

2014-07-22  Michael R. Crusoe  <mcrusoe@msu.edu>

    * Makefile: combine pip invocation into single "install-dependencies"
    target.

2014-07-22  Justin Lippi  <jlippi@gmail.com>

    * tests/test_subset_graph.py: decrease the amount of memory that is being
    requested for the hash tables in test.

2014-07-22  Jim Stapleton  <jas@msu.edu>

     * scripts/filter-abund.py: no longer asks for parameters that are unused,
     issue #524

2014-07-22  Justin Lippi  <jlippi@gmail.com> 

    * tests/khmer_tst_utils.py: put runscript here
    * tests/test_sandbox_scripts.py: remove 'runsandbox', renamed to runscript
      and placed in khmer_tst_utils
    * tests/test_scripts.py: removed 'runscript' and placed in khmer_tst_utils

2014-07-22  Jeramia Ory  <jeramia.ory@gmail.com>

    * khmer/_khmermodule.cc: removed unused KhmerError, issue #503

2014-07-22  Rodney Picett  <pickett.rodney@gmail.com>

    * lib/scoringmatrix.{cc,hh}: removed assign function, issue #502
 
2014-07-22  Leonor Garcia-Gutierrez  <l.garcia-gutierrez@warwick.ac.uk>

    * tests/test_counting_single.py: reduced memory requirements
    
2014-07-21  Titus Brown  <t@idyll.org>

    * sandbox/saturate-by-median.py: introduce new sandbox script for
	saturation analysis of low-coverage data sets.

2014-07-10  Joe Stein  <joeaarons@gmail.com>

    * sandbox/readstats.py: fixed divide-by-zero error, issue #458

2014-07-06  Titus Brown  <t@idyll.org>

    * doc/release.txt: fix formatting.

2014-06-25  Michael R. Crusoe <mcrusoe@msu.edu>

    * scripts/load-graph.py: fix #507. Threading doesn't give any advantages
    to this script right now; the threading parameter is ignored for now.

2014-06-20  Chuck Pepe-Ranney  <chuck.peperanney@gmail.com>

    * scripts/extract-partitions.py: added epilog documentation for 
	<base>.dist columns.

2014-06-20  Michael R. Crusoe  <mcrusoe@msu.edu>

    * doc/release.txt: Add Coverity Scan to release checklist

2014-06-19  Michael R. Crusoe  <mcrusoe@msu.edu>

    * lib/read_aligner.{cc,hh},khmer/_khmermodule.cc,setup.py,
    tests/test_read_aligner.py,sandbox/{normalize-by-align,read-aligner}.py:
    Update of @fishjord's graph alignment work
    * lib/{aligner,kmer,node}.{cc,hh},tests/test_align.py: removed as they are
    superceded by the above
    * Makefile: fixed wildcards
    * tests/read_parsers.py: tests that are too complicated to run with
    Valgrind's memcheck are now marked @attr('multithread')

2014-06-16  Titus Brown  <t@idyll.org>

    * doc/release.txt: updated release process.
    * doc/known-issues.txt: updated known-issues for v1.1 release
    * doc/release-notes/: added release notes for 1.0, 1.0.1, and 1.1

2014-06-16  Michael R. Crusoe  <mcrusoe@msu.edu>

    * scripts/{abundance-dist-single,filter-abund-single,load-into-counting,
    normalize-by-median,load-graph}.py: restore Python 2.6 compatibility for
    Debian 6, RedHat 6, SL6, and Ubuntu 10.04 LTS users.

2014-06-15  Titus Brown  <t@idyll.org>

    * doc/scripts.txt: removed sweep-reads.py from script documentation.
    * scripts/sweep-reads.py, scripts/sweep-files.py: moved sweep-reads.py
	and sweep-files.py over to sandbox.
    * tests/test_sandbox_scripts.py: created a test file for scripts in
	sandbox/; skip when not in developer mode (e.g. installed egg).
    * tests/test_script_arguments.py: capture file.py output to stderr
	so that it is not displayed during tests.
    * sandbox/calc-median-distribution.py: updates to print cumulative
	distribution for calc-median-distribution.

2014-06-14  Michael R. Crusoe  <mcrusoe@msu.edu>

    * scripts/{abundance-dist-single,filter-abund-single,load-into-counting,
    normalize-by-median,load-graph}.py,tests/test_scripts.py: added
    '--report-total-kmers' option to all scripts that create k-mer tables.

2014-06-14  Titus Brown  <t@idyll.org>

    * doc/scripts.txt, tests/test_scripts.py, scripts/sweep-reads.py:
	renamed sweep-reads-buffered to sweep-reads; added FASTQ output to
	sweep-reads.
    * doc/scripts.txt: added extract-long-sequences.py doc reference.
    * scripts/extract-long-sequences.py: set default sequence length to
	extract to 200 bp.

2014-06-13  Michael R. Crusoe  <mcrusoe@msu.edu>

    * MANIFEST.in: don't include docs/, data/, or examples/ in our PyPI
    distribution. Saves 15MB.

2014-06-13  Michael R. Crusoe  <mcrusoe@msu.edu>

    * Makefile: split coverity target in two: -build and -upload. Added
    configuration target

2014-06-13  Titus Brown  <t@idyll.org>

    * doc/install.txt: updated virtualenv command to use python2 explicitly,
	for arch support.

2014-06-13  Titus Brown  <t@idyll.org>

    * khmer/__init__.py, khmer/file_args.py: Moved copyright message to a
	comment.
    * khmer/file.py: updated error messages for disk-space checking functions;
	added test hooks.
    * tests/test_script_arguments.py: added tests for several functions in
	khmer/file.py.
    * sandbox/assemstats3.py: handle missing input files.

2014-06-12  Michael Wright <wrigh517@msu.edu>

    * sandbox/load-into-hashbits: Deleted from sandbox. It is superseded
    by load-graph.py --no-tagset.

2014-06-11  Michael Wright <wrigh517@msu.edu>

    * scripts/load-into-counting: Fixed docstring misnomer to 
	load-into-counting.py

2014-06-10  Michael R. Crusoe  <mcrusoe@msu.edu>

    * setup.py,tests/{__init__,khmer_tst_utils,test_scripts,
    khmer_test_counting_single}.py: made tests runnable after installation.
    * lib/{khmer.hh,hashtable.hh,read_parsers.cc,read_parsers.hh}: restructure
    exception hierarchy.
    * khmer/_khmermodule.cc: Nicer error checking for hash_consume_fasta,
    hash_abundance_distribution, hashbits_consume_{fasta,fasta_and_tag
    {,with_stoptags},partitioned_fasta}, hashbits_output_partitions, and
    labelhash_consume_{,partitioned_}fasta_and_tag_with_labels.

2014-06-10  Titus Brown  <t@idyll.org>

    * Makefile: remove SHELL setting so that 'make doc' works in virtualenvs.
    * scripts/sample-reads-randomly.py: extend to take multiple subsamples
	with -S.
    * tests/test_scripts.py: added test for multiple subsamples from
	sample-reads-randomly.py

2014-06-10  Michael Wright <wrigh517@msu.edu>

    * scripts/extract-long-sequences: Moved from sandbox, added argparse and 
    FASTQ support.
    * scripts/fastq-to-fasta: Fixed outdated argparse oversight.
    * tests/test_scripts.py: Added tests for extract-long-sequences.py

2014-06-08  Titus Brown  <t@idyll.org>

    * doc/conf.py: set google_analytics_id and disqus_shortname properly;
	disable "editme" popup.
    * doc/_templates/page.html: take google_analytics_id and disqus_shortname
	from doc/conf.py.

2014-06-04  Michael R. Crusoe <mcrusoe@msu.edu>

    * lib/Makefile: do a distclean as the CFLAGS may have changed. Fixes #442

2014-06-03 Chuck Pepe-Ranney <chuck.peperanney@gmail.com>

    * scripts/abundance-dist.py: removed call to check_space on infiles.  

2014-05-31  Michael R. Crusoe  <mcrusoe@msu.edu>

    * khmer/_khmermodule.cc,lib/counting.{cc,hh},
    sandbox/{stoptag-abundance-ham1-hist.py,off-by-one.py,filter-ham1.py}:
    Remove CountingHash get_kmer_abund_mean, get_kmer_abund_abs_deviation, and
    max_hamming1_count along with Python glue code and sandbox scripts. They
    are no longer useful.

2014-05-30  Titus Brown  <t@idyll.org>

    * khmer/_khmermodule.cc: remove merge2* functions: unused, untested.
    * lib/counting.cc, lib/hashbits.cc, lib/hashtable.cc: made file loading
	exceptions more verbose and informative.
    * tests/test_subset_graph.py: added tests for SubsetPartition::
	load_partitionmap.
    * khmer/_khmermodule.cc, lib/subset.cc, wrapped SubsetPartition::
	load_partitionmap to catch, propagate exceptions
    * tests/test_hashbits.py, tests/test_counting_hash.py: added tests
	for fail-on-load of bad file format versions; print exception messages.
    * .gitignore: added various temporary pip & build files
    * lib/counting.cc: added I/O exception handling to CountingHashFileReader
	and CountingHashGzFileReader.
    * lib/hashbits.cc: added I/O exception handling to Hashbits::load.
    * lib/subset.cc: added I/O exception handling to merge_from_disk.
    * lib/hashtable.cc: added I/O exception handling to load_tagset and
	load_stop_tags
    * khmer/_khmermodule.cc: added I/O exception propagation from C++ to
	Python, for all loading functions.

2014-05-22  Michael Wright  <wrigh517@msu.edu>

    * scripts/fastq-to-fasta: Moved and improved fastq-to-fasta.py into scripts 
    from sandbox
    * tests/test_scripts.py: Added tests for fastq-to-fasta.py
    * tests/test-data: Added test-fastq-n-to-fasta.py file with N's in 
    sequence for testing

2014-05-19  Michael R. Crusoe  <mcrusoe@msu.edu>

    * Makefile: add target for python test coverage plain-text report;
    clarified where the HTML report is

2014-05-16  Michael R. Crusoe  <mcrusoe@msu.edu>

    * docs/scripts.txt: include sweep-reads-buffered.py

2014-05-14  Adam Caldwell  <adam.caldwell@gmail.com>

    * Makefile: change pip to pip2. Fixes assorted make problems on systems
    where pip links to pip3

2014-05-14  Michael R. Crusoe  <mcrusoe@msu.edu>

    * lib/{zlib,bzip2} -> third-party/
    * setup.{cfg,py}: Move third party libraries to their own directory
    * Makefile: add sloccount target for humans and the sloccount.sc target for
   Jenkins

2014-05-13  Michael Wright  <wrigh517@msu.edu>

    * sandbox/fastq-to-fasta.py: now reports number of reads dropped due to
    'N's in sequence. close 395

2014-05-13  Michael R. Crusoe  <mcrusoe@msu.edu>

    * doc/release.txt: additional fixes

2014-05-09  Luiz Irber  <irberlui@msu.edu>

    Version 1.0.1

2014-05-09  Michael R. Crusoe  <mcrusoe@msu.edu>

    * doc/release.txt: update release instructions

2014-05-06  Michael R. Crusoe  <mcrusoe@msu.edu>

    * lib/{subset,counting}.cc: fix cppcheck errors; astyle -A10
    --max-code-length=80

2014-05-06  Titus Brown  <titus@idyll.org>

    * sandbox/calc-best-assembly.py: added script to calculate best
    assembly from a list of contig/scaffold files
	
2014-04-23  Titus Brown  <titus@idyll.org>

    * scripts/abundance-dist-single.py: fixed problem where ReadParser was
    being created anew for each thread; regression introduced in 4b823fc.

2014-04-22  Michael R. Crusoe  <mcrusoe@msu.edu>

    *.py: switch to explicit python2 invocation. Fixes #385.

2014-04-21  Titus Brown  <t@idyll.org>

    * doc/development.txt: added spellcheck to review checklist

2014-04-21  Titus Brown  <titus@idyll.org>

    * scripts/normalize-by-median.py: updated FP rate to match latest info from
      Qingpeng's paper; corrected spelling error.

2014-04-21  Michael R. Crusoe  <mcrusoe@msu.edu>

    * setup.py,doc/installing.txt: Remove argparse from the requirements
    unless it isn't available. Argparse is bundled with Python 2.7+. This
    simplifies the installation instructions.

2014-04-17  Ram RS  <ramrs@nyu.edu>

    * scripts/make-initial-stoptags.py: fixed bug that threw error on
     missing .ht input file while actual expected input file is .pt

2014-04-11  Titus Brown  <t@idyll.org>

    * scripts/*.py: fixed argument to check_space_for_hashtable to rely
    on args.n_tables and not args.ksize.

2014-04-06  Titus Brown  <titus@idyll.org>

    * scripts/normalize-by-median.py: added comment about table compatibility
    with abundance-dist.

2014-04-05  Michael R. Crusoe  <mcrusoe@msu.edu>

    * MANIFEST.in,setup.py: fix to correct zlib packaging for #365
    * ChangeLog: fix date for 1.0 release, email addresses

2014-04-01  Michael R. Crusoe  <mcrusoe@msu.edu>

    Version 1.0
    * Makefile: run 'build' command before install; ignore _version.py for
    coverage purposes.
    * bink.ipynb: deleted
    * doc/choosing-hash-sizes.txt -> choosing-table-sizes.txt
    * setup.py,doc/{conf.py,index.txt}: update lists of authors
    * doc/development.txt: typo
    * doc/{galaxy,guide,index,introduction,scripts}.txt: remove some
    references to implementation details of the k-mer tables
    * doc/{known-issues,release}.txt: updated
    * khmer/*.cc,lib/*.{cc,hh}: astyle -A10 formatted
    * lib/read_parsers.cc: fixed case statement fall through
    * lib/subset.cc: removed unnecessary NULL check (CID 1054804 & 1195088)
    * scripts/*.py: additional documentation updates
    * tests/test-data/test-overlap1.ht,data/MSB2-surrender.fa &
    data/1m-filtered.fa: removed from repository history, .git is now 36M!

2014-04-01  Titus Brown  <t@idyll.org>

    * CITATION,khmer/khmer_args.py: Updated khmer software citation for
    release.

2014-03-31  Titus Brown  <t@idyll.org>

    * scripts/normalize-by-median.py: Fixed unbound variable bug introduced in
    20a433c2.

    * khmer/file.py: Fixed incorrect use of __file__ dirname instead of
    os.getcwd(); also fixed bug where statvfs would choke on an empty
    dirname resulting from input files being in the cwd.

2014-03-31  Michael R. Crusoe  <mcrusoe@msu.edu>

    * versioneer.py,ez_setup.py: updated to version 0.10 and 3.4.1
    respectively.
    * docs/release.txt,khmer/_version.py,MANIFEST.in: update ancillary
    versioneer files

2014-03-31  Titus Brown  <t@idyll.org>

    * scripts/*.py,khmer/khmer_args.py: added 'info' function to khmer_args,
    and added citation information to each script.
    * CITATION: added basic citation information for khmer functionality.

2013-03-31  Michael R. Crusoe  <mcrusoe@msu.edu>

    * docs/scripts.txt,scripts/*.py,khmer/*.py: overhaul the documentation of
    the scripts. Uses sphinxcontrib.autoprogram to leverage the existing
    argparse objects. Moved the documentation into each script + misc cleanups.
    All scripts support the --version option. Migrated the last scripts to use
    khmer_args
    * docs/blog-posts.txt: removed outdated reference to filter-exact.py; its
    replacement filter-abund.py is better documented in the eel-pond protocol
    * figuregen/,novelty/,plots/,templatem/,scripts/do-partition.sh: removed
    outdated code not part of core project

2013-03-30  Michael R. Crusoe  <mcrusoe@msu.edu>

    * setup.py: monkeypatched distutils.Distribution.reinitialize_command() so
    that it matches the behavior of Distribution.get_command_obj(). This fixes
    issues with 'pip install -e' and './setup.py nosetests' not respecting the
    setup.cfg configuration directives for the build_ext command. Also
    enhanced our build_ext command to respect the dry_run mode.

    * .ycm_extra_conf.py: Update our custom YouCompleteMe configuration to
    query the package configuration for the proper compilation flags.

2014-03-28  Michael R. Crusoe  <mcrusoe@msu.edu>

    * Makefile,setup.py: demote nose & sphinx to extra dependencies.
    Auto-install Python developer tools as needed.

2013-03-27  Michael R. Crusoe  <mcrusoe@msu.edu>

    * The system zlib and bzip2 libraries are now used instead of the bundled
    versions if specified in setup.cfg or the command line.

2014-03-25  Michael R. Crusoe  <mcrusoe@msu.edu>

    * Makefile: update cppcheck command to match new version of Jenkins
    plugin. Now ignores the lib/test*.cc files.

2013-03-20  Michael R. Crusoe  <mcrusoe@msu.edu>

    * lib/storage.hh,khmer/_khmermodule.cc,lib/{readtable,read_parsers}.hh:
    remove unused storage.hh

2014-03-19  Qingpeng Zhang  <qingpeng@msu.edu>

    * hashbits.cc: fix a bug of 'Division or modulo by zero' described in #182
    * test_scripts.py: add test code for count-overlap.py
    * count-overlap.py: (fix a bug because of a typo and hashsize was replaced
    by min_hashsize)
    * count-overlap.py: needs hashbits table generated by load-graph.py. 
    This information is added to the "usage:" line.
    * count-overlap.py: fix minor PyLint issues

2014-03-19  Michael R. Crusoe  <mcrusoe@msu.edu>

    * Update bundled zlib version to 1.2.8 from 1.2.3. Changes of note:
    "Wholesale replacement of gz* functions with faster versions"
    "Added LFS (Large File Summit) support for 64-bit file offsets"
    "Fix serious but very rare decompression bug"

2014-03-19  Michael R. Crusoe <mcrusoe@msu.edu>

    * lib/counting.hh: include hashtable.hh
    * lib/{counting,aligner,hashbits,hashtable,labelhash,node,subset}.{cc,hh},
    kmer.cc,khmer/_khmermodule.cc: removed downcast, replaced non-functional
    asserts() with exception throws.
    * khmer/_khmermodule.cc: fixed parsing of PyLists
    * setup.py: force 64bit only builds on OS X.

2014-03-19  Titus Brown  <t@idyll.org>

    * Makefile: update documentation on targets at top; clean autopep8 output.
    * test_counting_single.py: fixed pep8 violations in spacing
    * test_scripts.py: eliminate popenscript in favor of proper SystemExit
	handling in runscript; fix pep8 violations.

2014-03-19  Michael R. Crusoe <mcrusoe@msu.edu> and Luiz Irber
<luiz.irber@gmail.com>

    * lib/ktable.{cc,hh},khmer/{__init__.py},{_khmermodule.cc}, tests/
    test_{counting_{hash,single},ktable}.py: remove the unused KTable object
    * doc/{index,ktable}.txt: remove references to KTable
    * lib/{ktable.{hh,cc} → kmer_hash.{hh,cc}}: rename remaining ktable files
    to kmer_hash
    * lib/{hashtable,kmer}.hh: replace ktable headers with kmer_hash

2014-03-17  Ram RS  <ramrs@nyu.edu>

    * extract-partitions.py: pylint warnings addressed
    * test_scripts.py: tests added to cover extract-partitions completely

2014-03-16  Michael R. Crusoe <mcrusoe@msu.edu>

    * lib/read_parsers.cc: fix for Coverity CID 1054789: Unititialized scalar
    field II: fill_id is never zeroed out.

2014-03-16  Ram RS  <ramrs@nyu.edu>

    * Project email in copyright headers updated

2014-03-14  Michael R. Crusoe <mcrusoe@msu.edu>

    * khmer/_khmermodule.cc, lib/{khmer.hh, hashtable.{cc,hh}},
    tests/test_{hashbits,hashbits_obj,labelhash}.py: don't implicitly downcast
    tagset_size(). Changes fileformat version for saved tagsets.

2014-03-13  Ram RS  <ramrs@nyu.edu>

    * added: khmer/file.py - script to check disk space, check input file
    status and check space before hashtable writing
    * modified: scripts/*.py - all scripts now use khmer.file for above-mentioned
    functionality.
    * modified: scripts/*.py - pylint violations addressed in all scripts
    under scripts/

2014-03-13  Ram RS  <ramrs@nyu.edu>

    * Bug fix: tests.test_normalize_by_median_no_bigcount() now runs within
    temp directory

2014-03-11  Michael R. Crusoe  <mcrusoe@mcrusoe.edu>

    * lib/read_parsers.hh: fix for Coverity CID 1054789: Uninitialized scalar
    field

2014-03-10  Michael R. Crusoe  <mcrusoe@msu.edu>

    * doc/development.txt: document fork/tag policy + formatting fixes

2014-03-03  Michael R. Crusoe  <mcrusoe@msu.edu>

    * lib/trace_logger.{cc,hh}: fix for Coverity CID 1063852: Uninitialized
    scalar field (UNINIT_CTOR) 
    * lib/node.cc: fix for Coverity CID 1173035:  Uninitialized scalar field
    (UNINIT_CTOR)
    * lib/hashbits.hh: fix for Coverity CID 1153101:  Resource leak in object
    (CTOR_DTOR_LEAK)
    * lib/{perf_metrics.{cc,hh},hashtable.{cc,hh}
    ,read_parsers.{cc,hh},trace_logger.{cc,hh}}: ifndef WITH_INTERNAL_METRICS
    then lets not + astyle -A10

2014-02-27  Michael R. Crusoe <mcrusoe@msu.edu>

    * tagged: version 0.8
    * setup.py: Specify a known working version of setuptools so we don't
    force an unneeded and awkward upgrade.
    * setup.py: We aren't zipsafe, mark as such

2014-02-18  Michael R. Crusoe <mcrusoe@msu.edu>

* Normalized C++ namespace usage to fix CID 1054792
* Updated install instructions. We recommend OS X users and those Linux
users without root access to install virtualenv instead of pip.
* New documentation: doc/known-issues.txt
* Added code review checklist & other guidance: doc/development.txt

2014-02-03  Camille Scott <camille.scott.w@gmail.com>

* Standardized command line arguments in khmer_args; added version flag

* Added support for sparse graph labeling

* Added script to reinflate partitions from read files using the 
  labeling system, called sweep-reads-by-partition-buffered.py

* Implemented __new__ methods for Hashbits, enforced inheritance
  hierarchy between it and the new LabelHash class both in C++
  and CPython API

2013-12-20  Titus Brown  <titus@idyll.org>

* Fixed output_partitioned_file, sweep-reads3.py, and extract-partitions.py
  to retain FASTQ format in output.

2013-12-11  Michael R. Crusoe <mcrusoe@msu.edu>

* normalize-by-median.py: new optional argument: --record-filenames to specify
a path where a list of all the output filenames will be written to. Will
be used to better integrate with Galaxy.

* All commands that use the counting args now support the --version switch

* abundance-dist-single.py, abundance-dist.py, do-partition.py,
interleave-reads.py, load-graph.py, load-into-counting.py
normalize-by-median.py now exit with return code 1 instead of 255 as is
standard.

2013-12-19  Michael R. Crusoe  <mcrusoe@msu.edu>

* doc/install.txt Add setup instructions for RHEL6 & fix invocation to get
master branch to work for non-developers

2013-12-18  Titus Brown  <titus@idyll.org>

* Added a test to ensure that normalize-by-median.py has bigcount set to
  False.

2013-11-22  Camille Scott  <camille.scott.w@gmail.com>

* Makefile: Added debug target for profiling.

2013-11-22  Michael R. Crusoe  <mcrusoe@msu.edu>

* Documented release process

2013-10-21  Michael R. Crusoe  <mcrusoe@msu.edu>

* Version 0.7

* New script: sample-reads-randomly.py which does a single pass random
subsample using reservoir sampling.

* the version number is now only stored in one place

* Makefile: new dist, cppcheck, pep8, and autopep8 targets for developers.
VERSION is now set by versioneer and exported to C/C++ code.

* README switched from MarkDown to ReStructuredText format to clean up PyPI
listing. Install count badge added.

* doc/: updates to how the scripts are called. Sphinx now pulls version
number from versioneer. C/Python integration is now partially documented.
Reference to bleeding-edge has been removed. Release instructions have been
clarified and simplified.

* all python code in khmer/, scripts/, and tests/ should be PEP8 compliant now.

* khmer/_khmermodule.cc has gotten a once-over with cpychecker. Type errors
were eliminated and the error checking has improved.

* Several fixes motivated by the results of a Coverity C/C++ scan. 

* Tests that require greater than 0.5 gigabytes of memory are now annotated as
being 'highmem' and be skipped by changing two lines in setup.cfg

* warnings about -Wstrict-prototypes will no longer appear

* contributors to this release are: ctb, mr-c and camillescott. 

2013-10-15  Michael R. Crusoe  <mcrusoe@msu.edu>

* Version 0.6.1

* No code changes, just build fixes

2013-10-10  Michael R. Crusoe  <mcrusoe@msu.edu>

* Version 0.6

* Switch to setuptools to run the entire build

* The various Makefiles have been merged into one inside lib for posterity

* A new top-level Makefile wraps "python setup.py"

* argparse.py has been removed and is installed automatically by setuptools/pip

* setup.py and the python/khmer directory have been moved to the root of the
project to conform to the standard layout

* The project contact address is now khmer-project@idyll.org

* Due to the new build system the project now easily builds under OS X + XCode

* In light of the above the installation instructions have been rewritten

* Sphinx now builds the documentation without warnings or errors

* It is now easy to calculate code coverage.

* setup.py is now PEP8 compliant
2014-04-10  Michael R. Crusoe  <mcrusoe@msu.edu>

    * Makefile: run 'build' command before install; ignore _version.py for
    coverage purposes.
    * bink.ipynb: deleted
    * doc/choosing-hash-sizes.txt -> choosing-table-sizes.txt
    * setup.py,doc/{conf.py,index.txt}: update lists of authors
    * doc/development.txt: typo
    * doc/{galaxy,guide,index,introduction,scripts}.txt: remove some
    references to implementation details of the k-mer tables
    * doc/{known-issues,release}.txt: updated
    * khmer/*.cc,lib/*.{cc,hh}: astyle -A10 formatted
    * lib/read_parsers.cc: fixed case statement fall through
    * lib/subset.cc: removed unnecessary NULL check (CID 1054804 & 1195088)
    * scripts/*.py: additional documentation updates
    * tests/test-data/test-overlap1.ht,data/MSB2-surrender.fa &
    data/1m-filtered.fa: removed from repository history, .git is now 36M!

2014-03-31  Titus Brown  <ctb@msu.edu>

    * scripts/normalize-by-median.py: Fixed unbound variable bug introduced in
    20a433c2.

    * khmer/file.py: Fixed incorrect use of __file__ dirname instead of
    os.getcwd(); also fixed bug where statvfs would choke on an empty
    dirname resulting from input files being in the cwd.

2014-03-31  Michael R. Crusoe  <mcrusoe@msu.edu>

    * versioneer.py,ez_setup.py: updated to version 0.10 and 3.4.1
    respectively.
    * docs/release.txt,khmer/_version.py,MANIFEST.in: update ancillary
    versioneer files

2014-03-31  Titus Brown  <ctb@msu.edu>

    * scripts/*.py,khmer/khmer_args.py: added 'info' function to khmer_args,
    and added citation information to each script.
    * CITATION: added basic citation information for khmer functionality.

2013-03-31  Michael R. Crusoe  <mcrusoe@msu.edu>

    * docs/scripts.txt,scripts/*.py,khmer/*.py: overhaul the documentation of
    the scripts. Uses sphinxcontrib.autoprogram to leverage the existing
    argparse objects. Moved the documentation into each script + misc cleanups.
    All scripts support the --version option. Migrated the last scripts to use
    khmer_args
    * docs/blog-posts.txt: removed outdated reference to filter-exact.py; its
    replacement filter-abund.py is better documented in the eel-pond protocol
    * figuregen/,novelty/,plots/,templatem/,scripts/do-partition.sh: removed
    outdated code not part of core project

2013-03-30  Michael R. Crusoe  <mcrusoe@msu.edu>

    * setup.py: monkeypatched distutils.Distribution.reinitialize_command() so
    that it matches the behavior of Distribution.get_command_obj(). This fixes
    issues with 'pip install -e' and './setup.py nosetests' not respecting the
    setup.cfg configuration directives for the build_ext command. Also
    enhanced our build_ext command to respect the dry_run mode.

    * .ycm_extra_conf.py: Update our custom YouCompleteMe configuration to
    query the package configuration for the proper compilation flags.

2014-03-28  Michael R. Crusoe  <mcrusoe@msu.edu>

    * Makefile,setup.py: demote nose & sphinx to extra dependencies.
    Auto-install Python developer tools as needed.

2013-03-27  Michael R. Crusoe  <mcrusoe@msu.edu>

    * The system zlib and bzip2 libraries are now used instead of the bundled
    versions if specified in setup.cfg or the command line.

2014-03-25  Michael R. Crusoe  <mcrusoe@msu.edu>

    * Makefile: update cppcheck command to match new version of Jenkins
    plugin. Now ignores the lib/test*.cc files.

2013-03-20  Michael R. Crusoe  <mcrusoe@msu.edu>

    * lib/storage.hh,khmer/_khmermodule.cc,lib/{readtable,read_parsers}.hh:
    remove unused storage.hh

2014-03-19  Qingpeng Zhang  <qingpeng@msu.edu>

    * hashbits.cc: fix a bug of 'Division or modulo by zero' described in #182
    * test_scripts.py: add test code for count-overlap.py
    * count-overlap.py: (fix a bug because of a typo and hashsize was replaced
    by min_hashsize)
    * count-overlap.py: needs hashbits table generated by load-graph.py. 
    This information is added to the "usage:" line.
    * count-overlap.py: fix minor PyLint issues

2014-03-19  Michael R. Crusoe  <mcrusoe@msu.edu>

    * Update bundled zlib version to 1.2.8 from 1.2.3. Changes of note:
    "Wholesale replacement of gz* functions with faster versions"
    "Added LFS (Large File Summit) support for 64-bit file offsets"
    "Fix serious but very rare decompression bug"

2014-03-19  Michael R. Crusoe <mcrusoe@msu.edu>

    * lib/counting.hh: include hashtable.hh
    * lib/{counting,aligner,hashbits,hashtable,labelhash,node,subset}.{cc,hh},
    kmer.cc,khmer/_khmermodule.cc: removed downcast, replaced non-functional
    asserts() with exception throws.
    * khmer/_khmermodule.cc: fixed parsing of PyLists
    * setup.py: force 64bit only builds on OS X.

2014-03-19  Titus Brown  <t@idyll.org>

    * Makefile: update documentation on targets at top; clean autopep8 output.
    * test_counting_single.py: fixed pep8 violations in spacing
    * test_scripts.py: eliminate popenscript in favor of proper SystemExit
	handling in runscript; fix pep8 violations.

2014-03-19  Michael R. Crusoe <mcrusoe@msu.edu> and Luiz Irber
<luiz.irber@gmail.com>

    * lib/ktable.{cc,hh},khmer/{__init__.py},{_khmermodule.cc}, tests/
    test_{counting_{hash,single},ktable}.py: remove the unused KTable object
    * doc/{index,ktable}.txt: remove references to KTable
    * lib/{ktable.{hh,cc} → kmer_hash.{hh,cc}}: rename remaining ktable files
    to kmer_hash
    * lib/{hashtable,kmer}.hh: replace ktable headers with kmer_hash

2014-03-17  Ram RS  <ramrs@nyu.edu>

    * extract-partitions.py: pylint warnings addressed
    * test_scripts.py: tests added to cover extract-partitions completely

2014-03-16  Michael R. Crusoe <mcrusoe@msu.edu>

    * lib/read_parsers.cc: fix for Coverity CID 1054789: Unititialized scalar
    field II: fill_id is never zeroed out.

2014-03-16  Ram RS  <ramrs@nyu.edu>

    * Project email in copyright headers updated

2014-03-14  Michael R. Crusoe <mcrusoe@msu.edu>

    * khmer/_khmermodule.cc, lib/{khmer.hh, hashtable.{cc,hh}},
    tests/test_{hashbits,hashbits_obj,labelhash}.py: don't implicitly downcast
    tagset_size(). Changes fileformat version for saved tagsets.

2014-03-13  Ram RS  <ramrs@nyu.edu>

    * added: khmer/file.py - script to check disk space, check input file
    status and check space before hashtable writing
    * modified: scripts/*.py - all scripts now use khmer.file for above-mentioned
    functionality.
    * modified: scripts/*.py - pylint violations addressed in all scripts
    under scripts/

2014-03-13  Ram RS  <ramrs@nyu.edu>

    * Bug fix: tests.test_normalize_by_median_no_bigcount() now runs within
    temp directory

2014-03-11  Michael R. Crusoe  <mcrusoe@mcrusoe.edu>

    * lib/read_parsers.hh: fix for Coverity CID 1054789: Uninitialized scalar
    field

2014-03-10  Michael R. Crusoe  <mcrusoe@msu.edu>

    * doc/development.txt: document fork/tag policy + formatting fixes

2014-03-03  Michael R. Crusoe  <mcrusoe@msu.edu>

    * lib/trace_logger.{cc,hh}: fix for Coverity CID 1063852: Uninitialized
    scalar field (UNINIT_CTOR) 
    * lib/node.cc: fix for Coverity CID 1173035:  Uninitialized scalar field
    (UNINIT_CTOR)
    * lib/hashbits.hh: fix for Coverity CID 1153101:  Resource leak in object
    (CTOR_DTOR_LEAK)
    * lib/{perf_metrics.{cc,hh},hashtable.{cc,hh}
    ,read_parsers.{cc,hh},trace_logger.{cc,hh}}: ifndef WITH_INTERNAL_METRICS
    then lets not + astyle -A10

2014-02-27  Michael R. Crusoe <mcrusoe@msu.edu>

    * tagged: version 0.8
    * setup.py: Specify a known working version of setuptools so we don't
    force an unneeded and awkward upgrade.
    * setup.py: We aren't zipsafe, mark as such

2014-02-18  Michael R. Crusoe <mcrusoe@msu.edu>

* Normalized C++ namespace usage to fix CID 1054792
* Updated install instructions. We recommend OS X users and those Linux
users without root access to install virtualenv instead of pip.
* New documentation: doc/known-issues.txt
* Added code review checklist & other guidance: doc/development.txt

2014-02-03  Camille Scott <camille.scott.w@gmail.com>

* Standardized command line arguments in khmer_args; added version flag

* Added support for sparse graph labeling

* Added script to reinflate partitions from read files using the 
  labeling system, called sweep-reads-by-partition-buffered.py

* Implemented __new__ methods for Hashbits, enforced inheritance
  hierarchy between it and the new LabelHash class both in C++
  and CPython API

2013-12-20  Titus Brown  <titus@idyll.org>

* Fixed output_partitioned_file, sweep-reads3.py, and extract-partitions.py
  to retain FASTQ format in output.

2013-12-11  Michael R. Crusoe <mcrusoe@msu.edu>

* normalize-by-median.py: new optional argument: --record-filenames to specify
a path where a list of all the output filenames will be written to. Will
be used to better integrate with Galaxy.

* All commands that use the counting args now support the --version switch

* abundance-dist-single.py, abundance-dist.py, do-partition.py,
interleave-reads.py, load-graph.py, load-into-counting.py
normalize-by-median.py now exit with return code 1 instead of 255 as is
standard.

2013-12-19  Michael R. Crusoe  <mcrusoe@msu.edu>

* doc/install.txt Add setup instructions for RHEL6 & fix invocation to get
master branch to work for non-developers

2013-12-18  Titus Brown  <titus@idyll.org>

* Added a test to ensure that normalize-by-median.py has bigcount set to
  False.

2013-11-22  Camille Scott  <camille.scott.w@gmail.com>

* Makefile: Added debug target for profiling.

2013-11-22  Michael R. Crusoe  <mcrusoe@msu.edu>

* Documented release process

2013-10-21  Michael R. Crusoe  <mcrusoe@msu.edu>

* Version 0.7

* New script: sample-reads-randomly.py which does a single pass random
subsample using reservoir sampling.

* the version number is now only stored in one place

* Makefile: new dist, cppcheck, pep8, and autopep8 targets for developers.
VERSION is now set by versioneer and exported to C/C++ code.

* README switched from MarkDown to ReStructuredText format to clean up PyPI
listing. Install count badge added.

* doc/: updates to how the scripts are called. Sphinx now pulls version
number from versioneer. C/Python integration is now partially documented.
Reference to bleeding-edge has been removed. Release instructions have been
clarified and simplified.

* all python code in khmer/, scripts/, and tests/ should be PEP8 compliant now.

* khmer/_khmermodule.cc has gotten a once-over with cpychecker. Type errors
were eliminated and the error checking has improved.

* Several fixes motivated by the results of a Coverity C/C++ scan. 

* Tests that require greater than 0.5 gigabytes of memory are now annotated as
being 'highmem' and be skipped by changing two lines in setup.cfg

* warnings about -Wstrict-prototypes will no longer appear

* contributors to this release are: ctb, mr-c and camillescott. 

2013-10-15  Michael R. Crusoe  <mcrusoe@msu.edu>

* Version 0.6.1

* No code changes, just build fixes

2013-10-10  Michael R. Crusoe  <mcrusoe@msu.edu>

* Version 0.6

* Switch to setuptools to run the entire build

* The various Makefiles have been merged into one inside lib for posterity

* A new top-level Makefile wraps "python setup.py"

* argparse.py has been removed and is installed automatically by setuptools/pip

* setup.py and the python/khmer directory have been moved to the root of the
project to conform to the standard layout

* The project contact address is now khmer-project@idyll.org

* Due to the new build system the project now easily builds under OS X + XCode

* In light of the above the installation instructions have been rewritten

* Sphinx now builds the documentation without warnings or errors

* It is now easy to calculate code coverage.

* setup.py is now PEP8 compliant<|MERGE_RESOLUTION|>--- conflicted
+++ resolved
@@ -1,16 +1,20 @@
-<<<<<<< HEAD
+2015-04-15  Sarah Guermond  <sarah.guermond@gmail.com>
+
+   * scripts/trim-low-abund.py: actually implemented STDOUT output, redirected
+   existing print statements to STDERR
+   * tests/test_scripts.py: added test for above changes
+
 2015-04-15  Sarah Guermond  <sarah.guermond@gmail.com>
 
    * doc/dev/scripts-and-sandbox.rst: added requirements for streaming I/O
    * scripts/trim-low-abund.py: added support for -o/--out
-=======
+
 2015-04-15  Andreas Härpfer  <ahaerpfer@gmail.com>
 
    * khmer/utils.py: fix record checks to account for comments in old style
    FASTQ data.
    * tests/test-data/old-style-format-w-comments.fq: new test data.
    * tests/test_scripts.py: add test against new test data.
->>>>>>> 80d2a4b7
 
 2015-04-15  Michael R. Crusoe  <mcrusoe@msu.edu>
 
