--- conflicted
+++ resolved
@@ -1,4 +1,3 @@
-<<<<<<< HEAD
 2015-08-01  Jacob Fenton  <bocajnotnef@gmail.com> and Titus Brown
 <titus@idyll.org>
 
@@ -9,8 +8,6 @@
    * tests/khmer_tst_utils.py: removed info reporting in runscript from 'out'
    returned.
 
-2015-07-27  Sherine Awad  <drmahmoud@ucdavis.edu>
-=======
 2015-08-01  Jacob Fenton  <bocajnotnef@gmail.com>
 
    * khmer/kfile.py: added infrastructure for doing compressed output
@@ -29,7 +26,6 @@
    * doc/dev/scripts-and-sandbox.rst: updated scripts/ requirements.
 
 2015-08-01  Sherine Awad  <drmahmoud@ucdavis.edu>
->>>>>>> 13a297ff
 
    * sandbox/multi-rename.py: updated output of long FASTA sequences to
    wrap text at 80 characters.
