<<<<<<< HEAD
2015-10-19  Michael R. Crusoe  <crusoe@ucdavis.edu>

   * versioneer.py,khmer/_version.py,setup.py,setup.cfg: upgrade Versioneer to
   version 0.15+dev, Mon Jun 29 2015 99d5d9341830945f7080537ddd3bbd79c4aa1732
   * doc/conf.py, lib/Makefile: update method of retrieving current version
   * lib/get_version.py: no longer needed, removed
=======
2016-06-27  Titus Brown  <titus@idyll.org>

   * doc/requirements.txt: updated sphinx-autoprogram requirement for building
   documentation, to point at released version.

2016-06-26  Titus Brown  <titus@idyll.org>

   * khmer/_khmer.cc, tests/test_nodegraph.py: 'add' is now a synonym for
   graph.count(kmer).
   * khmer/thread_utils.py: update verbose_loader function to take 'verbose'
   argument.
   * scripts/{abundance-dist-single.py, abundance-dist.py,
   filter-abund-single.py, filter-abund.py, load-into-counting.py,
   normalize-by-median.py,trim-low-abund.py}: updated to
   respect -q/--quiet.
   * tests/test_filter_abund.py: tests for '-q'.
   * scripts/partition-graph.py: fix typo in args help message.

2016-06-26  Titus Brown  <titus@idyll.org>

   * khmer/_khmer.cc, lib/{hashtable.cc, hashtable.hh},
   tests/test-data/simple-genome.fa, tests/test_nodegraph.py: added functions
   'find_high_degree_nodes' and 'traverse_linear_path' to hashtables/graphs.
   * lib/kmer_hash.cc: minor change to use object member _seq instead of
   constructor argument seq in KmerIterator.
   * lib/kmer_hash.hh: added const to Kmer::get_string_rep(...) signature.
   * sandbox/extract-compact-dbg.py: new sandbox script to
   extract compact De Bruijn graphs (with linear paths contracted).
   * tests/test_sandbox_scripts.py: added tests for the extract-compact-dbg.py
   script.

2016-06-26  Titus Brown  <titus@idyll.org>

   * lib/khmer.hh,lib/{labelhash.cc,labelhash.hh}: removed label pointer-based
   indirection from labelhash code.
   * khmer/_khmer.cc: updated CPython API to match new behavior.
   * tests/test_labelhash.py: renamed to match new API; no changes in test
   logic.

2016-06-17  Daniel Standage <daniel.standage@gmail.com>

   * scripts/filter-abund-single.py: add -o/--outfile option.
   * tests/test_script_output.py: move `_calc_md5` function for calculating
   file MD5 hashes to test utils module (tests/khmer_tst_utils.py).
   * tests/{test_filter_abund.py,test_scripts.py): move filter_abund tests to
   dedicated test script, add minimal test for new -o option.
   * tests/test-data/paired-mixed-witherror.fa.pe: add data file in support of
   new test.
   * .gitignore: add .cache/ directory, which appears to be an artifact of the
   py.test framework.

2016-06-17  Daniel Standage <daniel.standage@gmail.com>

  * scripts/filter-abund-single.py: add -o/--outfile option.
  * tests/test_script_output.py: move `_calc_md5` function for calculating file
  MD5 hashes to test utils module (tests/khmer_tst_utils.py).
  * tests/{test_filter_abund.py,test_scripts.py): move filter_abund tests to
  dedicated test script, add minimal test for new -o option.
  * tests/test-data/paired-mixed-witherror.fa.pe: add data file in support of
  new test.
  * .gitignore: add .cache/ directory, which appears to be an artifact of the
  py.test framework.

2016-05-25  Titus Brown  <titus@idyll.org>

   * scripts/trim-low-abund.py: switched to watermark-based reporting to
   isolate a hard-to-trigger undefined variable error in reporting.
   * tests/test_scripts.py: added a test for basic reporting functionality.

2016-05-16  Titus Brown  <titus@idyll.org>

   * khmer/_khmer.cc: define new khmer_HashSet_Type and khmer_HashSet_Object;
   lots of associated cleanup of k-mer <-> C++ interface; added
   Hashtable::neighbors; added Hashtable::hash and Hashtable::reverse_hash;
   CPython 'hashtable.count(...)' function now takes either hash or string.
   * lib/{kmer_hash.cc, kmer_hash.hh}: added some function overloads so that
   _hash(...) could take strings as arguments without conversion; added
   Kmer::set_from_unique_hash convenience function.
   * lib/{hashtable.cc, hashtable.hh}: minor cleanup;
   * lib/{read_aligner.cc, subset.cc}: minor refactoring.
   * lib/{traversal.cc, traversal.hh}: made 'filter' argument to traverse*
   functions optional; added 'traverse' function for combine traversal.
   * tests/test_hashset.py: tests for new HashSet class.
   * tests/test_countgraph.py: tests for new hash/reverse_hash functions,
   and 'count' behavior.
   * tests/test_nodegraph.py: tests for new neighbors function.
   * khmer/__init__.py: import new HashSet type from _khmer.
   * scripts/{do-partition.py, make-initial-stoptags.py,
   partition-graph.py},tests/{test_labelhash.py, test_subset_graph.py}:
   refactor existing code to use HashSet object.
   * tests/test_counting_single.py: add printout to assert.

2016-05-16  Luiz Irber  <khmer@luizirber.org>

   * Makefile,jenkins-build.sh,setup.cfg,tests/khmer_tst_utils.py,
   tests/test_{countgraph,counting_single,hll,labelhash,nodegraph,
   normalize_by_median,read_aligner,read_handling,read_parsers,sandbox_scripts,
   scripts,version}.py: replace nose with pytest, update configuration.

2016-05-16  Luiz Irber  <khmer@luizirber.org>

   * lib/hashtable.cc: fix bug with substr
   * tests/test_countgraph.py: add test to trigger the substr bug.

2016-05-11  Titus Brown  <titus@idyll.org>

   * scripts/trim-low-abund.py: refactor to use generators; add --diginorm
   option to include digital normalization in trim-low-abund functionality.
   * tests/test_script_output.py: added md5sum hashing tests to pin down
   functionality in trim-low-abund.py and normalize-by-median.py; verified
   that refactoring does not alter existing functionality.
   * tests/test-data/simple-genome-reads.fa: supporting file for md5sum
   tests.
   * tests/test-data/README.rst: a new README for describing test files,
   how to generate them, and their uses.
   * tests/test_scripts.py: added additional tests for trim-low-abund.py
   functionality and error cases.

2016-05-11  Titus Brown  <titus@idyll.org>

   * tests/test_read_parsers.py: fixed syntax error introduced by previous
   merge.

2016-05-08  Michael R. Crusoe  <crusoe@ucdavis.edu>

   * scripts/{do-partition,partition-graph}.py,oxli/partition.py: pulled up
   duplicate `worker` partition function into a reusable place.

2016-05-08  Michael R. Crusoe  <michael.crusoe@gmail.com>

   * .dictionary, pylintrc:  added `pylint` configuration that checks spelling
   in Python files. Added dictionary of project specific words.
   * khmer/__init__.py, scripts/readstats.py, setup.py: Fixed typos.
   * Makefile: line-wrapped; bumped up `pep8` version; beefed up `cppcheck`
   target to correctly list the defines and includes for the current platform
   which eliminates false positives; `*.pyc` files are now cleaned from the
   `sandbox` as well as the `dist` directory. Added `cppcheck-long` target to
   also examine the seqan headers. Fed the dynamically constucted list of
   includes to Doxygen. Added simultaneous OS X, Debian, and Ubuntu
   compatibility to many targets. Added helper target to print the value of
   any variable via `make print-VARNAME`. Fixed the `make coverage-report`
   target. pep257 is now called pydocstyle
   * third-party/seqan/core/include/seqan/basic/debug_test_system.h,
   third-party/seqan/ChangeLog: silenced bogus import
   * doc/dev/coding-guidelines-and-review.rst,.github/PULL_REQUEST_TEMPLATE.md:
   reformulated checklist to list action followed by a motivating question.
   * doc/dev/release.rst: added author management to release checklist
   * lib/counting.{cc,hh},sandbox/find-high-abund-kmers.py,
   sandbox/README.rsr: removed the unused function
   CountingHash::collect_high_abundance_kmers and the nonfunctional sandbox
   script that called it.
   * lib/kmer_hash.hh: make KmerFactory's default contrustor explicit to avoid
   auto-casting optimizations.
   * */*.py: a multitude of pylint inspired cleanups and bug fixes. Some
   checks silenced in place.

2016-05-08  Michael R. Crusoe  <michael.crusoe@gmail.com>

   * README.rst: add depsy badge

2016-05-08 Michael R. Crusoe  <michael.crusoe@gmail.com>

   * setup.py,sandbox/{readaligner_pairhmm_train.py,
   Makefile.read_aligner_training}: switch to BAM parsing using simplesam

2016-05-06  Titus Brown  <titus@idyll.org>

   * khmer/_khmer.cc, lib/{counting.cc,counting.hh,hashbits.cc,hashbits.hh,
     hashtable.cc,hashtable.hh,subset.cc,subset.hh},
   sandbox/{fasta-to-abundance-hist.py,find-high-abund-kmers.py
     hi-lo-abundance-by-position.py,stoptag-abundance-hist.py,
     abundance-hist-by-position.py},
   tests/{test_countgraph.py,test_counting_single.py,test_filter.py,
     test_nodegraph.py,test_subset_graph.py}: removed unused functions,
   sandbox scripts, and tests for many functions. Specifically,
   consume_fasta_and_tag_with_stoptags, identify_stop_tags_by_position and
   identify_stoptags_by_position,
   count_and_transfer_to_stoptags, traverse_from_tags,
   filter_if_present, consume_fasta_and_traverse,
   collect_high_abundance_kmers, fasta_dump_kmers_by_abundance,
   fasta_count_kmers_by_position, output_fasta_kmer_pos_freq,
   compare_partitions/compare_to_partition, join_partitions_by_path,
   is_single_partition, and find_unpart function.

   * sandbox/README.rst: updated for removed sandbox scripts.

2016-04-29  Luiz Irber  <khmer@luizirber.org>

   * jenkins-build.sh: add codecov coverage upload tool.

2016-02-17  Daniel Standage <daniel.standage@gmail.com>

   * ./github/CONTRIBUTING.md,.github/PULL_REQUEST_TEMPLATE.md: auto-populate
   pull requests with checklist using GitHub's new template feature
   * doc/dev/coding-guidelines-and-review.rst: update developer docs with
   compensatory changes

2016-02-15  Kevin Murray <spam@kdmurray.id.au>

   * scripts/load-into-counting.py: Insert khmer's version into .info files

2015-08-14  Luiz Irber  <khmer@luizirber.org>

   * lib/subset.cc: check iterator before decrementing in
   repartition_largest_partition

2015-10-25  Titus Brown  <titus@idyll.org>

   * scripts/normalize-by-median.py,tests/test_normalize_by_median.py: test
   and fix for close of --output file after first input file.
>>>>>>> 5a83929b

2015-10-05  Michael R. Crusoe  <crusoe@ucdavis.edu>

   * lib/magic: add file extensions, one media type, and a better comment
   * khmer/__init__.py: Replace an errant 'Presence table' with 'node graph'

2015-09-28  Lisa Cohen  <ljcohen@ucdavis.edu>

   * tests/test_read_handling.py: created new file with interleave-reads,
   split-paired-reads, and extract-paired-reads functions
   * tests/test_scripts.py: removed functions mentioned above

2015-09-19  Titus Brown  <titus@idyll.org>

   * scripts/filter-abund.py: fixed bug with -o and --gzip used together.
   * tests/test_scripts.py: added test for fixed bug.
   * sandbox/count-kmers.py: added executable bit.

2015-09-17  Camille Scott  <camille.scott.w@gmail.com>

   * scripts/interleave-reads.py: Added --no-reformat flag
   to disable format checking and renaming of headers
   * tests/{test_scripts.py, test-data/paired.malformat*}: Tests
   and test data for --no-reformat flag.

2015-09-11  Russell Y. Neches  <ryneches@ucdavis.edu>

   * lib/hashbits.hh: added get_raw_tables to Hashbits
   * khmer/_khmer.cc: added get_raw_tables to Hashbits
   * tests/test_nodegraph.py: added test for Nodegraph.get_raw_tables

2015-09-11  Camille Scott  <camille.scott.w@gmail.com>

   * lib/hashbits.cc: Make hasbits::update_from() correctly update
   _occupied_bins.
   * lib/test_nodegraph.py: Test Nodegraph.n_occupied() after update.

2015-09-07  Michael R. Crusoe  <crusoe@ucdavis.edu>

   * doc/roadmap.rst: Updated for 2.0 release.
   * README.rst: drop unstable badges; fix links
   * doc/index.rst: point at getting help guide

2015-09-05  Michael R. Crusoe  <crusoe@ucdavis.edu>

   * tests/test_scripts.py: make the script version test more specific; double
   check that script in question is from the 'khmer' project based upon the
   second line of the file.

2015-09-04  Michael R. Crusoe  <crusoe@ucdavis.edu>

   * tests/khmer_tst_utils.py: look in "EGG-INFO" for scripts before checking
   the PATH

2015-09-04  Michael R. Crusoe  <crusoe@ucdavis.edu>

   * doc/release-notes/release-2.0.md: release notes for 2.0
   * doc/user/install.txt: correct second invocation of nosetests to match the
   first.
   * setup.py: update the authors list for PyPI.
   * doc/user/known-issues.rst: remove three fixed issues; add a new one
   * doc/whats-new-2.0.rst: update to match the release notes
   * doc/release-notes/*.rst: refresh using `make convert-release-notes'

2015-09-02  Michael R. Crusoe  <crusoe@ucdavis.edu>

   * *: complete audit of license headers
   * LICENSE: listings of some of the third-party licenses
   * bink.ipynb,lib/graphtest.cc,lib/primes.hh: deleted unused files
   * sandbox/assemstats.py: updated screed install instructions

2015-09-02  Michael R. Crusoe  <crusoe@ucdavis.edu>

   * *: finish undoing the `load-graph.py` rename

2015-09-02  Micheal R. Crusoe  <crusoe@ucdavis.edu>

   * doc/requirements.txt: Update URL to sphinxcontrib-autoprogram tarball

2015-08-31  Michael R. Crusoe  <crusoe@ucdavis.edu>

   * khmer/thread_utils.py: Use the robust test for paired reads from
   khmer.utils; drop `is_pair()`
   * tests/test_threaded_sequence_processor.py: Update to use Screed Record
   objects.

2015-08-28  Michael R. Crusoe  <crusoe@ucdavis.edu>

   * doc/whats-new-2.0.rst: Many updates from `diff`ing the `--help` output of
   version 1.4.1 vs now.
   * Makefile: build the project if needed when making a PDF
   * doc/index.rst: fixed inter-doc links to be relative
   * doc/user/blog-posts.rst: replaced link to 88m-reads.fa.gz with a working
   URL
   * doc/user/{choosing-table-sizes,guide}.rst: disambiguated :option:
   references so that they link properly.
   * scripts/README.txt: removed unhelpful file
   * scripts/normalize-by-median.py: replace `--force-single` with
   `--force_single`. Added help text for `--cutoff`.

2015-08-27  Titus Brown  <titus@idyll.org>

  * doc/dev/getting-started.rst: fixed a few misspellings.

2015-08-26  Michael R. Crusoe  <crusoe@ucdavis.edu>

   * tests/test_scripts.py: removed the unused `_DEBUG_make_graph` function in
   favor of other debugging methods like `ipdb`. Added
   test_do_partition_no_big_traverse and test_extract_paired_reads_unpaired.

2015-08-24  Michael R. Crusoe  <crusoe@ucdavis.edu>

   * khmer/khmer_args.py: Replaced sanitize_epilog() with santize_help() that
   reflows the text of ArgParse descriptions and epilog while preserving the
   formatting. Enhanced removal of Sphinx directives by replacing double
   backticks with the double quote character.
   * scripts/*.py: Renamed sanitize_epilog to sanitize_help; leading newlines
   from triple-quoted epilogs removed; formatting made consistent;
   sanitize_help and ComboFormatter added where it was missing; a couple
   script specific epilog reformatting (for use of `:doc:` and a
   hyperlink).
   * scripts/{count-median,filter-abund-single}.py: Fixed printing of output
   file name to do so instead of printing information about the file handle.
   * scripts/count-median.py: Added missing command so that example given
   actually works.
   * scripts/filter-abund-single.py: Removed redundant printing of output file
   names.
   * scripts/normalize-by-median.py: Removed unused option "-d" from an example
   command (left over from the "--dump-frequency" era).
   * scripts/{partition-graph.py,do-partition.py}: Fixed erasure of the queue
   module name in the worker functions, which is necessary for basic
   functionality.
   * scripts/{do-partition,abundance-dist,abundance-dist-single,
   extract-long-sequences}.py: Added an example command to the epilog.
   * tests/khmer_tst_utils.py: Added 'name' attribute to make the fake
   sys.stdout more like a read stdout object.
   * oxli/__init__.py: removed redundant and unused help text
   * scripts/{abundance-dist,annotate-partitions,count-median,
   extract-long-sequences,extract-paired-reads,extract-partitions,
   fastq-to-fasta,filter-abund,filter-stopgaps,interleave-reads,
   load-into-graph,merge-partitions,normalize-by-median,partition-graph,
   readstats,sample-reads-randomly,split-paired-reads}.py: made "--version"
   and the citation header consistent across the scripts.
   * tests/test_scripts.py: added tests for the "--version" and citation
   header behavior.
   * tests/test_normalize_by_median.py: updated test for 'quiet' mode as
   citation header still prints to STDERR.
   * setup.py,tests/test_scripts.py: turned off the "oxli" script for v2.0.

2015-08-17  Michael R. Crusoe  <crusoe@ucdavis.edu>

   * Makefile: remove BASH shell designation that appears to be incompatible
   with OS X Mavericks & virtualenv; refactored out BASH-isms for those whose
   default shell isn't BASH (Debian, and others).
   * lib/test-read-aligner.cc,read_aligner_test.sh: removed unused test files
   found during search for other shell scripts with BASHisms.

2015-08-18  Michael R. Crusoe  <crusoe@ucdavis.edu>

   * *: reverted load-into-counting.py -> load-into-countgraph.py and
   load-graph.py -> load-into nodegraph.py rename.
   * CITATION: unescaped URL
   * doc/user/guide.rst: added `:program:` and `:option:` directives as
   needed; replaced references to `strip-and-split-for-assembly` with
   `extract-paired-reads`. Updated instructions to use `--unpaired-reads` with
   `normalize-by-median.py` instead of second round of diginorm.

2015-08-18  Titus Brown  <titus@idyll.org>

   * doc/index.rst: update introductory text.
   * doc/user/biblio.rst: update bibliography link descriptions and text.
   * doc/_static/labibi.css: reference new location of base CSS

2015-08-14  Luiz Irber  <khmer@luizirber.org>

   * scripts/unique-kmers.py: Rename option --stream-out to --stream-records.
   * tests/test_streaming_io.py: Fix unique-kmers tests, use new option.
   * khmer/_khmer.cc, lib/hllcounter.cc: Rename some variables for consistency.

2015-08-12  Jacob Fenton  <bocajnotnef@gmail.com>

   * doc/dev/{codebase-guide,coding-guidelines-and-review,development,
   for-khmer-developers,getting-started,release,scripts-and-sandbox,
   binary-file-formats}.rst,doc/{index,introduction,whats-new-2.0,
   contributors}.rst,doc/user/{blog-posts,choosing-table-sizes,galaxy,
   getting-help,guide,install,known-issues,partitioning-big-data,
   scripts}.rst,CITATION: Cleaned up documentation
   * scripts/*.py, khmer/khmer_args.py: added epilog sanitation
   * scripts/{load-into-counting,load-graph,load-into-countgraph,
   load-into-nodegraph}.py, tests/{test_scripts,test_normalize_by_median,
   test_streaming_io,test_countgraph}: renamed load-into-counting ->
   load-into-countgraph, load-graph -> load-into-nodegraph, fixed tests to not
   bork

2015-08-12  Luiz Irber  <khmer@luizirber.org>

   * khmer/_khmer.cc: Fix a GCC string initialization warning.

2015-08-12  Michael R. Crusoe  <crusoe@ucdavis.edu>

   * CITATION, doc/{index,introduction,user/scripts}.rst, khmer/khmer_args.py:
   formatting fixes and new citation for the software as a whole
   * Makefile: PDF building hints, tweaked dependencies, update coverity URL,
   new target to generate author list for the paper citation
   * sort-authors-list.py: helper script for the above
   * doc/conf.py: don't generate a module index
   * doc/contributors.rst: formatting, remove references to old lab
   * doc/dev/coding-guidelines-and-review.rst: add C++ version standard
   * doc/dev/getting-started.rst: ccache, git-merge-changelog, and advanced
   commit squashing
   * doc/user/biblio.rst: added links to khmer citation collections
   * doc/user/examples.rst: linked to online version of example scripts
   * doc/user/guide.rst: commented out empty section, added BSD note
   * lib/counting.{cc},lib/*.hh: c++11 fixes: remove unneeded trailing
   semicolons
   * scripts/*.py: line-wrap & scrub output
   * setup.py: turn optimizations back on and -pedantic
   * .mailmap: additional tweaks to author list


2015-08-11  Kevin Murray  <spam@kdmurray.id.au>

   * lib/Makefile: Fix SONAME and ABI versioning to sync with Debian standard
   practice.

2015-08-10  Camille Scott  <camille.scott.w@gmail.com>

   * lib/traversal.{cc,hh}: Add new files with unified traversal machinery.
   Introduce Traverser class to handle finding neighbors and appropriate
   bitmasking.
   * khmer/_khmer.cc,lib/{counting,hashbits,hashtable,labelhash,subset}.{cc,hh}:
   Updated relevant instances of HashIntoType and KMerIterator to use new Kmer
   and KmerIterator, respectively.
   * lib/Makefile: Add -std=c++11 flag.
   * Makefile: Update -std=c++11 flag in libtest target.
   * lib/hashtable.{cc,hh}: Update calc_connected_graph_size to use Traverser.
   Change kmer_degree to use functions from traversal.cc. Remove redundant
   count_kmers_with_radius in favor of calc_connected_graph_size. Update
   traverse_from_kmer to use Traverser. Hashtable subclasses KmerFactory.
   * lib/{hashtable.hh,kmer_hash.{cc,hh}}: Move KmerIterator from hashtable.hh
   to kmer_hash.{cc,hh}. Add Kmer class to store forward, reverse, and
   uniqified integer representations of k-mers, and to handle string
   conversion. Update KmerIterator to emit objects of type Kmer and to subclass
   KmerFactory; add doxygen markup.
   * lib/khmer.hh: Forward declare Kmer and typedef new Kmer data structures.
   * lib/subset.{cc,hh}: Move constructor definition to .cc file. Remove
   queue_neighbors in favor of new traversal machinery. Update find_all_tags,
   sweep_for_tags, and find_all_tags_truncate_on_abundance to use Traverser.
   * setup.py: Add traversal.{cc,hh} to deps.

2015-08-10  Luiz Irber  <khmer@luizirber.org>

   * scripts/unique-kmers.py: use consume_fasta again.
   * khmer/_khmer.cc: expose output_records option on HLLCounter consume_fasta.
   * lib/hllcounter.{cc,hh}: implement output_records option in consume_fasta.
   * lib/read_parsers.{cc,hh}: add Read method write_to, useful for outputting
   the read to an output stream.
   * doc/whats-new-2.0.rst: Add unique-kmers description.

2015-08-09  Jacob Fenton  <bocajnotnef@gmail.com>

   * khmer/khmer_args.py: pep8
   * scripts/{interleave-reads,load-graph}.py: Removed unreachable code
   * tests/test-data/{paired-broken.fq.badleft,paired-broken.fq.badright,
   paired-broken.fq.paired.bad}: added test data files
   * tests/{test_normalize_by_median,test_scripts}.py: added tests

2015-08-07  Titus Brown  <titus@idyll.org>

  * khmer/_khmer.cc,lib/hashbits.{cc,hh}: removed overlap functionality;
  eliminated n_entries() as redundant with hashsizes(); removed arguments to
  n_occupied(); removed get_kadian_count.
  * lib/{hashbits.cc,counting.cc,khmer.hh},tests/test_hashbits.py: updated
  save/load of countgraph/nodegraph structures to save _n_occupied.
  * lib/{hashtable.hh,counting.hh,hashbits.hh}: promoted n_occupied() to
  Hashtable class; fixed CountingHash unique_kmers calculation.
  * lib/counting.{cc,hh}: removed get_kadian_count() and moved
  n_unique_kmers(); updated countgraph writing to save n_occupied.
  * khmer/__init__.py: modified extract_nodegraph_info and
  extract_countgraph_info to read in & return n_occupied;
  * sandbox/bloom-count-intersection.py,scripts/count-overlap.py,
  tests/test-data/overlap.out: removed overlap scripts and test files.
  * doc/user/scripts.rst: removed count-overlap.py documentation.
  * tests/test_scripts.py: removed count-overlap.py tests.
  * sandbox/README.rst: updated with removal of bloom-count-intersection.py.
  * tests/test-data/normC20k20.ct: updated file contents to reflect new
  format containing _n_occupied.
  * tests/test_countgraph.py: removed get_kadian_count tests; added save/load
  tests.
  * tests/test_counting_single.py: remove n_entries() tests; replace
  n_entries() calls with hashsizes() call.
  * tests/test_functions.py: updated tests for new extract_*_info functions.
  * tests/test_nodegraph.py: update htable etc. to nodegraph; added a
  save/load test for n_occupied() on nodegraph.
  * tests/{test_normalize_by_median,test_scripts}.py: fixed unique kmers
  tests.

2015-08-07  Michael R. Crusoe  <crusoe@ucdavis.edu>

   * scripts/*.py,tests/*.py,sandbox/*.py,khmer/*.py,oxli/*.py:
   many function and variable renames:
   counting_hash, countinghash, hashtable->countgraph;
   CountingHash->Countgraph
   hashbits->nodegraph; Hashbits->Nodegraph;
   check_space_for_hashtable->check_space_for_graph;
   hash_args->graph_args
   * khmer/_khmer.cc: remove unused 'new_hashtable' method; match renames
   * TODO: removed several items
   * doc/dev/scripts-and-sandbox.rst: fixed hashbang

2015-08-04  Jacob Fenton  <bocajnotnef@gmail.com>

   * khmer/khmer_args.py, oxli/functions.py: migrated estimation functions out
   oxli and into khmer_args
   * oxli/build_graph.py, tests/test_oxli_functions.py,
   sandbox/{estimate_optimal_hash,optimal_args_hashbits}.py,
   scripts/{normalize-by-median,unique-kmers}.py: changed to not break on
   location change
   * tests/{test_normalize_by_median,test_scripts}.py: added tests for
   automatic arg setting
   * tests/test_script_arguments: changed to play nice with unique_kmers as an
   argument

2015-08-04  Titus Brown  <titus@idyll.org> and Camille Scott
<camille.scott.w@gmail.com>

   * khmer/utils.py: added UnpairedReadsError exception.
   * scripts/{extract-paired-reads,split-paired-reads}.py: changed --output-dir
   argument short form to use '-d'.
   * scripts/{split-paired-reads.py} added -0 <filename> to allow orphans; made
   '-p'/'--force-paired' default & removed from script.
   * scripts/{normalize-by-median,filter-abund,trim-low-abund}.py: changed
   long form of '-o' to be '--output'.
   * tests/{test_scripts,test_streaming_io}.py: updated and added tests for
   new behavior.

2015-08-03  Jacob Fenton  <bocajnotnef@gmail.com>

   * doc/dev/coding-guidelines-and-review.rst: added codespell as a possible
   spelling tool

2015-08-03  Jacob Fenton  <bocajnotnef@gmail.com>

   * Makefile: added oxli to pep257 make target, made clean target wipe out all
   .pyc files in scripts/* and tests/* and oxli/*

2015-08-03  Jacob Fenton  <bocajnotnef@gmail.com>

   * tests/test_counting_single.py: removed redundant test

2015-08-01  Jacob Fenton  <bocajnotnef@gmail.com> and Titus Brown
<titus@idyll.org>

   * scripts/normalize-by-median.py,khmer/khmer_logger.py: added logging
   framework, prototyped in normalize-by-median; added -q/--quiet to
   * tests/test_normalize_by_median.py: associated tests.
   * khmer/khmer_args.py: Made info function use logging functions.
   * tests/khmer_tst_utils.py: removed info reporting in runscript from 'out'
   returned.

2015-08-01  Jacob Fenton  <bocajnotnef@gmail.com>

   * khmer/kfile.py: added infrastructure for doing compressed output
   * khmer/thread_utils.py: switched threaded_sequence_processor to make use of
   write_record
   * scripts/{extract-long-sequences,extract-paired-reads,
   extract-partitions,fastq-to-fasta,filter-abund-single,filter-abund,
   interleave-reads,normalize-by-median,sample-reads-randomly,
   split-paired-reads,trim-low-abund}.py: added output compression
   * tests/{test_functions,test_scripts,test_normalize_by_median}.py: added
   tests
   * scripts/{load-graph,partition-graph,find-knots.py,
   make-initial-stoptags}.py,oxli/build_graph.py: made load-graph no longer
   add .pt to graph outfiles, changed partition-graph to not expect .pt's
   * doc/whats-new-2.0.rst: doc'd changes to load-graph and partition-graph
   * doc/dev/scripts-and-sandbox.rst: updated scripts/ requirements.

2015-08-01  Sherine Awad  <drmahmoud@ucdavis.edu>

   * sandbox/multi-rename.py: updated output of long FASTA sequences to
   wrap text at 80 characters.
   * tests/test_sandbox_scripts.py: Added a test for multi-rename.py.

2015-07-31  Kevin Murray  <spam@kdmurray.id.au>

   * lib/Makefile,Makefile,lib/*.pc.in,lib/test-compile.cc: Misc debian-based
   compatibility changes
   * lib/get_version.py: Add crunchbang, chmod +x

2015-07-29  Michael R. Crusoe  <crusoe@ucdavis.edu>

   * khmer/_khmer.cc: add more CPyChecker inspired fixes
   * lib/*.{cc,hh}: clean up includes and forward declarations

2015-07-29  Luiz Irber  <khmer@luizirber.org>

   * Makefile: Adapt Makefile rules for py3 changes.
   * jenkins-build.sh: Read PYTHON_EXECUTABLE and TEST_ATTR from environment.

2015-07-29  Amanda Charbonneau  <charbo24@msu.edu>

   * scripts/fastq-to-fasta.py: Changed '-n' default description to match
   behaviour

2015-07-29  Luiz Irber  <khmer@luizirber.org>

   * tests/test_{scripts,streaming_io}.py: Fix the build + add a test

2015-07-28  Titus Brown  <titus@idyll.org>

   * tests/test_streaming_io.py: new shell cmd tests for streaming/piping.
   * tests/khmer_tst_utils.py: refactor/replace runtestredirect(...) with
   scriptpath(...) and run_shell_cmd(...).
   * scripts/test_scripts.py: remove test_interleave_reads_broken_fq_4 for
   only one input file for interleave-reads.py; replace runscriptredirect call
   with run_shell_cmd.
   * scripts/interleave-reads.py: force exactly two input files.
   * scripts/split-paired-reads.py: fix print statement; clarify output.
   * scripts/{normalize-by-median.py,sample-reads-randomly.py,
   trim-low-abund.py}: if stdin is supplied for input, check that -o
   specifies output file.
   * scripts/filter-abund.py: if stdin is supplied for input, check that -o
   specifies output file; switched -o to use argparse.FileType.
   * scripts/extract-long-sequences.py: switched -o to use argparse.FileType.
   * scripts/{abundance-dist,count-median}.py: added '-' handling for output.
   * khmer/kfile.py: change 'check_input_files' to no longer warn that
   '-' doesn't exist'.
   * tests/test-data/paired.fq.2: removed extraneous newline from end.
   * tests/{test_normalize_by_median,test_script_arguments,test_scripts}.py:
   added tests for new code.
   * scripts/oxli: added script for running tests in development directory.
   * khmer/{__init__,khmer_args}.py,tests/{test_normalize_by_median,
   test_script_arguments}.py: refactored out use of AssertionError by not
   throwing plain Exceptions when a ValueError or RuntimeError would do.
   * oxli/__init__.py: give default help instead of an error when `oxli` is
   called with no arguments.
   * tests/test_{normalize_by_median,sandbox_scripts,scripts,streaming_io}.py:
   always check status code if calling `runscripts` with `fail_ok=True`.

2015-07-28  Luiz Irber  <khmer@luizirber.org>

   * sandbox/unique-kmers.py: moved to scripts.
   * scripts/unique-kmers.py: fix import bug and initialize to_print earlier.
   * tests/test_scripts.py: add tests for unique-kmers.py.
   * doc/user/scripts.rst: added unique-kmers.py to script page

2015-07-28  Jacob Fenton  <bocajnotnef@gmail.com>

   * scripts/abundance-dist.py: disallowed forcing on the input file check for
   the counting table file

2015-07-28  Michael R. Crusoe  <crusoe@ucdavis.edu>

   * .mailmap, Makefile: generate a list of authors

2015-07-28  Kevin Murray  <spam@kdmurray.id.au>
            Titus Brown  <titus@idyll.org>

   * khmer/utils.py: added fix for SRA-style FASTQ output.
   * tests/test_scripts.py: tested against a broken version of SRA format.
   * tests/test-data/paired-broken4.fq.{1,2}: added test files.

2015-07-28  Michael R. Crusoe  <crusoe@ucdavis.edu>
            Titus Brown  <titus@idyll.org>

   * lib/read_aligner.{cc,hh},tests/{test_read_aligner.py,
   test-data/readaligner-{default,k12}.json},khmer/__init__.py: refactor,
   read aligner parameters are now configurable & save/load-able. Can do
   whole-genome variant finding.
   * khmer/_khmer.cc,tests/test_read_aligner.py: ReadAligner.align_forward
   method added
   * sandbox/correct-errors.py -> sandbox/correct-reads.py: total rewrite
   * sandbox/error-correct-pass2.py: new script
   * sandbox/readaligner_pairhmm_train.py: new script
   * tests/test_sandbox_scripts.py, doc/release-notes/release-1.4.rst:
   spelling fixes, import re-arrangement
   * sandbox/{Makefile.read_aligner_training,readaligner_pairhmm_train.py}:
   Added script to train the aligner

2015-07-27  Titus Brown  <titus@idyll.org>

   * khmer/khmer_args.py,CITATION: added entry for PeerJ paper on
   semi-streaming to citations.
   * scripts/{abundance-dist-single.py,abundance-dist.py,count-median.py,
   count-overlap.py,filter-abund-single.py,load-into-counting.py}: changed
   default behavior to output data in CSV format and report total k-mers.
   * tests/test_scripts.py: updated/removed tests for CSV.
   * doc/whats-new-2.0.rst: added information about change in columnar output,
   along with other minor corrections.
   * scripts/normalize-by-median.py: corrected epilog.
   * khmer/thread_utils.py,
   sandbox/{calc-best-assembly.py,extract-single-partition.py},
   scripts/{count-median.py,extract-long-sequences.py,extract-paired-reads.py,
   extract-partitions.py,fastq-to-fasta.py,
   interleave-reads.py,normalize-by-median.py,readstats.py,
   sample-reads-randomly.py,split-paired-reads.py,trim-low-abund.py},
   tests/{test_normalize_by_median.py,test_scripts.py}: remove explicit
   'parse_description' from screed open calls.
   * khmer/_khmer.cc,lib/Makefile,lib/hashtable.{cc,hh},setup.py: removed
   WITH_INTERNAL_METRICS and trace_logger/perf_metrics references.
   * lib/perf_metrics.{cc,hh},lib/trace_logger.{cc,hh}: removed unused files.

2015-07-24  Jacob Fenton  <bocajnotnef@gmail.com>

   * doc/dev/getting-started.rst: added instructions for second contribution

2015-07-22  Jacob Fenton  <bocajnotnef@gmail.com>

   * tests/test_read_parsers.py: added workaround for bug in OSX Python
   * Makefile: respect that workaround when running the tests

2015-07-21  Jacob Fenton  <bocajnotnef@gmail.com>

   * khmer/{kfile,khmer_args}.py: refactored information passing, made it so
   space checks happen in the right directory.
   * oxli/build_graph.py,sandbox/collect-reads.py,scripts/{
   abundance-dist-single,filter-abund-single,load-into-counting,
   normalize-by-median,trim-low-abund}.py,tests/test_script_arguments.py:
   changed to use new arg structure for checking hashtable save space.
   * oxli/functions.py,scripts/saturate-by-median.py: updated error message
   to mention --force option.
   * scripts/{count-overlap,load-into-counting,make-initial-stoptags,
   partition-graph,sample-reads-randomly}.py: removed unnecessary call to
   check_space.

2015-07-20  Titus Brown  <titus@idyll.org>

   * khmer/__init__.py: cleaned up FP rate reporting.
   * scripts/normalize-by-median.py: corrected epilog; refactored reporting
   to be a bit cleaner; use CSV for reporting file;
   added --report-frequency arg.
   * tests/test_normalize_by_median.py: updated/added tests for reporting.

2015-07-17  Jacob Fenton  <bocajnotnef@gmail.com>

   * oxli/{functions,build_graph}.py,scripts/{load-graph,normalize-by-median,
   abundance-dist}.py,tests/test_{normalize_by_median,subset_graph,hashbits,
   oxli_function}.py: pylint cleanup.

2015-07-17  Michael R. Crusoe  <crusoe@ucdavis.edu>

   * Makefile, tests/test_read_aligner.py: import khmer when pylinting.

2015-07-17  Michael R. Crusoe  <crusoe@ucdavis.edu>

   * lib/read_parser.{cc,hh}: use std::string everywhere to match existing
   exceptions.

2015-07-10  Jacob Fenton  <bocajnotnef@gmail.com>

   * khmer/kfile.py: changed check_valid_file_exists to recognize fifos as
   non-empty.
   * tests/test_normalize_by_median.py: added test.

2015-07-10  Jacob Fenton  <bocajnotnef@gmail.com>

   * oxli/functions.py: changed estimate functions to use correct letter
   abbreviations.
   * sandbox/estimate_optimal_hash.py: changed to use renamed estimate
   functions.
   * sandbox/unique-kmers.py: changed to not output recommended HT args by
   default.
   * tests/test_oxli_functions.py: changed to use renamed estimate functions.

2015-07-10  Jacob Fenton  <bocajnotnef@gmail.com>

   * oxli/functions.py: added '--force' check to sanity check.

2015-07-10  Jacob Fenton  <bocajnotnef@gmail.com>

   * oxli/functions.py: moved optimization/sanity check func to oxli.
   * scripts/normalize-by-median.py,oxli/build_graph.py: added
   optimization/sanity checking via oxli estimation funcs.
   * tests/test_normalize_by_median.py: updated tests to cover estimation
   functions.

2015-07-08  Luiz Irber  <khmer@luizirber.org>

   * lib/{counting,hashbits,hashtable,labelhash,subset}.cc: print hexadecimal
   representation of the signature read from the file.

2015-07-06  Luiz Irber  <khmer@luizirber.org>

   * sandbox/collect-reads.py: Set a default value for coverage based
   on the docstring.
   * sandbox/count-kmers-single.py, tests/test_{functions,script_arguments}.py:
   Replace xrange and cStringIO (not Python 3 compatible).
   * lib/*.{hh,cc}, oxli/functions.py, tests/*.py: make format.

2015-07-05  Jacob Fenton  <bocajnotnef@gmail.com>

   * doc/whats-new-2.0.rst: added in normalize-by-median.py broken paired
   updates.

2015-07-05  Michael R. Crusoe  <crusoe@ucdavis.edu>

   * Makefile: fix cppcheck invocation.
   * khmer/_khmer.cc: switch to prefix increment for non-primitive objects,
   use a C++ cast, adjust scope.
   * lib/hashtable.{hh,cc}: make copy constructor no-op explicit. adjust scope
   * lib/{ht-diff,test-HashTables,test-Parser}.cc: remove unused test code.
   * lib/labelhash.cc,hllcounter.cc: astyle reformatting.
   * lib/read_parsers.hh: more explicit constructors.

2015-07-05  Michael R. Crusoe  <crusoe@ucdavis.edu>

   * sandbox/{collect-variants,optimal_args_hashbits,sweep-files}.py:
   update API usage.

2015-07-05  Titus Brown  <titus@idyll.org>

   * sandbox/{count-kmers.py,count-kmers-single.py}: added scripts to output
   k-mer counts.
   * tests/test_sandbox_scripts.py: added tests for count-kmers.py and
   count-kmers-single.py.
   * sandbox/README.rst: added count-kmers.py and count-kmers-single.py to
   sandbox/README.

2015-07-05  Kevin Murray  <spam@kdmurray.id.au>

   * lib/*.{cc,hh},sandbox/*.py,khmer/_khmer.cc,tests/test_*.py: Simplify
   exception hierarchy, and ensure all C++ exceptions are converted to python
   errors.
   * scripts/normalize-by-median.py: Clarify error message.
   * tests/khmer_tst_utils.py: Add longify function, converts int => long on
   py2, and passes thru list unmodified on py3.

2015-06-30  Jacob Fenton  <bocajnotnef@gmail.com>

   * tests/{test_script_arguments,test_functions}.py: changed tests to use
   stderr redirection to prevent leaks
   * tests/test_normalize_by_median.py: changed to not duplicate a test
   * tests/test_script_arguments.py: changed tests to use stderr redirection

2015-06-30  Titus Brown  <titus@idyll.org>

   * tests/test_normalize_by_median.py: disabled running
   test_normalize_by_median_report_fp during normal test running.

2015-06-30  Titus Brown  <titus@idyll.org>

   * khmer/khmer_args.py: removed incorrect warning for default max_tablesize
   when -M is used.
   * tests/test_scripts.py: added test for correct max_tablesize behavior.

2015-06-30  Titus Brown  <titus@idyll.org>

   * setup.cfg: changed 'stop=TRUE' to 'stop=FALSE', so that tests do not
   stop running at first failure.

2015-06-30  Kevin Murray  <spam@kdmurray.id.au>

   * scripts/{extract-paired-reads,split-paired-reads}.py: Fix creation of
   default output files even when output files were provided on CLI.

2015-06-29  Sherine Awad  <drmahmoud@ucdavis.edu>

   * khmer/utils.py: Fix bug in naming in interleave-reads.py
   * tests/test_scripts.py: Add a test function for the new behavior
   * tests/test-data/*.fq: Add 3 test files needed for the testing

2015-06-28  Jacob Fenton  <bocajnotnef@gmail.com>

   * tests/test_sandbox_scripts.py: made error more informative and not crashy
   * sandbox/{estimate_optimal_hash,optimal_args_hashbits}.py: minor cleanups

2015-06-28  Qingpeng Zhang  <qingpeng@msu.edu>

   * sandbox/{estimate_optimal_hash,optimal_args_hashbits}.py: added sandbox
   methods for estimating memory usage based on desired fp rate, etc.

2015-06-27  Kevin Murray  <spam@kdmurray.id.au>

   * doc/dev/binary-file-formats.rst: Fix issue in ksize documentation for
   Countgraph

2015-06-27  Kevin Murray  <spam@kdmurray.id.au>

   * README.rst: Fix link to virtualenv installation instructions.

2015-06-19  Titus Brown  <titus@idyll.org>

   * khmer/__init__.py: split CountingHash into _CountingHash (CPython) and
   CountingHash to mimic Hashbits behavior; pass IOError through
   extract_countinghash_info and extract_hashbits_info so that
   file-does-not-exist errors are correctly reported; fixed FP rate reporting;
   changed to using get_n_primes_near_x to build hashtable sizes; removed
   get_n_primes_above_x, new_hashbits, and new_counting_hash functions.
   * khmer/_khmer.cc: changed tp_flags for KCountingHash so that it could
   be a base class.
   * khmer/khmer_args.py: removed environment variable override for hash size
   defaults; added -M/--max_memory_usage, and functions create_nodegraph()
   and create_countgraph().  Also renamed --min-tablesize to --max-tablesize.
   * khmer/kfile.py: fixed check_space_for_hashtable to depend on args obj.
   * oxli/build_graph.py, scripts/{annotate-partitions.py,count-overlap.py,
   do-partition.py,filter-stoptags.py,
   merge-partitions.py}, sandbox/{assembly-diff.py,assembly-diff-2.py,
   bloom-count-intersection.py,bloom-count.py,build-sparse-graph.py,
   collect-reads.py,saturate-by-median.py, graph-size.py,print-stoptags.py,
   print-tagset.py,stoptags-by-position.py, subset-report.py,
   sweep-out-reads-with-contigs.py,sweep-reads2.py,sweep-reads3.py}: changed
   hashtype over to 'nodegraph' and 'countgraph' in call to report_on_config;
   replaced counting hash/hashbits creation with new khmer_args create*
   functions, and/or new_counting_hash/new_hashbits with CountingHash/Hashbits.
   * doc/scripts.rst: updated hashtable size help text.
   * doc/whats-new-2.0.rst: updated with description of -M/--max-memory-usage.
   * tests/test*.py: switched from new_counting_hash to CountingHash, and
   new_hashbits to Hashbits; adjusts tests for new behavior of hashtable
   size calculation.
   * tests/test_hashbits_obj.py: merged into test_hashbits.py and removed file.
   * tests/test_script_arguments.py: updated for new check_space_for_hashtable
   behavior; added tests for create_countgraph and create_nodegraph.
   * tests/test_counting_single.py: fixed countgraph size & palindrome testing
   beahavior in test_complete_no_collision.

2015-06-19  Titus Brown  <titus@idyll.org>

   * Makefile: temporarily disable 'huge' tests on Linux.

2015-06-17  Titus Brown  <titus@idyll.org>

   * scripts/normalize-by-median.py: changed DEFAULT_DESIRED_COVERAGE to 20,
   and corrected options help.
   * tests/{test_scripts.py,test_normalize_by_median.py}: moved
   normalize-by-median.py tests into a their own file.
   * tests/test-data/{dn-test-all-paired-all-keep.fa,dn-test-none-paired.fa,
   dn-test-some-paired-all-keep.fa}: added test data files for specific
   pairing/saturation behavior.

2015-06-16  Kevin Murray  <spam@kdmurray.id.au>

   * doc/dev/binary-file-formats.rst: Add documentation of khmer's binary file
   formats.
   * doc/dev/index.rst: Add above docs to developer documentation index.

2015-06-14  Michael R. Crusoe  <crusoe@ucdavis.edu>

   * khmer/__init__.py,lib/{counting,hashbits,hashtable,subset,labelhash}.cc,
   lib/khmer.hh: add signature to beginning of all binary file types
   * tests/test-data/{normC20k20.ct,badversion-k32.tagset,
   goodversion-k32.tagset}: update to new format by prepending "OXLI" to the
   data stream
   * tests/test_{counting_hash,functions,scripts,hashbits,hashbits_obj,
   labelhash}.py: tests should fail, not error (add try, except + assert
   blocks). Adapted other tests to cope with the new file formats
   * lib/magic: new, teaches the unix `file` command about khmer file types
   * doc/index.rst,doc/whats-new-2.0.rst: document these changes

2015-06-14  Titus Brown  <titus@idyll.org>

   * scripts/extract-paired-reads.py: added --output_dir, --paired-output,
   and --single-output arguments to change output file details; script
   now accepts stdin, and will output to stdout upon request.
   * scripts/split-paired-reads.py: changed script to output to stdout upon
   request; added '-' as stdin input.
   * tests/test_scripts.py: added tests for new extract-paired-reads.py
   behavior.

2015-06-14  Titus Brown  <titus@idyll.org>

   * tests/test_counting_hash.py: fixed duplicated test
   'get_kmer_counts_too_short' by changing to 'get_kmer_hashes_too_short'.

2015-06-14  Jacob Fenton  <bocajnotnef@gmail.com>

   * scripts/abundance-dist.py: added weird bigcount circumstance detection
   * tests/test_scripts.py: added test for the above

2015-06-14  Kevin Murray  <spam@kdmurray.id.au>

   * lib/counting.cc: Fix infinite loop in gzipped CountingHash I/O
   * tests/test_counting_hash.py: Add test of large CountingHash I/O
   * setup.cfg: Skip tests with the 'huge' label by default

2015-06-13  Michael R. Crusoe  <crusoe@ucdavis.edu>

   * Makefile, build-jenkins.sh: unify sphinx dependencies
   * scripts/readstats.py: fix typo

2015-06-13  Titus Brown  <titus@idyll.org>

   * doc/dev/getting-started.rst: update instructions for creating a new
   branch name to preferred practice (fix/brief_issue_description, instead
   of fix/issuenum).

2015-06-13  Michael R. Crusoe  <crusoe@ucdavis.edu>

   * doc/dev/release.rst: remove false positive from version check
   * tests/test_{counting_hash,scripts}.py: remove scriptpath no-op method

2015-06-12  Luiz Irber  <khmer@luizirber.org>

   * setup.py: revert changes to zlib compilation.
   * setup.cfg: nose should stop on first error by default.
   * Makefile, tests/test_threaded_sequence_processor.py,
   scripts/{do-partition,partition-graph}.py, khmer/thread_utils.py: Remove
   dependency on future package.

2015-06-12  Michael R. Crusoe  <crusoe@ucdavis.edu>

   * setup.py: update screed version to 0.9

2015-06-12  Luiz Irber  <khmer@luizirber.org>

   * *.py: refactor for Python 3 compatibility. Clear separation of Unicode
   and Byte strings, use __future__ imports for compatibility (print function,
   absolute imports, unicode_literals), fix tests to consider changes to random
   number generator between Python versions.
   * khmer/_khmer.cc: rename file, methods return Unicode strings instead of
   Bytestrings.

2015-06-12  Luiz Irber  <khmer@luizirber.org>

   * khmer/{khmermodule.cc},tests/test_hashbits.py: Add Unicode support to
   hashbits.get method.
   * tests/test_hll.py: Avoid using translate for revcomp calculation.

2015-06-12  Sarah Guermond  <sarah.guermond@gmail.com>

   * scripts/trim-low-abund.py: changed _screed_record_dict to Record

2015-06-11  Sherine Awad  <drmahmoud@ucdavis.edu>

   * Change split-paired-reads.py to accept input from stdin.
   * Add test function to test new behavior of split-paired.

2015-06-10  Camille Scott  <camille.scott.w@gmail.com>

   * lib/hashtable.cc: Tweaked median_at_least to reduce number of
   conditional checks.

2015-06-10  Titus Brown  <titus@idyll.org>

   * scripts/find-knots.py: fixed invocation of check_space to take correct
   arguments.
   * tests/test_scripts.py: added simple test of find-knots.py execution.

2015-06-09  Jacob Fenton  <bocajnotnef@gmail.com>

   * scripts/normalize-by-median.py: implemented broken_paired_reader
   * tests/test_scripts.py: modified tests to properly use new args
   * khmer/utils.py: added force-paired option to broken_paired_reader (@ctb)

2015-06-09   Luiz Irber  <khmer@luizirber.org>

   * khmer/_khmermodule.cc, lib/hashtable.{cc,hh}: astyle fixes.

2015-06-09  Titus Brown  <titus@idyll.org>

   * khmer/_khmermodule.cc: fixed nasty Hashtable.get() bug.
   * lib/hashtable.{cc,hh}: add Hashtable::get_kmers(), get_kmer_hashes(),
   and get_kmer_counts().
   * khmer/_khmermodule.cc: add CPython functions for get_kmers(),
   get_kmer_hashes(), and get_kmer_counts(); reorganize hashtable_methods.
   * tests/test_counting_hash.py: add tests for get_kmers(), get_kmer_hashes(),
   and get_kmer_counts(), as well as for nasty Hashtable.get() bug.

2015-06-08  Camille Scott  <camille.scott.w@gmail.com>

   * lib/hashtable.{cc,hh}: Add filter_on_median method to check
   if median k-mer count is above a cutoff
   * khmer/_khmermodule.cc: Expose filter_on_median to python-land
   * scripts/normalize-by-median.py: Switch to new filter_on_median
   * tests/test_counting_hash.py: Tests for new method

2015-06-08  Luiz Irber  <khmer@luizirber.org>

   * tests/test_hll.py: test return values from consume_{string,fasta}.

2015-06-06  Titus Brown  <titus@idyll.org>

   * khmer/_khmermodule.cc: added hllcounter_merge.
   * tests/test_hll.py: added merge tests.
   * lib/hllcounter.cc: changed HLLCounter::consume_string to uppercase input.
   * sandbox/unique-kmers.py: added --stream-out option; updated to print out
   k-mers per file as well as k-mer size used.

2015-06-04  Titus Brown  <titus@idyll.org>

   * khmer/_khmermodule.cc: added error handling to load_partitionmap.
   * lib/subset.cc: modified partitionmap format to detect truncated files;
   changed untestable sanity checks to assertions.
   * tests/{test_counting_hash,test_hashbits,test_subset_graph}.py: added
   tests to try loading all possible truncations of binary save files.

2015-06-04  Titus Brown  <titus@idyll.org>

   * khmer/_khmermodule.cc,lib/hashbits.{cc,hh}: add Hashbits::update_from()
   and Hashbits.update().
   * tests/test_hashbits.py: associated tests.

2015-06-01  Jacob Fenton  <bocajnotnef@gmail.com>

   * scripts/normalize-by-median.py: major refactoring to use context
   managers and classes; fixed -R
   * tests/test_scripts.py: added test for normalize's -R arg

2015-06-01  Tamer Mansour <drtamermansour@gmail.com>

   * scripts/normalize-by-median.py: changed to count kmers from both PE reads
   when either one of them is below the coverage cutoff
   * tests/test_scripts.py: Added test for new behaviour

2015-05-26  Titus Brown  <titus@idyll.org>

   * khmer/_khmermodule.cc: refactor CPython layer so that KHashtable
   is at base of CountingHash and Hashbits.
   * lib/hashbits.hh: add n_entries() function from Hashtable::n_entries.
   * lib/hashtable.hh: add several virtual functions to Hashtable that exist in
   CountingHash and Hashbits.

2015-05-26  Titus Brown  <titus@idyll.org>

   * khmer/{__init__.py,_khmermodule.cc},lib/labelhash.{cc,hh},
   lib/{hashtable,khmer}.hh: changed LabelHash to be a "friend" of Hashtable,
   rather than a subclass; allowed initialization with either a CountingHash
   or a Hashbits; added 'graph' attribute to the Python object to store a
   reference to host object.
   * lib/labelhash.{cc,hh}: changed TagPtr maps to Tag maps to fix disastrous
   bug.
   * lib/labelhash.{cc,hh}: added save/load_tags_and_labels functions for
   saving and loading labels.
   * tests/test_labelhash.py: removed unnecessary tests; added tests for save
   and load.
   * sandbox/sweep-reads.py: updated with LabelHash changes.

2015-05-26  Kevin Murray  <spam@kdmurray.id.au>

   * lib/Makefile: Remove old libkhmer.so versions during make clean

2015-05-25  Kevin Murray  <spam@kdmurray.id.au>

   * Makefile: Fix issue with 'lib' target not building by using FORCE

2015-05-20  Jacob Fenton  <bocajnotnef@gmail.com>

   * oxli/{__init__,khmer_api,common}.py,scripts/build-graph.py,
   tests/test_scripts.py: added oxli module, oxlified load_graph script, tests
   * scripts/load-graph.py: replaced with oxlified version
   * setup.py: added oxli module and entry point

2015-05-20  Kevin Murray  <spam@kdmurray.id.au>

   * .gitignore: Add htmlcov/ and diff-cover.html to gitignore
   * Makefile: Use rm -f to remove files to quash error messages on
   non-existant files

2015-05-18  Sherine Awad  <sherine.awad@gmail.com>

   * tests/test_scripts.py: Test loading of compressed counting table
   with bigcounts,and test abundance with bigcounts

2015-05-18  Michael R. Crusoe  <mcrusoe@msu.edu>

   * all files: references to github.com/ged-lab changed to
   github.com/dib-lab. All GitHub URLs normalized to use HTTPS
   * README.rst: broken landscape.io badge removed
   * doc/user/known-issues.rst: removed two known issues fixed in v1.4 release

2015-05-18  Titus Brown  <titus@idyll.org>

   * sandbox/{assembly-diff-2.py,sandbox/collect-reads.py},
   scripts/{count-median.py,filter-abund-single.py,filter-abund.py}: changed
   sequence-reading behavior to replace 'N' with 'A', to be consistent with
   rest of code base.
   * scripts/{filter-abund.py,filter-abund-single.py}: changed behavior of
   scripts to keep sequences with 'N's in them, and count them as 'A's.
   * tests/test_scripts.py: added tests for new
   filter-abund/filter-abund-single behavior.
   * tests/test-data/test-filter-abund-Ns.fq: new test file for new tests.

2015-05-13  Scott Sievert  <sieve121@umn.edu>

   * tests/*,scripts/*,lib/*,sandbox/*,khmer/*: changed "doc/LICENSE.txt" to
   "LICENSE" in copyright header.

2015-05-13  Michael R. Crusoe  <mcrusoe@msu.edu>

   * doc/dev/getting-started.rst: added missing dev tools to install list

2015-05-12  Kevin Murray  <spam@kdmurray.id.au>

   * scripts/load-into-counting.py,test/test_scripts.py: Add the number of
   reads processed to the machine readable output files of --summary-info.

2015-05-11  Titus Brown  <titus@idyll.org>

   * scripts/sample-reads-randomly.py: fixed boundary error in
   sample-reads-randomly.py.
   * tests/test_scripts.py: updated tests to correspond with correct
   behavior of sample-reads-randomly.py.

2015-04-23  Lex Nederbragt  <lex.nederbragt@ibv.uio.no>

   * tests/test_scripts.py: added a test for extract-partitions:
   whitespace in fasta header.

2015-04-21  Daniel Standage  <daniel.standage@gmail.com>

   * scripts/sample-reads-randomly.py: use broken paired reader to provide
   paired-end read support.
   * tests/test_scripts.py: change test results to compensate for the change in
   implementation.

2015-04-17  Jessica Mizzi  <mizzijes@msu.edu>

   * tests/test_scripts.py: split test_extract_long_sequences
   into test_extract_long_sequences_fa and test_extract_long_sequences_fq

2015-04-15  Elmar Bucher <buchere@ohsu.edu>

   * khmer/doc/dev/getting-started.rst: add information for OS X
   mac port and homebrew distro users as well as Linux
   Debian and Ubuntu distro users.
   And add copyright header.

2015-04-15  Susan Steinman  <steinman.tutoring@gmail.com>

   * khmer/tests/khmer_tst_utils.py,doc/dev/a-quick-guide-to-testing.rst
      edited docstring and docs to remind people to make sure tests test
      errors correctly

2015-04-15  Michael R. Crusoe  <mcrusoe@msu.edu>

   * sandbox/make-coverage.py: tweak for importability

2015-04-15  Sherine Awad  <sherine.awad@gmail.com>

   * sandbox/make-coverage.py: restored, was deleted by accident

2015-04-15  Susan Steinman  <steinman.tutoring@gmail.com>

   * khmer/tests/test_scripts.py: changed tests that use `runscript` with
      `fail_okay=True` to use asserts to confirm the correct failure type

2015-04-15  Sarah Guermond  <sarah.guermond@gmail.com>

   * doc/dev/getting-started.rst: clarified dev communication

2015-04-15  Sarah Guermond  <sarah.guermond@gmail.com>

   * scripts/trim-low-abund.py: implemented STDOUT output, redirected
   existing print statements to STDERR, fixed existing & new PEP 8 issues
   * tests/test_scripts.py: added test for above changes

2014-04-15  Andreas Härpfer  <ahaerpfer@gmail.com>

   * doc/conf.py: disable Sphinx smart rendering

2015-04-15  Michael R. Crusoe  <mcrusoe@msu.edu>

   * lib/hashtable.cc: remove memory leak
   * scripts/readstats.py,tests/test_scripts.py: fix PEP8 violations

2015-04-15  Susan Steinman  <steinman.tutoring@gmail.com>

   * khmer/scripts/normalize-by-median.py: pass individual arg values to
      functions instead of ArgParse object

2015-04-15  Thomas Fenzl  <thomas.fenzl@gmx.net>

   * scripts/{count-overlap.py,readstats.py},tests/test_scripts.py:
   added a --csv option to readstats
   updated documentation for count-overlap
   * khmer/_khmermodule.cc: fixed missing error handling
   for hashbits_count_overlap

2015-04-15  en zyme  <en_zyme@outlook.com>

   * khmer/khmer/kfile.py: check_file_status() -> check_input_files()
   * khmer/sandbox/{collect-reads, khmer/sandbox/sweep-reads}.py
     khmer/scripts/{abundance-dist-single, abundance-dist, annotate-partitions,
     count-median, count-overlap, do-partition, extract-paired-reads,
     extract-partitions, filter-abund-single, filter-abund, filter-stoptags,
     find-knots, interleave-reads, load-graph, load-into-counting,
     make-initial-stoptags, merge-partitions, partition-graph,
     sample-reads-randomly, split-paired-reads}.py:
       check_file_status() -> check_input_files()
   * khmer/tests/test_functions.py: check_file_status() -> check_input_files()

2015-04-15  Andreas Härpfer  <ahaerpfer@gmail.com>

   * khmer/utils.py: fix record checks to account for comments in old style
   FASTQ data.
   * tests/test-data/old-style-format-w-comments.fq: new test data.
   * tests/test_scripts.py: add test against new test data.

2015-04-15  Michael R. Crusoe  <mcrusoe@msu.edu>

   * doc/dev/release.txt: update release instructions to more thoroughly run
   tests.

2015-04-14  Susan Steinman  <steinman.tutoring@gmail.com>

   * khmer/scripts/normalize-by-median.py: allow for paired and unpaired
      files to be normalized together. separate function for error check
   * khmer/tests/test_scripts.py: created test for paired/unpaired data

2015-04-14  Scott Fay  <scott.a.fay@gmail.com>

   * doc/user/getting-help.rst: added to user docs
   * doc/index.rst: changed: added link to getting-help doc
   * README.rst: changed: added link to getting-help doc

2015-04-14  Scott Fay  <scott.a.fay@gmail.com>

   * docs/index.rst: added github repo and release notes page to main docs page

2015-04-14  Susan Steinman  <steinman.tutoring@gmail.com>

   * khmer/{__init__.py},sandbox/{collect-reads,collect-variants,
   saturate-by-median},scripts/{do-partition,filter-abund-single,load-graph,
   load-into-counting,normalize-by-median,trim-low-abund}: pulled out check
   max collisions logic to init.
   * khmer/tests/test_scripts.py: modified tests to account for new error
   message

2015-04-14  Josiah Seaman  <josiah@dnaskittle.com>

   * lib/{hashbits.cc}: changed: adding doxygen comments

2015-04-14  Sarah Guermond  <sarah.guermond@gmail.com>

   * doc/dev/coding-guidelines-and-review.rst: added copyright question
   to commit checklist.

2015-04-14  Andreas Härpfer  <ahaerpfer@gmail.com>

   * */*.py: Make docstrings PEP 257 compliant.

2015-04-14  Michael R. Crusoe  <mcrusoe@msu.edu>

   * khmer/_khmermodule.cc: catch more exceptions
   * tests/test_{sandbox_scripts,subset_graph}.py: make tests more resilient

2015-04-14  Michael R. Crusoe  <mcrusoe@msu.edu>

   * lib/count.cc: Make CountingHash::abundance_distribution threadsafe
   * khmer/_khmermodule.cc: remove newly unnecessary check for exception
   * tests/test_scripts.py: added test to confirm the above

2015-04-14  Michael R. Crusoe  <mcrusoe@msu.edu>

   * khmer/{__init__.py,_khmermodule.cc},lib/{counting,hashbits,hashtable,
   subset}.cc: catch IO errors and report them.
   * tests/test_hashbits.py: remove write to fixed path in /tmp
   * tests/test_scripts.py: added test for empty counting table file

2015-04-13  Thomas Fenzl  <thomas.fenzl@gmx.net>

   * lib/{khmer_exception.hh,{counting,hashbits,hashtable,subset}.cc}: changed
   khmer_exception to use std::string to fix memory management.

2015-04-13  Elmar Bucher  <buchere@ohsu.edu>

   * scripts/normalize-by-median.py (main): introduced warning for when at
   least two input files are named the same.

2015-04-13  Andreas Härpfer  <ahaerpfer@gmail.com>

   * doc/dev/getting-started.rst: clarify Conda usage

2015-04-13  Daniel Standage  <daniel.standage@gmail.com>

   * scripts/normalize-by-median.py: Added support to the diginorm script for
   sending output to terminal (stdout) when using the conventional - as the
   output filename. Also removed --append option.
   * tests/test_scripts.py: Added functional test for diginorm stdout, removed
   test of --append option.

2015-04-13  Scott Fay  <scott.a.fay@gmail.com>

   * scripts/filter-abund.py: added checking of input_table by
   `check_file_status()`

2015-04-13  David Lin

   * scripts/abundance-dist.py: disambiguate documentation for force and
   squash options

2015-04-13  Michael R. Crusoe  <mcrusoe@msu.edu>

   * README.rst,doc/index.rst: added link to gitter.im chat room
   * doc/README.rst: removed ancient, outdated, and unused file

2015-04-13  Thomas Fenzl  <thomas.fenzl@gmx.net>

   * khmer/_khmermodule.cc: removed unused find_all_tags_truncate_on_abundance
   from python api

2015-04-10  Will Trimble

   * tests/test_script_arguments.py: added a test to check for the empty file
   warning when checking if a file exists

2015-04-10  Jacob Fenton  <bocajnotnef@gmail.com>

   * scripts/test-{scripts.py}: added test for check_file_writable using
   load_into_counting

2015-04-10  Phillip Garland  <pgarland@gmail.com>

   * khmer/file.py (check_file_writable): new function to check writability
   * scripts/load-into-counting.py (main): early check to see if output is
   writable

2015-04-07  Michael R. Crusoe  <mcrusoe@msu.edu>

    * README.rst: add a ReadTheDocs badge

2015-04-06  Michael R. Crusoe  <mcrusoe@msu.edu>

   * jenkins-build.sh: updated OS X warning flag to quiet the build a bit

2015-04-06  Michael R. Crusoe  <mcrusoe@msu.edu>

   * Makefile: added 'convert-release-notes' target for MD->RST conversion
   * doc/{,release-notes}/index.rst: include release notes in documentation
   * doc/release-notes/*.rst: added pandoc converted versions of release notes
   * jenkins-build.sh: use the Sphinx method to install doc dependencies

2015-04-05  Michael R. Crusoe  <mcrusoe@msu.edu>

   * setup.py: use the release version of screed 0.8

2015-04-05  Michael R. Crusoe  <mcrusoe@msu.edu>

   * doc/*/*.txt: all documentation sources have been renamed to use the rst
   extension to indicate that they are reStructuredText files. This enables
   use of rich text editors on GitHub and elsewhere.
   * doc/conf.py: update Sphinx configuration to reflect this change
   * doc/requirements.txt: added hint to install version 3.4.1 of Setuptools;
   this file is used by ReadTheDocs only.

2015-04-05  Michael R. Crusoe  <mcrusoe@msu.edu>

   * ChangeLog, lib/read_aligner.cc, sandbox/sweep-reads.py: fixed spelling
   errors.

2015-04-05  Kevin Murray  <spam@kdmurray.id.au>

   * lib/read_parsers.{cc,hh}: Work around an issue (#884) in SeqAn 1.4.x
   handling of truncated sequence files. Also revamp exceptions
   * khmer/_khmermodule.cc: Use new/updated exceptions handling malformed
   FASTA/Q files.
   * tests/test_read_parsers.py: add a test of parsing of truncated fastq
   files

2015-04-03  Luiz Irber  <irberlui@msu.edu>

   * lib/hllcounter.cc: Use for loop instead of transform on merge method,
   now works on C++11.

2015-04-01  Luiz Irber  <irberlui@msu.edu>

   * third-party/smhasher/MurmurHash3.{cc,h}: remove unused code, fix warnings.

2015-04-01  Michael R. Crusoe  <mcrusoe@msu.edu>

   * Doxyfile.in: make documentation generation reproducible, removed timestamp

2015-04-01  Alex Hyer  <theonehyer@gmail.com>

   * scripts/find-knots.py: added force argument to check_file_status()
   call in main().

2015-03-31  Kevin Murray  <spam@kdmurray.id.au>

   * lib/read_parsers.{cc,hh}: add read counting to IParser and subclasses
   * khmer/_khmermodule.cc,tests/test_read_parsers.py: add 'num_reads'
   attribute to khmer.ReadParser objects in python land, and test it.

2015-03-28  Kevin Murray  <spam@kdmurray.id.au>

   * lib/hashbits.hh: Add Hashbits::n_tables() accessor

2015-03-27  Michael R. Crusoe  <mcrusoe@msu.edu>

   * lib/read_parsers.{cc,hh}: Obfuscate SeqAn SequenceStream objects with a
   wrapper struct, to avoid #include-ing the SeqAn headers.
   * lib/Makefile: Don't install the SeqAn headers.

2015-03-27  Kevin Murray  <spam@kdmurray.id.au>

   * lib/Makefile: Add libkhmer targets, clean up
   * lib/get_version.py: Rewrite to use versioneer.py
   * lib/.gitignore,third-party/.gitignore: Add more compiled outputs
   * lib/.check_openmp.cc: add source that checks compiler for openmp support.
   * lib/khmer.pc.in: add pkg-config file for khmer

2015-03-23  Kevin Murray  <spam@kdmurray.id.au>

   * lib/counting.hh: Add CountingHash::n_tables() accessor

2015-03-16  Jessica Mizzi  <mizzijes@msu.edu>

    * khmer/kfile.py: Added file not existing error for system exit
    * tests/{test_scripts,test_functions}.py: Added tests for
    check_file_status for file existence and force option

2015-03-15  Kevin Murray  <spam@kdmurray.id.au>  &  Titus Brown  <titus@idyll.org>

   * tests/test_counting_hash.py: Skip get_raw_tables test if python doesn't
   have the memoryview type/function.

2015-03-11  Erich Schwarz  <ems394@cornell.edu>

   * Added URLs and brief descriptions for khmer-relevant documentation in
   doc/introduction.txt, pointing to http://khmer-protocols.readthedocs.org and
   khmer-recipes.readthedocs.org, with brief descriptions of their content.

2015-03-10  Camille Scott  <camille.scott.w@gmail.com>

   * lib/counting.hh, khmer/_khmermodule.cc: Expose the raw tables of
   count-min sketches to the world of python using a buffer interface.
   * tests/test_counting_hash.py: Tests of the above functionality.

2015-03-08  Michael R. Crusoe  <mcrusoe@msu.edu>

   * Makefile: make 'pep8' target be more verbose
   * jenkins-build.sh: specify setuptools version
   * scripts/{abundance-dist,annotate-partitions,count-median,do-partition,
   extract-paired-reads,extract-partitions,filter-stoptags,find-knots,
   interleave-reads,merge-partitions,partition-graph,sample-reads-randomly,
   split-paired-reads}.py,setup.py: fix new PEP8 errors
   * setup.py: specify that this is a Python 2 only project (for now)
   * tests/test_{counting_single,subset_graph}.py: make explicit the use of
   floor division behavior.

2015-03-06  Titus Brown  <titus@idyll.org>

   * sandbox/{collect-reads.py,saturate-by-median.py}: update for 'force'
   argument in khmer.kfile functions, so that khmer-recipes compile.

2015-03-02  Titus Brown  <titus@idyll.org>

   * sandbox/{combine-pe.py,compare-partitions.py,count-within-radius.py,
   degree-by-position.py,dn-identify-errors.py,ec.py,error-correct-pass2.py,
   find-unpart.py,normalize-by-align.py,read-aligner.py,shuffle-fasta.py,
   to-casava-1.8-fastq.py,uniqify-sequences.py}: removed from sandbox/ as
   obsolete/unmaintained.
   * sandbox/README.rst: updated to reflect readstats.py and trim-low-abund.py
   promotion to sandbox/.
   * doc/dev/scripts-and-sandbox.txt: updated to reflect sandbox/ script name
   preferences, and note to remove from README.rst when moved over to scripts/.

2015-02-27  Kevin Murray  <spam@kdmurray.id.au>

   * scripts/load-into-counting.py: Be verbose in the help text, to clarify
   what the -b flag does.

2015-02-25  Hussien Alameldin  <hussien@msu.edu>

   * sandbox/bloom_count.py: renamed to bloom-count.py
   * sandbox/bloom_count_intersection.py: renamed to
     bloom-count-intersection.py
   * sandbox/read_aligner.py: renamed to read-aligner.py

2015-02-26  Tamer A. Mansour  <drtamermansour@gmail.com>

   * scripts/abundance-dist-single.py: Use CSV format for the histogram.
   * scripts/count-overlap.py: Use CSV format for the curve file output.
   Includes column headers.
   * scripts/abundance-dist-single.py: Use CSV format for the histogram.
   Includes column headers.
   * tests/test_scripts.py: add test functions for the --csv option in
   abundance-dist-single.py and count-overlap.py

2015-02-26  Jacob Fenton  <bocajnotnef@gmail.com>

   * doc/introduction.txt, doc/user/choosing-table-sizes.txt: Updated docs to
   ref correct links and names

2015-02-25  Aditi Gupta  <agupta@msu.edu>

   * sandbox/{collect-reads.py, correct-errors.py,
   normalize-by-median-pct.py, slice-reads-by-coverage.py,
   sweep-files.py, sweep-reads3.py, to-casava-1.8-fastq.py}:
   Replaced 'accuracy' with 'quality'. Fixes #787.

2015-02-25  Tamer A. Mansour  <drtamermansour@gmail.com>

   * scripts/normalize-by-median.py: change to the default behavior to
   overwrite the sequences output file. Also add a new argument --append to
   append new reads to the output file.
   * tests/test_scripts.py: add a test for the --append option in
   normalize-by-median.py

2015-02-25  Hussien Alameldin  <hussien@msu.edu>

   * khmer/khmer_args.py: add 'hll' citation entry "Irber and Brown,
     unpublished." to  _alg. dict.
   * sandbox/unique-kmers.py: add call to 'info' with 'hll' in the
     algorithms list.

2015-02-24  Luiz Irber  <irberlui@msu.edu>

    * khmer/_khmermodule.cc: expose HLL internals as read-only attributes.
    * lib/hllcounter.{cc,hh}: simplify error checking, add getters for HLL.
    * tests/test_hll.py: add test cases for increasing coverage, also fix
    some of the previous ones using the new HLL read-only attributes.

2015-02-24  Luiz Irber  <irberlui@msu.edu>

   * khmer/_khmermodule.cc: Fix coding style violations.

2015-02-24  Luiz Irber  <irberlui@msu.edu>

   * khmer/_khmermodule.cc: Update extension to use recommended practices,
   PyLong instead of PyInt, Type initialization, PyBytes instead of PyString.
   Replace common initialization with explicit type structs, and all types
   conform to the CPython checklist.

2015-02-24  Tamer A. Mansour  <drtamermansour@gmail.com>

   * scripts/abundance-dist.py: Use CSV format for the histogram. Includes
   column headers.
   * tests/test_scripts.py: add coverage for the new --csv option in
   abundance-dist.py

2015-02-24  Michael R. Crusoe  <mcrusoe@msu.edu>

   * jenkins-build.sh: remove examples/stamps/do.sh testing for now; takes too
   long to run on every build. Related to #836

2015-02-24  Kevin Murray  <spam@kdmurray.id.au>

   * scripts/interleave-reads.py: Make the output file name print nicely.

2015-02-23  Titus Brown  <titus@idyll.org>

   * khmer/utils.py: added 'check_is_left' and 'check_is_right' functions;
   fixed bug in check_is_pair.
   * tests/test_functions.py: added tests for now-fixed bug in check_is_pair,
   as well as 'check_is_left' and 'check_is_right'.
   * scripts/interleave-reads.py: updated to handle Casava 1.8 formatting.
   * scripts/split-paired-reads.py: fixed bug where sequences with bad names
   got dropped; updated to properly handle Casava 1.8 names in FASTQ files.
   * scripts/count-median.py: added '--csv' output format; updated to properly
   handle Casava 1.8 FASTQ format when '--csv' is specified.
   * scripts/normalize-by-median.py: replaced pair checking with
   utils.check_is_pair(), which properly handles Casava 1.8 FASTQ format.
   * tests/test_scripts.py: updated script tests to check Casava 1.8
   formatting; fixed extract-long-sequences.py test.
   * scripts/{extract-long-sequences.py,extract-paired-reads.py,
   fastq-to-fasta.py,readstats.py,sample-reads-randomly.py,trim-low-abund.py},
   khmer/thread_utils.py: updated to handle Casava 1.8 FASTQ format by
   setting parse_description=False in screed.open(...).
   * tests/test-data/{paired-mixed.fq,paired-mixed.fq.pe,random-20-a.fq,
   test-abund-read-2.fq,test-abund-read-2.paired2.fq,test-abund-read-paired.fa,
   test-abund-read-paired.fq}: switched some sequences over to Casava 1.8
   format, to test format handling.
   * tests/test-data/{casava_18-pe.fq,test-reads.fq.gz}: new test file for
   Casava 1.8 format handling.
   * tests/test-data/{overlap.curve,paired-mixed.fq.1,paired-mixed.fq.2,
   simple_1.fa,simple_2.fa,simple_3.fa,test-colors.fa,test-est.fa,
   test-graph3.fa,test-graph4.fa,test-graph6.fa}: removed no-longer used
   test files.

2015-02-23  Titus Brown  <titus@idyll.org>

   * setup.cfg: set !linux flag by default, to avoid running tests that
   request too much memory when 'nosetests' is run.  (This is an OS difference
   where Mac OS X attempts to allocate as much memory as requested, while
   on Linux it just crashes).

2015-02-23  Michael R. Crusoe  <mcrusoe@msu.edu>

   * khmer/{__init__.py,_khmermodule.cc},lib/{hashbits.cc,hashbits.hh,
   hashtable,tests/test_{c_wrapper,read_parsers}.py: remove unused callback
   functionality

2015-02-23  Michael R. Crusoe  <mcrusoe@msu.edu>

   * setup.py: point to the latest screed release candidate to work around
   versioneer bug.

2015-02-23  Tamer A. Mansour  <drtamermansour@gmail.com>

   * examples/stamps/do.sh: the argument --savehash was changed to --savetable
   and change mode to u+x
   * jenkins-build.sh: add a test to check for the do.sh file

2015-02-23  Kevin Murray  <spam@kdmurray.id.au>

   * khmer/load_pe.py: Remove unused/undocumented module. See #784

2015-02-21  Hussien Alameldin  <hussien@msu.edu>

   * sandbox/normalize-by-align.py: "copyright header 2013-2015 was added"
   * sandbob/read_aligner.py: "copyright header 2013-2015 was added"
   * sandbox/slice-reads-by-coverage.py: "copyright header 2014  was added"

2015-02-21  Hussien Alameldin  <hussien@msu.edu>

   * sandbox/calc-best-assembly.py, collect-variants.py, graph-size.py: Set executable bits using "chmod +x"

2015-02-21  Michael R. Crusoe  <mcrusoe@msu.edu>

   * khmer/_khmermodule.cc,lib/read_parsers.cc: Rename the 'accuracy' attribute
   of ReadParser Reads to 'quality'
   * tests/test_read_parsers.py: update test to match

2015-02-21  Rhys Kidd  <rhyskidd@gmail.com>

   * sandbox/{calc-best-assembly,calc-error-profile,normalize-by-align,
   read_aligner,slice-reads-by-coverage}.py: reference /usr/bin/env python2
   in the #! line.

2015-02-21  Rhys Kidd  <rhyskidd@gmail.com>

   * sandbox/sweep-paired-reads.py: remove empty script

2015-02-20  Titus Brown  <titus@idyll.org>

   * doc/dev/scripts-and-sandbox.txt: policies for sandbox/ and scripts/
   content, and a process for adding new command line scripts into scripts/.
   * doc/dev/index.txt: added scripts-and-sandbox to developer doc index.

2015-02-20  Michael R. Crusoe  <mcrusoe@msu.edu>

    * khmer/_khmermodule.cc: convert C++ out of memory exceptions to Python
    out of memory exception.
    * test/test_{counting_hash,counting_single,hashbits_obj,labelhash,
    scripts}.py: partial tests for the above

2015-02-20  Aditi Gupta  <agupta@msu.edu>

   * doc/dev/coding-guidelines-and-review.txt: fixed spelling errors.

2015-02-19  Michael R. Crusoe  <mcrusoe@msu.edu>

   * doc/dev/coding-guidelines-and-review.txt: added checklist for new CPython
   types
   * khmer/_khmermodule.cc: Update ReadAligner to follow the new guidelines

2015-02-19  Daniel Standage  <daniel.standage@gmail.com>

   * Makefile: add a new Makefile target `help` to list and describe all
   common targets.
   * khmer/utils.py, tests/test_functions.py: minor style fixes.

2015-02-16  Titus Brown  <titus@idyll.org>

   * khmer/utils.py: added 'check_is_pair', 'broken_paired_reader', and
   'write_record_pair' functions.
   * khmer/khmer_args.py: added streaming reference for future algorithms
   citation.
   * tests/test_functions.py: added unit tests for 'check_is_pair' and
   'broken_paired_reader'.
   * scripts/trim-low-abund.py: upgraded to track pairs properly; added
   proper get_parser information; moved to scripts/ from sandbox/.
   * tests/test_scripts.py: added paired-read tests for
   trim-low-abund.py.
   * tests/test-data/test-abund-read-2.paired.fq: data for paired-read tests.
   * scripts/extract-paired-reads.py: removed 'is_pair' in favor of
   'check_is_pair'; switched to using 'broken_paired_reader'; fixed use
   of sys.argv.
   * scripts/sample-reads-randomly.py: removed unused 'output_single' function.
   * doc/user/scripts.txt: added trim-low-abund.py.

2015-02-13  Qingpeng Zhang  <qingpeng@msu.edu>

   * scripts/sample-reads-randomly.py: fix a glitch about string formatting.

2015-02-11  Titus Brown  <titus@idyll.org>

   * khmer/_khmermodule.cc: fixed k-mer size checking; updated some error
   messages.
   * tests/test_graph.py: added test for k-mer size checking in find_all_tags.

2015-02-09  Titus Brown  <titus@idyll.org>

   * scripts/split-paired-reads.py: added -1 and -2 options to allow fine-
   grain specification of output locations; switch to using write_record
   instead of script-specific output functionality.
   * tests/test_scripts.py: added accompanying tests.

2015-02-09  Bede Constantinides  <bede.constantinides@manchester.ac.uk>

   * scripts/split-paired-reads.py: added -o option to allow specification
   of an output directory
   * tests/test_scripts.py: added accompanying test for split-paired-reads.py

2015-02-01  Titus Brown  <titus@idyll.org>

   * khmer/_khmermodule.cc: added functions hash_find_all_tags_list and
   hash_get_tags_and_positions to CountingHash objects.
   * tests/test_counting_hash.py: added tests for new functionality.

2015-01-25  Titus Brown  <titus@idyll.org>

   * sandbox/correct-errors.py: fixed sequence output so that quality
   scores length always matches the sequence length; fixed argparse
   setup to make use of default parameter.

2015-01-25  Titus Brown  <titus@idyll.org>

    * sandbox/readstats.py: fixed non-functional string interpolation at end;
    added -o to send output to a file; moved to scripts/.
    * doc/user/scripts.txt: added readstats description.
    * tests/test_scripts.py: added tests for readstats.py

2015-01-23  Jessica Mizzi  <mizzijes@msu.edu>

    * khmer/utils.py: Added single write_record fuction to write FASTA/Q
    * scripts/{abundance-dist,extract-long-sequences,extract-partitions,
    interleave-reads,normalize-by-median,sample-reads-randomly}.py:
    Replaced FASTA/Q writing method with write_record

2015-01-23  Michael R. Crusoe  <mcrusoe@msu.edu>

    * Makefile: remove the user installs for the `install-dependencies` target

2015-01-23  Michael R. Crusoe  <mcrusoe@msu.edu>

    * README.rst,doc/user/install.txt: clarify that we support Python 2.7.x
    and not Python 3.

2015-01-21  Luiz Irber  <irberlui@msu.edu>

    * lib/hllcounter.{cc,hh}: Implemented a HyperLogLog counter.
    * khmer/{_khmermodule.cc, __init__.py}: added HLLCounter class
    initialization and wrapper.
    * tests/test_hll.py: added test functions for the new
    HyperLogLog counter.
    * sandbox/unique-kmers.py: implemented a CLI script for
    approximate cardinality estimation using a HyperLogLog counter.
    * setup.cfg, Makefile, third-party/smhasher/MurmurHash3.{cc,h},
    lib/kmer_hash.{cc,hh}, setup.py: added MurmurHash3 hash function
    and configuration.
    * setup.py: added a function to check if compiler supports OpenMP.

2015-01-14  Reed Cartwright  <cartwright@asu.edu>

    * doc/dev/getting-started.txt: Added install information for
    Arch Linux

2014-01-14  Michael R. Crusoe  <mcrusoe@msu.edu>

    * doc/user/{blog-posts,guide}.txt,examples/stamps/do.sh,sandbox/{
    collect-reads,error-correct-pass2,filter-median-and-pct,filter-median,
    read_aligner,split-sequences-by-length}.py,scripts/{filter-abund,
    load-into-counting}.py,tests/test_{counting_hash,hashbits,scripts}.py:
    remove references to ".kh" files replaces with ".pt" or ".ct" as
    appropriate
    * tests/test-data/{bad-versionk12,normC20k20}.kh: renamed to "*.ct"

2015-01-13  Daniel Standage  <daniel.standage@gmail.com>

    * tests/khmer_tst_utils.py, tests/test_sandbox_scripts.py: removed
    unused module imports
    * .gitignore: added pylint_report.txt so that it is not accidentally
    committed after running make diff_pylint_report
    * khmer/file.py -> khmer/kfile.py: renamed internal file handling
    class to avoid collisions with builtin Python file module
    * sandbox/collect-reads.py, sanbox/saturate-by-median.py,
    sandbox/sweep-files.py, sandbox/sweep-reads.py,
    scripts/abundance-dist-single.py, scripts/abundance-dist.py,
    scripts/annotate-partitions.py, scripts/count-median.py,
    scripts/count-overlap.py, scripts/do-partition.py,
    scripts/extract-long-sequences.py, scripts/extract-paired-reads.py,
    scripts/extract-partitions.py, scripts/filter-abund-single.py,
    scripts/filter-abund.py, scripts/filter-stoptags.py,
    scripts/find-knots.py, scripts/interleave-reads.py,
    scripts/load-graph.py, scripts/load-into-counting.py,
    scripts/make-initial-stoptags.py, scripts/merge-partitions.py,
    scripts/normalize-by-median.py, scripts/partition-graph.py,
    scripts/sample-reads-randomly.py, scripts/split-paired-reads.py,
    tests/test_script_arguments.py, tests/test_scripts.py: changed all
    occurrences of `file` to `kfile`

2015-01-09  Rhys Kidd  <rhyskidd@gmail.com>

    * lib/khmer.hh: implement generic NONCOPYABLE() macro guard
    * lib/hashtable.hh: apply NONCOPYABLE macro guard in case of future
    modifications to Hashtable that might exposure potential memory corruption
    with default copy constructor

2014-12-30  Michael Wright  <wrig517@msu.edu>

    * tests/test_scripts.py: Attained complete testing coverage for
    scripts/filter_abund.py

2014-12-30  Brian Wyss  <wyssbria@msu.edu>

    * tests/test_scripts.py: added four new tests:
    load_into_counting_multifile(), test_abundance_dist_single_nosquash(),
    test_abundance_dist_single_savehash, test_filter_abund_2_singlefile

2015-12-29  Michael R. Crusoe  <mcrusoe@msu.edu>

    * CITATION,khmer/khmer_args.py,scripts/{abundance-dist-single,
    filter-abund-single,load-graph,load-into-counting}.py: Give credit to the
    SeqAn project for their FASTQ/FASTA reader that we use.

2014-12-26  Titus Brown  <titus@idyll.org>

    * tests/tests_sandbox_scripts.py: added import and execfile test for all
    sandbox/ scripts.
    * sandbox/{abundance-hist-by-position.py,
    sandbox/assembly-diff-2.py, sandbox/assembly-diff.py,
    sandbox/bloom_count.py, sandbox/bloom_count_intersection.py,
    sandbox/build-sparse-graph.py, sandbox/combine-pe.py,
    sandbox/compare-partitions.py, sandbox/count-within-radius.py,
    sandbox/degree-by-position.py, sandbox/ec.py,
    sandbox/error-correct-pass2.py, sandbox/extract-single-partition.py,
    sandbox/fasta-to-abundance-hist.py, sandbox/filter-median-and-pct.py,
    sandbox/filter-median.py, sandbox/find-high-abund-kmers.py,
    sandbox/find-unpart.py, sandbox/graph-size.py,
    sandbox/hi-lo-abundance-by-position.py, sandbox/multi-rename.py,
    sandbox/normalize-by-median-pct.py, sandbox/print-stoptags.py,
    sandbox/print-tagset.py, sandbox/readstats.py,
    sandbox/renumber-partitions.py, sandbox/shuffle-fasta.py,
    sandbox/shuffle-reverse-rotary.py, sandbox/split-fasta.py,
    sandbox/split-sequences-by-length.py, sandbox/stoptag-abundance-hist.py,
    sandbox/stoptags-by-position.py, sandbox/strip-partition.py,
    sandbox/subset-report.py, sandbox/sweep-out-reads-with-contigs.py,
    sandbox/sweep-reads2.py, sandbox/sweep-reads3.py,
    sandbox/uniqify-sequences.py, sandbox/write-interleave.py}: cleaned up
    to make 'import'-able and 'execfile'-able.

2014-12-26  Michael R. Crusoe  <mcrusoe@msu.edu>

    * tests/test_functions.py: Generate a temporary filename instead of
    writing to the current directory
    * Makefile: always run the `test` target if specified

2014-12-20  Titus Brown  <titus@idyll.org>

    * sandbox/slice-reads-by-coverage.py: fixed 'N' behavior to match other
    scripts ('N's are now replaced by 'A', not 'G').
    * sandbox/trim-low-abund.py: corrected reporting bug (bp written);
    simplified second-pass logic a bit; expanded reporting.

2014-12-17  Jessica Mizzi  <mizzijes@msu.edu>

    * khmer/file.py,sandbox/sweep-reads.py,scripts/{abundance-dist-single,
    abundance-dist,annotate-partitions,count-median,count-overlap,do-partition,
    extract-paired-reads,extract-partitions,filter-abund-single,filter-abund,
    filter-stoptags,interleave-reads,load-graph,load-into-counting,
    make-initial-stoptags,merge-partitions,normalize-by-median,partition-graph,
    sample-reads-randomly,split-paired-reads}.py,setup.cfg,
    tests/{test_script_arguments,test_scripts}.py: Added force option to all
    scripts to script IO sanity checks and updated tests to match.

2014-12-17  Michael R. Crusoe  <mcrusoe@msu.edu>

    * setup.cfg,tests/test_{counting_hash,counting_single,filter,graph,
    hashbits,hashbits_obj,labelhash,lump,read_parsers,scripts,subset_graph}.py:
    reduce memory usage of tests to about 100 megabytes max.

2014-12-17  Michael R. Crusoe  <mcrusoe@msu.edu>

    * scripts/load-graph.py,khmer/_khmermodule.cc: restore threading to
    load-graph.py

2014-12-16  Titus Brown  <titus@idyll.org>

    * sandbox/{calc-error-profile.py,collect-variants.py,correct-errors.py,
    trim-low-abund.py}: Support for k-mer spectral error analysis, sublinear
    error profile calculations from shotgun data sets, adaptive variant
    collection based on graphalign, streaming error correction, and streaming
    error trimming.
    * tests/test_sandbox_scripts.py: added tests for sandbox/trim-low-abund.py.
    * tests/test_counting_hash.py: added tests for new
    CountingHash::find_spectral_error_positions function.

2014-12-16  Michael R. Crusoe  <mcrusoe@msu.edu>  &  Camille Scott
<camille.scott.w@gmail.com>

    * khmer/_khmermodule.cc: fixed memory leak in the ReadParser paired
    iterator (not used by any scripts).
    * lib/read_parsers.cc,khmer/_khmermodule.cc: Improved exception handling.
    * tests/test_read_parsers.py,
    tests/test-data/100-reads.fq.truncated.{bz2,gz}: Added tests for truncated
    compressed files accessed via ReadParser paired and unpaired iterators.

2014-12-09  Michael R. Crusoe  <mcrusoe@msu.edu>

    New FAST[AQ] parser (from the SeqAn project). Fixes known issue and a
    newly found read dropping issue
    https://github.com/dib-lab/khmer/issues/249
    https://github.com/dib-lab/khmer/pull/641
    Supports reading from non-seekable plain and gziped FAST[AQ] files (a.k.a
    pipe or streaming support)

    * khmer/{__init__.py,_khmermodule.cc}: removed the Config object, the
    threads argument to new_counting_hash, and adapted to other changes in API.
    Dropped the unused _dump_report_fn method. Enhanced error reporting.
    * lib/{bittest,consume_prof,error,khmer_config,scoringmatrix,thread_id_map}
    .{cc,hh},tests/test_khmer_config.py: deleted unused files
    * sandbox/collect-reads.py,scripts/{abundance-dist-single,do-partition,
    filter-abund-single,load-into-counting}.py: adapted to Python API changes:
    no threads argument to ReadParser, no more config
    * tests/test_{counting_hash,counting_single,hashbits,hashbits_obj,
    test_read_parsers}.py: updated tests to new error pattern (upon object
    creation, not first access) and the same API change as above. Thanks to
    Camille for her enhanced multi-thread test.
    * lib/{counting,hashtable,ht-diff}.cc,khmer.hh: renamed MAX_COUNT define to
    MAX_KCOUNT; avoids naming conflict with SeqAn
    * khmer/file.py: check_file_status(): ignored input files named '-'
    * khmer/khmer_tst_utils.py: added method to pipe input files to a target
    script
    * tests/test_scripts.py: enhanced streaming tests now that four of them
    work.
    * Makefile: refreshed cppcheck{,-result.xml} targets, added develop
    setuptools command prior to testing

2014-12-08  Michael R. Crusoe  <mcrusoe@msu.edu>

    * doc/user/known_issues.txt: Document that multithreading leads to dropped
    reads.

2014-12-07  Michael R. Crusoe  <mcrusoe@msu.edu>

    This is khmer v1.2

    * Makefile: add sandbox scripts to the pylint_report.txt target
    * doc/dev/coding-guidelines-and-review.txt: Add question about command
    line API to the checklist
    * doc/dev/release.txt: refresh release procedure
    * doc/release-notes/release-1.2.md

2014-12-05  Michael R. Crusoe  <mcrusoe@msu.edu>

    * CITATIONS,khmer/khmer_args.py: update citations for Qingpeng's paper

2014-12-01  Michael R. Crusoe  <mcrusoe@msu.edu>

    * doc/roadmap.txt: Explain the roadmap to v2 through v4

2014-12-01  Kevin Murray  <spam@kdmurray.id.au>

    * tests/test_scripts.py: Stop a test from making a temporary output file
    in the current dir by explicitly specifying an output file.

2014-12-01  Kevin Murray  <spam@kdmurray.id.au>

    * load-into-counting.py: Add a CLI parameter to output a machine-readable
    summary of the run, including number of k-mers, FPR, input files etc in
    json or TSV format.

2014-12-01  Titus Brown  <t@idyll.org>

    * Update sandbox docs: some scripts now used in recipes

2014-11-23  Phillip Garland  <pgarland@gmail.com>

    * lib/khmer.hh (khmer): define KSIZE_MAX
    * khmer/_khmermodule.cc (forward_hash, forward_hash_no_rc) (reverse_hash):
    Use KSIZE_MAX to check whether the user-supplied k is larger than khmer
    supports.

2014-11-19  Michael R. Crusoe  <mcrusoe@msu.edu>

    * CODE_OF_CONDUT.RST,doc/dev/{index,CODE_OF_CONDUCT}.txt: added a code of
    conduct

2014-11-18  Jonathan Gluck  <jdg@cs.umd.edu>

    * tests/test_counting_hash.py: Fixed copy paste error in comments, True to
    False.

2014-11-15  Jacob Fenton  <bocajnotnef@gmail.com>

    * tests/test_scripts.py: added screed/read_parsers stream testing
    * khmer/file.py: modified file size checker to not break when fed
    a fifo/block device
    * tests/test-data/test-abund-read-2.fa.{bz2, gz}: new test files

2014-11-11  Jacob Fenton  <bocajnotnef@gmail.com>

    * do-partition.py: replaced threading args in scripts with things from
    khmer_args
    * khmer/theading_args.py: removed as it has been deprecated

2014-11-06  Michael R. Crusoe  <mcrusoe@msu.edu>

    * lib/{counting,hashbits}.{cc,hh},lib/hashtable.hh: Moved the n_kmers()
    function into the parent Hashtable class as n_unique_kmers(), adding it to
    CountingHash along the way. Removed the unused start and stop parameters.
    * khmer/_khmermodule.cc: Added Python wrapping for CountingHash::
    n_unique_kmers(); adapted to the dropped start and stop parameters.
    * scripts/{load-graph,load-into-counting,normalize-by-median}.py: used the
    n_unique_kmers() function instead of the n_occupied() function to get the
    number of unique kmers in a table.
    * tests/test_{hashbits,hashbits_obj,labelhash,scripts}.py: updated the
    tests to reflect the above

2014-10-24  Camille Scott  <camille.scott.w@gmail.com>

    * do-partition.py: Add type=int to n_threads arg and assert to check
    number of active threads

2014-10-10  Brian Wyss  <wyssbria@msu.edu>

    * khmer/scripts/{abundance-dist, abundance-dist-single,
    annotate-partitions, count-median, count-overlap, do-partition,
    extract-paired-reads, extract-partitions, filter-abund, filter-abund-single,
    filter-stoptags, find-knots, load-graph, load-into-counting,
    make-initial-stoptags, merge-partitions, normalize-by-median,
    partition-graph, sample-reads-randomly}.py:
    changed stdout output in scripts to go to stderr.

2014-10-06  Michael R. Crusoe  <mcrusoe@msu.edu>

    * Doxyfile.in: add links to the stdc++ docs

2014-10-01  Ben Taylor  <taylo886@msu.edu>

    * khmer/_khmermodule.cc, lib/hashtable.cc, lib/hashtable.hh,
    tests/test_counting_hash.py, tests/test_labelhash.py,
    tests/test_hashbits.py, tests/test_hashbits_obj.py:
    Removed Hashtable::consume_high_abund_kmers,
    Hashtable::count_kmers_within_depth, Hashtable::find_radius_for_volume,
    Hashtable::count_kmers_on_radius

2014-09-29  Michael R. Crusoe  <mcrusoe@msu.edu>

    * versioneer.py: upgrade versioneer 0.11->0.12

2014-09-29  Sherine Awad  <sherine.awad@gmail.com>

    * scripts/normalize-by-median.py: catch expections generated by wrong
    indentation for 'total'

2014-09-23  Jacob G. Fenton  <bocajnotnef@gmail.com>

    * scripts/{abundance-dist-single, abundance-dist, count-median,
    count-overlap, extract-paired-reads, filter-abund-single,
    load-graph, load-into-counting, make-initial-stoptags,
    partition-graph, split-paired-reads}.py:
    added output file listing at end of file
    * scripts/extract-long-sequences.py: refactored to set write_out to
    sys.stdout by default; added output location listing.
    * scripts/{fastq-to-fasta, interleave-reads}.py:
    added output file listing sensitive to optional -o argument
    * tests/test_scripts.py: added test for scripts/make-initial-stoptags.py

2014-09-19  Ben Taylor  <taylo886@msu.edu>

    * Makefile: added --inline-suppr to cppcheck, cppcheck-result.xml targets
    * khmer/_khmermodule.cc: Added comments to address cppcheck false positives
    * lib/hashtable.cc, lib/hashtable.hh: take args to filter_if_present by
    reference, address scope in destructor
    * lib/read_parsers.cc: Added comments to address cppcheck false positives
    * lib/subset.cc, lib/subset.hh: Adjusted output_partitioned_file,
    find_unpart to take args by reference, fix assign_partition_id to use
    .empty() instead of .size()

2014-09-19  Ben Taylor  <taylo886@msu.edu>

    * Makefile: Add astyle, format targets
    * doc/dev/coding-guidelines-and-review.txt: Add reference to `make format`
		target

2014-09-10  Titus Brown  <titus@idyll.org>

    * sandbox/calc-median-distribution.py: catch exceptions generated by reads
	shorter than k in length.
    * sandbox/collect-reads.py: added script to collect reads until specific
	average cutoff.
    * sandbox/slice-reads-by-coverage.py: added script to extract reads with
	a specific coverage slice (based on median k-mer abundance).

2014-09-09  Titus Brown  <titus@idyll.org>

    * Added sandbox/README.rst to describe/reference removed files,
	 and document remaining sandbox files.

    * Removed many obsolete sandbox files, including:
      sandbox/abund-ablate-reads.py,
      sandbox/annotate-with-median-count.py,
      sandbox/assemble-individual-partitions.py,
      sandbox/assemstats.py,
      sandbox/assemstats2.py,
      sandbox/bench-graphsize-orig.py,
      sandbox/bench-graphsize-th.py,
      sandbox/bin-reads-by-abundance.py,
      sandbox/bowtie-parser.py,
      sandbox/calc-degree.py,
      sandbox/calc-kmer-partition-counts.py,
      sandbox/calc-kmer-read-abunds.py,
      sandbox/calc-kmer-read-stats.py,
      sandbox/calc-kmer-to-partition-ratio.py,
      sandbox/calc-sequence-entropy.py,
      sandbox/choose-largest-assembly.py,
      sandbox/consume-and-traverse.py,
      sandbox/contig-coverage.py,
      sandbox/count-circum-by-position.py,
      sandbox/count-density-by-position.py,
      sandbox/count-distance-to-volume.py,
      sandbox/count-median-abund-by-partition.py,
      sandbox/count-shared-kmers-btw-assemblies.py,
      sandbox/ctb-iterative-bench-2-old.py,
      sandbox/ctb-iterative-bench.py,
      sandbox/discard-high-abund.py,
      sandbox/discard-pre-high-abund.py,
      sandbox/do-intertable-part.py,
      sandbox/do-partition-2.py,
      sandbox/do-partition-stop.py,
      sandbox/do-partition.py,
      sandbox/do-subset-merge.py,
      sandbox/do-th-subset-calc.py,
      sandbox/do-th-subset-load.py,
      sandbox/do-th-subset-save.py,
      sandbox/extract-surrender.py,
      sandbox/extract-with-median-count.py,
      sandbox/fasta-to-fastq.py,
      sandbox/filter-above-median.py,
      sandbox/filter-abund-output-by-length.py,
      sandbox/filter-area.py,
      sandbox/filter-degree.py,
      sandbox/filter-density-explosion.py,
      sandbox/filter-if-present.py,
      sandbox/filter-max255.py,
      sandbox/filter-min2-multi.py,
      sandbox/filter-sodd.py,
      sandbox/filter-subsets-by-partsize.py,
      sandbox/get-occupancy.py,
      sandbox/get-occupancy2.py,
      sandbox/graph-partition-separate.py,
      sandbox/graph-size-circum-trim.py,
      sandbox/graph-size-degree-trim.py,
      sandbox/graph-size-py.py,
      sandbox/join_pe.py,
      sandbox/keep-stoptags.py,
      sandbox/label-pairs.py,
      sandbox/length-dist.py,
      sandbox/load-ht-and-tags.py,
      sandbox/make-coverage-by-position-for-node.py,
      sandbox/make-coverage-histogram.py,
      sandbox/make-coverage.py,
      sandbox/make-random.py,
      sandbox/make-read-stats.py,
      sandbox/multi-abyss.py,
      sandbox/multi-stats.py,
      sandbox/multi-velvet.py,
      sandbox/normalize-by-min.py,
      sandbox/occupy.py,
      sandbox/parse-bowtie-pe.py,
      sandbox/parse-stats.py,
      sandbox/partition-by-contig.py,
      sandbox/partition-by-contig2.py,
      sandbox/partition-size-dist-running.py,
      sandbox/partition-size-dist.py,
      sandbox/path-compare-to-vectors.py,
      sandbox/print-exact-abund-kmer.py,
      sandbox/print-high-density-kmers.py,
      sandbox/quality-trim-pe.py,
      sandbox/quality-trim.py,
      sandbox/reformat.py,
      sandbox/remove-N.py,
      sandbox/softmask-high-abund.py,
      sandbox/split-N.py,
      sandbox/split-fasta-on-circum.py,
      sandbox/split-fasta-on-circum2.py,
      sandbox/split-fasta-on-circum3.py,
      sandbox/split-fasta-on-circum4.py,
      sandbox/split-fasta-on-degree-th.py,
      sandbox/split-fasta-on-degree.py,
      sandbox/split-fasta-on-density.py,
      sandbox/split-reads-on-median-diff.py,
      sandbox/summarize.py,
      sandbox/sweep_perf.py,
      sandbox/test_scripts.py,
      sandbox/traverse-contigs.py,
      sandbox/traverse-from-reads.py,
      sandbox/validate-partitioning.py -- removed as obsolete.

2014-09-01  Michael R. Crusoe  <mcrusoe@msu.edu>

    * doc/dev/coding-guidelines-and-review.txt: Clarify pull request checklist
    * CONTRIBUTING.md: update URL to new dev docs

2014-08-30  Rhys Kidd  <rhyskidd@gmail.com>

    * khmer/_khmermodule.cc: fix table.get("wrong_length_string") gives core
    dump
    * lib/kmer_hash.cc: improve quality of exception error message
    * tests/{test_counting_hash,test_counting_single,test_hashbits,
        test_hashbits_obj}.py: add regression unit tests

2014-08-28  Titus Brown  <titus@idyll.org>

    * scripts/normalize-by-median.py: added reporting output after main loop
	exits, in case it hadn't been triggered.
    * sandbox/saturate-by-median.py: added flag to change reporting frequency,
	cleaned up leftover code from when it was copied from
	normalize-by-median.

2014-08-24  Rhys Kidd  <rhyskidd@gmail.com>

    * khmer/thread_utils.py, sandbox/filter-below-abund.py,
	scripts/{extract-long-sequences,load-graph,load-into-counting,
	normalize-by-median,split-paired-reads}.py,
	scripts/galaxy/gedlab.py: fix minor PyLint issues

2014-08-20  Michael R. Crusoe  <mcrusoe@msu.edu>

    * test/test_version.py: add Python2.6 compatibility.

2014-08-20  Rhys Kidd  <rhyskidd@gmail.com>

    * setup.py,README.rst,doc/user/install.txt: Test requirement for a
    64-bit operating system, documentation changes. Fixes #529

2014-08-19  Michael R. Crusoe  <mcrusoe@msu.edu>

    * {setup,versioneer,khmer/_version}.py: upgrade versioneer from 0.10 to 0.11

2014-08-18  Michael R. Crusoe  <mcrusoe@msu.edu>

    * setup.py: Use the system bz2 and/or zlib libraries if specified in
    setup.cfg or overridden on the commandline

2014-08-06  Michael R. Crusoe  <mcrusoe@msu.edu>

    * CITATION: fixed formatting, added BibTeX
    * Makefile: Python code coverage targets will now compile khmer if needed
    * doc/dev/galaxy.txt: moved to doc/user/; updated & simplified
    * doc/{dev,user}/index.txt: galaxy.txt move
    * scripts/*.xml: moved to scripts/galaxy/; citations added; additional
    scripts wrapped
    * scripts/galaxy/README.txt: documented Galaxy codebase requirements
    * doc/citations.txt: symlink to CITATION
    * scripts/galaxy/test-data: added symlinks to files in tests/test-data or
    added short test files from scratch
    * scripts/galaxy/macros.xml: common configuration moved to central file
    * scripts/galaxy/gedlab.py: custom Galaxy datatypes for the counting
    tables and presence tables: it inherits from the Galaxy Binary type but
    isn't sniffable. Written with GalaxyTeam's Dave_B.
    * scripts/filter-abund.py: fix inaccurate parameter description
    * scripts/galaxy/tool_dependencies.xml: document install process
    * scripts/galaxy/filter-below-abund.py: symlink to
    sandbox/filter-below-abund.py for now.
    * khmer/khmer_args.py: point users to online citation file for details

2014-08-05  Michael R. Crusoe  <mcrusoe@msu.edu>

    * lib/read_parsers.{cc,hh}: close file handles. Fixes CID 1222793

2014-08-05  Justin Lippi  <jlippi@gmail.com>

    * khmer/__init__.py: import get_version_cpp method as __version_cpp__.
    * khmer/_khmermodule.cc: added get_version_cpp implementation
    * tests/test_version.py: check that version from C++ matches version from
    khmer.__version__
    * setup.cfg: don't run tests with 'jenkins' @attr with 'make test'

2014-08-04  Michael R. Crusoe  <mcrusoe@msu.edu>

    * khmer/_khmermodule.cc,lib/{kmer_hash.{cc,hh},read_aligner.cc,
    read_parsers.{cc,hh},trace_logger.cc: Replace remaining uses of assert()
    with khmer_exceptions. Fixes #215.
    * setup.py: simplify argparse conditional dependency

2014-08-03  Titus Brown & Michael R. Crusoe  <t@idyll.org>

    * doc/{artifact-removal,partitioning-workflow{.graffle,.png}},{biblio,
    blog-posts,guide,install,choosing-table-sizes,known-issues,scripts,
    partitioning-big-data.txt: moved to doc/user/
    * doc/{crazy-ideas,details,development,galaxy,release,examples}.txt: moved
    to doc/dev/
    * doc/dev/{a-quick-guide-to-testing,codebase-guide,
    coding-guidelines-and-review,for-khmer-developers,getting-started,
    hackathon,index}.txt,doc/user/index.txt: new content.
    * doc/design.txt: deleted
    The documentation has been split into user focused documentation and
    developer focused documentation. The new developer docs were field tested
    as part of the Mozilla Science Lab global sprint that we participated in;
    we are grateful to all the volunteers.

2014-07-24  Ivan Gonzalez  <iglpdc@gmail.com>

    * lib/khmer.hh, lib/khmer_exception.hh: All exceptions are now derived from
	a new base class exception, khmer::khmer_exception. Issue #508.
    * lib/counting.cc, lib/hashbits.cc, lib/hashtable.{cc,hh},lib/kmer_hash.cc,
	lib/labelhash.cc, lib/perf_metrics.hh, lib/read_parsers.{cc,hh},
	lib/subset.cc, lib/thread_id_map.hh: All exceptions thrown are now
	instances (or derived from) khmer::khmer_exception.

2014-07-24  Jiarong Guo  <guojiaro@gmail.com>

    * khmer/_khmermodule.cc: add python exception when thread = 0 for
    ReadParser.
    * tests/test_read_parsers.py: add test_with_zero_threads() to test Python
    exception when ReadParser has zero threads.

2014-07-23  Qingpeng Zhang  <qingpeng@gmail.com>

    * scripts/load-graph.py: write fp rate into *.info file with option
    to switch on
    * tests/test_scripts.py: add test_load_graph_write_fp

2014-07-23  Ryan R. Boyce  <boycerya@msu.edu>

    * Makefile: fixed >80 character line wrap-around

2014-07-23  Leonor Garcia-Gutierrez  <l.garcia-gutierrez@warwick.ac.uk>

    * tests/test_hashbits.py, tests/test_graph.py,
    tests/test_lump.py: reduced memory requirement

2014-07-23  Heather L. Wiencko  <wienckhl@tcd.ie>

    * khmer_tst_utils.py: added import traceback
    * test_scripts.py: added test for normalize_by_median.py for fpr rate

2014-07-22  Justin Lippi  <jlippi@gmail.com>

    * khmer/_khmermodule.cc: removed unused assignment
    * lib/read_aligner.cc,lib/read_aligner.hh: wrapped function declarations
    in the same compiler options that the only invocations are in to avoid
    unusedPrivateFunction violation.
    * lib/read_parsers.cc: fix redundantassignment error by assigning variable
    to its value directly

2014-07-22  Michael R. Crusoe  <mcrusoe@msu.edu>

    * Makefile: combine pip invocation into single "install-dependencies"
    target.

2014-07-22  Justin Lippi  <jlippi@gmail.com>

    * tests/test_subset_graph.py: decrease the amount of memory that is being
    requested for the hash tables in test.

2014-07-22  Jim Stapleton  <jas@msu.edu>

     * scripts/filter-abund.py: no longer asks for parameters that are unused,
     issue #524

2014-07-22  Justin Lippi  <jlippi@gmail.com>

    * tests/khmer_tst_utils.py: put runscript here
    * tests/test_sandbox_scripts.py: remove 'runsandbox', renamed to runscript
      and placed in khmer_tst_utils
    * tests/test_scripts.py: removed 'runscript' and placed in khmer_tst_utils

2014-07-22  Jeramia Ory  <jeramia.ory@gmail.com>

    * khmer/_khmermodule.cc: removed unused KhmerError, issue #503

2014-07-22  Rodney Picett  <pickett.rodney@gmail.com>

    * lib/scoringmatrix.{cc,hh}: removed assign function, issue #502

2014-07-22  Leonor Garcia-Gutierrez  <l.garcia-gutierrez@warwick.ac.uk>

    * tests/test_counting_single.py: reduced memory requirements

2014-07-21  Titus Brown  <t@idyll.org>

    * sandbox/saturate-by-median.py: introduce new sandbox script for
	saturation analysis of low-coverage data sets.

2014-07-10  Joe Stein  <joeaarons@gmail.com>

    * sandbox/readstats.py: fixed divide-by-zero error, issue #458

2014-07-06  Titus Brown  <t@idyll.org>

    * doc/release.txt: fix formatting.

2014-06-25  Michael R. Crusoe <mcrusoe@msu.edu>

    * scripts/load-graph.py: fix #507. Threading doesn't give any advantages
    to this script right now; the threading parameter is ignored for now.

2014-06-20  Chuck Pepe-Ranney  <chuck.peperanney@gmail.com>

    * scripts/extract-partitions.py: added epilog documentation for
	<base>.dist columns.

2014-06-20  Michael R. Crusoe  <mcrusoe@msu.edu>

    * doc/release.txt: Add Coverity Scan to release checklist

2014-06-19  Michael R. Crusoe  <mcrusoe@msu.edu>

    * lib/read_aligner.{cc,hh},khmer/_khmermodule.cc,setup.py,
    tests/test_read_aligner.py,sandbox/{normalize-by-align,read-aligner}.py:
    Update of @fishjord's graph alignment work
    * lib/{aligner,kmer,node}.{cc,hh},tests/test_align.py: removed as they are
    superceded by the above
    * Makefile: fixed wildcards
    * tests/read_parsers.py: tests that are too complicated to run with
    Valgrind's memcheck are now marked @attr('multithread')

2014-06-16  Titus Brown  <t@idyll.org>

    * doc/release.txt: updated release process.
    * doc/known-issues.txt: updated known-issues for v1.1 release
    * doc/release-notes/: added release notes for 1.0, 1.0.1, and 1.1

2014-06-16  Michael R. Crusoe  <mcrusoe@msu.edu>

    * scripts/{abundance-dist-single,filter-abund-single,load-into-counting,
    normalize-by-median,load-graph}.py: restore Python 2.6 compatibility for
    Debian 6, RedHat 6, SL6, and Ubuntu 10.04 LTS users.

2014-06-15  Titus Brown  <t@idyll.org>

    * doc/scripts.txt: removed sweep-reads.py from script documentation.
    * scripts/sweep-reads.py, scripts/sweep-files.py: moved sweep-reads.py
	and sweep-files.py over to sandbox.
    * tests/test_sandbox_scripts.py: created a test file for scripts in
	sandbox/; skip when not in developer mode (e.g. installed egg).
    * tests/test_script_arguments.py: capture file.py output to stderr
	so that it is not displayed during tests.
    * sandbox/calc-median-distribution.py: updates to print cumulative
	distribution for calc-median-distribution.

2014-06-14  Michael R. Crusoe  <mcrusoe@msu.edu>

    * scripts/{abundance-dist-single,filter-abund-single,load-into-counting,
    normalize-by-median,load-graph}.py,tests/test_scripts.py: added
    '--report-total-kmers' option to all scripts that create k-mer tables.

2014-06-14  Titus Brown  <t@idyll.org>

    * doc/scripts.txt, tests/test_scripts.py, scripts/sweep-reads.py:
	renamed sweep-reads-buffered to sweep-reads; added FASTQ output to
	sweep-reads.
    * doc/scripts.txt: added extract-long-sequences.py doc reference.
    * scripts/extract-long-sequences.py: set default sequence length to
	extract to 200 bp.

2014-06-13  Michael R. Crusoe  <mcrusoe@msu.edu>

    * MANIFEST.in: don't include docs/, data/, or examples/ in our PyPI
    distribution. Saves 15MB.

2014-06-13  Michael R. Crusoe  <mcrusoe@msu.edu>

    * Makefile: split coverity target in two: -build and -upload. Added
    configuration target

2014-06-13  Titus Brown  <t@idyll.org>

    * doc/install.txt: updated virtualenv command to use python2 explicitly,
	for arch support.

2014-06-13  Titus Brown  <t@idyll.org>

    * khmer/__init__.py, khmer/file_args.py: Moved copyright message to a
	comment.
    * khmer/file.py: updated error messages for disk-space checking functions;
	added test hooks.
    * tests/test_script_arguments.py: added tests for several functions in
	khmer/file.py.
    * sandbox/assemstats3.py: handle missing input files.

2014-06-12  Michael Wright <wrigh517@msu.edu>

    * sandbox/load-into-hashbits: Deleted from sandbox. It is superseded
    by load-graph.py --no-tagset.

2014-06-11  Michael Wright <wrigh517@msu.edu>

    * scripts/load-into-counting: Fixed docstring misnomer to
	load-into-counting.py

2014-06-10  Michael R. Crusoe  <mcrusoe@msu.edu>

    * setup.py,tests/{__init__,khmer_tst_utils,test_scripts,
    khmer_test_counting_single}.py: made tests runnable after installation.
    * lib/{khmer.hh,hashtable.hh,read_parsers.cc,read_parsers.hh}: restructure
    exception hierarchy.
    * khmer/_khmermodule.cc: Nicer error checking for hash_consume_fasta,
    hash_abundance_distribution, hashbits_consume_{fasta,fasta_and_tag
    {,with_stoptags},partitioned_fasta}, hashbits_output_partitions, and
    labelhash_consume_{,partitioned_}fasta_and_tag_with_labels.

2014-06-10  Titus Brown  <t@idyll.org>

    * Makefile: remove SHELL setting so that 'make doc' works in virtualenvs.
    * scripts/sample-reads-randomly.py: extend to take multiple subsamples
	with -S.
    * tests/test_scripts.py: added test for multiple subsamples from
	sample-reads-randomly.py

2014-06-10  Michael Wright <wrigh517@msu.edu>

    * scripts/extract-long-sequences: Moved from sandbox, added argparse and
    FASTQ support.
    * scripts/fastq-to-fasta: Fixed outdated argparse oversight.
    * tests/test_scripts.py: Added tests for extract-long-sequences.py

2014-06-08  Titus Brown  <t@idyll.org>

    * doc/conf.py: set google_analytics_id and disqus_shortname properly;
	disable "editme" popup.
    * doc/_templates/page.html: take google_analytics_id and disqus_shortname
	from doc/conf.py.

2014-06-04  Michael R. Crusoe <mcrusoe@msu.edu>

    * lib/Makefile: do a distclean as the CFLAGS may have changed. Fixes #442

2014-06-03 Chuck Pepe-Ranney <chuck.peperanney@gmail.com>

    * scripts/abundance-dist.py: removed call to check_space on infiles.

2014-05-31  Michael R. Crusoe  <mcrusoe@msu.edu>

    * khmer/_khmermodule.cc,lib/counting.{cc,hh},
    sandbox/{stoptag-abundance-ham1-hist.py,off-by-one.py,filter-ham1.py}:
    Remove CountingHash get_kmer_abund_mean, get_kmer_abund_abs_deviation, and
    max_hamming1_count along with Python glue code and sandbox scripts. They
    are no longer useful.

2014-05-30  Titus Brown  <t@idyll.org>

    * khmer/_khmermodule.cc: remove merge2* functions: unused, untested.
    * lib/counting.cc, lib/hashbits.cc, lib/hashtable.cc: made file loading
	exceptions more verbose and informative.
    * tests/test_subset_graph.py: added tests for SubsetPartition::
	load_partitionmap.
    * khmer/_khmermodule.cc, lib/subset.cc, wrapped SubsetPartition::
	load_partitionmap to catch, propagate exceptions
    * tests/test_hashbits.py, tests/test_counting_hash.py: added tests
	for fail-on-load of bad file format versions; print exception messages.
    * .gitignore: added various temporary pip & build files
    * lib/counting.cc: added I/O exception handling to CountingHashFileReader
	and CountingHashGzFileReader.
    * lib/hashbits.cc: added I/O exception handling to Hashbits::load.
    * lib/subset.cc: added I/O exception handling to merge_from_disk.
    * lib/hashtable.cc: added I/O exception handling to load_tagset and
	load_stop_tags
    * khmer/_khmermodule.cc: added I/O exception propagation from C++ to
	Python, for all loading functions.

2014-05-22  Michael Wright  <wrigh517@msu.edu>

    * scripts/fastq-to-fasta: Moved and improved fastq-to-fasta.py into scripts
    from sandbox
    * tests/test_scripts.py: Added tests for fastq-to-fasta.py
    * tests/test-data: Added test-fastq-n-to-fasta.py file with N's in
    sequence for testing

2014-05-19  Michael R. Crusoe  <mcrusoe@msu.edu>

    * Makefile: add target for python test coverage plain-text report;
    clarified where the HTML report is

2014-05-16  Michael R. Crusoe  <mcrusoe@msu.edu>

    * docs/scripts.txt: include sweep-reads-buffered.py

2014-05-14  Adam Caldwell  <adam.caldwell@gmail.com>

    * Makefile: change pip to pip2. Fixes assorted make problems on systems
    where pip links to pip3

2014-05-14  Michael R. Crusoe  <mcrusoe@msu.edu>

    * lib/{zlib,bzip2} -> third-party/
    * setup.{cfg,py}: Move third party libraries to their own directory
    * Makefile: add sloccount target for humans and the sloccount.sc target for
   Jenkins

2014-05-13  Michael Wright  <wrigh517@msu.edu>

    * sandbox/fastq-to-fasta.py: now reports number of reads dropped due to
    'N's in sequence. close 395

2014-05-13  Michael R. Crusoe  <mcrusoe@msu.edu>

    * doc/release.txt: additional fixes

2014-05-09  Luiz Irber  <irberlui@msu.edu>

    Version 1.0.1

2014-05-09  Michael R. Crusoe  <mcrusoe@msu.edu>

    * doc/release.txt: update release instructions

2014-05-06  Michael R. Crusoe  <mcrusoe@msu.edu>

    * lib/{subset,counting}.cc: fix cppcheck errors; astyle -A10
    --max-code-length=80

2014-05-06  Titus Brown  <titus@idyll.org>

    * sandbox/calc-best-assembly.py: added script to calculate best
    assembly from a list of contig/scaffold files

2014-04-23  Titus Brown  <titus@idyll.org>

    * scripts/abundance-dist-single.py: fixed problem where ReadParser was
    being created anew for each thread; regression introduced in 4b823fc.

2014-04-22  Michael R. Crusoe  <mcrusoe@msu.edu>

    *.py: switch to explicit python2 invocation. Fixes #385.

2014-04-21  Titus Brown  <t@idyll.org>

    * doc/development.txt: added spellcheck to review checklist

2014-04-21  Titus Brown  <titus@idyll.org>

    * scripts/normalize-by-median.py: updated FP rate to match latest info from
      Qingpeng's paper; corrected spelling error.

2014-04-21  Michael R. Crusoe  <mcrusoe@msu.edu>

    * setup.py,doc/installing.txt: Remove argparse from the requirements
    unless it isn't available. Argparse is bundled with Python 2.7+. This
    simplifies the installation instructions.

2014-04-17  Ram RS  <ramrs@nyu.edu>

    * scripts/make-initial-stoptags.py: fixed bug that threw error on
     missing .ht input file while actual expected input file is .pt

2014-04-11  Titus Brown  <t@idyll.org>

    * scripts/*.py: fixed argument to check_space_for_hashtable to rely
    on args.n_tables and not args.ksize.

2014-04-06  Titus Brown  <titus@idyll.org>

    * scripts/normalize-by-median.py: added comment about table compatibility
    with abundance-dist.

2014-04-05  Michael R. Crusoe  <mcrusoe@msu.edu>

    * MANIFEST.in,setup.py: fix to correct zlib packaging for #365
    * ChangeLog: fix date for 1.0 release, email addresses

2014-04-01  Michael R. Crusoe  <mcrusoe@msu.edu>

    Version 1.0
    * Makefile: run 'build' command before install; ignore _version.py for
    coverage purposes.
    * bink.ipynb: deleted
    * doc/choosing-hash-sizes.txt -> choosing-table-sizes.txt
    * setup.py,doc/{conf.py,index.txt}: update lists of authors
    * doc/development.txt: typo
    * doc/{galaxy,guide,index,introduction,scripts}.txt: remove some
    references to implementation details of the k-mer tables
    * doc/{known-issues,release}.txt: updated
    * khmer/*.cc,lib/*.{cc,hh}: astyle -A10 formatted
    * lib/read_parsers.cc: fixed case statement fall through
    * lib/subset.cc: removed unnecessary NULL check (CID 1054804 & 1195088)
    * scripts/*.py: additional documentation updates
    * tests/test-data/test-overlap1.ht,data/MSB2-surrender.fa &
    data/1m-filtered.fa: removed from repository history, .git is now 36M!

2014-04-01  Titus Brown  <t@idyll.org>

    * CITATION,khmer/khmer_args.py: Updated khmer software citation for
    release.

2014-03-31  Titus Brown  <t@idyll.org>

    * scripts/normalize-by-median.py: Fixed unbound variable bug introduced in
    20a433c2.

    * khmer/file.py: Fixed incorrect use of __file__ dirname instead of
    os.getcwd(); also fixed bug where statvfs would choke on an empty
    dirname resulting from input files being in the cwd.

2014-03-31  Michael R. Crusoe  <mcrusoe@msu.edu>

    * versioneer.py,ez_setup.py: updated to version 0.10 and 3.4.1
    respectively.
    * docs/release.txt,khmer/_version.py,MANIFEST.in: update ancillary
    versioneer files

2014-03-31  Titus Brown  <t@idyll.org>

    * scripts/*.py,khmer/khmer_args.py: added 'info' function to khmer_args,
    and added citation information to each script.
    * CITATION: added basic citation information for khmer functionality.

2013-03-31  Michael R. Crusoe  <mcrusoe@msu.edu>

    * docs/scripts.txt,scripts/*.py,khmer/*.py: overhaul the documentation of
    the scripts. Uses sphinxcontrib.autoprogram to leverage the existing
    argparse objects. Moved the documentation into each script + misc cleanups.
    All scripts support the --version option. Migrated the last scripts to use
    khmer_args
    * docs/blog-posts.txt: removed outdated reference to filter-exact.py; its
    replacement filter-abund.py is better documented in the eel-pond protocol
    * figuregen/,novelty/,plots/,templatem/,scripts/do-partition.sh: removed
    outdated code not part of core project

2013-03-30  Michael R. Crusoe  <mcrusoe@msu.edu>

    * setup.py: monkeypatched distutils.Distribution.reinitialize_command() so
    that it matches the behavior of Distribution.get_command_obj(). This fixes
    issues with 'pip install -e' and './setup.py nosetests' not respecting the
    setup.cfg configuration directives for the build_ext command. Also
    enhanced our build_ext command to respect the dry_run mode.

    * .ycm_extra_conf.py: Update our custom YouCompleteMe configuration to
    query the package configuration for the proper compilation flags.

2014-03-28  Michael R. Crusoe  <mcrusoe@msu.edu>

    * Makefile,setup.py: demote nose & sphinx to extra dependencies.
    Auto-install Python developer tools as needed.

2013-03-27  Michael R. Crusoe  <mcrusoe@msu.edu>

    * The system zlib and bzip2 libraries are now used instead of the bundled
    versions if specified in setup.cfg or the command line.

2014-03-25  Michael R. Crusoe  <mcrusoe@msu.edu>

    * Makefile: update cppcheck command to match new version of Jenkins
    plugin. Now ignores the lib/test*.cc files.

2013-03-20  Michael R. Crusoe  <mcrusoe@msu.edu>

    * lib/storage.hh,khmer/_khmermodule.cc,lib/{readtable,read_parsers}.hh:
    remove unused storage.hh

2014-03-19  Qingpeng Zhang  <qingpeng@msu.edu>

    * hashbits.cc: fix a bug of 'Division or modulo by zero' described in #182
    * test_scripts.py: add test code for count-overlap.py
    * count-overlap.py: (fix a bug because of a typo and hashsize was replaced
    by min_hashsize)
    * count-overlap.py: needs hashbits table generated by load-graph.py.
    This information is added to the "usage:" line.
    * count-overlap.py: fix minor PyLint issues

2014-03-19  Michael R. Crusoe  <mcrusoe@msu.edu>

    * Update bundled zlib version to 1.2.8 from 1.2.3. Changes of note:
    "Wholesale replacement of gz* functions with faster versions"
    "Added LFS (Large File Summit) support for 64-bit file offsets"
    "Fix serious but very rare decompression bug"

2014-03-19  Michael R. Crusoe <mcrusoe@msu.edu>

    * lib/counting.hh: include hashtable.hh
    * lib/{counting,aligner,hashbits,hashtable,labelhash,node,subset}.{cc,hh},
    kmer.cc,khmer/_khmermodule.cc: removed downcast, replaced non-functional
    asserts() with exception throws.
    * khmer/_khmermodule.cc: fixed parsing of PyLists
    * setup.py: force 64bit only builds on OS X.

2014-03-19  Titus Brown  <t@idyll.org>

    * Makefile: update documentation on targets at top; clean autopep8 output.
    * test_counting_single.py: fixed pep8 violations in spacing
    * test_scripts.py: eliminate popenscript in favor of proper SystemExit
	handling in runscript; fix pep8 violations.

2014-03-19  Michael R. Crusoe <mcrusoe@msu.edu> and Luiz Irber
<luiz.irber@gmail.com>

    * lib/ktable.{cc,hh},khmer/{__init__.py},{_khmermodule.cc}, tests/
    test_{counting_{hash,single},ktable}.py: remove the unused KTable object
    * doc/{index,ktable}.txt: remove references to KTable
    * lib/{ktable.{hh,cc} → kmer_hash.{hh,cc}}: rename remaining ktable files
    to kmer_hash
    * lib/{hashtable,kmer}.hh: replace ktable headers with kmer_hash

2014-03-17  Ram RS  <ramrs@nyu.edu>

    * extract-partitions.py: pylint warnings addressed
    * test_scripts.py: tests added to cover extract-partitions completely

2014-03-16  Michael R. Crusoe <mcrusoe@msu.edu>

    * lib/read_parsers.cc: fix for Coverity CID 1054789: Unititialized scalar
    field II: fill_id is never zeroed out.

2014-03-16  Ram RS  <ramrs@nyu.edu>

    * Project email in copyright headers updated

2014-03-14  Michael R. Crusoe <mcrusoe@msu.edu>

    * khmer/_khmermodule.cc, lib/{khmer.hh, hashtable.{cc,hh}},
    tests/test_{hashbits,hashbits_obj,labelhash}.py: don't implicitly downcast
    tagset_size(). Changes fileformat version for saved tagsets.

2014-03-13  Ram RS  <ramrs@nyu.edu>

    * added: khmer/file.py - script to check disk space, check input file
    status and check space before hashtable writing
    * modified: scripts/*.py - all scripts now use khmer.file for above-mentioned
    functionality.
    * modified: scripts/*.py - pylint violations addressed in all scripts
    under scripts/

2014-03-13  Ram RS  <ramrs@nyu.edu>

    * Bug fix: tests.test_normalize_by_median_no_bigcount() now runs within
    temp directory

2014-03-11  Michael R. Crusoe  <mcrusoe@mcrusoe.edu>

    * lib/read_parsers.hh: fix for Coverity CID 1054789: Uninitialized scalar
    field

2014-03-10  Michael R. Crusoe  <mcrusoe@msu.edu>

    * doc/development.txt: document fork/tag policy + formatting fixes

2014-03-03  Michael R. Crusoe  <mcrusoe@msu.edu>

    * lib/trace_logger.{cc,hh}: fix for Coverity CID 1063852: Uninitialized
    scalar field (UNINIT_CTOR)
    * lib/node.cc: fix for Coverity CID 1173035:  Uninitialized scalar field
    (UNINIT_CTOR)
    * lib/hashbits.hh: fix for Coverity CID 1153101:  Resource leak in object
    (CTOR_DTOR_LEAK)
    * lib/{perf_metrics.{cc,hh},hashtable.{cc,hh}
    ,read_parsers.{cc,hh},trace_logger.{cc,hh}}: ifndef WITH_INTERNAL_METRICS
    then lets not + astyle -A10

2014-02-27  Michael R. Crusoe <mcrusoe@msu.edu>

    * tagged: version 0.8
    * setup.py: Specify a known working version of setuptools so we don't
    force an unneeded and awkward upgrade.
    * setup.py: We aren't zipsafe, mark as such

2014-02-18  Michael R. Crusoe <mcrusoe@msu.edu>

* Normalized C++ namespace usage to fix CID 1054792
* Updated install instructions. We recommend OS X users and those Linux
users without root access to install virtualenv instead of pip.
* New documentation: doc/known-issues.txt
* Added code review checklist & other guidance: doc/development.txt

2014-02-03  Camille Scott <camille.scott.w@gmail.com>

* Standardized command line arguments in khmer_args; added version flag

* Added support for sparse graph labeling

* Added script to reinflate partitions from read files using the
  labeling system, called sweep-reads-by-partition-buffered.py

* Implemented __new__ methods for Hashbits, enforced inheritance
  hierarchy between it and the new LabelHash class both in C++
  and CPython API

2013-12-20  Titus Brown  <titus@idyll.org>

* Fixed output_partitioned_file, sweep-reads3.py, and extract-partitions.py
  to retain FASTQ format in output.

2013-12-11  Michael R. Crusoe <mcrusoe@msu.edu>

* normalize-by-median.py: new optional argument: --record-filenames to specify
a path where a list of all the output filenames will be written to. Will
be used to better integrate with Galaxy.

* All commands that use the counting args now support the --version switch

* abundance-dist-single.py, abundance-dist.py, do-partition.py,
interleave-reads.py, load-graph.py, load-into-counting.py
normalize-by-median.py now exit with return code 1 instead of 255 as is
standard.

2013-12-19  Michael R. Crusoe  <mcrusoe@msu.edu>

* doc/install.txt Add setup instructions for RHEL6 & fix invocation to get
master branch to work for non-developers

2013-12-18  Titus Brown  <titus@idyll.org>

* Added a test to ensure that normalize-by-median.py has bigcount set to
  False.

2013-11-22  Camille Scott  <camille.scott.w@gmail.com>

* Makefile: Added debug target for profiling.

2013-11-22  Michael R. Crusoe  <mcrusoe@msu.edu>

* Documented release process

2013-10-21  Michael R. Crusoe  <mcrusoe@msu.edu>

* Version 0.7

* New script: sample-reads-randomly.py which does a single pass random
subsample using reservoir sampling.

* the version number is now only stored in one place

* Makefile: new dist, cppcheck, pep8, and autopep8 targets for developers.
VERSION is now set by versioneer and exported to C/C++ code.

* README switched from MarkDown to ReStructuredText format to clean up PyPI
listing. Install count badge added.

* doc/: updates to how the scripts are called. Sphinx now pulls version
number from versioneer. C/Python integration is now partially documented.
Reference to bleeding-edge has been removed. Release instructions have been
clarified and simplified.

* all python code in khmer/, scripts/, and tests/ should be PEP8 compliant now.

* khmer/_khmermodule.cc has gotten a once-over with cpychecker. Type errors
were eliminated and the error checking has improved.

* Several fixes motivated by the results of a Coverity C/C++ scan.

* Tests that require greater than 0.5 gigabytes of memory are now annotated as
being 'highmem' and be skipped by changing two lines in setup.cfg

* warnings about -Wstrict-prototypes will no longer appear

* contributors to this release are: ctb, mr-c and camillescott.

2013-10-15  Michael R. Crusoe  <mcrusoe@msu.edu>

* Version 0.6.1

* No code changes, just build fixes

2013-10-10  Michael R. Crusoe  <mcrusoe@msu.edu>

* Version 0.6

* Switch to setuptools to run the entire build

* The various Makefiles have been merged into one inside lib for posterity

* A new top-level Makefile wraps "python setup.py"

* argparse.py has been removed and is installed automatically by setuptools/pip

* setup.py and the python/khmer directory have been moved to the root of the
project to conform to the standard layout

* The project contact address is now khmer-project@idyll.org

* Due to the new build system the project now easily builds under OS X + XCode

* In light of the above the installation instructions have been rewritten

* Sphinx now builds the documentation without warnings or errors

* It is now easy to calculate code coverage.

* setup.py is now PEP8 compliant
2014-04-10  Michael R. Crusoe  <mcrusoe@msu.edu>

    * Makefile: run 'build' command before install; ignore _version.py for
    coverage purposes.
    * bink.ipynb: deleted
    * doc/choosing-hash-sizes.txt -> choosing-table-sizes.txt
    * setup.py,doc/{conf.py,index.txt}: update lists of authors
    * doc/development.txt: typo
    * doc/{galaxy,guide,index,introduction,scripts}.txt: remove some
    references to implementation details of the k-mer tables
    * doc/{known-issues,release}.txt: updated
    * khmer/*.cc,lib/*.{cc,hh}: astyle -A10 formatted
    * lib/read_parsers.cc: fixed case statement fall through
    * lib/subset.cc: removed unnecessary NULL check (CID 1054804 & 1195088)
    * scripts/*.py: additional documentation updates
    * tests/test-data/test-overlap1.ht,data/MSB2-surrender.fa &
    data/1m-filtered.fa: removed from repository history, .git is now 36M!

2014-03-31  Titus Brown  <ctb@msu.edu>

    * scripts/normalize-by-median.py: Fixed unbound variable bug introduced in
    20a433c2.

    * khmer/file.py: Fixed incorrect use of __file__ dirname instead of
    os.getcwd(); also fixed bug where statvfs would choke on an empty
    dirname resulting from input files being in the cwd.

2014-03-31  Michael R. Crusoe  <mcrusoe@msu.edu>

    * versioneer.py,ez_setup.py: updated to version 0.10 and 3.4.1
    respectively.
    * docs/release.txt,khmer/_version.py,MANIFEST.in: update ancillary
    versioneer files

2014-03-31  Titus Brown  <ctb@msu.edu>

    * scripts/*.py,khmer/khmer_args.py: added 'info' function to khmer_args,
    and added citation information to each script.
    * CITATION: added basic citation information for khmer functionality.

2013-03-31  Michael R. Crusoe  <mcrusoe@msu.edu>

    * docs/scripts.txt,scripts/*.py,khmer/*.py: overhaul the documentation of
    the scripts. Uses sphinxcontrib.autoprogram to leverage the existing
    argparse objects. Moved the documentation into each script + misc cleanups.
    All scripts support the --version option. Migrated the last scripts to use
    khmer_args
    * docs/blog-posts.txt: removed outdated reference to filter-exact.py; its
    replacement filter-abund.py is better documented in the eel-pond protocol
    * figuregen/,novelty/,plots/,templatem/,scripts/do-partition.sh: removed
    outdated code not part of core project

2013-03-30  Michael R. Crusoe  <mcrusoe@msu.edu>

    * setup.py: monkeypatched distutils.Distribution.reinitialize_command() so
    that it matches the behavior of Distribution.get_command_obj(). This fixes
    issues with 'pip install -e' and './setup.py nosetests' not respecting the
    setup.cfg configuration directives for the build_ext command. Also
    enhanced our build_ext command to respect the dry_run mode.

    * .ycm_extra_conf.py: Update our custom YouCompleteMe configuration to
    query the package configuration for the proper compilation flags.

2014-03-28  Michael R. Crusoe  <mcrusoe@msu.edu>

    * Makefile,setup.py: demote nose & sphinx to extra dependencies.
    Auto-install Python developer tools as needed.

2013-03-27  Michael R. Crusoe  <mcrusoe@msu.edu>

    * The system zlib and bzip2 libraries are now used instead of the bundled
    versions if specified in setup.cfg or the command line.

2014-03-25  Michael R. Crusoe  <mcrusoe@msu.edu>

    * Makefile: update cppcheck command to match new version of Jenkins
    plugin. Now ignores the lib/test*.cc files.

2013-03-20  Michael R. Crusoe  <mcrusoe@msu.edu>

    * lib/storage.hh,khmer/_khmermodule.cc,lib/{readtable,read_parsers}.hh:
    remove unused storage.hh

2014-03-19  Qingpeng Zhang  <qingpeng@msu.edu>

    * hashbits.cc: fix a bug of 'Division or modulo by zero' described in #182
    * test_scripts.py: add test code for count-overlap.py
    * count-overlap.py: (fix a bug because of a typo and hashsize was replaced
    by min_hashsize)
    * count-overlap.py: needs hashbits table generated by load-graph.py.
    This information is added to the "usage:" line.
    * count-overlap.py: fix minor PyLint issues

2014-03-19  Michael R. Crusoe  <mcrusoe@msu.edu>

    * Update bundled zlib version to 1.2.8 from 1.2.3. Changes of note:
    "Wholesale replacement of gz* functions with faster versions"
    "Added LFS (Large File Summit) support for 64-bit file offsets"
    "Fix serious but very rare decompression bug"

2014-03-19  Michael R. Crusoe <mcrusoe@msu.edu>

    * lib/counting.hh: include hashtable.hh
    * lib/{counting,aligner,hashbits,hashtable,labelhash,node,subset}.{cc,hh},
    kmer.cc,khmer/_khmermodule.cc: removed downcast, replaced non-functional
    asserts() with exception throws.
    * khmer/_khmermodule.cc: fixed parsing of PyLists
    * setup.py: force 64bit only builds on OS X.

2014-03-19  Titus Brown  <t@idyll.org>

    * Makefile: update documentation on targets at top; clean autopep8 output.
    * test_counting_single.py: fixed pep8 violations in spacing
    * test_scripts.py: eliminate popenscript in favor of proper SystemExit
	handling in runscript; fix pep8 violations.

2014-03-19  Michael R. Crusoe <mcrusoe@msu.edu> and Luiz Irber
<luiz.irber@gmail.com>

    * lib/ktable.{cc,hh},khmer/{__init__.py},{_khmermodule.cc}, tests/
    test_{counting_{hash,single},ktable}.py: remove the unused KTable object
    * doc/{index,ktable}.txt: remove references to KTable
    * lib/{ktable.{hh,cc} → kmer_hash.{hh,cc}}: rename remaining ktable files
    to kmer_hash
    * lib/{hashtable,kmer}.hh: replace ktable headers with kmer_hash

2014-03-17  Ram RS  <ramrs@nyu.edu>

    * extract-partitions.py: pylint warnings addressed
    * test_scripts.py: tests added to cover extract-partitions completely

2014-03-16  Michael R. Crusoe <mcrusoe@msu.edu>

    * lib/read_parsers.cc: fix for Coverity CID 1054789: Unititialized scalar
    field II: fill_id is never zeroed out.

2014-03-16  Ram RS  <ramrs@nyu.edu>

    * Project email in copyright headers updated

2014-03-14  Michael R. Crusoe <mcrusoe@msu.edu>

    * khmer/_khmermodule.cc, lib/{khmer.hh, hashtable.{cc,hh}},
    tests/test_{hashbits,hashbits_obj,labelhash}.py: don't implicitly downcast
    tagset_size(). Changes fileformat version for saved tagsets.

2014-03-13  Ram RS  <ramrs@nyu.edu>

    * added: khmer/file.py - script to check disk space, check input file
    status and check space before hashtable writing
    * modified: scripts/*.py - all scripts now use khmer.file for above-mentioned
    functionality.
    * modified: scripts/*.py - pylint violations addressed in all scripts
    under scripts/

2014-03-13  Ram RS  <ramrs@nyu.edu>

    * Bug fix: tests.test_normalize_by_median_no_bigcount() now runs within
    temp directory

2014-03-11  Michael R. Crusoe  <mcrusoe@mcrusoe.edu>

    * lib/read_parsers.hh: fix for Coverity CID 1054789: Uninitialized scalar
    field

2014-03-10  Michael R. Crusoe  <mcrusoe@msu.edu>

    * doc/development.txt: document fork/tag policy + formatting fixes

2014-03-03  Michael R. Crusoe  <mcrusoe@msu.edu>

    * lib/trace_logger.{cc,hh}: fix for Coverity CID 1063852: Uninitialized
    scalar field (UNINIT_CTOR)
    * lib/node.cc: fix for Coverity CID 1173035:  Uninitialized scalar field
    (UNINIT_CTOR)
    * lib/hashbits.hh: fix for Coverity CID 1153101:  Resource leak in object
    (CTOR_DTOR_LEAK)
    * lib/{perf_metrics.{cc,hh},hashtable.{cc,hh}
    ,read_parsers.{cc,hh},trace_logger.{cc,hh}}: ifndef WITH_INTERNAL_METRICS
    then lets not + astyle -A10

2014-02-27  Michael R. Crusoe <mcrusoe@msu.edu>

    * tagged: version 0.8
    * setup.py: Specify a known working version of setuptools so we don't
    force an unneeded and awkward upgrade.
    * setup.py: We aren't zipsafe, mark as such

2014-02-18  Michael R. Crusoe <mcrusoe@msu.edu>

* Normalized C++ namespace usage to fix CID 1054792
* Updated install instructions. We recommend OS X users and those Linux
users without root access to install virtualenv instead of pip.
* New documentation: doc/known-issues.txt
* Added code review checklist & other guidance: doc/development.txt

2014-02-03  Camille Scott <camille.scott.w@gmail.com>

* Standardized command line arguments in khmer_args; added version flag

* Added support for sparse graph labeling

* Added script to reinflate partitions from read files using the
  labeling system, called sweep-reads-by-partition-buffered.py

* Implemented __new__ methods for Hashbits, enforced inheritance
  hierarchy between it and the new LabelHash class both in C++
  and CPython API

2013-12-20  Titus Brown  <titus@idyll.org>

* Fixed output_partitioned_file, sweep-reads3.py, and extract-partitions.py
  to retain FASTQ format in output.

2013-12-11  Michael R. Crusoe <mcrusoe@msu.edu>

* normalize-by-median.py: new optional argument: --record-filenames to specify
a path where a list of all the output filenames will be written to. Will
be used to better integrate with Galaxy.

* All commands that use the counting args now support the --version switch

* abundance-dist-single.py, abundance-dist.py, do-partition.py,
interleave-reads.py, load-graph.py, load-into-counting.py
normalize-by-median.py now exit with return code 1 instead of 255 as is
standard.

2013-12-19  Michael R. Crusoe  <mcrusoe@msu.edu>

* doc/install.txt Add setup instructions for RHEL6 & fix invocation to get
master branch to work for non-developers

2013-12-18  Titus Brown  <titus@idyll.org>

* Added a test to ensure that normalize-by-median.py has bigcount set to
  False.

2013-11-22  Camille Scott  <camille.scott.w@gmail.com>

* Makefile: Added debug target for profiling.

2013-11-22  Michael R. Crusoe  <mcrusoe@msu.edu>

* Documented release process

2013-10-21  Michael R. Crusoe  <mcrusoe@msu.edu>

* Version 0.7

* New script: sample-reads-randomly.py which does a single pass random
subsample using reservoir sampling.

* the version number is now only stored in one place

* Makefile: new dist, cppcheck, pep8, and autopep8 targets for developers.
VERSION is now set by versioneer and exported to C/C++ code.

* README switched from MarkDown to ReStructuredText format to clean up PyPI
listing. Install count badge added.

* doc/: updates to how the scripts are called. Sphinx now pulls version
number from versioneer. C/Python integration is now partially documented.
Reference to bleeding-edge has been removed. Release instructions have been
clarified and simplified.

* all python code in khmer/, scripts/, and tests/ should be PEP8 compliant now.

* khmer/_khmermodule.cc has gotten a once-over with cpychecker. Type errors
were eliminated and the error checking has improved.

* Several fixes motivated by the results of a Coverity C/C++ scan.

* Tests that require greater than 0.5 gigabytes of memory are now annotated as
being 'highmem' and be skipped by changing two lines in setup.cfg

* warnings about -Wstrict-prototypes will no longer appear

* contributors to this release are: ctb, mr-c and camillescott.

2013-10-15  Michael R. Crusoe  <mcrusoe@msu.edu>

* Version 0.6.1

* No code changes, just build fixes

2013-10-10  Michael R. Crusoe  <mcrusoe@msu.edu>

* Version 0.6

* Switch to setuptools to run the entire build

* The various Makefiles have been merged into one inside lib for posterity

* A new top-level Makefile wraps "python setup.py"

* argparse.py has been removed and is installed automatically by setuptools/pip

* setup.py and the python/khmer directory have been moved to the root of the
project to conform to the standard layout

* The project contact address is now khmer-project@idyll.org

* Due to the new build system the project now easily builds under OS X + XCode

* In light of the above the installation instructions have been rewritten

* Sphinx now builds the documentation without warnings or errors

* It is now easy to calculate code coverage.

* setup.py is now PEP8 compliant<|MERGE_RESOLUTION|>--- conflicted
+++ resolved
@@ -1,11 +1,3 @@
-<<<<<<< HEAD
-2015-10-19  Michael R. Crusoe  <crusoe@ucdavis.edu>
-
-   * versioneer.py,khmer/_version.py,setup.py,setup.cfg: upgrade Versioneer to
-   version 0.15+dev, Mon Jun 29 2015 99d5d9341830945f7080537ddd3bbd79c4aa1732
-   * doc/conf.py, lib/Makefile: update method of retrieving current version
-   * lib/get_version.py: no longer needed, removed
-=======
 2016-06-27  Titus Brown  <titus@idyll.org>
 
    * doc/requirements.txt: updated sphinx-autoprogram requirement for building
@@ -216,7 +208,13 @@
 
    * scripts/normalize-by-median.py,tests/test_normalize_by_median.py: test
    and fix for close of --output file after first input file.
->>>>>>> 5a83929b
+
+2015-10-19  Michael R. Crusoe  <crusoe@ucdavis.edu>
+
+   * versioneer.py,khmer/_version.py,setup.py,setup.cfg: upgrade Versioneer to
+   version 0.15+dev, Mon Jun 29 2015 99d5d9341830945f7080537ddd3bbd79c4aa1732
+   * doc/conf.py, lib/Makefile: update method of retrieving current version
+   * lib/get_version.py: no longer needed, removed
 
 2015-10-05  Michael R. Crusoe  <crusoe@ucdavis.edu>
 
