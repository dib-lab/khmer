--- conflicted
+++ resolved
@@ -1,10 +1,9 @@
-<<<<<<< HEAD
-2015-07-20  Luiz Irber  <khmer@luizirber.org>
+2015-07-22  Luiz Irber  <khmer@luizirber.org>
 
    * scripts/unique-kmers.py: fix import bug and initialize to_print earlier.
    * tests/test_scripts: add tests for unique-kmers.py.
    * sandbox/unique-kmers.py: moved to scripts.
-=======
+
 2015-07-21  Jacob Fenton  <bocajnotnef@gmail.com>
 
    * khmer/{kfile,khmer_args}.py: refactored information passing, made it so
@@ -18,7 +17,6 @@
    * scripts/{count-overlap,load-into-counting,make-initial-stoptags,
    partition-graph,sample-reads-randomly}.py: removed unnecessary call to
    check_space.
->>>>>>> 526faf67
 
 2015-07-20  Titus Brown  <titus@idyll.org>
 
