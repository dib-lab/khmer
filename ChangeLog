<<<<<<< HEAD
2015-04-13  Scott Sievert <sieve121@umn.edu>

   * changed "doc/LICENSE.txt" to "LICENSE" in tests/*, scripts/*, lib/*,
   sandbox/*, khmer/*
=======
2015-04-13  Michael R. Crusoe

   * README.rst,doc/index.rst: added link to gitter.im chat room
   * doc/README.rst: removed ancient, outdated, and unused file

2015-04-13  Thomas Fenzl  <thomas.fenzl@gmx.net>

   * khmer/_khmermodule.cc: removed unused find_all_tags_truncate_on_abundance
   from python api
>>>>>>> 6ea6e65d

2015-04-10  Will Trimble

   * tests/test_script_arguments.py: added a test to check for the empty file
   warning when checking if a file exists

2015-04-10  Jacob Fenton  <bocajnotnef@gmail.com>

   * scripts/test-{scripts.py}: added test for check_file_writable using 
   load_into_counting

2015-04-10  Phillip Garland  <pgarland@gmail.com>

   * khmer/file.py (check_file_writable): new function to check writability
   * scripts/load-into-counting.py (main): early check to see if output is
   writable

2015-04-07  Michael R. Crusoe  <mcrusoe@msu.edu>

    * README.rst: add a ReadTheDocs badge

2015-04-06  Michael R. Crusoe  <mcrusoe@msu.edu>

   * jenkins-build.sh: updated OS X warning flag to quiet the build a bit

2015-04-06  Michael R. Crusoe  <mcrusoe@msu.edu>

   * Makefile: added 'convert-release-notes' target for MD->RST conversion
   * doc/{,release-notes}/index.rst: include release notes in documentation
   * doc/release-notes/*.rst: added pandoc converted versions of release notes
   * jenkins-build.sh: use the Sphinx method to install doc dependencies

2015-04-05  Michael R. Crusoe  <mcrusoe@msu.edu>

   * setup.py: use the release version of screed 0.8

2015-04-05  Michael R. Crusoe  <mcrusoe@msu.edu>

   * doc/*/*.txt: all documentation sources have been renamed to use the rst
   extension to indicate that they are reStructuredText files. This enables
   use of rich text editors on GitHub and elsewhere.
   * doc/conf.py: update Sphinx configuration to reflect this change
   * doc/requirements.txt: added hint to install version 3.4.1 of Setuptools;
   this file is used by ReadTheDocs only.

2015-04-05  Michael R. Crusoe  <mcrusoe@msu.edu>

   * ChangeLog, lib/read_aligner.cc, sandbox/sweep-reads.py: fixed spelling
   errors.

2015-04-05  Kevin Murray  <spam@kdmurray.id.au>

   * lib/read_parsers.{cc,hh}: Work around an issue (#884) in SeqAn 1.4.x
   handling of truncated sequence files. Also revamp exceptions
   * khmer/_khmermodule.cc: Use new/updated exceptions handling malformed
   FASTA/Q files.
   * tests/test_read_parsers.py: add a test of parsing of truncated fastq
   files

2015-04-03  Luiz Irber  <irberlui@msu.edu>

   * lib/hllcounter.cc: Use for loop instead of transform on merge method,
   now works on C++11.

2015-04-01  Luiz Irber  <irberlui@msu.edu>

   * third-party/smhasher/MurmurHash3.{cc,h}: remove unused code, fix warnings.

2015-04-01  Michael R. Crusoe  <mcrusoe@msu.edu>

   * Doxyfile.in: make documentation generation reproducible, removed timestamp

2015-04-01  Alex Hyer  <theonehyer@gmail.com>

   * scripts/find-knots.py: added force argument to check_file_status()
   call in main().

2015-03-31  Kevin Murray  <spam@kdmurray.id.au>

   * lib/read_parsers.{cc,hh}: add read counting to IParser and subclasses
   * khmer/_khmermodule.cc,tests/test_read_parsers.py: add 'num_reads'
   attribute to khmer.ReadParser objects in python land, and test it.

2015-03-28  Kevin Murray  <spam@kdmurray.id.au>

   * lib/hashbits.hh: Add Hashbits::n_tables() accessor

2015-03-27  Michael R. Crusoe  <mcrusoe@msu.edu>

   * lib/read_parsers.{cc,hh}: Obfuscate SeqAn SequenceStream objects with a
   wrapper struct, to avoid #include-ing the SeqAn headers.
   * lib/Makefile: Don't install the SeqAn headers.

2015-03-27  Kevin Murray  <spam@kdmurray.id.au>

   * lib/Makefile: Add libkhmer targets, clean up
   * lib/get_version.py: Rewrite to use versioneer.py
   * lib/.gitignore,third-party/.gitignore: Add more compiled outputs
   * lib/.check_openmp.cc: add source that checks compiler for openmp support.
   * lib/khmer.pc.in: add pkg-config file for khmer

2015-03-23  Kevin Murray  <spam@kdmurray.id.au>

   * lib/counting.hh: Add CountingHash::n_tables() accessor

2015-03-16  Jessica Mizzi  <mizzijes@msu.edu>

    * khmer/kfile.py: Added file not existing error for system exit
    * tests/{test_scripts,test_functions}.py: Added tests for
    check_file_status for file existence and force option

2015-03-15  Kevin Murray  <spam@kdmurray.id.au>  &  Titus Brown  <titus@idyll.org>

   * tests/test_counting_hash.py: Skip get_raw_tables test if python doesn't
   have the memoryview type/function.

2015-03-11  Erich Schwarz  <ems394@cornell.edu>

   * Added URLs and brief descriptions for khmer-relevant documentation in
   doc/introduction.txt, pointing to http://khmer-protocols.readthedocs.org and
   khmer-recipes.readthedocs.org, with brief descriptions of their content.

2015-03-10  Camille Scott  <camille.scott.w@gmail.com>

   * lib/counting.hh, khmer/_khmermodule.cc: Expose the raw tables of
   count-min sketches to the world of python using a buffer interface.
   * tests/test_counting_hash.py: Tests of the above functionality.

2015-03-08  Michael R. Crusoe  <mcrusoe@msu.edu>

   * Makefile: make 'pep8' target be more verbose
   * jenkins-build.sh: specify setuptools version
   * scripts/{abundance-dist,annotate-partitions,count-median,do-partition,
   extract-paired-reads,extract-partitions,filter-stoptags,find-knots,
   interleave-reads,merge-partitions,partition-graph,sample-reads-randomly,
   split-paired-reads}.py,setup.py: fix new PEP8 errors
   * setup.py: specify that this is a Python 2 only project (for now)
   * tests/test_{counting_single,subset_graph}.py: make explicit the use of
   floor division behavior.

2015-03-06  Titus Brown  <titus@idyll.org>

   * sandbox/{collect-reads.py,saturate-by-median.py}: update for 'force'
   argument in khmer.kfile functions, so that khmer-recipes compile.

2015-03-02  Titus Brown  <titus@idyll.org>

   * sandbox/{combine-pe.py,compare-partitions.py,count-within-radius.py,
   degree-by-position.py,dn-identify-errors.py,ec.py,error-correct-pass2.py,
   find-unpart.py,normalize-by-align.py,read-aligner.py,shuffle-fasta.py,
   to-casava-1.8-fastq.py,uniqify-sequences.py}: removed from sandbox/ as
   obsolete/unmaintained.
   * sandbox/README.rst: updated to reflect readstats.py and trim-low-abund.py
   promotion to sandbox/.
   * doc/dev/scripts-and-sandbox.txt: updated to reflect sandbox/ script name
   preferences, and note to remove from README.rst when moved over to scripts/.

2015-02-27  Kevin Murray  <spam@kdmurray.id.au>

   * scripts/load-into-counting.py: Be verbose in the help text, to clarify
   what the -b flag does.

2015-02-25  Hussien Alameldin  <hussien@msu.edu>

   * sandbox/bloom_count.py: renamed to bloom-count.py
   * sandbox/bloom_count_intersection.py: renamed to
     bloom-count-intersection.py
   * sandbox/read_aligner.py: renamed to read-aligner.py

2015-02-26  Tamer A. Mansour  <drtamermansour@gmail.com>

   * scripts/abundance-dist-single.py: Use CSV format for the histogram.
   * scripts/count-overlap.py: Use CSV format for the curve file output.
   Includes column headers.
   * scripts/abundance-dist-single.py: Use CSV format for the histogram. 
   Includes column headers.
   * tests/test_scripts.py: add test functions for the --csv option in
   abundance-dist-single.py and count-overlap.py

2015-02-26  Jacob Fenton  <bocajnotnef@gmail.com>

   * doc/introduction.txt, doc/user/choosing-table-sizes.txt: Updated docs to
   ref correct links and names

2015-02-25  Aditi Gupta  <agupta@msu.edu>

   * sandbox/{collect-reads.py, correct-errors.py, 
   normalize-by-median-pct.py, slice-reads-by-coverage.py, 
   sweep-files.py, sweep-reads3.py, to-casava-1.8-fastq.py}: 
   Replaced 'accuracy' with 'quality'. Fixes #787.

2015-02-25  Tamer A. Mansour  <drtamermansour@gmail.com>

   * scripts/normalize-by-median.py: change to the default behavior to
   overwrite the sequences output file. Also add a new argument --append to
   append new reads to the output file.
   * tests/test_scripts.py: add a test for the --append option in
   normalize-by-median.py

2015-02-25  Hussien Alameldin  <hussien@msu.edu>

   * khmer/khmer_args.py: add 'hll' citation entry "Irber and Brown,
     unpublished." to  _alg. dict.
   * sandbox/unique-kmers.py: add call to 'info' with 'hll' in the
     algorithms list.

2015-02-24  Luiz Irber  <irberlui@msu.edu>

    * khmer/_khmermodule.cc: expose HLL internals as read-only attributes.
    * lib/hllcounter.{cc,hh}: simplify error checking, add getters for HLL.
    * tests/test_hll.py: add test cases for increasing coverage, also fix
    some of the previous ones using the new HLL read-only attributes.

2015-02-24  Luiz Irber  <irberlui@msu.edu>

   * khmer/_khmermodule.cc: Fix coding style violations.

2015-02-24  Luiz Irber  <irberlui@msu.edu>

   * khmer/_khmermodule.cc: Update extension to use recommended practices,
   PyLong instead of PyInt, Type initialization, PyBytes instead of PyString.
   Replace common initialization with explicit type structs, and all types
   conform to the CPython checklist.

2015-02-24  Tamer A. Mansour  <drtamermansour@gmail.com>

   * scripts/abundance-dist.py: Use CSV format for the histogram. Includes
   column headers.
   * tests/test_scripts.py: add coverage for the new --csv option in
   abundance-dist.py

2015-02-24  Michael R. Crusoe  <mcrusoe@msu.edu>

   * jenkins-build.sh: remove examples/stamps/do.sh testing for now; takes too
   long to run on every build. Related to #836

2015-02-24  Kevin Murray  <spam@kdmurray.id.au>

   * scripts/interleave-reads.py: Make the output file name print nicely.

2015-02-23  Titus Brown  <titus@idyll.org>

   * khmer/utils.py: added 'check_is_left' and 'check_is_right' functions;
   fixed bug in check_is_pair.
   * tests/test_functions.py: added tests for now-fixed bug in check_is_pair,
   as well as 'check_is_left' and 'check_is_right'.
   * scripts/interleave-reads.py: updated to handle Casava 1.8 formatting.
   * scripts/split-paired-reads.py: fixed bug where sequences with bad names
   got dropped; updated to properly handle Casava 1.8 names in FASTQ files.
   * scripts/count-median.py: added '--csv' output format; updated to properly
   handle Casava 1.8 FASTQ format when '--csv' is specified.
   * scripts/normalize-by-median.py: replaced pair checking with
   utils.check_is_pair(), which properly handles Casava 1.8 FASTQ format.
   * tests/test_scripts.py: updated script tests to check Casava 1.8
   formatting; fixed extract-long-sequences.py test.
   * scripts/{extract-long-sequences.py,extract-paired-reads.py,
   fastq-to-fasta.py,readstats.py,sample-reads-randomly.py,trim-low-abund.py},
   khmer/thread_utils.py: updated to handle Casava 1.8 FASTQ format by
   setting parse_description=False in screed.open(...).
   * tests/test-data/{paired-mixed.fq,paired-mixed.fq.pe,random-20-a.fq,
   test-abund-read-2.fq,test-abund-read-2.paired2.fq,test-abund-read-paired.fa,
   test-abund-read-paired.fq}: switched some sequences over to Casava 1.8
   format, to test format handling.
   * tests/test-data/{casava_18-pe.fq,test-reads.fq.gz}: new test file for
   Casava 1.8 format handling.
   * tests/test-data/{overlap.curve,paired-mixed.fq.1,paired-mixed.fq.2,
   simple_1.fa,simple_2.fa,simple_3.fa,test-colors.fa,test-est.fa,
   test-graph3.fa,test-graph4.fa,test-graph6.fa}: removed no-longer used
   test files.

2015-02-23  Titus Brown  <titus@idyll.org>

   * setup.cfg: set !linux flag by default, to avoid running tests that
   request too much memory when 'nosetests' is run.  (This is an OS difference
   where Mac OS X attempts to allocate as much memory as requested, while
   on Linux it just crashes).

2015-02-23  Michael R. Crusoe  <mcrusoe@msu.edu>

   * khmer/{__init__.py,_khmermodule.cc},lib/{hashbits.cc,hashbits.hh,
   hashtable,tests/test_{c_wrapper,read_parsers}.py: remove unused callback
   functionality

2015-02-23  Michael R. Crusoe  <mcrusoe@msu.edu>

   * setup.py: point to the latest screed release candidate to work around
   versioneer bug.

2015-02-23  Tamer A. Mansour  <drtamermansour@gmail.com>

   * examples/stamps/do.sh: the argument --savehash was changed to --savetable
   and change mode to u+x
   * jenkins-build.sh: add a test to check for the do.sh file

2015-02-23  Kevin Murray  <spam@kdmurray.id.au>

   * khmer/load_pe.py: Remove unused/undocumented module. See #784

2015-02-21  Hussien Alameldin  <hussien@msu.edu>

   * sandbox/normalize-by-align.py: "copyright header 2013-2015 was added"
   * sandbob/read_aligner.py: "copyright header 2013-2015 was added"
   * sandbox/slice-reads-by-coverage.py: "copyright header 2014  was added"

2015-02-21  Hussien Alameldin  <hussien@msu.edu>

   * sandbox/calc-best-assembly.py, collect-variants.py, graph-size.py: Set executable bits using "chmod +x"

2015-02-21  Michael R. Crusoe  <mcrusoe@msu.edu>

   * khmer/_khmermodule.cc,lib/read_parsers.cc: Rename the 'accuracy' attribute
   of ReadParser Reads to 'quality'
   * tests/test_read_parsers.py: update test to match

2015-02-21  Rhys Kidd  <rhyskidd@gmail.com>

   * sandbox/{calc-best-assembly,calc-error-profile,normalize-by-align,
   read_aligner,slice-reads-by-coverage}.py: reference /usr/bin/env python2
   in the #! line.

2015-02-21  Rhys Kidd  <rhyskidd@gmail.com>

   * sandbox/sweep-paired-reads.py: remove empty script

2015-02-20  Titus Brown  <titus@idyll.org>

   * doc/dev/scripts-and-sandbox.txt: policies for sandbox/ and scripts/
   content, and a process for adding new command line scripts into scripts/.
   * doc/dev/index.txt: added scripts-and-sandbox to developer doc index.

2015-02-20  Michael R. Crusoe  <mcrusoe@msu.edu>

    * khmer/_khmermodule.cc: convert C++ out of memory exceptions to Python
    out of memory exception.
    * test/test_{counting_hash,counting_single,hashbits_obj,labelhash,
    scripts}.py: partial tests for the above

2015-02-20  Aditi Gupta  <agupta@msu.edu>

   * doc/dev/coding-guidelines-and-review.txt: fixed spelling errors.

2015-02-19  Michael R. Crusoe  <mcrusoe@msu.edu>

   * doc/dev/coding-guidelines-and-review.txt: added checklist for new CPython
   types
   * khmer/_khmermodule.cc: Update ReadAligner to follow the new guidelines

2015-02-19  Daniel Standage  <daniel.standage@gmail.com>

   * Makefile: add a new Makefile target `help` to list and describe all
   common targets.
   * khmer/utils.py, tests/test_functions.py: minor style fixes.

2015-02-16  Titus Brown  <titus@idyll.org>

   * khmer/utils.py: added 'check_is_pair', 'broken_paired_reader', and
   'write_record_pair' functions.
   * khmer/khmer_args.py: added streaming reference for future algorithms
   citation.
   * tests/test_functions.py: added unit tests for 'check_is_pair' and
   'broken_paired_reader'.
   * scripts/trim-low-abund.py: upgraded to track pairs properly; added
   proper get_parser information; moved to scripts/ from sandbox/.
   * tests/test_scripts.py: added paired-read tests for
   trim-low-abund.py.
   * tests/test-data/test-abund-read-2.paired.fq: data for paired-read tests.
   * scripts/extract-paired-reads.py: removed 'is_pair' in favor of
   'check_is_pair'; switched to using 'broken_paired_reader'; fixed use
   of sys.argv.
   * scripts/sample-reads-randomly.py: removed unused 'output_single' function.
   * doc/user/scripts.txt: added trim-low-abund.py.

2015-02-13  Qingpeng Zhang  <qingpeng@msu.edu>

   * scripts/sample-reads-randomly.py: fix a glitch about string formatting.

2015-02-11  Titus Brown  <titus@idyll.org>

   * khmer/_khmermodule.cc: fixed k-mer size checking; updated some error
   messages.
   * tests/test_graph.py: added test for k-mer size checking in find_all_tags.

2015-02-09  Titus Brown  <titus@idyll.org>

   * scripts/split-paired-reads.py: added -1 and -2 options to allow fine-
   grain specification of output locations; switch to using write_record
   instead of script-specific output functionality.
   * tests/test_scripts.py: added accompanying tests.

2015-02-09  Bede Constantinides  <bede.constantinides@manchester.ac.uk>

   * scripts/split-paired-reads.py: added -o option to allow specification
   of an output directory
   * tests/test_scripts.py: added accompanying test for split-paired-reads.py

2015-02-01  Titus Brown  <titus@idyll.org>

   * khmer/_khmermodule.cc: added functions hash_find_all_tags_list and
   hash_get_tags_and_positions to CountingHash objects.
   * tests/test_counting_hash.py: added tests for new functionality.

2015-01-25  Titus Brown  <titus@idyll.org>

   * sandbox/correct-errors.py: fixed sequence output so that quality
   scores length always matches the sequence length; fixed argparse
   setup to make use of default parameter.

2015-01-25  Titus Brown  <titus@idyll.org>

    * sandbox/readstats.py: fixed non-functional string interpolation at end;
    added -o to send output to a file; moved to scripts/.
    * doc/user/scripts.txt: added readstats description.
    * tests/test_scripts.py: added tests for readstats.py

2015-01-23  Jessica Mizzi  <mizzijes@msu.edu>

    * khmer/utils.py: Added single write_record fuction to write FASTA/Q
    * scripts/{abundance-dist,extract-long-sequences,extract-partitions,
    interleave-reads,normalize-by-median,sample-reads-randomly}.py: 
    Replaced FASTA/Q writing method with write_record

2015-01-23  Michael R. Crusoe  <mcrusoe@msu.edu>

    * Makefile: remove the user installs for the `install-dependencies` target

2015-01-23  Michael R. Crusoe  <mcrusoe@msu.edu>

    * README.rst,doc/user/install.txt: clarify that we support Python 2.7.x
    and not Python 3.

2015-01-21  Luiz Irber  <irberlui@msu.edu>

    * lib/hllcounter.{cc,hh}: Implemented a HyperLogLog counter.
    * khmer/{_khmermodule.cc, __init__.py}: added HLLCounter class
    initialization and wrapper.
    * tests/test_hll.py: added test functions for the new
    HyperLogLog counter.
    * sandbox/unique-kmers.py: implemented a CLI script for
    approximate cardinality estimation using a HyperLogLog counter.
    * setup.cfg, Makefile, third-party/smhasher/MurmurHash3.{cc,h},
    lib/kmer_hash.{cc,hh}, setup.py: added MurmurHash3 hash function
    and configuration.
    * setup.py: added a function to check if compiler supports OpenMP.

2015-01-14  Reed Cartwright  <cartwright@asu.edu>

    * doc/dev/getting-started.txt: Added install information for
    Arch Linux

2014-01-14  Michael R. Crusoe  <mcrusoe@msu.edu>

    * doc/user/{blog-posts,guide}.txt,examples/stamps/do.sh,sandbox/{
    collect-reads,error-correct-pass2,filter-median-and-pct,filter-median,
    read_aligner,split-sequences-by-length}.py,scripts/{filter-abund,
    load-into-counting}.py,tests/test_{counting_hash,hashbits,scripts}.py:
    remove references to ".kh" files replaces with ".pt" or ".ct" as
    appropriate
    * tests/test-data/{bad-versionk12,normC20k20}.kh: renamed to "*.ct"

2015-01-13  Daniel Standage  <daniel.standage@gmail.com>

    * tests/khmer_tst_utils.py, tests/test_sandbox_scripts.py: removed
    unused module imports
    * .gitignore: added pylint_report.txt so that it is not accidentally
    committed after running make diff_pylint_report
    * khmer/file.py -> khmer/kfile.py: renamed internal file handling
    class to avoid collisions with builtin Python file module
    * sandbox/collect-reads.py, sanbox/saturate-by-median.py,
    sandbox/sweep-files.py, sandbox/sweep-reads.py,
    scripts/abundance-dist-single.py, scripts/abundance-dist.py,
    scripts/annotate-partitions.py, scripts/count-median.py,
    scripts/count-overlap.py, scripts/do-partition.py,
    scripts/extract-long-sequences.py, scripts/extract-paired-reads.py,
    scripts/extract-partitions.py, scripts/filter-abund-single.py,
    scripts/filter-abund.py, scripts/filter-stoptags.py,
    scripts/find-knots.py, scripts/interleave-reads.py,
    scripts/load-graph.py, scripts/load-into-counting.py,
    scripts/make-initial-stoptags.py, scripts/merge-partitions.py,
    scripts/normalize-by-median.py, scripts/partition-graph.py,
    scripts/sample-reads-randomly.py, scripts/split-paired-reads.py,
    tests/test_script_arguments.py, tests/test_scripts.py: changed all
    occurrences of `file` to `kfile`

2015-01-09  Rhys Kidd  <rhyskidd@gmail.com>

    * lib/khmer.hh: implement generic NONCOPYABLE() macro guard
    * lib/hashtable.hh: apply NONCOPYABLE macro guard in case of future 
    modifications to Hashtable that might exposure potential memory corruption 
    with default copy constructor

2014-12-30  Michael Wright  <wrig517@msu.edu>

    * tests/test_scripts.py: Attained complete testing coverage for 
    scripts/filter_abund.py

2014-12-30  Brian Wyss  <wyssbria@msu.edu>

    * tests/test_scripts.py: added four new tests:
    load_into_counting_multifile(), test_abundance_dist_single_nosquash(),
    test_abundance_dist_single_savehash, test_filter_abund_2_singlefile

2015-12-29  Michael R. Crusoe  <mcrusoe@msu.edu>

    * CITATION,khmer/khmer_args.py,scripts/{abundance-dist-single,
    filter-abund-single,load-graph,load-into-counting}.py: Give credit to the
    SeqAn project for their FASTQ/FASTA reader that we use.

2014-12-26  Titus Brown  <titus@idyll.org>

    * tests/tests_sandbox_scripts.py: added import and execfile test for all
    sandbox/ scripts.
    * sandbox/{abundance-hist-by-position.py,
    sandbox/assembly-diff-2.py, sandbox/assembly-diff.py,
    sandbox/bloom_count.py, sandbox/bloom_count_intersection.py,
    sandbox/build-sparse-graph.py, sandbox/combine-pe.py,
    sandbox/compare-partitions.py, sandbox/count-within-radius.py,
    sandbox/degree-by-position.py, sandbox/ec.py,
    sandbox/error-correct-pass2.py, sandbox/extract-single-partition.py,
    sandbox/fasta-to-abundance-hist.py, sandbox/filter-median-and-pct.py,
    sandbox/filter-median.py, sandbox/find-high-abund-kmers.py,
    sandbox/find-unpart.py, sandbox/graph-size.py,
    sandbox/hi-lo-abundance-by-position.py, sandbox/multi-rename.py,
    sandbox/normalize-by-median-pct.py, sandbox/print-stoptags.py,
    sandbox/print-tagset.py, sandbox/readstats.py,
    sandbox/renumber-partitions.py, sandbox/shuffle-fasta.py,
    sandbox/shuffle-reverse-rotary.py, sandbox/split-fasta.py,
    sandbox/split-sequences-by-length.py, sandbox/stoptag-abundance-hist.py,
    sandbox/stoptags-by-position.py, sandbox/strip-partition.py,
    sandbox/subset-report.py, sandbox/sweep-out-reads-with-contigs.py,
    sandbox/sweep-reads2.py, sandbox/sweep-reads3.py,
    sandbox/uniqify-sequences.py, sandbox/write-interleave.py}: cleaned up
    to make 'import'-able and 'execfile'-able.

2014-12-26  Michael R. Crusoe  <mcrusoe@msu.edu>

    * tests/test_functions.py: Generate a temporary filename instead of
    writing to the current directory
    * Makefile: always run the `test` target if specified

2014-12-20  Titus Brown  <titus@idyll.org>

    * sandbox/slice-reads-by-coverage.py: fixed 'N' behavior to match other
    scripts ('N's are now replaced by 'A', not 'G').
    * sandbox/trim-low-abund.py: corrected reporting bug (bp written);
    simplified second-pass logic a bit; expanded reporting.

2014-12-17  Jessica Mizzi  <mizzijes@msu.edu>

    * khmer/file.py,sandbox/sweep-reads.py,scripts/{abundance-dist-single,
    abundance-dist,annotate-partitions,count-median,count-overlap,do-partition,
    extract-paired-reads,extract-partitions,filter-abund-single,filter-abund,
    filter-stoptags,interleave-reads,load-graph,load-into-counting,
    make-initial-stoptags,merge-partitions,normalize-by-median,partition-graph,
    sample-reads-randomly,split-paired-reads}.py,setup.cfg,
    tests/{test_script_arguments,test_scripts}.py: Added force option to all 
    scripts to script IO sanity checks and updated tests to match. 

2014-12-17  Michael R. Crusoe  <mcrusoe@msu.edu>

    * setup.cfg,tests/test_{counting_hash,counting_single,filter,graph,
    hashbits,hashbits_obj,labelhash,lump,read_parsers,scripts,subset_graph}.py:
    reduce memory usage of tests to about 100 megabytes max.

2014-12-17  Michael R. Crusoe  <mcrusoe@msu.edu>

    * scripts/load-graph.py,khmer/_khmermodule.cc: restore threading to
    load-graph.py

2014-12-16  Titus Brown  <titus@idyll.org>

    * sandbox/{calc-error-profile.py,collect-variants.py,correct-errors.py,
    trim-low-abund.py}: Support for k-mer spectral error analysis, sublinear
    error profile calculations from shotgun data sets, adaptive variant
    collection based on graphalign, streaming error correction, and streaming
    error trimming.
    * tests/test_sandbox_scripts.py: added tests for sandbox/trim-low-abund.py.
    * tests/test_counting_hash.py: added tests for new
    CountingHash::find_spectral_error_positions function.

2014-12-16  Michael R. Crusoe  <mcrusoe@msu.edu>  &  Camille Scott
<camille.scott.w@gmail.com>

    * khmer/_khmermodule.cc: fixed memory leak in the ReadParser paired
    iterator (not used by any scripts).
    * lib/read_parsers.cc,khmer/_khmermodule.cc: Improved exception handling.
    * tests/test_read_parsers.py,
    tests/test-data/100-reads.fq.truncated.{bz2,gz}: Added tests for truncated
    compressed files accessed via ReadParser paired and unpaired iterators.

2014-12-09  Michael R. Crusoe  <mcrusoe@msu.edu>

    New FAST[AQ] parser (from the SeqAn project). Fixes known issue and a
    newly found read dropping issue
    https://github.com/ged-lab/khmer/issues/249
    https://github.com/ged-lab/khmer/pull/641
    Supports reading from non-seekable plain and gziped FAST[AQ] files (a.k.a
    pipe or streaming support)

    * khmer/{__init__.py,_khmermodule.cc}: removed the Config object, the
    threads argument to new_counting_hash, and adapted to other changes in API.
    Dropped the unused _dump_report_fn method. Enhanced error reporting.
    * lib/{bittest,consume_prof,error,khmer_config,scoringmatrix,thread_id_map}
    .{cc,hh},tests/test_khmer_config.py: deleted unused files
    * sandbox/collect-reads.py,scripts/{abundance-dist-single,do-partition,
    filter-abund-single,load-into-counting}.py: adapted to Python API changes:
    no threads argument to ReadParser, no more config
    * tests/test_{counting_hash,counting_single,hashbits,hashbits_obj,
    test_read_parsers}.py: updated tests to new error pattern (upon object
    creation, not first access) and the same API change as above. Thanks to
    Camille for her enhanced multi-thread test.
    * lib/{counting,hashtable,ht-diff}.cc,khmer.hh: renamed MAX_COUNT define to
    MAX_KCOUNT; avoids naming conflict with SeqAn
    * khmer/file.py: check_file_status(): ignored input files named '-'
    * khmer/khmer_tst_utils.py: added method to pipe input files to a target
    script
    * tests/test_scripts.py: enhanced streaming tests now that four of them
    work.
    * Makefile: refreshed cppcheck{,-result.xml} targets, added develop
    setuptools command prior to testing

2014-12-08  Michael R. Crusoe  <mcrusoe@msu.edu>

    * doc/user/known_issues.txt: Document that multithreading leads to dropped
    reads.

2014-12-07  Michael R. Crusoe  <mcrusoe@msu.edu>

    This is khmer v1.2

    * Makefile: add sandbox scripts to the pylint_report.txt target
    * doc/dev/coding-guidelines-and-review.txt: Add question about command
    line API to the checklist
    * doc/dev/release.txt: refresh release procedure
    * doc/release-notes/release-1.2.md

2014-12-05  Michael R. Crusoe  <mcrusoe@msu.edu>

    * CITATIONS,khmer/khmer_args.py: update citations for Qingpeng's paper

2014-12-01  Michael R. Crusoe  <mcrusoe@msu.edu>

    * doc/roadmap.txt: Explain the roadmap to v2 through v4

2014-12-01  Kevin Murray  <spam@kdmurray.id.au>

    * tests/test_scripts.py: Stop a test from making a temporary output file
    in the current dir by explicitly specifying an output file.

2014-12-01  Kevin Murray  <spam@kdmurray.id.au>

    * load-into-counting.py: Add a CLI parameter to output a machine-readable
    summary of the run, including number of k-mers, FPR, input files etc in
    json or TSV format.

2014-12-01  Titus Brown  <t@idyll.org>

    * Update sandbox docs: some scripts now used in recipes

2014-11-23  Phillip Garland  <pgarland@gmail.com>

    * lib/khmer.hh (khmer): define KSIZE_MAX
    * khmer/_khmermodule.cc (forward_hash, forward_hash_no_rc) (reverse_hash):
    Use KSIZE_MAX to check whether the user-supplied k is larger than khmer
    supports.

2014-11-19  Michael R. Crusoe  <mcrusoe@msu.edu>

    * CODE_OF_CONDUT.RST,doc/dev/{index,CODE_OF_CONDUCT}.txt: added a code of
    conduct

2014-11-18  Jonathan Gluck  <jdg@cs.umd.edu>

    * tests/test_counting_hash.py: Fixed copy paste error in comments, True to
    False.

2014-11-15  Jacob Fenton  <bocajnotnef@gmail.com>

    * tests/test_scripts.py: added screed/read_parsers stream testing
    * khmer/file.py: modified file size checker to not break when fed
    a fifo/block device
    * tests/test-data/test-abund-read-2.fa.{bz2, gz}: new test files

2014-11-11  Jacob Fenton  <bocajnotnef@gmail.com>

    * do-partition.py: replaced threading args in scripts with things from 
    khmer_args
    * khmer/theading_args.py: removed as it has been deprecated

2014-11-06  Michael R. Crusoe  <mcrusoe@msu.edu>

    * lib/{counting,hashbits}.{cc,hh},lib/hashtable.hh: Moved the n_kmers()
    function into the parent Hashtable class as n_unique_kmers(), adding it to
    CountingHash along the way. Removed the unused start and stop parameters.
    * khmer/_khmermodule.cc: Added Python wrapping for CountingHash::
    n_unique_kmers(); adapted to the dropped start and stop parameters.
    * scripts/{load-graph,load-into-counting,normalize-by-median}.py: used the
    n_unique_kmers() function instead of the n_occupied() function to get the
    number of unique kmers in a table.
    * tests/test_{hashbits,hashbits_obj,labelhash,scripts}.py: updated the
    tests to reflect the above

2014-10-24  Camille Scott  <camille.scott.w@gmail.com>

    * do-partition.py: Add type=int to n_threads arg and assert to check
    number of active threads

2014-10-10  Brian Wyss  <wyssbria@msu.edu>

    * khmer/scripts/{abundance-dist, abundance-dist-single,
    annotate-partitions, count-median, count-overlap, do-partition,
    extract-paired-reads, extract-partitions, filter-abund, filter-abund-single,
    filter-stoptags, find-knots, load-graph, load-into-counting,
    make-initial-stoptags, merge-partitions, normalize-by-median, 
    partition-graph, sample-reads-randomly}.py:
    changed stdout output in scripts to go to stderr.

2014-10-06  Michael R. Crusoe  <mcrusoe@msu.edu>

    * Doxyfile.in: add links to the stdc++ docs

2014-10-01  Ben Taylor  <taylo886@msu.edu>

    * khmer/_khmermodule.cc, lib/hashtable.cc, lib/hashtable.hh,
    tests/test_counting_hash.py, tests/test_labelhash.py,
    tests/test_hashbits.py, tests/test_hashbits_obj.py:
    Removed Hashtable::consume_high_abund_kmers,
    Hashtable::count_kmers_within_depth, Hashtable::find_radius_for_volume,
    Hashtable::count_kmers_on_radius

2014-09-29  Michael R. Crusoe  <mcrusoe@msu.edu>

    * versioneer.py: upgrade versioneer 0.11->0.12

2014-09-29  Sherine Awad  <sherine.awad@gmail.com>

    * scripts/normalize-by-median.py: catch expections generated by wrong
    indentation for 'total'

2014-09-23  Jacob G. Fenton  <bocajnotnef@gmail.com>

    * scripts/{abundance-dist-single, abundance-dist, count-median,
    count-overlap, extract-paired-reads, filter-abund-single,
    load-graph, load-into-counting, make-initial-stoptags,
    partition-graph, split-paired-reads}.py: 
    added output file listing at end of file
    * scripts/extract-long-sequences.py: refactored to set write_out to
    sys.stdout by default; added output location listing.
    * scripts/{fastq-to-fasta, interleave-reads}.py: 
    added output file listing sensitive to optional -o argument
    * tests/test_scripts.py: added test for scripts/make-initial-stoptags.py

2014-09-19  Ben Taylor  <taylo886@msu.edu>

    * Makefile: added --inline-suppr to cppcheck, cppcheck-result.xml targets
    * khmer/_khmermodule.cc: Added comments to address cppcheck false positives
    * lib/hashtable.cc, lib/hashtable.hh: take args to filter_if_present by
    reference, address scope in destructor
    * lib/read_parsers.cc: Added comments to address cppcheck false positives
    * lib/subset.cc, lib/subset.hh: Adjusted output_partitioned_file,
    find_unpart to take args by reference, fix assign_partition_id to use
    .empty() instead of .size()

2014-09-19  Ben Taylor  <taylo886@msu.edu>
		
    * Makefile: Add astyle, format targets
    * doc/dev/coding-guidelines-and-review.txt: Add reference to `make format`
		target

2014-09-10  Titus Brown  <titus@idyll.org>

    * sandbox/calc-median-distribution.py: catch exceptions generated by reads
	shorter than k in length.
    * sandbox/collect-reads.py: added script to collect reads until specific
	average cutoff.
    * sandbox/slice-reads-by-coverage.py: added script to extract reads with
	a specific coverage slice (based on median k-mer abundance).
	
2014-09-09  Titus Brown  <titus@idyll.org>

    * Added sandbox/README.rst to describe/reference removed files,
	 and document remaining sandbox files.

    * Removed many obsolete sandbox files, including:
      sandbox/abund-ablate-reads.py,
      sandbox/annotate-with-median-count.py,
      sandbox/assemble-individual-partitions.py,
      sandbox/assemstats.py,
      sandbox/assemstats2.py,
      sandbox/bench-graphsize-orig.py,
      sandbox/bench-graphsize-th.py,
      sandbox/bin-reads-by-abundance.py,
      sandbox/bowtie-parser.py,
      sandbox/calc-degree.py,
      sandbox/calc-kmer-partition-counts.py,
      sandbox/calc-kmer-read-abunds.py,
      sandbox/calc-kmer-read-stats.py,
      sandbox/calc-kmer-to-partition-ratio.py,
      sandbox/calc-sequence-entropy.py,
      sandbox/choose-largest-assembly.py,
      sandbox/consume-and-traverse.py,
      sandbox/contig-coverage.py,
      sandbox/count-circum-by-position.py,
      sandbox/count-density-by-position.py,
      sandbox/count-distance-to-volume.py,
      sandbox/count-median-abund-by-partition.py,
      sandbox/count-shared-kmers-btw-assemblies.py,
      sandbox/ctb-iterative-bench-2-old.py,
      sandbox/ctb-iterative-bench.py,
      sandbox/discard-high-abund.py,
      sandbox/discard-pre-high-abund.py,
      sandbox/do-intertable-part.py,
      sandbox/do-partition-2.py,
      sandbox/do-partition-stop.py,
      sandbox/do-partition.py,
      sandbox/do-subset-merge.py,
      sandbox/do-th-subset-calc.py,
      sandbox/do-th-subset-load.py,
      sandbox/do-th-subset-save.py,
      sandbox/extract-surrender.py,
      sandbox/extract-with-median-count.py,
      sandbox/fasta-to-fastq.py,
      sandbox/filter-above-median.py,
      sandbox/filter-abund-output-by-length.py,
      sandbox/filter-area.py,
      sandbox/filter-degree.py,
      sandbox/filter-density-explosion.py,
      sandbox/filter-if-present.py,
      sandbox/filter-max255.py,
      sandbox/filter-min2-multi.py,
      sandbox/filter-sodd.py,
      sandbox/filter-subsets-by-partsize.py,
      sandbox/get-occupancy.py,
      sandbox/get-occupancy2.py,
      sandbox/graph-partition-separate.py,
      sandbox/graph-size-circum-trim.py,
      sandbox/graph-size-degree-trim.py,
      sandbox/graph-size-py.py,
      sandbox/join_pe.py,
      sandbox/keep-stoptags.py,
      sandbox/label-pairs.py,
      sandbox/length-dist.py,
      sandbox/load-ht-and-tags.py,
      sandbox/make-coverage-by-position-for-node.py,
      sandbox/make-coverage-histogram.py,
      sandbox/make-coverage.py,
      sandbox/make-random.py,
      sandbox/make-read-stats.py,
      sandbox/multi-abyss.py,
      sandbox/multi-stats.py,
      sandbox/multi-velvet.py,
      sandbox/normalize-by-min.py,
      sandbox/occupy.py,
      sandbox/parse-bowtie-pe.py,
      sandbox/parse-stats.py,
      sandbox/partition-by-contig.py,
      sandbox/partition-by-contig2.py,
      sandbox/partition-size-dist-running.py,
      sandbox/partition-size-dist.py,
      sandbox/path-compare-to-vectors.py,
      sandbox/print-exact-abund-kmer.py,
      sandbox/print-high-density-kmers.py,
      sandbox/quality-trim-pe.py,
      sandbox/quality-trim.py,
      sandbox/reformat.py,
      sandbox/remove-N.py,
      sandbox/softmask-high-abund.py,
      sandbox/split-N.py,
      sandbox/split-fasta-on-circum.py,
      sandbox/split-fasta-on-circum2.py,
      sandbox/split-fasta-on-circum3.py,
      sandbox/split-fasta-on-circum4.py,
      sandbox/split-fasta-on-degree-th.py,
      sandbox/split-fasta-on-degree.py,
      sandbox/split-fasta-on-density.py,
      sandbox/split-reads-on-median-diff.py,
      sandbox/summarize.py,
      sandbox/sweep_perf.py,
      sandbox/test_scripts.py,
      sandbox/traverse-contigs.py,
      sandbox/traverse-from-reads.py,
      sandbox/validate-partitioning.py -- removed as obsolete.

2014-09-01  Michael R. Crusoe  <mcrusoe@msu.edu>

    * doc/dev/coding-guidelines-and-review.txt: Clarify pull request checklist
    * CONTRIBUTING.md: update URL to new dev docs

2014-08-30  Rhys Kidd  <rhyskidd@gmail.com>

    * khmer/_khmermodule.cc: fix table.get("wrong_length_string") gives core
    dump
    * lib/kmer_hash.cc: improve quality of exception error message
    * tests/{test_counting_hash,test_counting_single,test_hashbits,
        test_hashbits_obj}.py: add regression unit tests

2014-08-28  Titus Brown  <titus@idyll.org>

    * scripts/normalize-by-median.py: added reporting output after main loop
	exits, in case it hadn't been triggered.
    * sandbox/saturate-by-median.py: added flag to change reporting frequency,
	cleaned up leftover code from when it was copied from
	normalize-by-median.

2014-08-24  Rhys Kidd  <rhyskidd@gmail.com>

    * khmer/thread_utils.py, sandbox/filter-below-abund.py,
	scripts/{extract-long-sequences,load-graph,load-into-counting,
	normalize-by-median,split-paired-reads}.py,
	scripts/galaxy/gedlab.py: fix minor PyLint issues 

2014-08-20  Michael R. Crusoe  <mcrusoe@msu.edu>

    * test/test_version.py: add Python2.6 compatibility.

2014-08-20  Rhys Kidd  <rhyskidd@gmail.com>

    * setup.py,README.rst,doc/user/install.txt: Test requirement for a 
    64-bit operating system, documentation changes. Fixes #529

2014-08-19  Michael R. Crusoe  <mcrusoe@msu.edu>

    * {setup,versioneer,khmer/_version}.py: upgrade versioneer from 0.10 to 0.11

2014-08-18  Michael R. Crusoe  <mcrusoe@msu.edu>

    * setup.py: Use the system bz2 and/or zlib libraries if specified in
    setup.cfg or overridden on the commandline

2014-08-06  Michael R. Crusoe  <mcrusoe@msu.edu>

    * CITATION: fixed formatting, added BibTeX
    * Makefile: Python code coverage targets will now compile khmer if needed
    * doc/dev/galaxy.txt: moved to doc/user/; updated & simplified
    * doc/{dev,user}/index.txt: galaxy.txt move
    * scripts/*.xml: moved to scripts/galaxy/; citations added; additional
    scripts wrapped
    * scripts/galaxy/README.txt: documented Galaxy codebase requirements
    * doc/citations.txt: symlink to CITATION
    * scripts/galaxy/test-data: added symlinks to files in tests/test-data or
    added short test files from scratch
    * scripts/galaxy/macros.xml: common configuration moved to central file
    * scripts/galaxy/gedlab.py: custom Galaxy datatypes for the counting
    tables and presence tables: it inherits from the Galaxy Binary type but
    isn't sniffable. Written with GalaxyTeam's Dave_B.
    * scripts/filter-abund.py: fix inaccurate parameter description
    * scripts/galaxy/tool_dependencies.xml: document install process
    * scripts/galaxy/filter-below-abund.py: symlink to
    sandbox/filter-below-abund.py for now.
    * khmer/khmer_args.py: point users to online citation file for details

2014-08-05  Michael R. Crusoe  <mcrusoe@msu.edu>

    * lib/read_parsers.{cc,hh}: close file handles. Fixes CID 1222793

2014-08-05  Justin Lippi  <jlippi@gmail.com>

    * khmer/__init__.py: import get_version_cpp method as __version_cpp__.
    * khmer/_khmermodule.cc: added get_version_cpp implementation
    * tests/test_version.py: check that version from C++ matches version from
    khmer.__version__
    * setup.cfg: don't run tests with 'jenkins' @attr with 'make test'

2014-08-04  Michael R. Crusoe  <mcrusoe@msu.edu>

    * khmer/_khmermodule.cc,lib/{kmer_hash.{cc,hh},read_aligner.cc,
    read_parsers.{cc,hh},trace_logger.cc: Replace remaining uses of assert()
    with khmer_exceptions. Fixes #215.
    * setup.py: simplify argparse conditional dependency

2014-08-03  Titus Brown & Michael R. Crusoe  <t@idyll.org>

    * doc/{artifact-removal,partitioning-workflow{.graffle,.png}},{biblio,
    blog-posts,guide,install,choosing-table-sizes,known-issues,scripts,
    partitioning-big-data.txt: moved to doc/user/
    * doc/{crazy-ideas,details,development,galaxy,release,examples}.txt: moved
    to doc/dev/
    * doc/dev/{a-quick-guide-to-testing,codebase-guide,
    coding-guidelines-and-review,for-khmer-developers,getting-started,
    hackathon,index}.txt,doc/user/index.txt: new content.
    * doc/design.txt: deleted
    The documentation has been split into user focused documentation and
    developer focused documentation. The new developer docs were field tested
    as part of the Mozilla Science Lab global sprint that we participated in;
    we are grateful to all the volunteers.

2014-07-24  Ivan Gonzalez  <iglpdc@gmail.com>

    * lib/khmer.hh, lib/khmer_exception.hh: All exceptions are now derived from
	a new base class exception, khmer::khmer_exception. Issue #508.
    * lib/counting.cc, lib/hashbits.cc, lib/hashtable.{cc,hh},lib/kmer_hash.cc,
	lib/labelhash.cc, lib/perf_metrics.hh, lib/read_parsers.{cc,hh},
	lib/subset.cc, lib/thread_id_map.hh: All exceptions thrown are now
	instances (or derived from) khmer::khmer_exception.

2014-07-24  Jiarong Guo  <guojiaro@gmail.com>

    * khmer/_khmermodule.cc: add python exception when thread = 0 for
    ReadParser.
    * tests/test_read_parsers.py: add test_with_zero_threads() to test Python
    exception when ReadParser has zero threads.

2014-07-23  Qingpeng Zhang  <qingpeng@gmail.com>

    * scripts/load-graph.py: write fp rate into *.info file with option 
    to switch on
    * tests/test_scripts.py: add test_load_graph_write_fp

2014-07-23  Ryan R. Boyce  <boycerya@msu.edu>

    * Makefile: fixed >80 character line wrap-around

2014-07-23  Leonor Garcia-Gutierrez  <l.garcia-gutierrez@warwick.ac.uk>

    * tests/test_hashbits.py, tests/test_graph.py, 
    tests/test_lump.py: reduced memory requirement
    
2014-07-23  Heather L. Wiencko  <wienckhl@tcd.ie>

    * khmer_tst_utils.py: added import traceback
    * test_scripts.py: added test for normalize_by_median.py for fpr rate

2014-07-22  Justin Lippi  <jlippi@gmail.com>
 
    * khmer/_khmermodule.cc: removed unused assignment
    * lib/read_aligner.cc,lib/read_aligner.hh: wrapped function declarations
    in the same compiler options that the only invocations are in to avoid
    unusedPrivateFunction violation.
    * lib/read_parsers.cc: fix redundantassignment error by assigning variable
    to its value directly

2014-07-22  Michael R. Crusoe  <mcrusoe@msu.edu>

    * Makefile: combine pip invocation into single "install-dependencies"
    target.

2014-07-22  Justin Lippi  <jlippi@gmail.com>

    * tests/test_subset_graph.py: decrease the amount of memory that is being
    requested for the hash tables in test.

2014-07-22  Jim Stapleton  <jas@msu.edu>

     * scripts/filter-abund.py: no longer asks for parameters that are unused,
     issue #524

2014-07-22  Justin Lippi  <jlippi@gmail.com> 

    * tests/khmer_tst_utils.py: put runscript here
    * tests/test_sandbox_scripts.py: remove 'runsandbox', renamed to runscript
      and placed in khmer_tst_utils
    * tests/test_scripts.py: removed 'runscript' and placed in khmer_tst_utils

2014-07-22  Jeramia Ory  <jeramia.ory@gmail.com>

    * khmer/_khmermodule.cc: removed unused KhmerError, issue #503

2014-07-22  Rodney Picett  <pickett.rodney@gmail.com>

    * lib/scoringmatrix.{cc,hh}: removed assign function, issue #502
 
2014-07-22  Leonor Garcia-Gutierrez  <l.garcia-gutierrez@warwick.ac.uk>

    * tests/test_counting_single.py: reduced memory requirements
    
2014-07-21  Titus Brown  <t@idyll.org>

    * sandbox/saturate-by-median.py: introduce new sandbox script for
	saturation analysis of low-coverage data sets.

2014-07-10  Joe Stein  <joeaarons@gmail.com>

    * sandbox/readstats.py: fixed divide-by-zero error, issue #458

2014-07-06  Titus Brown  <t@idyll.org>

    * doc/release.txt: fix formatting.

2014-06-25  Michael R. Crusoe <mcrusoe@msu.edu>

    * scripts/load-graph.py: fix #507. Threading doesn't give any advantages
    to this script right now; the threading parameter is ignored for now.

2014-06-20  Chuck Pepe-Ranney  <chuck.peperanney@gmail.com>

    * scripts/extract-partitions.py: added epilog documentation for 
	<base>.dist columns.

2014-06-20  Michael R. Crusoe  <mcrusoe@msu.edu>

    * doc/release.txt: Add Coverity Scan to release checklist

2014-06-19  Michael R. Crusoe  <mcrusoe@msu.edu>

    * lib/read_aligner.{cc,hh},khmer/_khmermodule.cc,setup.py,
    tests/test_read_aligner.py,sandbox/{normalize-by-align,read-aligner}.py:
    Update of @fishjord's graph alignment work
    * lib/{aligner,kmer,node}.{cc,hh},tests/test_align.py: removed as they are
    superceded by the above
    * Makefile: fixed wildcards
    * tests/read_parsers.py: tests that are too complicated to run with
    Valgrind's memcheck are now marked @attr('multithread')

2014-06-16  Titus Brown  <t@idyll.org>

    * doc/release.txt: updated release process.
    * doc/known-issues.txt: updated known-issues for v1.1 release
    * doc/release-notes/: added release notes for 1.0, 1.0.1, and 1.1

2014-06-16  Michael R. Crusoe  <mcrusoe@msu.edu>

    * scripts/{abundance-dist-single,filter-abund-single,load-into-counting,
    normalize-by-median,load-graph}.py: restore Python 2.6 compatibility for
    Debian 6, RedHat 6, SL6, and Ubuntu 10.04 LTS users.

2014-06-15  Titus Brown  <t@idyll.org>

    * doc/scripts.txt: removed sweep-reads.py from script documentation.
    * scripts/sweep-reads.py, scripts/sweep-files.py: moved sweep-reads.py
	and sweep-files.py over to sandbox.
    * tests/test_sandbox_scripts.py: created a test file for scripts in
	sandbox/; skip when not in developer mode (e.g. installed egg).
    * tests/test_script_arguments.py: capture file.py output to stderr
	so that it is not displayed during tests.
    * sandbox/calc-median-distribution.py: updates to print cumulative
	distribution for calc-median-distribution.

2014-06-14  Michael R. Crusoe  <mcrusoe@msu.edu>

    * scripts/{abundance-dist-single,filter-abund-single,load-into-counting,
    normalize-by-median,load-graph}.py,tests/test_scripts.py: added
    '--report-total-kmers' option to all scripts that create k-mer tables.

2014-06-14  Titus Brown  <t@idyll.org>

    * doc/scripts.txt, tests/test_scripts.py, scripts/sweep-reads.py:
	renamed sweep-reads-buffered to sweep-reads; added FASTQ output to
	sweep-reads.
    * doc/scripts.txt: added extract-long-sequences.py doc reference.
    * scripts/extract-long-sequences.py: set default sequence length to
	extract to 200 bp.

2014-06-13  Michael R. Crusoe  <mcrusoe@msu.edu>

    * MANIFEST.in: don't include docs/, data/, or examples/ in our PyPI
    distribution. Saves 15MB.

2014-06-13  Michael R. Crusoe  <mcrusoe@msu.edu>

    * Makefile: split coverity target in two: -build and -upload. Added
    configuration target

2014-06-13  Titus Brown  <t@idyll.org>

    * doc/install.txt: updated virtualenv command to use python2 explicitly,
	for arch support.

2014-06-13  Titus Brown  <t@idyll.org>

    * khmer/__init__.py, khmer/file_args.py: Moved copyright message to a
	comment.
    * khmer/file.py: updated error messages for disk-space checking functions;
	added test hooks.
    * tests/test_script_arguments.py: added tests for several functions in
	khmer/file.py.
    * sandbox/assemstats3.py: handle missing input files.

2014-06-12  Michael Wright <wrigh517@msu.edu>

    * sandbox/load-into-hashbits: Deleted from sandbox. It is superseded
    by load-graph.py --no-tagset.

2014-06-11  Michael Wright <wrigh517@msu.edu>

    * scripts/load-into-counting: Fixed docstring misnomer to 
	load-into-counting.py

2014-06-10  Michael R. Crusoe  <mcrusoe@msu.edu>

    * setup.py,tests/{__init__,khmer_tst_utils,test_scripts,
    khmer_test_counting_single}.py: made tests runnable after installation.
    * lib/{khmer.hh,hashtable.hh,read_parsers.cc,read_parsers.hh}: restructure
    exception hierarchy.
    * khmer/_khmermodule.cc: Nicer error checking for hash_consume_fasta,
    hash_abundance_distribution, hashbits_consume_{fasta,fasta_and_tag
    {,with_stoptags},partitioned_fasta}, hashbits_output_partitions, and
    labelhash_consume_{,partitioned_}fasta_and_tag_with_labels.

2014-06-10  Titus Brown  <t@idyll.org>

    * Makefile: remove SHELL setting so that 'make doc' works in virtualenvs.
    * scripts/sample-reads-randomly.py: extend to take multiple subsamples
	with -S.
    * tests/test_scripts.py: added test for multiple subsamples from
	sample-reads-randomly.py

2014-06-10  Michael Wright <wrigh517@msu.edu>

    * scripts/extract-long-sequences: Moved from sandbox, added argparse and 
    FASTQ support.
    * scripts/fastq-to-fasta: Fixed outdated argparse oversight.
    * tests/test_scripts.py: Added tests for extract-long-sequences.py

2014-06-08  Titus Brown  <t@idyll.org>

    * doc/conf.py: set google_analytics_id and disqus_shortname properly;
	disable "editme" popup.
    * doc/_templates/page.html: take google_analytics_id and disqus_shortname
	from doc/conf.py.

2014-06-04  Michael R. Crusoe <mcrusoe@msu.edu>

    * lib/Makefile: do a distclean as the CFLAGS may have changed. Fixes #442

2014-06-03 Chuck Pepe-Ranney <chuck.peperanney@gmail.com>

    * scripts/abundance-dist.py: removed call to check_space on infiles.  

2014-05-31  Michael R. Crusoe  <mcrusoe@msu.edu>

    * khmer/_khmermodule.cc,lib/counting.{cc,hh},
    sandbox/{stoptag-abundance-ham1-hist.py,off-by-one.py,filter-ham1.py}:
    Remove CountingHash get_kmer_abund_mean, get_kmer_abund_abs_deviation, and
    max_hamming1_count along with Python glue code and sandbox scripts. They
    are no longer useful.

2014-05-30  Titus Brown  <t@idyll.org>

    * khmer/_khmermodule.cc: remove merge2* functions: unused, untested.
    * lib/counting.cc, lib/hashbits.cc, lib/hashtable.cc: made file loading
	exceptions more verbose and informative.
    * tests/test_subset_graph.py: added tests for SubsetPartition::
	load_partitionmap.
    * khmer/_khmermodule.cc, lib/subset.cc, wrapped SubsetPartition::
	load_partitionmap to catch, propagate exceptions
    * tests/test_hashbits.py, tests/test_counting_hash.py: added tests
	for fail-on-load of bad file format versions; print exception messages.
    * .gitignore: added various temporary pip & build files
    * lib/counting.cc: added I/O exception handling to CountingHashFileReader
	and CountingHashGzFileReader.
    * lib/hashbits.cc: added I/O exception handling to Hashbits::load.
    * lib/subset.cc: added I/O exception handling to merge_from_disk.
    * lib/hashtable.cc: added I/O exception handling to load_tagset and
	load_stop_tags
    * khmer/_khmermodule.cc: added I/O exception propagation from C++ to
	Python, for all loading functions.

2014-05-22  Michael Wright  <wrigh517@msu.edu>

    * scripts/fastq-to-fasta: Moved and improved fastq-to-fasta.py into scripts 
    from sandbox
    * tests/test_scripts.py: Added tests for fastq-to-fasta.py
    * tests/test-data: Added test-fastq-n-to-fasta.py file with N's in 
    sequence for testing

2014-05-19  Michael R. Crusoe  <mcrusoe@msu.edu>

    * Makefile: add target for python test coverage plain-text report;
    clarified where the HTML report is

2014-05-16  Michael R. Crusoe  <mcrusoe@msu.edu>

    * docs/scripts.txt: include sweep-reads-buffered.py

2014-05-14  Adam Caldwell  <adam.caldwell@gmail.com>

    * Makefile: change pip to pip2. Fixes assorted make problems on systems
    where pip links to pip3

2014-05-14  Michael R. Crusoe  <mcrusoe@msu.edu>

    * lib/{zlib,bzip2} -> third-party/
    * setup.{cfg,py}: Move third party libraries to their own directory
    * Makefile: add sloccount target for humans and the sloccount.sc target for
   Jenkins

2014-05-13  Michael Wright  <wrigh517@msu.edu>

    * sandbox/fastq-to-fasta.py: now reports number of reads dropped due to
    'N's in sequence. close 395

2014-05-13  Michael R. Crusoe  <mcrusoe@msu.edu>

    * doc/release.txt: additional fixes

2014-05-09  Luiz Irber  <irberlui@msu.edu>

    Version 1.0.1

2014-05-09  Michael R. Crusoe  <mcrusoe@msu.edu>

    * doc/release.txt: update release instructions

2014-05-06  Michael R. Crusoe  <mcrusoe@msu.edu>

    * lib/{subset,counting}.cc: fix cppcheck errors; astyle -A10
    --max-code-length=80

2014-05-06  Titus Brown  <titus@idyll.org>

    * sandbox/calc-best-assembly.py: added script to calculate best
    assembly from a list of contig/scaffold files
	
2014-04-23  Titus Brown  <titus@idyll.org>

    * scripts/abundance-dist-single.py: fixed problem where ReadParser was
    being created anew for each thread; regression introduced in 4b823fc.

2014-04-22  Michael R. Crusoe  <mcrusoe@msu.edu>

    *.py: switch to explicit python2 invocation. Fixes #385.

2014-04-21  Titus Brown  <t@idyll.org>

    * doc/development.txt: added spellcheck to review checklist

2014-04-21  Titus Brown  <titus@idyll.org>

    * scripts/normalize-by-median.py: updated FP rate to match latest info from
      Qingpeng's paper; corrected spelling error.

2014-04-21  Michael R. Crusoe  <mcrusoe@msu.edu>

    * setup.py,doc/installing.txt: Remove argparse from the requirements
    unless it isn't available. Argparse is bundled with Python 2.7+. This
    simplifies the installation instructions.

2014-04-17  Ram RS  <ramrs@nyu.edu>

    * scripts/make-initial-stoptags.py: fixed bug that threw error on
     missing .ht input file while actual expected input file is .pt

2014-04-11  Titus Brown  <t@idyll.org>

    * scripts/*.py: fixed argument to check_space_for_hashtable to rely
    on args.n_tables and not args.ksize.

2014-04-06  Titus Brown  <titus@idyll.org>

    * scripts/normalize-by-median.py: added comment about table compatibility
    with abundance-dist.

2014-04-05  Michael R. Crusoe  <mcrusoe@msu.edu>

    * MANIFEST.in,setup.py: fix to correct zlib packaging for #365
    * ChangeLog: fix date for 1.0 release, email addresses

2014-04-01  Michael R. Crusoe  <mcrusoe@msu.edu>

    Version 1.0
    * Makefile: run 'build' command before install; ignore _version.py for
    coverage purposes.
    * bink.ipynb: deleted
    * doc/choosing-hash-sizes.txt -> choosing-table-sizes.txt
    * setup.py,doc/{conf.py,index.txt}: update lists of authors
    * doc/development.txt: typo
    * doc/{galaxy,guide,index,introduction,scripts}.txt: remove some
    references to implementation details of the k-mer tables
    * doc/{known-issues,release}.txt: updated
    * khmer/*.cc,lib/*.{cc,hh}: astyle -A10 formatted
    * lib/read_parsers.cc: fixed case statement fall through
    * lib/subset.cc: removed unnecessary NULL check (CID 1054804 & 1195088)
    * scripts/*.py: additional documentation updates
    * tests/test-data/test-overlap1.ht,data/MSB2-surrender.fa &
    data/1m-filtered.fa: removed from repository history, .git is now 36M!

2014-04-01  Titus Brown  <t@idyll.org>

    * CITATION,khmer/khmer_args.py: Updated khmer software citation for
    release.

2014-03-31  Titus Brown  <t@idyll.org>

    * scripts/normalize-by-median.py: Fixed unbound variable bug introduced in
    20a433c2.

    * khmer/file.py: Fixed incorrect use of __file__ dirname instead of
    os.getcwd(); also fixed bug where statvfs would choke on an empty
    dirname resulting from input files being in the cwd.

2014-03-31  Michael R. Crusoe  <mcrusoe@msu.edu>

    * versioneer.py,ez_setup.py: updated to version 0.10 and 3.4.1
    respectively.
    * docs/release.txt,khmer/_version.py,MANIFEST.in: update ancillary
    versioneer files

2014-03-31  Titus Brown  <t@idyll.org>

    * scripts/*.py,khmer/khmer_args.py: added 'info' function to khmer_args,
    and added citation information to each script.
    * CITATION: added basic citation information for khmer functionality.

2013-03-31  Michael R. Crusoe  <mcrusoe@msu.edu>

    * docs/scripts.txt,scripts/*.py,khmer/*.py: overhaul the documentation of
    the scripts. Uses sphinxcontrib.autoprogram to leverage the existing
    argparse objects. Moved the documentation into each script + misc cleanups.
    All scripts support the --version option. Migrated the last scripts to use
    khmer_args
    * docs/blog-posts.txt: removed outdated reference to filter-exact.py; its
    replacement filter-abund.py is better documented in the eel-pond protocol
    * figuregen/,novelty/,plots/,templatem/,scripts/do-partition.sh: removed
    outdated code not part of core project

2013-03-30  Michael R. Crusoe  <mcrusoe@msu.edu>

    * setup.py: monkeypatched distutils.Distribution.reinitialize_command() so
    that it matches the behavior of Distribution.get_command_obj(). This fixes
    issues with 'pip install -e' and './setup.py nosetests' not respecting the
    setup.cfg configuration directives for the build_ext command. Also
    enhanced our build_ext command to respect the dry_run mode.

    * .ycm_extra_conf.py: Update our custom YouCompleteMe configuration to
    query the package configuration for the proper compilation flags.

2014-03-28  Michael R. Crusoe  <mcrusoe@msu.edu>

    * Makefile,setup.py: demote nose & sphinx to extra dependencies.
    Auto-install Python developer tools as needed.

2013-03-27  Michael R. Crusoe  <mcrusoe@msu.edu>

    * The system zlib and bzip2 libraries are now used instead of the bundled
    versions if specified in setup.cfg or the command line.

2014-03-25  Michael R. Crusoe  <mcrusoe@msu.edu>

    * Makefile: update cppcheck command to match new version of Jenkins
    plugin. Now ignores the lib/test*.cc files.

2013-03-20  Michael R. Crusoe  <mcrusoe@msu.edu>

    * lib/storage.hh,khmer/_khmermodule.cc,lib/{readtable,read_parsers}.hh:
    remove unused storage.hh

2014-03-19  Qingpeng Zhang  <qingpeng@msu.edu>

    * hashbits.cc: fix a bug of 'Division or modulo by zero' described in #182
    * test_scripts.py: add test code for count-overlap.py
    * count-overlap.py: (fix a bug because of a typo and hashsize was replaced
    by min_hashsize)
    * count-overlap.py: needs hashbits table generated by load-graph.py. 
    This information is added to the "usage:" line.
    * count-overlap.py: fix minor PyLint issues

2014-03-19  Michael R. Crusoe  <mcrusoe@msu.edu>

    * Update bundled zlib version to 1.2.8 from 1.2.3. Changes of note:
    "Wholesale replacement of gz* functions with faster versions"
    "Added LFS (Large File Summit) support for 64-bit file offsets"
    "Fix serious but very rare decompression bug"

2014-03-19  Michael R. Crusoe <mcrusoe@msu.edu>

    * lib/counting.hh: include hashtable.hh
    * lib/{counting,aligner,hashbits,hashtable,labelhash,node,subset}.{cc,hh},
    kmer.cc,khmer/_khmermodule.cc: removed downcast, replaced non-functional
    asserts() with exception throws.
    * khmer/_khmermodule.cc: fixed parsing of PyLists
    * setup.py: force 64bit only builds on OS X.

2014-03-19  Titus Brown  <t@idyll.org>

    * Makefile: update documentation on targets at top; clean autopep8 output.
    * test_counting_single.py: fixed pep8 violations in spacing
    * test_scripts.py: eliminate popenscript in favor of proper SystemExit
	handling in runscript; fix pep8 violations.

2014-03-19  Michael R. Crusoe <mcrusoe@msu.edu> and Luiz Irber
<luiz.irber@gmail.com>

    * lib/ktable.{cc,hh},khmer/{__init__.py},{_khmermodule.cc}, tests/
    test_{counting_{hash,single},ktable}.py: remove the unused KTable object
    * doc/{index,ktable}.txt: remove references to KTable
    * lib/{ktable.{hh,cc} → kmer_hash.{hh,cc}}: rename remaining ktable files
    to kmer_hash
    * lib/{hashtable,kmer}.hh: replace ktable headers with kmer_hash

2014-03-17  Ram RS  <ramrs@nyu.edu>

    * extract-partitions.py: pylint warnings addressed
    * test_scripts.py: tests added to cover extract-partitions completely

2014-03-16  Michael R. Crusoe <mcrusoe@msu.edu>

    * lib/read_parsers.cc: fix for Coverity CID 1054789: Unititialized scalar
    field II: fill_id is never zeroed out.

2014-03-16  Ram RS  <ramrs@nyu.edu>

    * Project email in copyright headers updated

2014-03-14  Michael R. Crusoe <mcrusoe@msu.edu>

    * khmer/_khmermodule.cc, lib/{khmer.hh, hashtable.{cc,hh}},
    tests/test_{hashbits,hashbits_obj,labelhash}.py: don't implicitly downcast
    tagset_size(). Changes fileformat version for saved tagsets.

2014-03-13  Ram RS  <ramrs@nyu.edu>

    * added: khmer/file.py - script to check disk space, check input file
    status and check space before hashtable writing
    * modified: scripts/*.py - all scripts now use khmer.file for above-mentioned
    functionality.
    * modified: scripts/*.py - pylint violations addressed in all scripts
    under scripts/

2014-03-13  Ram RS  <ramrs@nyu.edu>

    * Bug fix: tests.test_normalize_by_median_no_bigcount() now runs within
    temp directory

2014-03-11  Michael R. Crusoe  <mcrusoe@mcrusoe.edu>

    * lib/read_parsers.hh: fix for Coverity CID 1054789: Uninitialized scalar
    field

2014-03-10  Michael R. Crusoe  <mcrusoe@msu.edu>

    * doc/development.txt: document fork/tag policy + formatting fixes

2014-03-03  Michael R. Crusoe  <mcrusoe@msu.edu>

    * lib/trace_logger.{cc,hh}: fix for Coverity CID 1063852: Uninitialized
    scalar field (UNINIT_CTOR) 
    * lib/node.cc: fix for Coverity CID 1173035:  Uninitialized scalar field
    (UNINIT_CTOR)
    * lib/hashbits.hh: fix for Coverity CID 1153101:  Resource leak in object
    (CTOR_DTOR_LEAK)
    * lib/{perf_metrics.{cc,hh},hashtable.{cc,hh}
    ,read_parsers.{cc,hh},trace_logger.{cc,hh}}: ifndef WITH_INTERNAL_METRICS
    then lets not + astyle -A10

2014-02-27  Michael R. Crusoe <mcrusoe@msu.edu>

    * tagged: version 0.8
    * setup.py: Specify a known working version of setuptools so we don't
    force an unneeded and awkward upgrade.
    * setup.py: We aren't zipsafe, mark as such

2014-02-18  Michael R. Crusoe <mcrusoe@msu.edu>

* Normalized C++ namespace usage to fix CID 1054792
* Updated install instructions. We recommend OS X users and those Linux
users without root access to install virtualenv instead of pip.
* New documentation: doc/known-issues.txt
* Added code review checklist & other guidance: doc/development.txt

2014-02-03  Camille Scott <camille.scott.w@gmail.com>

* Standardized command line arguments in khmer_args; added version flag

* Added support for sparse graph labeling

* Added script to reinflate partitions from read files using the 
  labeling system, called sweep-reads-by-partition-buffered.py

* Implemented __new__ methods for Hashbits, enforced inheritance
  hierarchy between it and the new LabelHash class both in C++
  and CPython API

2013-12-20  Titus Brown  <titus@idyll.org>

* Fixed output_partitioned_file, sweep-reads3.py, and extract-partitions.py
  to retain FASTQ format in output.

2013-12-11  Michael R. Crusoe <mcrusoe@msu.edu>

* normalize-by-median.py: new optional argument: --record-filenames to specify
a path where a list of all the output filenames will be written to. Will
be used to better integrate with Galaxy.

* All commands that use the counting args now support the --version switch

* abundance-dist-single.py, abundance-dist.py, do-partition.py,
interleave-reads.py, load-graph.py, load-into-counting.py
normalize-by-median.py now exit with return code 1 instead of 255 as is
standard.

2013-12-19  Michael R. Crusoe  <mcrusoe@msu.edu>

* doc/install.txt Add setup instructions for RHEL6 & fix invocation to get
master branch to work for non-developers

2013-12-18  Titus Brown  <titus@idyll.org>

* Added a test to ensure that normalize-by-median.py has bigcount set to
  False.

2013-11-22  Camille Scott  <camille.scott.w@gmail.com>

* Makefile: Added debug target for profiling.

2013-11-22  Michael R. Crusoe  <mcrusoe@msu.edu>

* Documented release process

2013-10-21  Michael R. Crusoe  <mcrusoe@msu.edu>

* Version 0.7

* New script: sample-reads-randomly.py which does a single pass random
subsample using reservoir sampling.

* the version number is now only stored in one place

* Makefile: new dist, cppcheck, pep8, and autopep8 targets for developers.
VERSION is now set by versioneer and exported to C/C++ code.

* README switched from MarkDown to ReStructuredText format to clean up PyPI
listing. Install count badge added.

* doc/: updates to how the scripts are called. Sphinx now pulls version
number from versioneer. C/Python integration is now partially documented.
Reference to bleeding-edge has been removed. Release instructions have been
clarified and simplified.

* all python code in khmer/, scripts/, and tests/ should be PEP8 compliant now.

* khmer/_khmermodule.cc has gotten a once-over with cpychecker. Type errors
were eliminated and the error checking has improved.

* Several fixes motivated by the results of a Coverity C/C++ scan. 

* Tests that require greater than 0.5 gigabytes of memory are now annotated as
being 'highmem' and be skipped by changing two lines in setup.cfg

* warnings about -Wstrict-prototypes will no longer appear

* contributors to this release are: ctb, mr-c and camillescott. 

2013-10-15  Michael R. Crusoe  <mcrusoe@msu.edu>

* Version 0.6.1

* No code changes, just build fixes

2013-10-10  Michael R. Crusoe  <mcrusoe@msu.edu>

* Version 0.6

* Switch to setuptools to run the entire build

* The various Makefiles have been merged into one inside lib for posterity

* A new top-level Makefile wraps "python setup.py"

* argparse.py has been removed and is installed automatically by setuptools/pip

* setup.py and the python/khmer directory have been moved to the root of the
project to conform to the standard layout

* The project contact address is now khmer-project@idyll.org

* Due to the new build system the project now easily builds under OS X + XCode

* In light of the above the installation instructions have been rewritten

* Sphinx now builds the documentation without warnings or errors

* It is now easy to calculate code coverage.

* setup.py is now PEP8 compliant
2014-04-10  Michael R. Crusoe  <mcrusoe@msu.edu>

    * Makefile: run 'build' command before install; ignore _version.py for
    coverage purposes.
    * bink.ipynb: deleted
    * doc/choosing-hash-sizes.txt -> choosing-table-sizes.txt
    * setup.py,doc/{conf.py,index.txt}: update lists of authors
    * doc/development.txt: typo
    * doc/{galaxy,guide,index,introduction,scripts}.txt: remove some
    references to implementation details of the k-mer tables
    * doc/{known-issues,release}.txt: updated
    * khmer/*.cc,lib/*.{cc,hh}: astyle -A10 formatted
    * lib/read_parsers.cc: fixed case statement fall through
    * lib/subset.cc: removed unnecessary NULL check (CID 1054804 & 1195088)
    * scripts/*.py: additional documentation updates
    * tests/test-data/test-overlap1.ht,data/MSB2-surrender.fa &
    data/1m-filtered.fa: removed from repository history, .git is now 36M!

2014-03-31  Titus Brown  <ctb@msu.edu>

    * scripts/normalize-by-median.py: Fixed unbound variable bug introduced in
    20a433c2.

    * khmer/file.py: Fixed incorrect use of __file__ dirname instead of
    os.getcwd(); also fixed bug where statvfs would choke on an empty
    dirname resulting from input files being in the cwd.

2014-03-31  Michael R. Crusoe  <mcrusoe@msu.edu>

    * versioneer.py,ez_setup.py: updated to version 0.10 and 3.4.1
    respectively.
    * docs/release.txt,khmer/_version.py,MANIFEST.in: update ancillary
    versioneer files

2014-03-31  Titus Brown  <ctb@msu.edu>

    * scripts/*.py,khmer/khmer_args.py: added 'info' function to khmer_args,
    and added citation information to each script.
    * CITATION: added basic citation information for khmer functionality.

2013-03-31  Michael R. Crusoe  <mcrusoe@msu.edu>

    * docs/scripts.txt,scripts/*.py,khmer/*.py: overhaul the documentation of
    the scripts. Uses sphinxcontrib.autoprogram to leverage the existing
    argparse objects. Moved the documentation into each script + misc cleanups.
    All scripts support the --version option. Migrated the last scripts to use
    khmer_args
    * docs/blog-posts.txt: removed outdated reference to filter-exact.py; its
    replacement filter-abund.py is better documented in the eel-pond protocol
    * figuregen/,novelty/,plots/,templatem/,scripts/do-partition.sh: removed
    outdated code not part of core project

2013-03-30  Michael R. Crusoe  <mcrusoe@msu.edu>

    * setup.py: monkeypatched distutils.Distribution.reinitialize_command() so
    that it matches the behavior of Distribution.get_command_obj(). This fixes
    issues with 'pip install -e' and './setup.py nosetests' not respecting the
    setup.cfg configuration directives for the build_ext command. Also
    enhanced our build_ext command to respect the dry_run mode.

    * .ycm_extra_conf.py: Update our custom YouCompleteMe configuration to
    query the package configuration for the proper compilation flags.

2014-03-28  Michael R. Crusoe  <mcrusoe@msu.edu>

    * Makefile,setup.py: demote nose & sphinx to extra dependencies.
    Auto-install Python developer tools as needed.

2013-03-27  Michael R. Crusoe  <mcrusoe@msu.edu>

    * The system zlib and bzip2 libraries are now used instead of the bundled
    versions if specified in setup.cfg or the command line.

2014-03-25  Michael R. Crusoe  <mcrusoe@msu.edu>

    * Makefile: update cppcheck command to match new version of Jenkins
    plugin. Now ignores the lib/test*.cc files.

2013-03-20  Michael R. Crusoe  <mcrusoe@msu.edu>

    * lib/storage.hh,khmer/_khmermodule.cc,lib/{readtable,read_parsers}.hh:
    remove unused storage.hh

2014-03-19  Qingpeng Zhang  <qingpeng@msu.edu>

    * hashbits.cc: fix a bug of 'Division or modulo by zero' described in #182
    * test_scripts.py: add test code for count-overlap.py
    * count-overlap.py: (fix a bug because of a typo and hashsize was replaced
    by min_hashsize)
    * count-overlap.py: needs hashbits table generated by load-graph.py. 
    This information is added to the "usage:" line.
    * count-overlap.py: fix minor PyLint issues

2014-03-19  Michael R. Crusoe  <mcrusoe@msu.edu>

    * Update bundled zlib version to 1.2.8 from 1.2.3. Changes of note:
    "Wholesale replacement of gz* functions with faster versions"
    "Added LFS (Large File Summit) support for 64-bit file offsets"
    "Fix serious but very rare decompression bug"

2014-03-19  Michael R. Crusoe <mcrusoe@msu.edu>

    * lib/counting.hh: include hashtable.hh
    * lib/{counting,aligner,hashbits,hashtable,labelhash,node,subset}.{cc,hh},
    kmer.cc,khmer/_khmermodule.cc: removed downcast, replaced non-functional
    asserts() with exception throws.
    * khmer/_khmermodule.cc: fixed parsing of PyLists
    * setup.py: force 64bit only builds on OS X.

2014-03-19  Titus Brown  <t@idyll.org>

    * Makefile: update documentation on targets at top; clean autopep8 output.
    * test_counting_single.py: fixed pep8 violations in spacing
    * test_scripts.py: eliminate popenscript in favor of proper SystemExit
	handling in runscript; fix pep8 violations.

2014-03-19  Michael R. Crusoe <mcrusoe@msu.edu> and Luiz Irber
<luiz.irber@gmail.com>

    * lib/ktable.{cc,hh},khmer/{__init__.py},{_khmermodule.cc}, tests/
    test_{counting_{hash,single},ktable}.py: remove the unused KTable object
    * doc/{index,ktable}.txt: remove references to KTable
    * lib/{ktable.{hh,cc} → kmer_hash.{hh,cc}}: rename remaining ktable files
    to kmer_hash
    * lib/{hashtable,kmer}.hh: replace ktable headers with kmer_hash

2014-03-17  Ram RS  <ramrs@nyu.edu>

    * extract-partitions.py: pylint warnings addressed
    * test_scripts.py: tests added to cover extract-partitions completely

2014-03-16  Michael R. Crusoe <mcrusoe@msu.edu>

    * lib/read_parsers.cc: fix for Coverity CID 1054789: Unititialized scalar
    field II: fill_id is never zeroed out.

2014-03-16  Ram RS  <ramrs@nyu.edu>

    * Project email in copyright headers updated

2014-03-14  Michael R. Crusoe <mcrusoe@msu.edu>

    * khmer/_khmermodule.cc, lib/{khmer.hh, hashtable.{cc,hh}},
    tests/test_{hashbits,hashbits_obj,labelhash}.py: don't implicitly downcast
    tagset_size(). Changes fileformat version for saved tagsets.

2014-03-13  Ram RS  <ramrs@nyu.edu>

    * added: khmer/file.py - script to check disk space, check input file
    status and check space before hashtable writing
    * modified: scripts/*.py - all scripts now use khmer.file for above-mentioned
    functionality.
    * modified: scripts/*.py - pylint violations addressed in all scripts
    under scripts/

2014-03-13  Ram RS  <ramrs@nyu.edu>

    * Bug fix: tests.test_normalize_by_median_no_bigcount() now runs within
    temp directory

2014-03-11  Michael R. Crusoe  <mcrusoe@mcrusoe.edu>

    * lib/read_parsers.hh: fix for Coverity CID 1054789: Uninitialized scalar
    field

2014-03-10  Michael R. Crusoe  <mcrusoe@msu.edu>

    * doc/development.txt: document fork/tag policy + formatting fixes

2014-03-03  Michael R. Crusoe  <mcrusoe@msu.edu>

    * lib/trace_logger.{cc,hh}: fix for Coverity CID 1063852: Uninitialized
    scalar field (UNINIT_CTOR) 
    * lib/node.cc: fix for Coverity CID 1173035:  Uninitialized scalar field
    (UNINIT_CTOR)
    * lib/hashbits.hh: fix for Coverity CID 1153101:  Resource leak in object
    (CTOR_DTOR_LEAK)
    * lib/{perf_metrics.{cc,hh},hashtable.{cc,hh}
    ,read_parsers.{cc,hh},trace_logger.{cc,hh}}: ifndef WITH_INTERNAL_METRICS
    then lets not + astyle -A10

2014-02-27  Michael R. Crusoe <mcrusoe@msu.edu>

    * tagged: version 0.8
    * setup.py: Specify a known working version of setuptools so we don't
    force an unneeded and awkward upgrade.
    * setup.py: We aren't zipsafe, mark as such

2014-02-18  Michael R. Crusoe <mcrusoe@msu.edu>

* Normalized C++ namespace usage to fix CID 1054792
* Updated install instructions. We recommend OS X users and those Linux
users without root access to install virtualenv instead of pip.
* New documentation: doc/known-issues.txt
* Added code review checklist & other guidance: doc/development.txt

2014-02-03  Camille Scott <camille.scott.w@gmail.com>

* Standardized command line arguments in khmer_args; added version flag

* Added support for sparse graph labeling

* Added script to reinflate partitions from read files using the 
  labeling system, called sweep-reads-by-partition-buffered.py

* Implemented __new__ methods for Hashbits, enforced inheritance
  hierarchy between it and the new LabelHash class both in C++
  and CPython API

2013-12-20  Titus Brown  <titus@idyll.org>

* Fixed output_partitioned_file, sweep-reads3.py, and extract-partitions.py
  to retain FASTQ format in output.

2013-12-11  Michael R. Crusoe <mcrusoe@msu.edu>

* normalize-by-median.py: new optional argument: --record-filenames to specify
a path where a list of all the output filenames will be written to. Will
be used to better integrate with Galaxy.

* All commands that use the counting args now support the --version switch

* abundance-dist-single.py, abundance-dist.py, do-partition.py,
interleave-reads.py, load-graph.py, load-into-counting.py
normalize-by-median.py now exit with return code 1 instead of 255 as is
standard.

2013-12-19  Michael R. Crusoe  <mcrusoe@msu.edu>

* doc/install.txt Add setup instructions for RHEL6 & fix invocation to get
master branch to work for non-developers

2013-12-18  Titus Brown  <titus@idyll.org>

* Added a test to ensure that normalize-by-median.py has bigcount set to
  False.

2013-11-22  Camille Scott  <camille.scott.w@gmail.com>

* Makefile: Added debug target for profiling.

2013-11-22  Michael R. Crusoe  <mcrusoe@msu.edu>

* Documented release process

2013-10-21  Michael R. Crusoe  <mcrusoe@msu.edu>

* Version 0.7

* New script: sample-reads-randomly.py which does a single pass random
subsample using reservoir sampling.

* the version number is now only stored in one place

* Makefile: new dist, cppcheck, pep8, and autopep8 targets for developers.
VERSION is now set by versioneer and exported to C/C++ code.

* README switched from MarkDown to ReStructuredText format to clean up PyPI
listing. Install count badge added.

* doc/: updates to how the scripts are called. Sphinx now pulls version
number from versioneer. C/Python integration is now partially documented.
Reference to bleeding-edge has been removed. Release instructions have been
clarified and simplified.

* all python code in khmer/, scripts/, and tests/ should be PEP8 compliant now.

* khmer/_khmermodule.cc has gotten a once-over with cpychecker. Type errors
were eliminated and the error checking has improved.

* Several fixes motivated by the results of a Coverity C/C++ scan. 

* Tests that require greater than 0.5 gigabytes of memory are now annotated as
being 'highmem' and be skipped by changing two lines in setup.cfg

* warnings about -Wstrict-prototypes will no longer appear

* contributors to this release are: ctb, mr-c and camillescott. 

2013-10-15  Michael R. Crusoe  <mcrusoe@msu.edu>

* Version 0.6.1

* No code changes, just build fixes

2013-10-10  Michael R. Crusoe  <mcrusoe@msu.edu>

* Version 0.6

* Switch to setuptools to run the entire build

* The various Makefiles have been merged into one inside lib for posterity

* A new top-level Makefile wraps "python setup.py"

* argparse.py has been removed and is installed automatically by setuptools/pip

* setup.py and the python/khmer directory have been moved to the root of the
project to conform to the standard layout

* The project contact address is now khmer-project@idyll.org

* Due to the new build system the project now easily builds under OS X + XCode

* In light of the above the installation instructions have been rewritten

* Sphinx now builds the documentation without warnings or errors

* It is now easy to calculate code coverage.

* setup.py is now PEP8 compliant<|MERGE_RESOLUTION|>--- conflicted
+++ resolved
@@ -1,9 +1,8 @@
-<<<<<<< HEAD
 2015-04-13  Scott Sievert <sieve121@umn.edu>
 
    * changed "doc/LICENSE.txt" to "LICENSE" in tests/*, scripts/*, lib/*,
    sandbox/*, khmer/*
-=======
+
 2015-04-13  Michael R. Crusoe
 
    * README.rst,doc/index.rst: added link to gitter.im chat room
@@ -13,7 +12,6 @@
 
    * khmer/_khmermodule.cc: removed unused find_all_tags_truncate_on_abundance
    from python api
->>>>>>> 6ea6e65d
 
 2015-04-10  Will Trimble
 
