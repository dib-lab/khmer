<<<<<<< HEAD
2015-04-14 Susan Steinman <steinman.tutoring@gmail.com>

   * khmer/scripts/normalize-by-median.py: allow for paired and unpaired
      files to be normalized together. separate function for error check
   * khmer/tests/test_scripts.py: created test for paired/unpaired data

2015-04-14 Susan Steinman <steinman.tutoring@gmail.com>
=======
2015-04-14  Scott Fay  <scott.a.fay@gmail.com>

   * docs/index.rst: added github repo and release notes page to main docs page

2015-04-14  Susan Steinman  <steinman.tutoring@gmail.com>
>>>>>>> 0e2b5dc1

   * khmer/{__init__.py},sandbox/{collect-reads,collect-variants,saturate-by-median},
      scripts/{do-partition,filter-abund-single,load-graph,load-into-counting,
      normalize-by-median,trim-low-abund}: pulled out check max collisions logic to init.
   * khmer/tests/test_scripts.py: modified tests to account for new error message

2015-04-14  Josiah Seaman  <josiah@dnaskittle.com>

   * lib/{hashbits.cc}: changed: adding doxygen comments

2015-04-14  Sarah Guermond  <sarah.guermond@gmail.com>

   * doc/dev/coding-guidelines-and-review.rst: added copyright question
   to commit checklist.

2015-04-14  Andreas Härpfer  <ahaerpfer@gmail.com>

   * */*.py: Make docstrings PEP 257 compliant.

2015-04-13  Thomas Fenzl  <thomas.fenzl@gmx.net>

   * lib/{khmer_exception.hh,{counting,hashbits,hashtable,subset}.cc}: changed 
   khmer_exception to use std::string to fix memory management.

2015-04-14  Michael R. Crusoe  <mcrusoe@msu.edu>

   * khmer/_khmermodule.cc: catch more exceptions
   * tests/test_{sandbox_scripts,subset_graph}.py: make tests more resilient

2015-04-14  Michael R. Crusoe  <mcrusoe@msu.edu>

   * lib/count.cc: Make CountingHash::abundance_distribution threadsafe
   * khmer/_khmermodule.cc: remove newly unnecessary check for exception
   * tests/test_scripts.py: added test to confirm the above

2015-04-14  Michael R. Crusoe  <mcrusoe@msu.edu>

   * khmer/{__init__.py,_khmermodule.cc},lib/{counting,hashbits,hashtable,
   subset}.cc: catch IO errors and report them.
   * tests/test_hashbits.py: remove write to fixed path in /tmp
   * tests/test_scripts.py: added test for empty counting table file

2015-04-13  Elmar Bucher  <buchere@ohsu.edu>

   * scripts/normalize-by-median.py (main): introduced warning for when at least
   two input files are named the same.

2015-04-13  Andreas Härpfer  <ahaerpfer@gmail.com>

   * doc/dev/getting-started.rst: clarify Conda usage

2015-04-13  Daniel Standage  <daniel.standage@gmail.com>

   * scripts/normalize-by-median.py: Added support to the diginorm script for
   sending output to terminal (stdout) when using the conventional - as the output
   filename. Also removed --append option.
   * tests/test_scripts.py: Added functional test for diginorm stdout, removed
   test of --append option.

2015-04-13  Scott Fay  <scott.a.fay@gmail.com>

   * scripts/filter-abund.py: added checking of input_table by
   `check_file_status()`

2015-04-13  David Lin

   * scripts/abundance-dist.py: disambiguate documentation for force and 
   squash options

2015-04-13  Michael R. Crusoe  <mcrusoe@msu.edu>

   * README.rst,doc/index.rst: added link to gitter.im chat room
   * doc/README.rst: removed ancient, outdated, and unused file

2015-04-13  Thomas Fenzl  <thomas.fenzl@gmx.net>

   * khmer/_khmermodule.cc: removed unused find_all_tags_truncate_on_abundance
   from python api

2015-04-10  Will Trimble

   * tests/test_script_arguments.py: added a test to check for the empty file
   warning when checking if a file exists

2015-04-10  Jacob Fenton  <bocajnotnef@gmail.com>

   * scripts/test-{scripts.py}: added test for check_file_writable using 
   load_into_counting

2015-04-10  Phillip Garland  <pgarland@gmail.com>

   * khmer/file.py (check_file_writable): new function to check writability
   * scripts/load-into-counting.py (main): early check to see if output is
   writable

2015-04-07  Michael R. Crusoe  <mcrusoe@msu.edu>

    * README.rst: add a ReadTheDocs badge

2015-04-06  Michael R. Crusoe  <mcrusoe@msu.edu>

   * jenkins-build.sh: updated OS X warning flag to quiet the build a bit

2015-04-06  Michael R. Crusoe  <mcrusoe@msu.edu>

   * Makefile: added 'convert-release-notes' target for MD->RST conversion
   * doc/{,release-notes}/index.rst: include release notes in documentation
   * doc/release-notes/*.rst: added pandoc converted versions of release notes
   * jenkins-build.sh: use the Sphinx method to install doc dependencies

2015-04-05  Michael R. Crusoe  <mcrusoe@msu.edu>

   * setup.py: use the release version of screed 0.8

2015-04-05  Michael R. Crusoe  <mcrusoe@msu.edu>

   * doc/*/*.txt: all documentation sources have been renamed to use the rst
   extension to indicate that they are reStructuredText files. This enables
   use of rich text editors on GitHub and elsewhere.
   * doc/conf.py: update Sphinx configuration to reflect this change
   * doc/requirements.txt: added hint to install version 3.4.1 of Setuptools;
   this file is used by ReadTheDocs only.

2015-04-05  Michael R. Crusoe  <mcrusoe@msu.edu>

   * ChangeLog, lib/read_aligner.cc, sandbox/sweep-reads.py: fixed spelling
   errors.

2015-04-05  Kevin Murray  <spam@kdmurray.id.au>

   * lib/read_parsers.{cc,hh}: Work around an issue (#884) in SeqAn 1.4.x
   handling of truncated sequence files. Also revamp exceptions
   * khmer/_khmermodule.cc: Use new/updated exceptions handling malformed
   FASTA/Q files.
   * tests/test_read_parsers.py: add a test of parsing of truncated fastq
   files

2015-04-03  Luiz Irber  <irberlui@msu.edu>

   * lib/hllcounter.cc: Use for loop instead of transform on merge method,
   now works on C++11.

2015-04-01  Luiz Irber  <irberlui@msu.edu>

   * third-party/smhasher/MurmurHash3.{cc,h}: remove unused code, fix warnings.

2015-04-01  Michael R. Crusoe  <mcrusoe@msu.edu>

   * Doxyfile.in: make documentation generation reproducible, removed timestamp

2015-04-01  Alex Hyer  <theonehyer@gmail.com>

   * scripts/find-knots.py: added force argument to check_file_status()
   call in main().

2015-03-31  Kevin Murray  <spam@kdmurray.id.au>

   * lib/read_parsers.{cc,hh}: add read counting to IParser and subclasses
   * khmer/_khmermodule.cc,tests/test_read_parsers.py: add 'num_reads'
   attribute to khmer.ReadParser objects in python land, and test it.

2015-03-28  Kevin Murray  <spam@kdmurray.id.au>

   * lib/hashbits.hh: Add Hashbits::n_tables() accessor

2015-03-27  Michael R. Crusoe  <mcrusoe@msu.edu>

   * lib/read_parsers.{cc,hh}: Obfuscate SeqAn SequenceStream objects with a
   wrapper struct, to avoid #include-ing the SeqAn headers.
   * lib/Makefile: Don't install the SeqAn headers.

2015-03-27  Kevin Murray  <spam@kdmurray.id.au>

   * lib/Makefile: Add libkhmer targets, clean up
   * lib/get_version.py: Rewrite to use versioneer.py
   * lib/.gitignore,third-party/.gitignore: Add more compiled outputs
   * lib/.check_openmp.cc: add source that checks compiler for openmp support.
   * lib/khmer.pc.in: add pkg-config file for khmer

2015-03-23  Kevin Murray  <spam@kdmurray.id.au>

   * lib/counting.hh: Add CountingHash::n_tables() accessor

2015-03-16  Jessica Mizzi  <mizzijes@msu.edu>

    * khmer/kfile.py: Added file not existing error for system exit
    * tests/{test_scripts,test_functions}.py: Added tests for
    check_file_status for file existence and force option

2015-03-15  Kevin Murray  <spam@kdmurray.id.au>  &  Titus Brown  <titus@idyll.org>

   * tests/test_counting_hash.py: Skip get_raw_tables test if python doesn't
   have the memoryview type/function.

2015-03-11  Erich Schwarz  <ems394@cornell.edu>

   * Added URLs and brief descriptions for khmer-relevant documentation in
   doc/introduction.txt, pointing to http://khmer-protocols.readthedocs.org and
   khmer-recipes.readthedocs.org, with brief descriptions of their content.

2015-03-10  Camille Scott  <camille.scott.w@gmail.com>

   * lib/counting.hh, khmer/_khmermodule.cc: Expose the raw tables of
   count-min sketches to the world of python using a buffer interface.
   * tests/test_counting_hash.py: Tests of the above functionality.

2015-03-08  Michael R. Crusoe  <mcrusoe@msu.edu>

   * Makefile: make 'pep8' target be more verbose
   * jenkins-build.sh: specify setuptools version
   * scripts/{abundance-dist,annotate-partitions,count-median,do-partition,
   extract-paired-reads,extract-partitions,filter-stoptags,find-knots,
   interleave-reads,merge-partitions,partition-graph,sample-reads-randomly,
   split-paired-reads}.py,setup.py: fix new PEP8 errors
   * setup.py: specify that this is a Python 2 only project (for now)
   * tests/test_{counting_single,subset_graph}.py: make explicit the use of
   floor division behavior.

2015-03-06  Titus Brown  <titus@idyll.org>

   * sandbox/{collect-reads.py,saturate-by-median.py}: update for 'force'
   argument in khmer.kfile functions, so that khmer-recipes compile.

2015-03-02  Titus Brown  <titus@idyll.org>

   * sandbox/{combine-pe.py,compare-partitions.py,count-within-radius.py,
   degree-by-position.py,dn-identify-errors.py,ec.py,error-correct-pass2.py,
   find-unpart.py,normalize-by-align.py,read-aligner.py,shuffle-fasta.py,
   to-casava-1.8-fastq.py,uniqify-sequences.py}: removed from sandbox/ as
   obsolete/unmaintained.
   * sandbox/README.rst: updated to reflect readstats.py and trim-low-abund.py
   promotion to sandbox/.
   * doc/dev/scripts-and-sandbox.txt: updated to reflect sandbox/ script name
   preferences, and note to remove from README.rst when moved over to scripts/.

2015-02-27  Kevin Murray  <spam@kdmurray.id.au>

   * scripts/load-into-counting.py: Be verbose in the help text, to clarify
   what the -b flag does.

2015-02-25  Hussien Alameldin  <hussien@msu.edu>

   * sandbox/bloom_count.py: renamed to bloom-count.py
   * sandbox/bloom_count_intersection.py: renamed to
     bloom-count-intersection.py
   * sandbox/read_aligner.py: renamed to read-aligner.py

2015-02-26  Tamer A. Mansour  <drtamermansour@gmail.com>

   * scripts/abundance-dist-single.py: Use CSV format for the histogram.
   * scripts/count-overlap.py: Use CSV format for the curve file output.
   Includes column headers.
   * scripts/abundance-dist-single.py: Use CSV format for the histogram. 
   Includes column headers.
   * tests/test_scripts.py: add test functions for the --csv option in
   abundance-dist-single.py and count-overlap.py

2015-02-26  Jacob Fenton  <bocajnotnef@gmail.com>

   * doc/introduction.txt, doc/user/choosing-table-sizes.txt: Updated docs to
   ref correct links and names

2015-02-25  Aditi Gupta  <agupta@msu.edu>

   * sandbox/{collect-reads.py, correct-errors.py, 
   normalize-by-median-pct.py, slice-reads-by-coverage.py, 
   sweep-files.py, sweep-reads3.py, to-casava-1.8-fastq.py}: 
   Replaced 'accuracy' with 'quality'. Fixes #787.

2015-02-25  Tamer A. Mansour  <drtamermansour@gmail.com>

   * scripts/normalize-by-median.py: change to the default behavior to
   overwrite the sequences output file. Also add a new argument --append to
   append new reads to the output file.
   * tests/test_scripts.py: add a test for the --append option in
   normalize-by-median.py

2015-02-25  Hussien Alameldin  <hussien@msu.edu>

   * khmer/khmer_args.py: add 'hll' citation entry "Irber and Brown,
     unpublished." to  _alg. dict.
   * sandbox/unique-kmers.py: add call to 'info' with 'hll' in the
     algorithms list.

2015-02-24  Luiz Irber  <irberlui@msu.edu>

    * khmer/_khmermodule.cc: expose HLL internals as read-only attributes.
    * lib/hllcounter.{cc,hh}: simplify error checking, add getters for HLL.
    * tests/test_hll.py: add test cases for increasing coverage, also fix
    some of the previous ones using the new HLL read-only attributes.

2015-02-24  Luiz Irber  <irberlui@msu.edu>

   * khmer/_khmermodule.cc: Fix coding style violations.

2015-02-24  Luiz Irber  <irberlui@msu.edu>

   * khmer/_khmermodule.cc: Update extension to use recommended practices,
   PyLong instead of PyInt, Type initialization, PyBytes instead of PyString.
   Replace common initialization with explicit type structs, and all types
   conform to the CPython checklist.

2015-02-24  Tamer A. Mansour  <drtamermansour@gmail.com>

   * scripts/abundance-dist.py: Use CSV format for the histogram. Includes
   column headers.
   * tests/test_scripts.py: add coverage for the new --csv option in
   abundance-dist.py

2015-02-24  Michael R. Crusoe  <mcrusoe@msu.edu>

   * jenkins-build.sh: remove examples/stamps/do.sh testing for now; takes too
   long to run on every build. Related to #836

2015-02-24  Kevin Murray  <spam@kdmurray.id.au>

   * scripts/interleave-reads.py: Make the output file name print nicely.

2015-02-23  Titus Brown  <titus@idyll.org>

   * khmer/utils.py: added 'check_is_left' and 'check_is_right' functions;
   fixed bug in check_is_pair.
   * tests/test_functions.py: added tests for now-fixed bug in check_is_pair,
   as well as 'check_is_left' and 'check_is_right'.
   * scripts/interleave-reads.py: updated to handle Casava 1.8 formatting.
   * scripts/split-paired-reads.py: fixed bug where sequences with bad names
   got dropped; updated to properly handle Casava 1.8 names in FASTQ files.
   * scripts/count-median.py: added '--csv' output format; updated to properly
   handle Casava 1.8 FASTQ format when '--csv' is specified.
   * scripts/normalize-by-median.py: replaced pair checking with
   utils.check_is_pair(), which properly handles Casava 1.8 FASTQ format.
   * tests/test_scripts.py: updated script tests to check Casava 1.8
   formatting; fixed extract-long-sequences.py test.
   * scripts/{extract-long-sequences.py,extract-paired-reads.py,
   fastq-to-fasta.py,readstats.py,sample-reads-randomly.py,trim-low-abund.py},
   khmer/thread_utils.py: updated to handle Casava 1.8 FASTQ format by
   setting parse_description=False in screed.open(...).
   * tests/test-data/{paired-mixed.fq,paired-mixed.fq.pe,random-20-a.fq,
   test-abund-read-2.fq,test-abund-read-2.paired2.fq,test-abund-read-paired.fa,
   test-abund-read-paired.fq}: switched some sequences over to Casava 1.8
   format, to test format handling.
   * tests/test-data/{casava_18-pe.fq,test-reads.fq.gz}: new test file for
   Casava 1.8 format handling.
   * tests/test-data/{overlap.curve,paired-mixed.fq.1,paired-mixed.fq.2,
   simple_1.fa,simple_2.fa,simple_3.fa,test-colors.fa,test-est.fa,
   test-graph3.fa,test-graph4.fa,test-graph6.fa}: removed no-longer used
   test files.

2015-02-23  Titus Brown  <titus@idyll.org>

   * setup.cfg: set !linux flag by default, to avoid running tests that
   request too much memory when 'nosetests' is run.  (This is an OS difference
   where Mac OS X attempts to allocate as much memory as requested, while
   on Linux it just crashes).

2015-02-23  Michael R. Crusoe  <mcrusoe@msu.edu>

   * khmer/{__init__.py,_khmermodule.cc},lib/{hashbits.cc,hashbits.hh,
   hashtable,tests/test_{c_wrapper,read_parsers}.py: remove unused callback
   functionality

2015-02-23  Michael R. Crusoe  <mcrusoe@msu.edu>

   * setup.py: point to the latest screed release candidate to work around
   versioneer bug.

2015-02-23  Tamer A. Mansour  <drtamermansour@gmail.com>

   * examples/stamps/do.sh: the argument --savehash was changed to --savetable
   and change mode to u+x
   * jenkins-build.sh: add a test to check for the do.sh file

2015-02-23  Kevin Murray  <spam@kdmurray.id.au>

   * khmer/load_pe.py: Remove unused/undocumented module. See #784

2015-02-21  Hussien Alameldin  <hussien@msu.edu>

   * sandbox/normalize-by-align.py: "copyright header 2013-2015 was added"
   * sandbob/read_aligner.py: "copyright header 2013-2015 was added"
   * sandbox/slice-reads-by-coverage.py: "copyright header 2014  was added"

2015-02-21  Hussien Alameldin  <hussien@msu.edu>

   * sandbox/calc-best-assembly.py, collect-variants.py, graph-size.py: Set executable bits using "chmod +x"

2015-02-21  Michael R. Crusoe  <mcrusoe@msu.edu>

   * khmer/_khmermodule.cc,lib/read_parsers.cc: Rename the 'accuracy' attribute
   of ReadParser Reads to 'quality'
   * tests/test_read_parsers.py: update test to match

2015-02-21  Rhys Kidd  <rhyskidd@gmail.com>

   * sandbox/{calc-best-assembly,calc-error-profile,normalize-by-align,
   read_aligner,slice-reads-by-coverage}.py: reference /usr/bin/env python2
   in the #! line.

2015-02-21  Rhys Kidd  <rhyskidd@gmail.com>

   * sandbox/sweep-paired-reads.py: remove empty script

2015-02-20  Titus Brown  <titus@idyll.org>

   * doc/dev/scripts-and-sandbox.txt: policies for sandbox/ and scripts/
   content, and a process for adding new command line scripts into scripts/.
   * doc/dev/index.txt: added scripts-and-sandbox to developer doc index.

2015-02-20  Michael R. Crusoe  <mcrusoe@msu.edu>

    * khmer/_khmermodule.cc: convert C++ out of memory exceptions to Python
    out of memory exception.
    * test/test_{counting_hash,counting_single,hashbits_obj,labelhash,
    scripts}.py: partial tests for the above

2015-02-20  Aditi Gupta  <agupta@msu.edu>

   * doc/dev/coding-guidelines-and-review.txt: fixed spelling errors.

2015-02-19  Michael R. Crusoe  <mcrusoe@msu.edu>

   * doc/dev/coding-guidelines-and-review.txt: added checklist for new CPython
   types
   * khmer/_khmermodule.cc: Update ReadAligner to follow the new guidelines

2015-02-19  Daniel Standage  <daniel.standage@gmail.com>

   * Makefile: add a new Makefile target `help` to list and describe all
   common targets.
   * khmer/utils.py, tests/test_functions.py: minor style fixes.

2015-02-16  Titus Brown  <titus@idyll.org>

   * khmer/utils.py: added 'check_is_pair', 'broken_paired_reader', and
   'write_record_pair' functions.
   * khmer/khmer_args.py: added streaming reference for future algorithms
   citation.
   * tests/test_functions.py: added unit tests for 'check_is_pair' and
   'broken_paired_reader'.
   * scripts/trim-low-abund.py: upgraded to track pairs properly; added
   proper get_parser information; moved to scripts/ from sandbox/.
   * tests/test_scripts.py: added paired-read tests for
   trim-low-abund.py.
   * tests/test-data/test-abund-read-2.paired.fq: data for paired-read tests.
   * scripts/extract-paired-reads.py: removed 'is_pair' in favor of
   'check_is_pair'; switched to using 'broken_paired_reader'; fixed use
   of sys.argv.
   * scripts/sample-reads-randomly.py: removed unused 'output_single' function.
   * doc/user/scripts.txt: added trim-low-abund.py.

2015-02-13  Qingpeng Zhang  <qingpeng@msu.edu>

   * scripts/sample-reads-randomly.py: fix a glitch about string formatting.

2015-02-11  Titus Brown  <titus@idyll.org>

   * khmer/_khmermodule.cc: fixed k-mer size checking; updated some error
   messages.
   * tests/test_graph.py: added test for k-mer size checking in find_all_tags.

2015-02-09  Titus Brown  <titus@idyll.org>

   * scripts/split-paired-reads.py: added -1 and -2 options to allow fine-
   grain specification of output locations; switch to using write_record
   instead of script-specific output functionality.
   * tests/test_scripts.py: added accompanying tests.

2015-02-09  Bede Constantinides  <bede.constantinides@manchester.ac.uk>

   * scripts/split-paired-reads.py: added -o option to allow specification
   of an output directory
   * tests/test_scripts.py: added accompanying test for split-paired-reads.py

2015-02-01  Titus Brown  <titus@idyll.org>

   * khmer/_khmermodule.cc: added functions hash_find_all_tags_list and
   hash_get_tags_and_positions to CountingHash objects.
   * tests/test_counting_hash.py: added tests for new functionality.

2015-01-25  Titus Brown  <titus@idyll.org>

   * sandbox/correct-errors.py: fixed sequence output so that quality
   scores length always matches the sequence length; fixed argparse
   setup to make use of default parameter.

2015-01-25  Titus Brown  <titus@idyll.org>

    * sandbox/readstats.py: fixed non-functional string interpolation at end;
    added -o to send output to a file; moved to scripts/.
    * doc/user/scripts.txt: added readstats description.
    * tests/test_scripts.py: added tests for readstats.py

2015-01-23  Jessica Mizzi  <mizzijes@msu.edu>

    * khmer/utils.py: Added single write_record fuction to write FASTA/Q
    * scripts/{abundance-dist,extract-long-sequences,extract-partitions,
    interleave-reads,normalize-by-median,sample-reads-randomly}.py: 
    Replaced FASTA/Q writing method with write_record

2015-01-23  Michael R. Crusoe  <mcrusoe@msu.edu>

    * Makefile: remove the user installs for the `install-dependencies` target

2015-01-23  Michael R. Crusoe  <mcrusoe@msu.edu>

    * README.rst,doc/user/install.txt: clarify that we support Python 2.7.x
    and not Python 3.

2015-01-21  Luiz Irber  <irberlui@msu.edu>

    * lib/hllcounter.{cc,hh}: Implemented a HyperLogLog counter.
    * khmer/{_khmermodule.cc, __init__.py}: added HLLCounter class
    initialization and wrapper.
    * tests/test_hll.py: added test functions for the new
    HyperLogLog counter.
    * sandbox/unique-kmers.py: implemented a CLI script for
    approximate cardinality estimation using a HyperLogLog counter.
    * setup.cfg, Makefile, third-party/smhasher/MurmurHash3.{cc,h},
    lib/kmer_hash.{cc,hh}, setup.py: added MurmurHash3 hash function
    and configuration.
    * setup.py: added a function to check if compiler supports OpenMP.

2015-01-14  Reed Cartwright  <cartwright@asu.edu>

    * doc/dev/getting-started.txt: Added install information for
    Arch Linux

2014-01-14  Michael R. Crusoe  <mcrusoe@msu.edu>

    * doc/user/{blog-posts,guide}.txt,examples/stamps/do.sh,sandbox/{
    collect-reads,error-correct-pass2,filter-median-and-pct,filter-median,
    read_aligner,split-sequences-by-length}.py,scripts/{filter-abund,
    load-into-counting}.py,tests/test_{counting_hash,hashbits,scripts}.py:
    remove references to ".kh" files replaces with ".pt" or ".ct" as
    appropriate
    * tests/test-data/{bad-versionk12,normC20k20}.kh: renamed to "*.ct"

2015-01-13  Daniel Standage  <daniel.standage@gmail.com>

    * tests/khmer_tst_utils.py, tests/test_sandbox_scripts.py: removed
    unused module imports
    * .gitignore: added pylint_report.txt so that it is not accidentally
    committed after running make diff_pylint_report
    * khmer/file.py -> khmer/kfile.py: renamed internal file handling
    class to avoid collisions with builtin Python file module
    * sandbox/collect-reads.py, sanbox/saturate-by-median.py,
    sandbox/sweep-files.py, sandbox/sweep-reads.py,
    scripts/abundance-dist-single.py, scripts/abundance-dist.py,
    scripts/annotate-partitions.py, scripts/count-median.py,
    scripts/count-overlap.py, scripts/do-partition.py,
    scripts/extract-long-sequences.py, scripts/extract-paired-reads.py,
    scripts/extract-partitions.py, scripts/filter-abund-single.py,
    scripts/filter-abund.py, scripts/filter-stoptags.py,
    scripts/find-knots.py, scripts/interleave-reads.py,
    scripts/load-graph.py, scripts/load-into-counting.py,
    scripts/make-initial-stoptags.py, scripts/merge-partitions.py,
    scripts/normalize-by-median.py, scripts/partition-graph.py,
    scripts/sample-reads-randomly.py, scripts/split-paired-reads.py,
    tests/test_script_arguments.py, tests/test_scripts.py: changed all
    occurrences of `file` to `kfile`

2015-01-09  Rhys Kidd  <rhyskidd@gmail.com>

    * lib/khmer.hh: implement generic NONCOPYABLE() macro guard
    * lib/hashtable.hh: apply NONCOPYABLE macro guard in case of future 
    modifications to Hashtable that might exposure potential memory corruption 
    with default copy constructor

2014-12-30  Michael Wright  <wrig517@msu.edu>

    * tests/test_scripts.py: Attained complete testing coverage for 
    scripts/filter_abund.py

2014-12-30  Brian Wyss  <wyssbria@msu.edu>

    * tests/test_scripts.py: added four new tests:
    load_into_counting_multifile(), test_abundance_dist_single_nosquash(),
    test_abundance_dist_single_savehash, test_filter_abund_2_singlefile

2015-12-29  Michael R. Crusoe  <mcrusoe@msu.edu>

    * CITATION,khmer/khmer_args.py,scripts/{abundance-dist-single,
    filter-abund-single,load-graph,load-into-counting}.py: Give credit to the
    SeqAn project for their FASTQ/FASTA reader that we use.

2014-12-26  Titus Brown  <titus@idyll.org>

    * tests/tests_sandbox_scripts.py: added import and execfile test for all
    sandbox/ scripts.
    * sandbox/{abundance-hist-by-position.py,
    sandbox/assembly-diff-2.py, sandbox/assembly-diff.py,
    sandbox/bloom_count.py, sandbox/bloom_count_intersection.py,
    sandbox/build-sparse-graph.py, sandbox/combine-pe.py,
    sandbox/compare-partitions.py, sandbox/count-within-radius.py,
    sandbox/degree-by-position.py, sandbox/ec.py,
    sandbox/error-correct-pass2.py, sandbox/extract-single-partition.py,
    sandbox/fasta-to-abundance-hist.py, sandbox/filter-median-and-pct.py,
    sandbox/filter-median.py, sandbox/find-high-abund-kmers.py,
    sandbox/find-unpart.py, sandbox/graph-size.py,
    sandbox/hi-lo-abundance-by-position.py, sandbox/multi-rename.py,
    sandbox/normalize-by-median-pct.py, sandbox/print-stoptags.py,
    sandbox/print-tagset.py, sandbox/readstats.py,
    sandbox/renumber-partitions.py, sandbox/shuffle-fasta.py,
    sandbox/shuffle-reverse-rotary.py, sandbox/split-fasta.py,
    sandbox/split-sequences-by-length.py, sandbox/stoptag-abundance-hist.py,
    sandbox/stoptags-by-position.py, sandbox/strip-partition.py,
    sandbox/subset-report.py, sandbox/sweep-out-reads-with-contigs.py,
    sandbox/sweep-reads2.py, sandbox/sweep-reads3.py,
    sandbox/uniqify-sequences.py, sandbox/write-interleave.py}: cleaned up
    to make 'import'-able and 'execfile'-able.

2014-12-26  Michael R. Crusoe  <mcrusoe@msu.edu>

    * tests/test_functions.py: Generate a temporary filename instead of
    writing to the current directory
    * Makefile: always run the `test` target if specified

2014-12-20  Titus Brown  <titus@idyll.org>

    * sandbox/slice-reads-by-coverage.py: fixed 'N' behavior to match other
    scripts ('N's are now replaced by 'A', not 'G').
    * sandbox/trim-low-abund.py: corrected reporting bug (bp written);
    simplified second-pass logic a bit; expanded reporting.

2014-12-17  Jessica Mizzi  <mizzijes@msu.edu>

    * khmer/file.py,sandbox/sweep-reads.py,scripts/{abundance-dist-single,
    abundance-dist,annotate-partitions,count-median,count-overlap,do-partition,
    extract-paired-reads,extract-partitions,filter-abund-single,filter-abund,
    filter-stoptags,interleave-reads,load-graph,load-into-counting,
    make-initial-stoptags,merge-partitions,normalize-by-median,partition-graph,
    sample-reads-randomly,split-paired-reads}.py,setup.cfg,
    tests/{test_script_arguments,test_scripts}.py: Added force option to all 
    scripts to script IO sanity checks and updated tests to match. 

2014-12-17  Michael R. Crusoe  <mcrusoe@msu.edu>

    * setup.cfg,tests/test_{counting_hash,counting_single,filter,graph,
    hashbits,hashbits_obj,labelhash,lump,read_parsers,scripts,subset_graph}.py:
    reduce memory usage of tests to about 100 megabytes max.

2014-12-17  Michael R. Crusoe  <mcrusoe@msu.edu>

    * scripts/load-graph.py,khmer/_khmermodule.cc: restore threading to
    load-graph.py

2014-12-16  Titus Brown  <titus@idyll.org>

    * sandbox/{calc-error-profile.py,collect-variants.py,correct-errors.py,
    trim-low-abund.py}: Support for k-mer spectral error analysis, sublinear
    error profile calculations from shotgun data sets, adaptive variant
    collection based on graphalign, streaming error correction, and streaming
    error trimming.
    * tests/test_sandbox_scripts.py: added tests for sandbox/trim-low-abund.py.
    * tests/test_counting_hash.py: added tests for new
    CountingHash::find_spectral_error_positions function.

2014-12-16  Michael R. Crusoe  <mcrusoe@msu.edu>  &  Camille Scott
<camille.scott.w@gmail.com>

    * khmer/_khmermodule.cc: fixed memory leak in the ReadParser paired
    iterator (not used by any scripts).
    * lib/read_parsers.cc,khmer/_khmermodule.cc: Improved exception handling.
    * tests/test_read_parsers.py,
    tests/test-data/100-reads.fq.truncated.{bz2,gz}: Added tests for truncated
    compressed files accessed via ReadParser paired and unpaired iterators.

2014-12-09  Michael R. Crusoe  <mcrusoe@msu.edu>

    New FAST[AQ] parser (from the SeqAn project). Fixes known issue and a
    newly found read dropping issue
    https://github.com/ged-lab/khmer/issues/249
    https://github.com/ged-lab/khmer/pull/641
    Supports reading from non-seekable plain and gziped FAST[AQ] files (a.k.a
    pipe or streaming support)

    * khmer/{__init__.py,_khmermodule.cc}: removed the Config object, the
    threads argument to new_counting_hash, and adapted to other changes in API.
    Dropped the unused _dump_report_fn method. Enhanced error reporting.
    * lib/{bittest,consume_prof,error,khmer_config,scoringmatrix,thread_id_map}
    .{cc,hh},tests/test_khmer_config.py: deleted unused files
    * sandbox/collect-reads.py,scripts/{abundance-dist-single,do-partition,
    filter-abund-single,load-into-counting}.py: adapted to Python API changes:
    no threads argument to ReadParser, no more config
    * tests/test_{counting_hash,counting_single,hashbits,hashbits_obj,
    test_read_parsers}.py: updated tests to new error pattern (upon object
    creation, not first access) and the same API change as above. Thanks to
    Camille for her enhanced multi-thread test.
    * lib/{counting,hashtable,ht-diff}.cc,khmer.hh: renamed MAX_COUNT define to
    MAX_KCOUNT; avoids naming conflict with SeqAn
    * khmer/file.py: check_file_status(): ignored input files named '-'
    * khmer/khmer_tst_utils.py: added method to pipe input files to a target
    script
    * tests/test_scripts.py: enhanced streaming tests now that four of them
    work.
    * Makefile: refreshed cppcheck{,-result.xml} targets, added develop
    setuptools command prior to testing

2014-12-08  Michael R. Crusoe  <mcrusoe@msu.edu>

    * doc/user/known_issues.txt: Document that multithreading leads to dropped
    reads.

2014-12-07  Michael R. Crusoe  <mcrusoe@msu.edu>

    This is khmer v1.2

    * Makefile: add sandbox scripts to the pylint_report.txt target
    * doc/dev/coding-guidelines-and-review.txt: Add question about command
    line API to the checklist
    * doc/dev/release.txt: refresh release procedure
    * doc/release-notes/release-1.2.md

2014-12-05  Michael R. Crusoe  <mcrusoe@msu.edu>

    * CITATIONS,khmer/khmer_args.py: update citations for Qingpeng's paper

2014-12-01  Michael R. Crusoe  <mcrusoe@msu.edu>

    * doc/roadmap.txt: Explain the roadmap to v2 through v4

2014-12-01  Kevin Murray  <spam@kdmurray.id.au>

    * tests/test_scripts.py: Stop a test from making a temporary output file
    in the current dir by explicitly specifying an output file.

2014-12-01  Kevin Murray  <spam@kdmurray.id.au>

    * load-into-counting.py: Add a CLI parameter to output a machine-readable
    summary of the run, including number of k-mers, FPR, input files etc in
    json or TSV format.

2014-12-01  Titus Brown  <t@idyll.org>

    * Update sandbox docs: some scripts now used in recipes

2014-11-23  Phillip Garland  <pgarland@gmail.com>

    * lib/khmer.hh (khmer): define KSIZE_MAX
    * khmer/_khmermodule.cc (forward_hash, forward_hash_no_rc) (reverse_hash):
    Use KSIZE_MAX to check whether the user-supplied k is larger than khmer
    supports.

2014-11-19  Michael R. Crusoe  <mcrusoe@msu.edu>

    * CODE_OF_CONDUT.RST,doc/dev/{index,CODE_OF_CONDUCT}.txt: added a code of
    conduct

2014-11-18  Jonathan Gluck  <jdg@cs.umd.edu>

    * tests/test_counting_hash.py: Fixed copy paste error in comments, True to
    False.

2014-11-15  Jacob Fenton  <bocajnotnef@gmail.com>

    * tests/test_scripts.py: added screed/read_parsers stream testing
    * khmer/file.py: modified file size checker to not break when fed
    a fifo/block device
    * tests/test-data/test-abund-read-2.fa.{bz2, gz}: new test files

2014-11-11  Jacob Fenton  <bocajnotnef@gmail.com>

    * do-partition.py: replaced threading args in scripts with things from 
    khmer_args
    * khmer/theading_args.py: removed as it has been deprecated

2014-11-06  Michael R. Crusoe  <mcrusoe@msu.edu>

    * lib/{counting,hashbits}.{cc,hh},lib/hashtable.hh: Moved the n_kmers()
    function into the parent Hashtable class as n_unique_kmers(), adding it to
    CountingHash along the way. Removed the unused start and stop parameters.
    * khmer/_khmermodule.cc: Added Python wrapping for CountingHash::
    n_unique_kmers(); adapted to the dropped start and stop parameters.
    * scripts/{load-graph,load-into-counting,normalize-by-median}.py: used the
    n_unique_kmers() function instead of the n_occupied() function to get the
    number of unique kmers in a table.
    * tests/test_{hashbits,hashbits_obj,labelhash,scripts}.py: updated the
    tests to reflect the above

2014-10-24  Camille Scott  <camille.scott.w@gmail.com>

    * do-partition.py: Add type=int to n_threads arg and assert to check
    number of active threads

2014-10-10  Brian Wyss  <wyssbria@msu.edu>

    * khmer/scripts/{abundance-dist, abundance-dist-single,
    annotate-partitions, count-median, count-overlap, do-partition,
    extract-paired-reads, extract-partitions, filter-abund, filter-abund-single,
    filter-stoptags, find-knots, load-graph, load-into-counting,
    make-initial-stoptags, merge-partitions, normalize-by-median, 
    partition-graph, sample-reads-randomly}.py:
    changed stdout output in scripts to go to stderr.

2014-10-06  Michael R. Crusoe  <mcrusoe@msu.edu>

    * Doxyfile.in: add links to the stdc++ docs

2014-10-01  Ben Taylor  <taylo886@msu.edu>

    * khmer/_khmermodule.cc, lib/hashtable.cc, lib/hashtable.hh,
    tests/test_counting_hash.py, tests/test_labelhash.py,
    tests/test_hashbits.py, tests/test_hashbits_obj.py:
    Removed Hashtable::consume_high_abund_kmers,
    Hashtable::count_kmers_within_depth, Hashtable::find_radius_for_volume,
    Hashtable::count_kmers_on_radius

2014-09-29  Michael R. Crusoe  <mcrusoe@msu.edu>

    * versioneer.py: upgrade versioneer 0.11->0.12

2014-09-29  Sherine Awad  <sherine.awad@gmail.com>

    * scripts/normalize-by-median.py: catch expections generated by wrong
    indentation for 'total'

2014-09-23  Jacob G. Fenton  <bocajnotnef@gmail.com>

    * scripts/{abundance-dist-single, abundance-dist, count-median,
    count-overlap, extract-paired-reads, filter-abund-single,
    load-graph, load-into-counting, make-initial-stoptags,
    partition-graph, split-paired-reads}.py: 
    added output file listing at end of file
    * scripts/extract-long-sequences.py: refactored to set write_out to
    sys.stdout by default; added output location listing.
    * scripts/{fastq-to-fasta, interleave-reads}.py: 
    added output file listing sensitive to optional -o argument
    * tests/test_scripts.py: added test for scripts/make-initial-stoptags.py

2014-09-19  Ben Taylor  <taylo886@msu.edu>

    * Makefile: added --inline-suppr to cppcheck, cppcheck-result.xml targets
    * khmer/_khmermodule.cc: Added comments to address cppcheck false positives
    * lib/hashtable.cc, lib/hashtable.hh: take args to filter_if_present by
    reference, address scope in destructor
    * lib/read_parsers.cc: Added comments to address cppcheck false positives
    * lib/subset.cc, lib/subset.hh: Adjusted output_partitioned_file,
    find_unpart to take args by reference, fix assign_partition_id to use
    .empty() instead of .size()

2014-09-19  Ben Taylor  <taylo886@msu.edu>
		
    * Makefile: Add astyle, format targets
    * doc/dev/coding-guidelines-and-review.txt: Add reference to `make format`
		target

2014-09-10  Titus Brown  <titus@idyll.org>

    * sandbox/calc-median-distribution.py: catch exceptions generated by reads
	shorter than k in length.
    * sandbox/collect-reads.py: added script to collect reads until specific
	average cutoff.
    * sandbox/slice-reads-by-coverage.py: added script to extract reads with
	a specific coverage slice (based on median k-mer abundance).
	
2014-09-09  Titus Brown  <titus@idyll.org>

    * Added sandbox/README.rst to describe/reference removed files,
	 and document remaining sandbox files.

    * Removed many obsolete sandbox files, including:
      sandbox/abund-ablate-reads.py,
      sandbox/annotate-with-median-count.py,
      sandbox/assemble-individual-partitions.py,
      sandbox/assemstats.py,
      sandbox/assemstats2.py,
      sandbox/bench-graphsize-orig.py,
      sandbox/bench-graphsize-th.py,
      sandbox/bin-reads-by-abundance.py,
      sandbox/bowtie-parser.py,
      sandbox/calc-degree.py,
      sandbox/calc-kmer-partition-counts.py,
      sandbox/calc-kmer-read-abunds.py,
      sandbox/calc-kmer-read-stats.py,
      sandbox/calc-kmer-to-partition-ratio.py,
      sandbox/calc-sequence-entropy.py,
      sandbox/choose-largest-assembly.py,
      sandbox/consume-and-traverse.py,
      sandbox/contig-coverage.py,
      sandbox/count-circum-by-position.py,
      sandbox/count-density-by-position.py,
      sandbox/count-distance-to-volume.py,
      sandbox/count-median-abund-by-partition.py,
      sandbox/count-shared-kmers-btw-assemblies.py,
      sandbox/ctb-iterative-bench-2-old.py,
      sandbox/ctb-iterative-bench.py,
      sandbox/discard-high-abund.py,
      sandbox/discard-pre-high-abund.py,
      sandbox/do-intertable-part.py,
      sandbox/do-partition-2.py,
      sandbox/do-partition-stop.py,
      sandbox/do-partition.py,
      sandbox/do-subset-merge.py,
      sandbox/do-th-subset-calc.py,
      sandbox/do-th-subset-load.py,
      sandbox/do-th-subset-save.py,
      sandbox/extract-surrender.py,
      sandbox/extract-with-median-count.py,
      sandbox/fasta-to-fastq.py,
      sandbox/filter-above-median.py,
      sandbox/filter-abund-output-by-length.py,
      sandbox/filter-area.py,
      sandbox/filter-degree.py,
      sandbox/filter-density-explosion.py,
      sandbox/filter-if-present.py,
      sandbox/filter-max255.py,
      sandbox/filter-min2-multi.py,
      sandbox/filter-sodd.py,
      sandbox/filter-subsets-by-partsize.py,
      sandbox/get-occupancy.py,
      sandbox/get-occupancy2.py,
      sandbox/graph-partition-separate.py,
      sandbox/graph-size-circum-trim.py,
      sandbox/graph-size-degree-trim.py,
      sandbox/graph-size-py.py,
      sandbox/join_pe.py,
      sandbox/keep-stoptags.py,
      sandbox/label-pairs.py,
      sandbox/length-dist.py,
      sandbox/load-ht-and-tags.py,
      sandbox/make-coverage-by-position-for-node.py,
      sandbox/make-coverage-histogram.py,
      sandbox/make-coverage.py,
      sandbox/make-random.py,
      sandbox/make-read-stats.py,
      sandbox/multi-abyss.py,
      sandbox/multi-stats.py,
      sandbox/multi-velvet.py,
      sandbox/normalize-by-min.py,
      sandbox/occupy.py,
      sandbox/parse-bowtie-pe.py,
      sandbox/parse-stats.py,
      sandbox/partition-by-contig.py,
      sandbox/partition-by-contig2.py,
      sandbox/partition-size-dist-running.py,
      sandbox/partition-size-dist.py,
      sandbox/path-compare-to-vectors.py,
      sandbox/print-exact-abund-kmer.py,
      sandbox/print-high-density-kmers.py,
      sandbox/quality-trim-pe.py,
      sandbox/quality-trim.py,
      sandbox/reformat.py,
      sandbox/remove-N.py,
      sandbox/softmask-high-abund.py,
      sandbox/split-N.py,
      sandbox/split-fasta-on-circum.py,
      sandbox/split-fasta-on-circum2.py,
      sandbox/split-fasta-on-circum3.py,
      sandbox/split-fasta-on-circum4.py,
      sandbox/split-fasta-on-degree-th.py,
      sandbox/split-fasta-on-degree.py,
      sandbox/split-fasta-on-density.py,
      sandbox/split-reads-on-median-diff.py,
      sandbox/summarize.py,
      sandbox/sweep_perf.py,
      sandbox/test_scripts.py,
      sandbox/traverse-contigs.py,
      sandbox/traverse-from-reads.py,
      sandbox/validate-partitioning.py -- removed as obsolete.

2014-09-01  Michael R. Crusoe  <mcrusoe@msu.edu>

    * doc/dev/coding-guidelines-and-review.txt: Clarify pull request checklist
    * CONTRIBUTING.md: update URL to new dev docs

2014-08-30  Rhys Kidd  <rhyskidd@gmail.com>

    * khmer/_khmermodule.cc: fix table.get("wrong_length_string") gives core
    dump
    * lib/kmer_hash.cc: improve quality of exception error message
    * tests/{test_counting_hash,test_counting_single,test_hashbits,
        test_hashbits_obj}.py: add regression unit tests

2014-08-28  Titus Brown  <titus@idyll.org>

    * scripts/normalize-by-median.py: added reporting output after main loop
	exits, in case it hadn't been triggered.
    * sandbox/saturate-by-median.py: added flag to change reporting frequency,
	cleaned up leftover code from when it was copied from
	normalize-by-median.

2014-08-24  Rhys Kidd  <rhyskidd@gmail.com>

    * khmer/thread_utils.py, sandbox/filter-below-abund.py,
	scripts/{extract-long-sequences,load-graph,load-into-counting,
	normalize-by-median,split-paired-reads}.py,
	scripts/galaxy/gedlab.py: fix minor PyLint issues 

2014-08-20  Michael R. Crusoe  <mcrusoe@msu.edu>

    * test/test_version.py: add Python2.6 compatibility.

2014-08-20  Rhys Kidd  <rhyskidd@gmail.com>

    * setup.py,README.rst,doc/user/install.txt: Test requirement for a 
    64-bit operating system, documentation changes. Fixes #529

2014-08-19  Michael R. Crusoe  <mcrusoe@msu.edu>

    * {setup,versioneer,khmer/_version}.py: upgrade versioneer from 0.10 to 0.11

2014-08-18  Michael R. Crusoe  <mcrusoe@msu.edu>

    * setup.py: Use the system bz2 and/or zlib libraries if specified in
    setup.cfg or overridden on the commandline

2014-08-06  Michael R. Crusoe  <mcrusoe@msu.edu>

    * CITATION: fixed formatting, added BibTeX
    * Makefile: Python code coverage targets will now compile khmer if needed
    * doc/dev/galaxy.txt: moved to doc/user/; updated & simplified
    * doc/{dev,user}/index.txt: galaxy.txt move
    * scripts/*.xml: moved to scripts/galaxy/; citations added; additional
    scripts wrapped
    * scripts/galaxy/README.txt: documented Galaxy codebase requirements
    * doc/citations.txt: symlink to CITATION
    * scripts/galaxy/test-data: added symlinks to files in tests/test-data or
    added short test files from scratch
    * scripts/galaxy/macros.xml: common configuration moved to central file
    * scripts/galaxy/gedlab.py: custom Galaxy datatypes for the counting
    tables and presence tables: it inherits from the Galaxy Binary type but
    isn't sniffable. Written with GalaxyTeam's Dave_B.
    * scripts/filter-abund.py: fix inaccurate parameter description
    * scripts/galaxy/tool_dependencies.xml: document install process
    * scripts/galaxy/filter-below-abund.py: symlink to
    sandbox/filter-below-abund.py for now.
    * khmer/khmer_args.py: point users to online citation file for details

2014-08-05  Michael R. Crusoe  <mcrusoe@msu.edu>

    * lib/read_parsers.{cc,hh}: close file handles. Fixes CID 1222793

2014-08-05  Justin Lippi  <jlippi@gmail.com>

    * khmer/__init__.py: import get_version_cpp method as __version_cpp__.
    * khmer/_khmermodule.cc: added get_version_cpp implementation
    * tests/test_version.py: check that version from C++ matches version from
    khmer.__version__
    * setup.cfg: don't run tests with 'jenkins' @attr with 'make test'

2014-08-04  Michael R. Crusoe  <mcrusoe@msu.edu>

    * khmer/_khmermodule.cc,lib/{kmer_hash.{cc,hh},read_aligner.cc,
    read_parsers.{cc,hh},trace_logger.cc: Replace remaining uses of assert()
    with khmer_exceptions. Fixes #215.
    * setup.py: simplify argparse conditional dependency

2014-08-03  Titus Brown & Michael R. Crusoe  <t@idyll.org>

    * doc/{artifact-removal,partitioning-workflow{.graffle,.png}},{biblio,
    blog-posts,guide,install,choosing-table-sizes,known-issues,scripts,
    partitioning-big-data.txt: moved to doc/user/
    * doc/{crazy-ideas,details,development,galaxy,release,examples}.txt: moved
    to doc/dev/
    * doc/dev/{a-quick-guide-to-testing,codebase-guide,
    coding-guidelines-and-review,for-khmer-developers,getting-started,
    hackathon,index}.txt,doc/user/index.txt: new content.
    * doc/design.txt: deleted
    The documentation has been split into user focused documentation and
    developer focused documentation. The new developer docs were field tested
    as part of the Mozilla Science Lab global sprint that we participated in;
    we are grateful to all the volunteers.

2014-07-24  Ivan Gonzalez  <iglpdc@gmail.com>

    * lib/khmer.hh, lib/khmer_exception.hh: All exceptions are now derived from
	a new base class exception, khmer::khmer_exception. Issue #508.
    * lib/counting.cc, lib/hashbits.cc, lib/hashtable.{cc,hh},lib/kmer_hash.cc,
	lib/labelhash.cc, lib/perf_metrics.hh, lib/read_parsers.{cc,hh},
	lib/subset.cc, lib/thread_id_map.hh: All exceptions thrown are now
	instances (or derived from) khmer::khmer_exception.

2014-07-24  Jiarong Guo  <guojiaro@gmail.com>

    * khmer/_khmermodule.cc: add python exception when thread = 0 for
    ReadParser.
    * tests/test_read_parsers.py: add test_with_zero_threads() to test Python
    exception when ReadParser has zero threads.

2014-07-23  Qingpeng Zhang  <qingpeng@gmail.com>

    * scripts/load-graph.py: write fp rate into *.info file with option 
    to switch on
    * tests/test_scripts.py: add test_load_graph_write_fp

2014-07-23  Ryan R. Boyce  <boycerya@msu.edu>

    * Makefile: fixed >80 character line wrap-around

2014-07-23  Leonor Garcia-Gutierrez  <l.garcia-gutierrez@warwick.ac.uk>

    * tests/test_hashbits.py, tests/test_graph.py, 
    tests/test_lump.py: reduced memory requirement
    
2014-07-23  Heather L. Wiencko  <wienckhl@tcd.ie>

    * khmer_tst_utils.py: added import traceback
    * test_scripts.py: added test for normalize_by_median.py for fpr rate

2014-07-22  Justin Lippi  <jlippi@gmail.com>
 
    * khmer/_khmermodule.cc: removed unused assignment
    * lib/read_aligner.cc,lib/read_aligner.hh: wrapped function declarations
    in the same compiler options that the only invocations are in to avoid
    unusedPrivateFunction violation.
    * lib/read_parsers.cc: fix redundantassignment error by assigning variable
    to its value directly

2014-07-22  Michael R. Crusoe  <mcrusoe@msu.edu>

    * Makefile: combine pip invocation into single "install-dependencies"
    target.

2014-07-22  Justin Lippi  <jlippi@gmail.com>

    * tests/test_subset_graph.py: decrease the amount of memory that is being
    requested for the hash tables in test.

2014-07-22  Jim Stapleton  <jas@msu.edu>

     * scripts/filter-abund.py: no longer asks for parameters that are unused,
     issue #524

2014-07-22  Justin Lippi  <jlippi@gmail.com> 

    * tests/khmer_tst_utils.py: put runscript here
    * tests/test_sandbox_scripts.py: remove 'runsandbox', renamed to runscript
      and placed in khmer_tst_utils
    * tests/test_scripts.py: removed 'runscript' and placed in khmer_tst_utils

2014-07-22  Jeramia Ory  <jeramia.ory@gmail.com>

    * khmer/_khmermodule.cc: removed unused KhmerError, issue #503

2014-07-22  Rodney Picett  <pickett.rodney@gmail.com>

    * lib/scoringmatrix.{cc,hh}: removed assign function, issue #502
 
2014-07-22  Leonor Garcia-Gutierrez  <l.garcia-gutierrez@warwick.ac.uk>

    * tests/test_counting_single.py: reduced memory requirements
    
2014-07-21  Titus Brown  <t@idyll.org>

    * sandbox/saturate-by-median.py: introduce new sandbox script for
	saturation analysis of low-coverage data sets.

2014-07-10  Joe Stein  <joeaarons@gmail.com>

    * sandbox/readstats.py: fixed divide-by-zero error, issue #458

2014-07-06  Titus Brown  <t@idyll.org>

    * doc/release.txt: fix formatting.

2014-06-25  Michael R. Crusoe <mcrusoe@msu.edu>

    * scripts/load-graph.py: fix #507. Threading doesn't give any advantages
    to this script right now; the threading parameter is ignored for now.

2014-06-20  Chuck Pepe-Ranney  <chuck.peperanney@gmail.com>

    * scripts/extract-partitions.py: added epilog documentation for 
	<base>.dist columns.

2014-06-20  Michael R. Crusoe  <mcrusoe@msu.edu>

    * doc/release.txt: Add Coverity Scan to release checklist

2014-06-19  Michael R. Crusoe  <mcrusoe@msu.edu>

    * lib/read_aligner.{cc,hh},khmer/_khmermodule.cc,setup.py,
    tests/test_read_aligner.py,sandbox/{normalize-by-align,read-aligner}.py:
    Update of @fishjord's graph alignment work
    * lib/{aligner,kmer,node}.{cc,hh},tests/test_align.py: removed as they are
    superceded by the above
    * Makefile: fixed wildcards
    * tests/read_parsers.py: tests that are too complicated to run with
    Valgrind's memcheck are now marked @attr('multithread')

2014-06-16  Titus Brown  <t@idyll.org>

    * doc/release.txt: updated release process.
    * doc/known-issues.txt: updated known-issues for v1.1 release
    * doc/release-notes/: added release notes for 1.0, 1.0.1, and 1.1

2014-06-16  Michael R. Crusoe  <mcrusoe@msu.edu>

    * scripts/{abundance-dist-single,filter-abund-single,load-into-counting,
    normalize-by-median,load-graph}.py: restore Python 2.6 compatibility for
    Debian 6, RedHat 6, SL6, and Ubuntu 10.04 LTS users.

2014-06-15  Titus Brown  <t@idyll.org>

    * doc/scripts.txt: removed sweep-reads.py from script documentation.
    * scripts/sweep-reads.py, scripts/sweep-files.py: moved sweep-reads.py
	and sweep-files.py over to sandbox.
    * tests/test_sandbox_scripts.py: created a test file for scripts in
	sandbox/; skip when not in developer mode (e.g. installed egg).
    * tests/test_script_arguments.py: capture file.py output to stderr
	so that it is not displayed during tests.
    * sandbox/calc-median-distribution.py: updates to print cumulative
	distribution for calc-median-distribution.

2014-06-14  Michael R. Crusoe  <mcrusoe@msu.edu>

    * scripts/{abundance-dist-single,filter-abund-single,load-into-counting,
    normalize-by-median,load-graph}.py,tests/test_scripts.py: added
    '--report-total-kmers' option to all scripts that create k-mer tables.

2014-06-14  Titus Brown  <t@idyll.org>

    * doc/scripts.txt, tests/test_scripts.py, scripts/sweep-reads.py:
	renamed sweep-reads-buffered to sweep-reads; added FASTQ output to
	sweep-reads.
    * doc/scripts.txt: added extract-long-sequences.py doc reference.
    * scripts/extract-long-sequences.py: set default sequence length to
	extract to 200 bp.

2014-06-13  Michael R. Crusoe  <mcrusoe@msu.edu>

    * MANIFEST.in: don't include docs/, data/, or examples/ in our PyPI
    distribution. Saves 15MB.

2014-06-13  Michael R. Crusoe  <mcrusoe@msu.edu>

    * Makefile: split coverity target in two: -build and -upload. Added
    configuration target

2014-06-13  Titus Brown  <t@idyll.org>

    * doc/install.txt: updated virtualenv command to use python2 explicitly,
	for arch support.

2014-06-13  Titus Brown  <t@idyll.org>

    * khmer/__init__.py, khmer/file_args.py: Moved copyright message to a
	comment.
    * khmer/file.py: updated error messages for disk-space checking functions;
	added test hooks.
    * tests/test_script_arguments.py: added tests for several functions in
	khmer/file.py.
    * sandbox/assemstats3.py: handle missing input files.

2014-06-12  Michael Wright <wrigh517@msu.edu>

    * sandbox/load-into-hashbits: Deleted from sandbox. It is superseded
    by load-graph.py --no-tagset.

2014-06-11  Michael Wright <wrigh517@msu.edu>

    * scripts/load-into-counting: Fixed docstring misnomer to 
	load-into-counting.py

2014-06-10  Michael R. Crusoe  <mcrusoe@msu.edu>

    * setup.py,tests/{__init__,khmer_tst_utils,test_scripts,
    khmer_test_counting_single}.py: made tests runnable after installation.
    * lib/{khmer.hh,hashtable.hh,read_parsers.cc,read_parsers.hh}: restructure
    exception hierarchy.
    * khmer/_khmermodule.cc: Nicer error checking for hash_consume_fasta,
    hash_abundance_distribution, hashbits_consume_{fasta,fasta_and_tag
    {,with_stoptags},partitioned_fasta}, hashbits_output_partitions, and
    labelhash_consume_{,partitioned_}fasta_and_tag_with_labels.

2014-06-10  Titus Brown  <t@idyll.org>

    * Makefile: remove SHELL setting so that 'make doc' works in virtualenvs.
    * scripts/sample-reads-randomly.py: extend to take multiple subsamples
	with -S.
    * tests/test_scripts.py: added test for multiple subsamples from
	sample-reads-randomly.py

2014-06-10  Michael Wright <wrigh517@msu.edu>

    * scripts/extract-long-sequences: Moved from sandbox, added argparse and 
    FASTQ support.
    * scripts/fastq-to-fasta: Fixed outdated argparse oversight.
    * tests/test_scripts.py: Added tests for extract-long-sequences.py

2014-06-08  Titus Brown  <t@idyll.org>

    * doc/conf.py: set google_analytics_id and disqus_shortname properly;
	disable "editme" popup.
    * doc/_templates/page.html: take google_analytics_id and disqus_shortname
	from doc/conf.py.

2014-06-04  Michael R. Crusoe <mcrusoe@msu.edu>

    * lib/Makefile: do a distclean as the CFLAGS may have changed. Fixes #442

2014-06-03 Chuck Pepe-Ranney <chuck.peperanney@gmail.com>

    * scripts/abundance-dist.py: removed call to check_space on infiles.  

2014-05-31  Michael R. Crusoe  <mcrusoe@msu.edu>

    * khmer/_khmermodule.cc,lib/counting.{cc,hh},
    sandbox/{stoptag-abundance-ham1-hist.py,off-by-one.py,filter-ham1.py}:
    Remove CountingHash get_kmer_abund_mean, get_kmer_abund_abs_deviation, and
    max_hamming1_count along with Python glue code and sandbox scripts. They
    are no longer useful.

2014-05-30  Titus Brown  <t@idyll.org>

    * khmer/_khmermodule.cc: remove merge2* functions: unused, untested.
    * lib/counting.cc, lib/hashbits.cc, lib/hashtable.cc: made file loading
	exceptions more verbose and informative.
    * tests/test_subset_graph.py: added tests for SubsetPartition::
	load_partitionmap.
    * khmer/_khmermodule.cc, lib/subset.cc, wrapped SubsetPartition::
	load_partitionmap to catch, propagate exceptions
    * tests/test_hashbits.py, tests/test_counting_hash.py: added tests
	for fail-on-load of bad file format versions; print exception messages.
    * .gitignore: added various temporary pip & build files
    * lib/counting.cc: added I/O exception handling to CountingHashFileReader
	and CountingHashGzFileReader.
    * lib/hashbits.cc: added I/O exception handling to Hashbits::load.
    * lib/subset.cc: added I/O exception handling to merge_from_disk.
    * lib/hashtable.cc: added I/O exception handling to load_tagset and
	load_stop_tags
    * khmer/_khmermodule.cc: added I/O exception propagation from C++ to
	Python, for all loading functions.

2014-05-22  Michael Wright  <wrigh517@msu.edu>

    * scripts/fastq-to-fasta: Moved and improved fastq-to-fasta.py into scripts 
    from sandbox
    * tests/test_scripts.py: Added tests for fastq-to-fasta.py
    * tests/test-data: Added test-fastq-n-to-fasta.py file with N's in 
    sequence for testing

2014-05-19  Michael R. Crusoe  <mcrusoe@msu.edu>

    * Makefile: add target for python test coverage plain-text report;
    clarified where the HTML report is

2014-05-16  Michael R. Crusoe  <mcrusoe@msu.edu>

    * docs/scripts.txt: include sweep-reads-buffered.py

2014-05-14  Adam Caldwell  <adam.caldwell@gmail.com>

    * Makefile: change pip to pip2. Fixes assorted make problems on systems
    where pip links to pip3

2014-05-14  Michael R. Crusoe  <mcrusoe@msu.edu>

    * lib/{zlib,bzip2} -> third-party/
    * setup.{cfg,py}: Move third party libraries to their own directory
    * Makefile: add sloccount target for humans and the sloccount.sc target for
   Jenkins

2014-05-13  Michael Wright  <wrigh517@msu.edu>

    * sandbox/fastq-to-fasta.py: now reports number of reads dropped due to
    'N's in sequence. close 395

2014-05-13  Michael R. Crusoe  <mcrusoe@msu.edu>

    * doc/release.txt: additional fixes

2014-05-09  Luiz Irber  <irberlui@msu.edu>

    Version 1.0.1

2014-05-09  Michael R. Crusoe  <mcrusoe@msu.edu>

    * doc/release.txt: update release instructions

2014-05-06  Michael R. Crusoe  <mcrusoe@msu.edu>

    * lib/{subset,counting}.cc: fix cppcheck errors; astyle -A10
    --max-code-length=80

2014-05-06  Titus Brown  <titus@idyll.org>

    * sandbox/calc-best-assembly.py: added script to calculate best
    assembly from a list of contig/scaffold files
	
2014-04-23  Titus Brown  <titus@idyll.org>

    * scripts/abundance-dist-single.py: fixed problem where ReadParser was
    being created anew for each thread; regression introduced in 4b823fc.

2014-04-22  Michael R. Crusoe  <mcrusoe@msu.edu>

    *.py: switch to explicit python2 invocation. Fixes #385.

2014-04-21  Titus Brown  <t@idyll.org>

    * doc/development.txt: added spellcheck to review checklist

2014-04-21  Titus Brown  <titus@idyll.org>

    * scripts/normalize-by-median.py: updated FP rate to match latest info from
      Qingpeng's paper; corrected spelling error.

2014-04-21  Michael R. Crusoe  <mcrusoe@msu.edu>

    * setup.py,doc/installing.txt: Remove argparse from the requirements
    unless it isn't available. Argparse is bundled with Python 2.7+. This
    simplifies the installation instructions.

2014-04-17  Ram RS  <ramrs@nyu.edu>

    * scripts/make-initial-stoptags.py: fixed bug that threw error on
     missing .ht input file while actual expected input file is .pt

2014-04-11  Titus Brown  <t@idyll.org>

    * scripts/*.py: fixed argument to check_space_for_hashtable to rely
    on args.n_tables and not args.ksize.

2014-04-06  Titus Brown  <titus@idyll.org>

    * scripts/normalize-by-median.py: added comment about table compatibility
    with abundance-dist.

2014-04-05  Michael R. Crusoe  <mcrusoe@msu.edu>

    * MANIFEST.in,setup.py: fix to correct zlib packaging for #365
    * ChangeLog: fix date for 1.0 release, email addresses

2014-04-01  Michael R. Crusoe  <mcrusoe@msu.edu>

    Version 1.0
    * Makefile: run 'build' command before install; ignore _version.py for
    coverage purposes.
    * bink.ipynb: deleted
    * doc/choosing-hash-sizes.txt -> choosing-table-sizes.txt
    * setup.py,doc/{conf.py,index.txt}: update lists of authors
    * doc/development.txt: typo
    * doc/{galaxy,guide,index,introduction,scripts}.txt: remove some
    references to implementation details of the k-mer tables
    * doc/{known-issues,release}.txt: updated
    * khmer/*.cc,lib/*.{cc,hh}: astyle -A10 formatted
    * lib/read_parsers.cc: fixed case statement fall through
    * lib/subset.cc: removed unnecessary NULL check (CID 1054804 & 1195088)
    * scripts/*.py: additional documentation updates
    * tests/test-data/test-overlap1.ht,data/MSB2-surrender.fa &
    data/1m-filtered.fa: removed from repository history, .git is now 36M!

2014-04-01  Titus Brown  <t@idyll.org>

    * CITATION,khmer/khmer_args.py: Updated khmer software citation for
    release.

2014-03-31  Titus Brown  <t@idyll.org>

    * scripts/normalize-by-median.py: Fixed unbound variable bug introduced in
    20a433c2.

    * khmer/file.py: Fixed incorrect use of __file__ dirname instead of
    os.getcwd(); also fixed bug where statvfs would choke on an empty
    dirname resulting from input files being in the cwd.

2014-03-31  Michael R. Crusoe  <mcrusoe@msu.edu>

    * versioneer.py,ez_setup.py: updated to version 0.10 and 3.4.1
    respectively.
    * docs/release.txt,khmer/_version.py,MANIFEST.in: update ancillary
    versioneer files

2014-03-31  Titus Brown  <t@idyll.org>

    * scripts/*.py,khmer/khmer_args.py: added 'info' function to khmer_args,
    and added citation information to each script.
    * CITATION: added basic citation information for khmer functionality.

2013-03-31  Michael R. Crusoe  <mcrusoe@msu.edu>

    * docs/scripts.txt,scripts/*.py,khmer/*.py: overhaul the documentation of
    the scripts. Uses sphinxcontrib.autoprogram to leverage the existing
    argparse objects. Moved the documentation into each script + misc cleanups.
    All scripts support the --version option. Migrated the last scripts to use
    khmer_args
    * docs/blog-posts.txt: removed outdated reference to filter-exact.py; its
    replacement filter-abund.py is better documented in the eel-pond protocol
    * figuregen/,novelty/,plots/,templatem/,scripts/do-partition.sh: removed
    outdated code not part of core project

2013-03-30  Michael R. Crusoe  <mcrusoe@msu.edu>

    * setup.py: monkeypatched distutils.Distribution.reinitialize_command() so
    that it matches the behavior of Distribution.get_command_obj(). This fixes
    issues with 'pip install -e' and './setup.py nosetests' not respecting the
    setup.cfg configuration directives for the build_ext command. Also
    enhanced our build_ext command to respect the dry_run mode.

    * .ycm_extra_conf.py: Update our custom YouCompleteMe configuration to
    query the package configuration for the proper compilation flags.

2014-03-28  Michael R. Crusoe  <mcrusoe@msu.edu>

    * Makefile,setup.py: demote nose & sphinx to extra dependencies.
    Auto-install Python developer tools as needed.

2013-03-27  Michael R. Crusoe  <mcrusoe@msu.edu>

    * The system zlib and bzip2 libraries are now used instead of the bundled
    versions if specified in setup.cfg or the command line.

2014-03-25  Michael R. Crusoe  <mcrusoe@msu.edu>

    * Makefile: update cppcheck command to match new version of Jenkins
    plugin. Now ignores the lib/test*.cc files.

2013-03-20  Michael R. Crusoe  <mcrusoe@msu.edu>

    * lib/storage.hh,khmer/_khmermodule.cc,lib/{readtable,read_parsers}.hh:
    remove unused storage.hh

2014-03-19  Qingpeng Zhang  <qingpeng@msu.edu>

    * hashbits.cc: fix a bug of 'Division or modulo by zero' described in #182
    * test_scripts.py: add test code for count-overlap.py
    * count-overlap.py: (fix a bug because of a typo and hashsize was replaced
    by min_hashsize)
    * count-overlap.py: needs hashbits table generated by load-graph.py. 
    This information is added to the "usage:" line.
    * count-overlap.py: fix minor PyLint issues

2014-03-19  Michael R. Crusoe  <mcrusoe@msu.edu>

    * Update bundled zlib version to 1.2.8 from 1.2.3. Changes of note:
    "Wholesale replacement of gz* functions with faster versions"
    "Added LFS (Large File Summit) support for 64-bit file offsets"
    "Fix serious but very rare decompression bug"

2014-03-19  Michael R. Crusoe <mcrusoe@msu.edu>

    * lib/counting.hh: include hashtable.hh
    * lib/{counting,aligner,hashbits,hashtable,labelhash,node,subset}.{cc,hh},
    kmer.cc,khmer/_khmermodule.cc: removed downcast, replaced non-functional
    asserts() with exception throws.
    * khmer/_khmermodule.cc: fixed parsing of PyLists
    * setup.py: force 64bit only builds on OS X.

2014-03-19  Titus Brown  <t@idyll.org>

    * Makefile: update documentation on targets at top; clean autopep8 output.
    * test_counting_single.py: fixed pep8 violations in spacing
    * test_scripts.py: eliminate popenscript in favor of proper SystemExit
	handling in runscript; fix pep8 violations.

2014-03-19  Michael R. Crusoe <mcrusoe@msu.edu> and Luiz Irber
<luiz.irber@gmail.com>

    * lib/ktable.{cc,hh},khmer/{__init__.py},{_khmermodule.cc}, tests/
    test_{counting_{hash,single},ktable}.py: remove the unused KTable object
    * doc/{index,ktable}.txt: remove references to KTable
    * lib/{ktable.{hh,cc} → kmer_hash.{hh,cc}}: rename remaining ktable files
    to kmer_hash
    * lib/{hashtable,kmer}.hh: replace ktable headers with kmer_hash

2014-03-17  Ram RS  <ramrs@nyu.edu>

    * extract-partitions.py: pylint warnings addressed
    * test_scripts.py: tests added to cover extract-partitions completely

2014-03-16  Michael R. Crusoe <mcrusoe@msu.edu>

    * lib/read_parsers.cc: fix for Coverity CID 1054789: Unititialized scalar
    field II: fill_id is never zeroed out.

2014-03-16  Ram RS  <ramrs@nyu.edu>

    * Project email in copyright headers updated

2014-03-14  Michael R. Crusoe <mcrusoe@msu.edu>

    * khmer/_khmermodule.cc, lib/{khmer.hh, hashtable.{cc,hh}},
    tests/test_{hashbits,hashbits_obj,labelhash}.py: don't implicitly downcast
    tagset_size(). Changes fileformat version for saved tagsets.

2014-03-13  Ram RS  <ramrs@nyu.edu>

    * added: khmer/file.py - script to check disk space, check input file
    status and check space before hashtable writing
    * modified: scripts/*.py - all scripts now use khmer.file for above-mentioned
    functionality.
    * modified: scripts/*.py - pylint violations addressed in all scripts
    under scripts/

2014-03-13  Ram RS  <ramrs@nyu.edu>

    * Bug fix: tests.test_normalize_by_median_no_bigcount() now runs within
    temp directory

2014-03-11  Michael R. Crusoe  <mcrusoe@mcrusoe.edu>

    * lib/read_parsers.hh: fix for Coverity CID 1054789: Uninitialized scalar
    field

2014-03-10  Michael R. Crusoe  <mcrusoe@msu.edu>

    * doc/development.txt: document fork/tag policy + formatting fixes

2014-03-03  Michael R. Crusoe  <mcrusoe@msu.edu>

    * lib/trace_logger.{cc,hh}: fix for Coverity CID 1063852: Uninitialized
    scalar field (UNINIT_CTOR) 
    * lib/node.cc: fix for Coverity CID 1173035:  Uninitialized scalar field
    (UNINIT_CTOR)
    * lib/hashbits.hh: fix for Coverity CID 1153101:  Resource leak in object
    (CTOR_DTOR_LEAK)
    * lib/{perf_metrics.{cc,hh},hashtable.{cc,hh}
    ,read_parsers.{cc,hh},trace_logger.{cc,hh}}: ifndef WITH_INTERNAL_METRICS
    then lets not + astyle -A10

2014-02-27  Michael R. Crusoe <mcrusoe@msu.edu>

    * tagged: version 0.8
    * setup.py: Specify a known working version of setuptools so we don't
    force an unneeded and awkward upgrade.
    * setup.py: We aren't zipsafe, mark as such

2014-02-18  Michael R. Crusoe <mcrusoe@msu.edu>

* Normalized C++ namespace usage to fix CID 1054792
* Updated install instructions. We recommend OS X users and those Linux
users without root access to install virtualenv instead of pip.
* New documentation: doc/known-issues.txt
* Added code review checklist & other guidance: doc/development.txt

2014-02-03  Camille Scott <camille.scott.w@gmail.com>

* Standardized command line arguments in khmer_args; added version flag

* Added support for sparse graph labeling

* Added script to reinflate partitions from read files using the 
  labeling system, called sweep-reads-by-partition-buffered.py

* Implemented __new__ methods for Hashbits, enforced inheritance
  hierarchy between it and the new LabelHash class both in C++
  and CPython API

2013-12-20  Titus Brown  <titus@idyll.org>

* Fixed output_partitioned_file, sweep-reads3.py, and extract-partitions.py
  to retain FASTQ format in output.

2013-12-11  Michael R. Crusoe <mcrusoe@msu.edu>

* normalize-by-median.py: new optional argument: --record-filenames to specify
a path where a list of all the output filenames will be written to. Will
be used to better integrate with Galaxy.

* All commands that use the counting args now support the --version switch

* abundance-dist-single.py, abundance-dist.py, do-partition.py,
interleave-reads.py, load-graph.py, load-into-counting.py
normalize-by-median.py now exit with return code 1 instead of 255 as is
standard.

2013-12-19  Michael R. Crusoe  <mcrusoe@msu.edu>

* doc/install.txt Add setup instructions for RHEL6 & fix invocation to get
master branch to work for non-developers

2013-12-18  Titus Brown  <titus@idyll.org>

* Added a test to ensure that normalize-by-median.py has bigcount set to
  False.

2013-11-22  Camille Scott  <camille.scott.w@gmail.com>

* Makefile: Added debug target for profiling.

2013-11-22  Michael R. Crusoe  <mcrusoe@msu.edu>

* Documented release process

2013-10-21  Michael R. Crusoe  <mcrusoe@msu.edu>

* Version 0.7

* New script: sample-reads-randomly.py which does a single pass random
subsample using reservoir sampling.

* the version number is now only stored in one place

* Makefile: new dist, cppcheck, pep8, and autopep8 targets for developers.
VERSION is now set by versioneer and exported to C/C++ code.

* README switched from MarkDown to ReStructuredText format to clean up PyPI
listing. Install count badge added.

* doc/: updates to how the scripts are called. Sphinx now pulls version
number from versioneer. C/Python integration is now partially documented.
Reference to bleeding-edge has been removed. Release instructions have been
clarified and simplified.

* all python code in khmer/, scripts/, and tests/ should be PEP8 compliant now.

* khmer/_khmermodule.cc has gotten a once-over with cpychecker. Type errors
were eliminated and the error checking has improved.

* Several fixes motivated by the results of a Coverity C/C++ scan. 

* Tests that require greater than 0.5 gigabytes of memory are now annotated as
being 'highmem' and be skipped by changing two lines in setup.cfg

* warnings about -Wstrict-prototypes will no longer appear

* contributors to this release are: ctb, mr-c and camillescott. 

2013-10-15  Michael R. Crusoe  <mcrusoe@msu.edu>

* Version 0.6.1

* No code changes, just build fixes

2013-10-10  Michael R. Crusoe  <mcrusoe@msu.edu>

* Version 0.6

* Switch to setuptools to run the entire build

* The various Makefiles have been merged into one inside lib for posterity

* A new top-level Makefile wraps "python setup.py"

* argparse.py has been removed and is installed automatically by setuptools/pip

* setup.py and the python/khmer directory have been moved to the root of the
project to conform to the standard layout

* The project contact address is now khmer-project@idyll.org

* Due to the new build system the project now easily builds under OS X + XCode

* In light of the above the installation instructions have been rewritten

* Sphinx now builds the documentation without warnings or errors

* It is now easy to calculate code coverage.

* setup.py is now PEP8 compliant
2014-04-10  Michael R. Crusoe  <mcrusoe@msu.edu>

    * Makefile: run 'build' command before install; ignore _version.py for
    coverage purposes.
    * bink.ipynb: deleted
    * doc/choosing-hash-sizes.txt -> choosing-table-sizes.txt
    * setup.py,doc/{conf.py,index.txt}: update lists of authors
    * doc/development.txt: typo
    * doc/{galaxy,guide,index,introduction,scripts}.txt: remove some
    references to implementation details of the k-mer tables
    * doc/{known-issues,release}.txt: updated
    * khmer/*.cc,lib/*.{cc,hh}: astyle -A10 formatted
    * lib/read_parsers.cc: fixed case statement fall through
    * lib/subset.cc: removed unnecessary NULL check (CID 1054804 & 1195088)
    * scripts/*.py: additional documentation updates
    * tests/test-data/test-overlap1.ht,data/MSB2-surrender.fa &
    data/1m-filtered.fa: removed from repository history, .git is now 36M!

2014-03-31  Titus Brown  <ctb@msu.edu>

    * scripts/normalize-by-median.py: Fixed unbound variable bug introduced in
    20a433c2.

    * khmer/file.py: Fixed incorrect use of __file__ dirname instead of
    os.getcwd(); also fixed bug where statvfs would choke on an empty
    dirname resulting from input files being in the cwd.

2014-03-31  Michael R. Crusoe  <mcrusoe@msu.edu>

    * versioneer.py,ez_setup.py: updated to version 0.10 and 3.4.1
    respectively.
    * docs/release.txt,khmer/_version.py,MANIFEST.in: update ancillary
    versioneer files

2014-03-31  Titus Brown  <ctb@msu.edu>

    * scripts/*.py,khmer/khmer_args.py: added 'info' function to khmer_args,
    and added citation information to each script.
    * CITATION: added basic citation information for khmer functionality.

2013-03-31  Michael R. Crusoe  <mcrusoe@msu.edu>

    * docs/scripts.txt,scripts/*.py,khmer/*.py: overhaul the documentation of
    the scripts. Uses sphinxcontrib.autoprogram to leverage the existing
    argparse objects. Moved the documentation into each script + misc cleanups.
    All scripts support the --version option. Migrated the last scripts to use
    khmer_args
    * docs/blog-posts.txt: removed outdated reference to filter-exact.py; its
    replacement filter-abund.py is better documented in the eel-pond protocol
    * figuregen/,novelty/,plots/,templatem/,scripts/do-partition.sh: removed
    outdated code not part of core project

2013-03-30  Michael R. Crusoe  <mcrusoe@msu.edu>

    * setup.py: monkeypatched distutils.Distribution.reinitialize_command() so
    that it matches the behavior of Distribution.get_command_obj(). This fixes
    issues with 'pip install -e' and './setup.py nosetests' not respecting the
    setup.cfg configuration directives for the build_ext command. Also
    enhanced our build_ext command to respect the dry_run mode.

    * .ycm_extra_conf.py: Update our custom YouCompleteMe configuration to
    query the package configuration for the proper compilation flags.

2014-03-28  Michael R. Crusoe  <mcrusoe@msu.edu>

    * Makefile,setup.py: demote nose & sphinx to extra dependencies.
    Auto-install Python developer tools as needed.

2013-03-27  Michael R. Crusoe  <mcrusoe@msu.edu>

    * The system zlib and bzip2 libraries are now used instead of the bundled
    versions if specified in setup.cfg or the command line.

2014-03-25  Michael R. Crusoe  <mcrusoe@msu.edu>

    * Makefile: update cppcheck command to match new version of Jenkins
    plugin. Now ignores the lib/test*.cc files.

2013-03-20  Michael R. Crusoe  <mcrusoe@msu.edu>

    * lib/storage.hh,khmer/_khmermodule.cc,lib/{readtable,read_parsers}.hh:
    remove unused storage.hh

2014-03-19  Qingpeng Zhang  <qingpeng@msu.edu>

    * hashbits.cc: fix a bug of 'Division or modulo by zero' described in #182
    * test_scripts.py: add test code for count-overlap.py
    * count-overlap.py: (fix a bug because of a typo and hashsize was replaced
    by min_hashsize)
    * count-overlap.py: needs hashbits table generated by load-graph.py. 
    This information is added to the "usage:" line.
    * count-overlap.py: fix minor PyLint issues

2014-03-19  Michael R. Crusoe  <mcrusoe@msu.edu>

    * Update bundled zlib version to 1.2.8 from 1.2.3. Changes of note:
    "Wholesale replacement of gz* functions with faster versions"
    "Added LFS (Large File Summit) support for 64-bit file offsets"
    "Fix serious but very rare decompression bug"

2014-03-19  Michael R. Crusoe <mcrusoe@msu.edu>

    * lib/counting.hh: include hashtable.hh
    * lib/{counting,aligner,hashbits,hashtable,labelhash,node,subset}.{cc,hh},
    kmer.cc,khmer/_khmermodule.cc: removed downcast, replaced non-functional
    asserts() with exception throws.
    * khmer/_khmermodule.cc: fixed parsing of PyLists
    * setup.py: force 64bit only builds on OS X.

2014-03-19  Titus Brown  <t@idyll.org>

    * Makefile: update documentation on targets at top; clean autopep8 output.
    * test_counting_single.py: fixed pep8 violations in spacing
    * test_scripts.py: eliminate popenscript in favor of proper SystemExit
	handling in runscript; fix pep8 violations.

2014-03-19  Michael R. Crusoe <mcrusoe@msu.edu> and Luiz Irber
<luiz.irber@gmail.com>

    * lib/ktable.{cc,hh},khmer/{__init__.py},{_khmermodule.cc}, tests/
    test_{counting_{hash,single},ktable}.py: remove the unused KTable object
    * doc/{index,ktable}.txt: remove references to KTable
    * lib/{ktable.{hh,cc} → kmer_hash.{hh,cc}}: rename remaining ktable files
    to kmer_hash
    * lib/{hashtable,kmer}.hh: replace ktable headers with kmer_hash

2014-03-17  Ram RS  <ramrs@nyu.edu>

    * extract-partitions.py: pylint warnings addressed
    * test_scripts.py: tests added to cover extract-partitions completely

2014-03-16  Michael R. Crusoe <mcrusoe@msu.edu>

    * lib/read_parsers.cc: fix for Coverity CID 1054789: Unititialized scalar
    field II: fill_id is never zeroed out.

2014-03-16  Ram RS  <ramrs@nyu.edu>

    * Project email in copyright headers updated

2014-03-14  Michael R. Crusoe <mcrusoe@msu.edu>

    * khmer/_khmermodule.cc, lib/{khmer.hh, hashtable.{cc,hh}},
    tests/test_{hashbits,hashbits_obj,labelhash}.py: don't implicitly downcast
    tagset_size(). Changes fileformat version for saved tagsets.

2014-03-13  Ram RS  <ramrs@nyu.edu>

    * added: khmer/file.py - script to check disk space, check input file
    status and check space before hashtable writing
    * modified: scripts/*.py - all scripts now use khmer.file for above-mentioned
    functionality.
    * modified: scripts/*.py - pylint violations addressed in all scripts
    under scripts/

2014-03-13  Ram RS  <ramrs@nyu.edu>

    * Bug fix: tests.test_normalize_by_median_no_bigcount() now runs within
    temp directory

2014-03-11  Michael R. Crusoe  <mcrusoe@mcrusoe.edu>

    * lib/read_parsers.hh: fix for Coverity CID 1054789: Uninitialized scalar
    field

2014-03-10  Michael R. Crusoe  <mcrusoe@msu.edu>

    * doc/development.txt: document fork/tag policy + formatting fixes

2014-03-03  Michael R. Crusoe  <mcrusoe@msu.edu>

    * lib/trace_logger.{cc,hh}: fix for Coverity CID 1063852: Uninitialized
    scalar field (UNINIT_CTOR) 
    * lib/node.cc: fix for Coverity CID 1173035:  Uninitialized scalar field
    (UNINIT_CTOR)
    * lib/hashbits.hh: fix for Coverity CID 1153101:  Resource leak in object
    (CTOR_DTOR_LEAK)
    * lib/{perf_metrics.{cc,hh},hashtable.{cc,hh}
    ,read_parsers.{cc,hh},trace_logger.{cc,hh}}: ifndef WITH_INTERNAL_METRICS
    then lets not + astyle -A10

2014-02-27  Michael R. Crusoe <mcrusoe@msu.edu>

    * tagged: version 0.8
    * setup.py: Specify a known working version of setuptools so we don't
    force an unneeded and awkward upgrade.
    * setup.py: We aren't zipsafe, mark as such

2014-02-18  Michael R. Crusoe <mcrusoe@msu.edu>

* Normalized C++ namespace usage to fix CID 1054792
* Updated install instructions. We recommend OS X users and those Linux
users without root access to install virtualenv instead of pip.
* New documentation: doc/known-issues.txt
* Added code review checklist & other guidance: doc/development.txt

2014-02-03  Camille Scott <camille.scott.w@gmail.com>

* Standardized command line arguments in khmer_args; added version flag

* Added support for sparse graph labeling

* Added script to reinflate partitions from read files using the 
  labeling system, called sweep-reads-by-partition-buffered.py

* Implemented __new__ methods for Hashbits, enforced inheritance
  hierarchy between it and the new LabelHash class both in C++
  and CPython API

2013-12-20  Titus Brown  <titus@idyll.org>

* Fixed output_partitioned_file, sweep-reads3.py, and extract-partitions.py
  to retain FASTQ format in output.

2013-12-11  Michael R. Crusoe <mcrusoe@msu.edu>

* normalize-by-median.py: new optional argument: --record-filenames to specify
a path where a list of all the output filenames will be written to. Will
be used to better integrate with Galaxy.

* All commands that use the counting args now support the --version switch

* abundance-dist-single.py, abundance-dist.py, do-partition.py,
interleave-reads.py, load-graph.py, load-into-counting.py
normalize-by-median.py now exit with return code 1 instead of 255 as is
standard.

2013-12-19  Michael R. Crusoe  <mcrusoe@msu.edu>

* doc/install.txt Add setup instructions for RHEL6 & fix invocation to get
master branch to work for non-developers

2013-12-18  Titus Brown  <titus@idyll.org>

* Added a test to ensure that normalize-by-median.py has bigcount set to
  False.

2013-11-22  Camille Scott  <camille.scott.w@gmail.com>

* Makefile: Added debug target for profiling.

2013-11-22  Michael R. Crusoe  <mcrusoe@msu.edu>

* Documented release process

2013-10-21  Michael R. Crusoe  <mcrusoe@msu.edu>

* Version 0.7

* New script: sample-reads-randomly.py which does a single pass random
subsample using reservoir sampling.

* the version number is now only stored in one place

* Makefile: new dist, cppcheck, pep8, and autopep8 targets for developers.
VERSION is now set by versioneer and exported to C/C++ code.

* README switched from MarkDown to ReStructuredText format to clean up PyPI
listing. Install count badge added.

* doc/: updates to how the scripts are called. Sphinx now pulls version
number from versioneer. C/Python integration is now partially documented.
Reference to bleeding-edge has been removed. Release instructions have been
clarified and simplified.

* all python code in khmer/, scripts/, and tests/ should be PEP8 compliant now.

* khmer/_khmermodule.cc has gotten a once-over with cpychecker. Type errors
were eliminated and the error checking has improved.

* Several fixes motivated by the results of a Coverity C/C++ scan. 

* Tests that require greater than 0.5 gigabytes of memory are now annotated as
being 'highmem' and be skipped by changing two lines in setup.cfg

* warnings about -Wstrict-prototypes will no longer appear

* contributors to this release are: ctb, mr-c and camillescott. 

2013-10-15  Michael R. Crusoe  <mcrusoe@msu.edu>

* Version 0.6.1

* No code changes, just build fixes

2013-10-10  Michael R. Crusoe  <mcrusoe@msu.edu>

* Version 0.6

* Switch to setuptools to run the entire build

* The various Makefiles have been merged into one inside lib for posterity

* A new top-level Makefile wraps "python setup.py"

* argparse.py has been removed and is installed automatically by setuptools/pip

* setup.py and the python/khmer directory have been moved to the root of the
project to conform to the standard layout

* The project contact address is now khmer-project@idyll.org

* Due to the new build system the project now easily builds under OS X + XCode

* In light of the above the installation instructions have been rewritten

* Sphinx now builds the documentation without warnings or errors

* It is now easy to calculate code coverage.

* setup.py is now PEP8 compliant<|MERGE_RESOLUTION|>--- conflicted
+++ resolved
@@ -1,18 +1,14 @@
-<<<<<<< HEAD
 2015-04-14 Susan Steinman <steinman.tutoring@gmail.com>
 
    * khmer/scripts/normalize-by-median.py: allow for paired and unpaired
       files to be normalized together. separate function for error check
    * khmer/tests/test_scripts.py: created test for paired/unpaired data
 
-2015-04-14 Susan Steinman <steinman.tutoring@gmail.com>
-=======
 2015-04-14  Scott Fay  <scott.a.fay@gmail.com>
 
    * docs/index.rst: added github repo and release notes page to main docs page
 
 2015-04-14  Susan Steinman  <steinman.tutoring@gmail.com>
->>>>>>> 0e2b5dc1
 
    * khmer/{__init__.py},sandbox/{collect-reads,collect-variants,saturate-by-median},
       scripts/{do-partition,filter-abund-single,load-graph,load-into-counting,
