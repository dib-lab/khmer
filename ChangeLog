<<<<<<< HEAD
2016-06-26  Titus Brown  <titus@idyll.org>

   * khmer/_khmer.cc, tests/test_nodegraph.py: 'add' is now a synonym for
   graph.count(kmer).
   * khmer/thread_utils.py: update verbose_loader function to take 'verbose'
   argument.
   * scripts/{abundance-dist-single.py, abundance-dist.py,
   filter-abund-single.py, filter-abund.py, load-into-counting.py,
   normalize-by-median.py,trim-low-abund.py}: updated to
   respect -q/--quiet.
   * tests/test_scripts.py: tests for '-q'.
   * scripts/partition-graph.py: fix typo in args help message.
=======
2016-06-17  Daniel Standage <daniel.standage@gmail.com>

   * scripts/filter-abund-single.py: add -o/--outfile option.
   * tests/test_script_output.py: move `_calc_md5` function for calculating file
   MD5 hashes to test utils module (tests/khmer_tst_utils.py).
   * tests/{test_filter_abund.py,test_scripts.py): move filter_abund tests to
   dedicated test script, add minimal test for new -o option.
   * tests/test-data/paired-mixed-witherror.fa.pe: add data file in support of
   new test.
   * .gitignore: add .cache/ directory, which appears to be an artifact of the
   py.test framework.
>>>>>>> 12efb5b8

2016-05-25  Titus Brown  <titus@idyll.org>

   * scripts/trim-low-abund.py: switched to watermark-based reporting to
   isolate a hard-to-trigger undefined variable error in reporting.
   * tests/test_scripts.py: added a test for basic reporting functionality.

2016-05-16  Titus Brown  <titus@idyll.org>

   * khmer/_khmer.cc: define new khmer_HashSet_Type and khmer_HashSet_Object;
   lots of associated cleanup of k-mer <-> C++ interface; added
   Hashtable::neighbors; added Hashtable::hash and Hashtable::reverse_hash;
   CPython 'hashtable.count(...)' function now takes either hash or string.
   * lib/{kmer_hash.cc, kmer_hash.hh}: added some function overloads so that
   _hash(...) could take strings as arguments without conversion; added
   Kmer::set_from_unique_hash convenience function.
   * lib/{hashtable.cc, hashtable.hh}: minor cleanup;
   * lib/{read_aligner.cc, subset.cc}: minor refactoring.
   * lib/{traversal.cc, traversal.hh}: made 'filter' argument to traverse*
   functions optional; added 'traverse' function for combine traversal.
   * tests/test_hashset.py: tests for new HashSet class.
   * tests/test_countgraph.py: tests for new hash/reverse_hash functions,
   and 'count' behavior.
   * tests/test_nodegraph.py: tests for new neighbors function.
   * khmer/__init__.py: import new HashSet type from _khmer.
   * scripts/{do-partition.py, make-initial-stoptags.py,
   partition-graph.py},tests/{test_labelhash.py, test_subset_graph.py}:
   refactor existing code to use HashSet object.
   * tests/test_counting_single.py: add printout to assert.

2016-05-16  Luiz Irber  <khmer@luizirber.org>

   * Makefile,jenkins-build.sh,setup.cfg,tests/khmer_tst_utils.py,
   tests/test_{countgraph,counting_single,hll,labelhash,nodegraph,
   normalize_by_median,read_aligner,read_handling,read_parsers,sandbox_scripts,
   scripts,version}.py: replace nose with pytest, update configuration.

2016-05-16  Luiz Irber  <khmer@luizirber.org>

   * lib/hashtable.cc: fix bug with substr
   * tests/test_countgraph.py: add test to trigger the substr bug.

2016-05-11  Titus Brown  <titus@idyll.org>

   * scripts/trim-low-abund.py: refactor to use generators; add --diginorm
   option to include digital normalization in trim-low-abund functionality.
   * tests/test_script_output.py: added md5sum hashing tests to pin down
   functionality in trim-low-abund.py and normalize-by-median.py; verified
   that refactoring does not alter existing functionality.
   * tests/test-data/simple-genome-reads.fa: supporting file for md5sum
   tests.
   * tests/test-data/README.rst: a new README for describing test files,
   how to generate them, and their uses.
   * tests/test_scripts.py: added additional tests for trim-low-abund.py
   functionality and error cases.

2016-05-11  Titus Brown  <titus@idyll.org>

   * tests/test_read_parsers.py: fixed syntax error introduced by previous
   merge.

2016-05-08  Michael R. Crusoe  <crusoe@ucdavis.edu>

   * scripts/{do-partition,partition-graph}.py,oxli/partition.py: pulled up
   duplicate `worker` partition function into a reusable place.

2016-05-08  Michael R. Crusoe  <michael.crusoe@gmail.com>

   * .dictionary, pylintrc:  added `pylint` configuration that checks spelling
   in Python files. Added dictionary of project specific words.
   * khmer/__init__.py, scripts/readstats.py, setup.py: Fixed typos.
   * Makefile: line-wrapped; bumped up `pep8` version; beefed up `cppcheck`
   target to correctly list the defines and includes for the current platform
   which eliminates false positives; `*.pyc` files are now cleaned from the
   `sandbox` as well as the `dist` directory. Added `cppcheck-long` target to
   also examine the seqan headers. Fed the dynamically constucted list of
   includes to Doxygen. Added simultaneous OS X, Debian, and Ubuntu
   compatibility to many targets. Added helper target to print the value of
   any variable via `make print-VARNAME`. Fixed the `make coverage-report`
   target. pep257 is now called pydocstyle
   * third-party/seqan/core/include/seqan/basic/debug_test_system.h,
   third-party/seqan/ChangeLog: silenced bogus import
   * doc/dev/coding-guidelines-and-review.rst,.github/PULL_REQUEST_TEMPLATE.md:
   reformulated checklist to list action followed by a motivating question.
   * doc/dev/release.rst: added author management to release checklist
   * lib/counting.{cc,hh},sandbox/find-high-abund-kmers.py,
   sandbox/README.rsr: removed the unused function
   CountingHash::collect_high_abundance_kmers and the nonfunctional sandbox
   script that called it.
   * lib/kmer_hash.hh: make KmerFactory's default contrustor explicit to avoid
   auto-casting optimizations.
   * */*.py: a multitude of pylint inspired cleanups and bug fixes. Some
   checks silenced in place.

2016-05-08  Michael R. Crusoe  <michael.crusoe@gmail.com>

   * README.rst: add depsy badge

2016-05-08 Michael R. Crusoe  <michael.crusoe@gmail.com>

   * setup.py,sandbox/{readaligner_pairhmm_train.py,
   Makefile.read_aligner_training}: switch to BAM parsing using simplesam

2016-05-06  Titus Brown  <titus@idyll.org>

   * khmer/_khmer.cc, lib/{counting.cc,counting.hh,hashbits.cc,hashbits.hh,
     hashtable.cc,hashtable.hh,subset.cc,subset.hh},
   sandbox/{fasta-to-abundance-hist.py,find-high-abund-kmers.py
     hi-lo-abundance-by-position.py,stoptag-abundance-hist.py,
     abundance-hist-by-position.py},
   tests/{test_countgraph.py,test_counting_single.py,test_filter.py,
     test_nodegraph.py,test_subset_graph.py}: removed unused functions,
   sandbox scripts, and tests for many functions. Specifically,
   consume_fasta_and_tag_with_stoptags, identify_stop_tags_by_position and
   identify_stoptags_by_position,
   count_and_transfer_to_stoptags, traverse_from_tags,
   filter_if_present, consume_fasta_and_traverse,
   collect_high_abundance_kmers, fasta_dump_kmers_by_abundance,
   fasta_count_kmers_by_position, output_fasta_kmer_pos_freq,
   compare_partitions/compare_to_partition, join_partitions_by_path,
   is_single_partition, and find_unpart function.

   * sandbox/README.rst: updated for removed sandbox scripts.

2016-04-29  Luiz Irber  <khmer@luizirber.org>

   * jenkins-build.sh: add codecov coverage upload tool.

2016-02-17  Daniel Standage <daniel.standage@gmail.com>

   * ./github/CONTRIBUTING.md,.github/PULL_REQUEST_TEMPLATE.md: auto-populate
   pull requests with checklist using GitHub's new template feature
   * doc/dev/coding-guidelines-and-review.rst: update developer docs with
   compensatory changes

2016-02-15  Kevin Murray <spam@kdmurray.id.au>

   * scripts/load-into-counting.py: Insert khmer's version into .info files

2015-08-14  Luiz Irber  <khmer@luizirber.org>

   * lib/subset.cc: check iterator before decrementing in
   repartition_largest_partition

2015-10-25  Titus Brown  <titus@idyll.org>

   * scripts/normalize-by-median.py,tests/test_normalize_by_median.py: test
   and fix for close of --output file after first input file.

2015-10-05  Michael R. Crusoe  <crusoe@ucdavis.edu>

   * lib/magic: add file extensions, one media type, and a better comment
   * khmer/__init__.py: Replace an errant 'Presence table' with 'node graph'

2015-09-28  Lisa Cohen  <ljcohen@ucdavis.edu>

   * tests/test_read_handling.py: created new file with interleave-reads,
   split-paired-reads, and extract-paired-reads functions
   * tests/test_scripts.py: removed functions mentioned above

2015-09-19  Titus Brown  <titus@idyll.org>

   * scripts/filter-abund.py: fixed bug with -o and --gzip used together.
   * tests/test_scripts.py: added test for fixed bug.
   * sandbox/count-kmers.py: added executable bit.

2015-09-17  Camille Scott  <camille.scott.w@gmail.com>

   * scripts/interleave-reads.py: Added --no-reformat flag
   to disable format checking and renaming of headers
   * tests/{test_scripts.py, test-data/paired.malformat*}: Tests
   and test data for --no-reformat flag.

2015-09-11  Russell Y. Neches  <ryneches@ucdavis.edu>

   * lib/hashbits.hh: added get_raw_tables to Hashbits
   * khmer/_khmer.cc: added get_raw_tables to Hashbits
   * tests/test_nodegraph.py: added test for Nodegraph.get_raw_tables

2015-09-11  Camille Scott  <camille.scott.w@gmail.com>

   * lib/hashbits.cc: Make hasbits::update_from() correctly update
   _occupied_bins.
   * lib/test_nodegraph.py: Test Nodegraph.n_occupied() after update.

2015-09-07  Michael R. Crusoe  <crusoe@ucdavis.edu>

   * doc/roadmap.rst: Updated for 2.0 release.
   * README.rst: drop unstable badges; fix links
   * doc/index.rst: point at getting help guide

2015-09-05  Michael R. Crusoe  <crusoe@ucdavis.edu>

   * tests/test_scripts.py: make the script version test more specific; double
   check that script in question is from the 'khmer' project based upon the
   second line of the file.

2015-09-04  Michael R. Crusoe  <crusoe@ucdavis.edu>

   * tests/khmer_tst_utils.py: look in "EGG-INFO" for scripts before checking
   the PATH

2015-09-04  Michael R. Crusoe  <crusoe@ucdavis.edu>

   * doc/release-notes/release-2.0.md: release notes for 2.0
   * doc/user/install.txt: correct second invocation of nosetests to match the
   first.
   * setup.py: update the authors list for PyPI.
   * doc/user/known-issues.rst: remove three fixed issues; add a new one
   * doc/whats-new-2.0.rst: update to match the release notes
   * doc/release-notes/*.rst: refresh using `make convert-release-notes'

2015-09-02  Michael R. Crusoe  <crusoe@ucdavis.edu>

   * *: complete audit of license headers
   * LICENSE: listings of some of the third-party licenses
   * bink.ipynb,lib/graphtest.cc,lib/primes.hh: deleted unused files
   * sandbox/assemstats.py: updated screed install instructions

2015-09-02  Michael R. Crusoe  <crusoe@ucdavis.edu>

   * *: finish undoing the `load-graph.py` rename

2015-09-02  Micheal R. Crusoe  <crusoe@ucdavis.edu>

   * doc/requirements.txt: Update URL to sphinxcontrib-autoprogram tarball

2015-08-31  Michael R. Crusoe  <crusoe@ucdavis.edu>

   * khmer/thread_utils.py: Use the robust test for paired reads from
   khmer.utils; drop `is_pair()`
   * tests/test_threaded_sequence_processor.py: Update to use Screed Record
   objects.

2015-08-28  Michael R. Crusoe  <crusoe@ucdavis.edu>

   * doc/whats-new-2.0.rst: Many updates from `diff`ing the `--help` output of
   version 1.4.1 vs now.
   * Makefile: build the project if needed when making a PDF
   * doc/index.rst: fixed inter-doc links to be relative
   * doc/user/blog-posts.rst: replaced link to 88m-reads.fa.gz with a working
   URL
   * doc/user/{choosing-table-sizes,guide}.rst: disambiguated :option:
   references so that they link properly.
   * scripts/README.txt: removed unhelpful file
   * scripts/normalize-by-median.py: replace `--force-single` with
   `--force_single`. Added help text for `--cutoff`.

2015-08-27  Titus Brown  <titus@idyll.org>

  * doc/dev/getting-started.rst: fixed a few misspellings.

2015-08-26  Michael R. Crusoe  <crusoe@ucdavis.edu>

   * tests/test_scripts.py: removed the unused `_DEBUG_make_graph` function in
   favor of other debugging methods like `ipdb`. Added
   test_do_partition_no_big_traverse and test_extract_paired_reads_unpaired.

2015-08-24  Michael R. Crusoe  <crusoe@ucdavis.edu>

   * khmer/khmer_args.py: Replaced sanitize_epilog() with santize_help() that
   reflows the text of ArgParse descriptions and epilog while preserving the
   formatting. Enhanced removal of Sphinx directives by replacing double
   backticks with the double quote character.
   * scripts/*.py: Renamed sanitize_epilog to sanitize_help; leading newlines
   from triple-quoted epilogs removed; formatting made consistent;
   sanitize_help and ComboFormatter added where it was missing; a couple
   script specific epilog reformatting (for use of `:doc:` and a
   hyperlink).
   * scripts/{count-median,filter-abund-single}.py: Fixed printing of output
   file name to do so instead of printing information about the file handle.
   * scripts/count-median.py: Added missing command so that example given
   actually works.
   * scripts/filter-abund-single.py: Removed redundant printing of output file
   names.
   * scripts/normalize-by-median.py: Removed unused option "-d" from an example
   command (left over from the "--dump-frequency" era).
   * scripts/{partition-graph.py,do-partition.py}: Fixed erasure of the queue
   module name in the worker functions, which is necessary for basic
   functionality.
   * scripts/{do-partition,abundance-dist,abundance-dist-single,
   extract-long-sequences}.py: Added an example command to the epilog.
   * tests/khmer_tst_utils.py: Added 'name' attribute to make the fake
   sys.stdout more like a read stdout object.
   * oxli/__init__.py: removed redundant and unused help text
   * scripts/{abundance-dist,annotate-partitions,count-median,
   extract-long-sequences,extract-paired-reads,extract-partitions,
   fastq-to-fasta,filter-abund,filter-stopgaps,interleave-reads,
   load-into-graph,merge-partitions,normalize-by-median,partition-graph,
   readstats,sample-reads-randomly,split-paired-reads}.py: made "--version"
   and the citation header consistent across the scripts.
   * tests/test_scripts.py: added tests for the "--version" and citation
   header behavior.
   * tests/test_normalize_by_median.py: updated test for 'quiet' mode as
   citation header still prints to STDERR.
   * setup.py,tests/test_scripts.py: turned off the "oxli" script for v2.0.

2015-08-17  Michael R. Crusoe  <crusoe@ucdavis.edu>

   * Makefile: remove BASH shell designation that appears to be incompatible
   with OS X Mavericks & virtualenv; refactored out BASH-isms for those whose
   default shell isn't BASH (Debian, and others).
   * lib/test-read-aligner.cc,read_aligner_test.sh: removed unused test files
   found during search for other shell scripts with BASHisms.

2015-08-18  Michael R. Crusoe  <crusoe@ucdavis.edu>

   * *: reverted load-into-counting.py -> load-into-countgraph.py and
   load-graph.py -> load-into nodegraph.py rename.
   * CITATION: unescaped URL
   * doc/user/guide.rst: added `:program:` and `:option:` directives as
   needed; replaced references to `strip-and-split-for-assembly` with
   `extract-paired-reads`. Updated instructions to use `--unpaired-reads` with
   `normalize-by-median.py` instead of second round of diginorm.

2015-08-18  Titus Brown  <titus@idyll.org>

   * doc/index.rst: update introductory text.
   * doc/user/biblio.rst: update bibliography link descriptions and text.
   * doc/_static/labibi.css: reference new location of base CSS

2015-08-14  Luiz Irber  <khmer@luizirber.org>

   * scripts/unique-kmers.py: Rename option --stream-out to --stream-records.
   * tests/test_streaming_io.py: Fix unique-kmers tests, use new option.
   * khmer/_khmer.cc, lib/hllcounter.cc: Rename some variables for consistency.

2015-08-12  Jacob Fenton  <bocajnotnef@gmail.com>

   * doc/dev/{codebase-guide,coding-guidelines-and-review,development,
   for-khmer-developers,getting-started,release,scripts-and-sandbox,
   binary-file-formats}.rst,doc/{index,introduction,whats-new-2.0,
   contributors}.rst,doc/user/{blog-posts,choosing-table-sizes,galaxy,
   getting-help,guide,install,known-issues,partitioning-big-data,
   scripts}.rst,CITATION: Cleaned up documentation
   * scripts/*.py, khmer/khmer_args.py: added epilog sanitation
   * scripts/{load-into-counting,load-graph,load-into-countgraph,
   load-into-nodegraph}.py, tests/{test_scripts,test_normalize_by_median,
   test_streaming_io,test_countgraph}: renamed load-into-counting ->
   load-into-countgraph, load-graph -> load-into-nodegraph, fixed tests to not
   bork

2015-08-12  Luiz Irber  <khmer@luizirber.org>

   * khmer/_khmer.cc: Fix a GCC string initialization warning.

2015-08-12  Michael R. Crusoe  <crusoe@ucdavis.edu>

   * CITATION, doc/{index,introduction,user/scripts}.rst, khmer/khmer_args.py:
   formatting fixes and new citation for the software as a whole
   * Makefile: PDF building hints, tweaked dependencies, update coverity URL,
   new target to generate author list for the paper citation
   * sort-authors-list.py: helper script for the above
   * doc/conf.py: don't generate a module index
   * doc/contributors.rst: formatting, remove references to old lab
   * doc/dev/coding-guidelines-and-review.rst: add C++ version standard
   * doc/dev/getting-started.rst: ccache, git-merge-changelog, and advanced
   commit squashing
   * doc/user/biblio.rst: added links to khmer citation collections
   * doc/user/examples.rst: linked to online version of example scripts
   * doc/user/guide.rst: commented out empty section, added BSD note
   * lib/counting.{cc},lib/*.hh: c++11 fixes: remove unneeded trailing
   semicolons
   * scripts/*.py: line-wrap & scrub output
   * setup.py: turn optimizations back on and -pedantic
   * .mailmap: additional tweaks to author list


2015-08-11  Kevin Murray  <spam@kdmurray.id.au>

   * lib/Makefile: Fix SONAME and ABI versioning to sync with Debian standard
   practice.

2015-08-10  Camille Scott  <camille.scott.w@gmail.com>

   * lib/traversal.{cc,hh}: Add new files with unified traversal machinery.
   Introduce Traverser class to handle finding neighbors and appropriate
   bitmasking.
   * khmer/_khmer.cc,lib/{counting,hashbits,hashtable,labelhash,subset}.{cc,hh}:
   Updated relevant instances of HashIntoType and KMerIterator to use new Kmer
   and KmerIterator, respectively.
   * lib/Makefile: Add -std=c++11 flag.
   * Makefile: Update -std=c++11 flag in libtest target.
   * lib/hashtable.{cc,hh}: Update calc_connected_graph_size to use Traverser.
   Change kmer_degree to use functions from traversal.cc. Remove redundant
   count_kmers_with_radius in favor of calc_connected_graph_size. Update
   traverse_from_kmer to use Traverser. Hashtable subclasses KmerFactory.
   * lib/{hashtable.hh,kmer_hash.{cc,hh}}: Move KmerIterator from hashtable.hh
   to kmer_hash.{cc,hh}. Add Kmer class to store forward, reverse, and
   uniqified integer representations of k-mers, and to handle string
   conversion. Update KmerIterator to emit objects of type Kmer and to subclass
   KmerFactory; add doxygen markup.
   * lib/khmer.hh: Forward declare Kmer and typedef new Kmer data structures.
   * lib/subset.{cc,hh}: Move constructor definition to .cc file. Remove
   queue_neighbors in favor of new traversal machinery. Update find_all_tags,
   sweep_for_tags, and find_all_tags_truncate_on_abundance to use Traverser.
   * setup.py: Add traversal.{cc,hh} to deps.

2015-08-10  Luiz Irber  <khmer@luizirber.org>

   * scripts/unique-kmers.py: use consume_fasta again.
   * khmer/_khmer.cc: expose output_records option on HLLCounter consume_fasta.
   * lib/hllcounter.{cc,hh}: implement output_records option in consume_fasta.
   * lib/read_parsers.{cc,hh}: add Read method write_to, useful for outputting
   the read to an output stream.
   * doc/whats-new-2.0.rst: Add unique-kmers description.

2015-08-09  Jacob Fenton  <bocajnotnef@gmail.com>

   * khmer/khmer_args.py: pep8
   * scripts/{interleave-reads,load-graph}.py: Removed unreachable code
   * tests/test-data/{paired-broken.fq.badleft,paired-broken.fq.badright,
   paired-broken.fq.paired.bad}: added test data files
   * tests/{test_normalize_by_median,test_scripts}.py: added tests

2015-08-07  Titus Brown  <titus@idyll.org>

  * khmer/_khmer.cc,lib/hashbits.{cc,hh}: removed overlap functionality;
  eliminated n_entries() as redundant with hashsizes(); removed arguments to
  n_occupied(); removed get_kadian_count.
  * lib/{hashbits.cc,counting.cc,khmer.hh},tests/test_hashbits.py: updated
  save/load of countgraph/nodegraph structures to save _n_occupied.
  * lib/{hashtable.hh,counting.hh,hashbits.hh}: promoted n_occupied() to
  Hashtable class; fixed CountingHash unique_kmers calculation.
  * lib/counting.{cc,hh}: removed get_kadian_count() and moved
  n_unique_kmers(); updated countgraph writing to save n_occupied.
  * khmer/__init__.py: modified extract_nodegraph_info and
  extract_countgraph_info to read in & return n_occupied;
  * sandbox/bloom-count-intersection.py,scripts/count-overlap.py,
  tests/test-data/overlap.out: removed overlap scripts and test files.
  * doc/user/scripts.rst: removed count-overlap.py documentation.
  * tests/test_scripts.py: removed count-overlap.py tests.
  * sandbox/README.rst: updated with removal of bloom-count-intersection.py.
  * tests/test-data/normC20k20.ct: updated file contents to reflect new
  format containing _n_occupied.
  * tests/test_countgraph.py: removed get_kadian_count tests; added save/load
  tests.
  * tests/test_counting_single.py: remove n_entries() tests; replace
  n_entries() calls with hashsizes() call.
  * tests/test_functions.py: updated tests for new extract_*_info functions.
  * tests/test_nodegraph.py: update htable etc. to nodegraph; added a
  save/load test for n_occupied() on nodegraph.
  * tests/{test_normalize_by_median,test_scripts}.py: fixed unique kmers
  tests.

2015-08-07  Michael R. Crusoe  <crusoe@ucdavis.edu>

   * scripts/*.py,tests/*.py,sandbox/*.py,khmer/*.py,oxli/*.py:
   many function and variable renames:
   counting_hash, countinghash, hashtable->countgraph;
   CountingHash->Countgraph
   hashbits->nodegraph; Hashbits->Nodegraph;
   check_space_for_hashtable->check_space_for_graph;
   hash_args->graph_args
   * khmer/_khmer.cc: remove unused 'new_hashtable' method; match renames
   * TODO: removed several items
   * doc/dev/scripts-and-sandbox.rst: fixed hashbang

2015-08-04  Jacob Fenton  <bocajnotnef@gmail.com>

   * khmer/khmer_args.py, oxli/functions.py: migrated estimation functions out
   oxli and into khmer_args
   * oxli/build_graph.py, tests/test_oxli_functions.py,
   sandbox/{estimate_optimal_hash,optimal_args_hashbits}.py,
   scripts/{normalize-by-median,unique-kmers}.py: changed to not break on
   location change
   * tests/{test_normalize_by_median,test_scripts}.py: added tests for
   automatic arg setting
   * tests/test_script_arguments: changed to play nice with unique_kmers as an
   argument

2015-08-04  Titus Brown  <titus@idyll.org> and Camille Scott
<camille.scott.w@gmail.com>

   * khmer/utils.py: added UnpairedReadsError exception.
   * scripts/{extract-paired-reads,split-paired-reads}.py: changed --output-dir
   argument short form to use '-d'.
   * scripts/{split-paired-reads.py} added -0 <filename> to allow orphans; made
   '-p'/'--force-paired' default & removed from script.
   * scripts/{normalize-by-median,filter-abund,trim-low-abund}.py: changed
   long form of '-o' to be '--output'.
   * tests/{test_scripts,test_streaming_io}.py: updated and added tests for
   new behavior.

2015-08-03  Jacob Fenton  <bocajnotnef@gmail.com>

   * doc/dev/coding-guidelines-and-review.rst: added codespell as a possible
   spelling tool

2015-08-03  Jacob Fenton  <bocajnotnef@gmail.com>

   * Makefile: added oxli to pep257 make target, made clean target wipe out all
   .pyc files in scripts/* and tests/* and oxli/*

2015-08-03  Jacob Fenton  <bocajnotnef@gmail.com>

   * tests/test_counting_single.py: removed redundant test

2015-08-01  Jacob Fenton  <bocajnotnef@gmail.com> and Titus Brown
<titus@idyll.org>

   * scripts/normalize-by-median.py,khmer/khmer_logger.py: added logging
   framework, prototyped in normalize-by-median; added -q/--quiet to
   * tests/test_normalize_by_median.py: associated tests.
   * khmer/khmer_args.py: Made info function use logging functions.
   * tests/khmer_tst_utils.py: removed info reporting in runscript from 'out'
   returned.

2015-08-01  Jacob Fenton  <bocajnotnef@gmail.com>

   * khmer/kfile.py: added infrastructure for doing compressed output
   * khmer/thread_utils.py: switched threaded_sequence_processor to make use of
   write_record
   * scripts/{extract-long-sequences,extract-paired-reads,
   extract-partitions,fastq-to-fasta,filter-abund-single,filter-abund,
   interleave-reads,normalize-by-median,sample-reads-randomly,
   split-paired-reads,trim-low-abund}.py: added output compression
   * tests/{test_functions,test_scripts,test_normalize_by_median}.py: added
   tests
   * scripts/{load-graph,partition-graph,find-knots.py,
   make-initial-stoptags}.py,oxli/build_graph.py: made load-graph no longer
   add .pt to graph outfiles, changed partition-graph to not expect .pt's
   * doc/whats-new-2.0.rst: doc'd changes to load-graph and partition-graph
   * doc/dev/scripts-and-sandbox.rst: updated scripts/ requirements.

2015-08-01  Sherine Awad  <drmahmoud@ucdavis.edu>

   * sandbox/multi-rename.py: updated output of long FASTA sequences to
   wrap text at 80 characters.
   * tests/test_sandbox_scripts.py: Added a test for multi-rename.py.

2015-07-31  Kevin Murray  <spam@kdmurray.id.au>

   * lib/Makefile,Makefile,lib/*.pc.in,lib/test-compile.cc: Misc debian-based
   compatibility changes
   * lib/get_version.py: Add crunchbang, chmod +x

2015-07-29  Michael R. Crusoe  <crusoe@ucdavis.edu>

   * khmer/_khmer.cc: add more CPyChecker inspired fixes
   * lib/*.{cc,hh}: clean up includes and forward declarations

2015-07-29  Luiz Irber  <khmer@luizirber.org>

   * Makefile: Adapt Makefile rules for py3 changes.
   * jenkins-build.sh: Read PYTHON_EXECUTABLE and TEST_ATTR from environment.

2015-07-29  Amanda Charbonneau  <charbo24@msu.edu>

   * scripts/fastq-to-fasta.py: Changed '-n' default description to match
   behaviour

2015-07-29  Luiz Irber  <khmer@luizirber.org>

   * tests/test_{scripts,streaming_io}.py: Fix the build + add a test

2015-07-28  Titus Brown  <titus@idyll.org>

   * tests/test_streaming_io.py: new shell cmd tests for streaming/piping.
   * tests/khmer_tst_utils.py: refactor/replace runtestredirect(...) with
   scriptpath(...) and run_shell_cmd(...).
   * scripts/test_scripts.py: remove test_interleave_reads_broken_fq_4 for
   only one input file for interleave-reads.py; replace runscriptredirect call
   with run_shell_cmd.
   * scripts/interleave-reads.py: force exactly two input files.
   * scripts/split-paired-reads.py: fix print statement; clarify output.
   * scripts/{normalize-by-median.py,sample-reads-randomly.py,
   trim-low-abund.py}: if stdin is supplied for input, check that -o
   specifies output file.
   * scripts/filter-abund.py: if stdin is supplied for input, check that -o
   specifies output file; switched -o to use argparse.FileType.
   * scripts/extract-long-sequences.py: switched -o to use argparse.FileType.
   * scripts/{abundance-dist,count-median}.py: added '-' handling for output.
   * khmer/kfile.py: change 'check_input_files' to no longer warn that
   '-' doesn't exist'.
   * tests/test-data/paired.fq.2: removed extraneous newline from end.
   * tests/{test_normalize_by_median,test_script_arguments,test_scripts}.py:
   added tests for new code.
   * scripts/oxli: added script for running tests in development directory.
   * khmer/{__init__,khmer_args}.py,tests/{test_normalize_by_median,
   test_script_arguments}.py: refactored out use of AssertionError by not
   throwing plain Exceptions when a ValueError or RuntimeError would do.
   * oxli/__init__.py: give default help instead of an error when `oxli` is
   called with no arguments.
   * tests/test_{normalize_by_median,sandbox_scripts,scripts,streaming_io}.py:
   always check status code if calling `runscripts` with `fail_ok=True`.

2015-07-28  Luiz Irber  <khmer@luizirber.org>

   * sandbox/unique-kmers.py: moved to scripts.
   * scripts/unique-kmers.py: fix import bug and initialize to_print earlier.
   * tests/test_scripts.py: add tests for unique-kmers.py.
   * doc/user/scripts.rst: added unique-kmers.py to script page

2015-07-28  Jacob Fenton  <bocajnotnef@gmail.com>

   * scripts/abundance-dist.py: disallowed forcing on the input file check for
   the counting table file

2015-07-28  Michael R. Crusoe  <crusoe@ucdavis.edu>

   * .mailmap, Makefile: generate a list of authors

2015-07-28  Kevin Murray  <spam@kdmurray.id.au>
            Titus Brown  <titus@idyll.org>

   * khmer/utils.py: added fix for SRA-style FASTQ output.
   * tests/test_scripts.py: tested against a broken version of SRA format.
   * tests/test-data/paired-broken4.fq.{1,2}: added test files.

2015-07-28  Michael R. Crusoe  <crusoe@ucdavis.edu>
            Titus Brown  <titus@idyll.org>

   * lib/read_aligner.{cc,hh},tests/{test_read_aligner.py,
   test-data/readaligner-{default,k12}.json},khmer/__init__.py: refactor,
   read aligner parameters are now configurable & save/load-able. Can do
   whole-genome variant finding.
   * khmer/_khmer.cc,tests/test_read_aligner.py: ReadAligner.align_forward
   method added
   * sandbox/correct-errors.py -> sandbox/correct-reads.py: total rewrite
   * sandbox/error-correct-pass2.py: new script
   * sandbox/readaligner_pairhmm_train.py: new script
   * tests/test_sandbox_scripts.py, doc/release-notes/release-1.4.rst:
   spelling fixes, import re-arrangement
   * sandbox/{Makefile.read_aligner_training,readaligner_pairhmm_train.py}:
   Added script to train the aligner

2015-07-27  Titus Brown  <titus@idyll.org>

   * khmer/khmer_args.py,CITATION: added entry for PeerJ paper on
   semi-streaming to citations.
   * scripts/{abundance-dist-single.py,abundance-dist.py,count-median.py,
   count-overlap.py,filter-abund-single.py,load-into-counting.py}: changed
   default behavior to output data in CSV format and report total k-mers.
   * tests/test_scripts.py: updated/removed tests for CSV.
   * doc/whats-new-2.0.rst: added information about change in columnar output,
   along with other minor corrections.
   * scripts/normalize-by-median.py: corrected epilog.
   * khmer/thread_utils.py,
   sandbox/{calc-best-assembly.py,extract-single-partition.py},
   scripts/{count-median.py,extract-long-sequences.py,extract-paired-reads.py,
   extract-partitions.py,fastq-to-fasta.py,
   interleave-reads.py,normalize-by-median.py,readstats.py,
   sample-reads-randomly.py,split-paired-reads.py,trim-low-abund.py},
   tests/{test_normalize_by_median.py,test_scripts.py}: remove explicit
   'parse_description' from screed open calls.
   * khmer/_khmer.cc,lib/Makefile,lib/hashtable.{cc,hh},setup.py: removed
   WITH_INTERNAL_METRICS and trace_logger/perf_metrics references.
   * lib/perf_metrics.{cc,hh},lib/trace_logger.{cc,hh}: removed unused files.

2015-07-24  Jacob Fenton  <bocajnotnef@gmail.com>

   * doc/dev/getting-started.rst: added instructions for second contribution

2015-07-22  Jacob Fenton  <bocajnotnef@gmail.com>

   * tests/test_read_parsers.py: added workaround for bug in OSX Python
   * Makefile: respect that workaround when running the tests

2015-07-21  Jacob Fenton  <bocajnotnef@gmail.com>

   * khmer/{kfile,khmer_args}.py: refactored information passing, made it so
   space checks happen in the right directory.
   * oxli/build_graph.py,sandbox/collect-reads.py,scripts/{
   abundance-dist-single,filter-abund-single,load-into-counting,
   normalize-by-median,trim-low-abund}.py,tests/test_script_arguments.py:
   changed to use new arg structure for checking hashtable save space.
   * oxli/functions.py,scripts/saturate-by-median.py: updated error message
   to mention --force option.
   * scripts/{count-overlap,load-into-counting,make-initial-stoptags,
   partition-graph,sample-reads-randomly}.py: removed unnecessary call to
   check_space.

2015-07-20  Titus Brown  <titus@idyll.org>

   * khmer/__init__.py: cleaned up FP rate reporting.
   * scripts/normalize-by-median.py: corrected epilog; refactored reporting
   to be a bit cleaner; use CSV for reporting file;
   added --report-frequency arg.
   * tests/test_normalize_by_median.py: updated/added tests for reporting.

2015-07-17  Jacob Fenton  <bocajnotnef@gmail.com>

   * oxli/{functions,build_graph}.py,scripts/{load-graph,normalize-by-median,
   abundance-dist}.py,tests/test_{normalize_by_median,subset_graph,hashbits,
   oxli_function}.py: pylint cleanup.

2015-07-17  Michael R. Crusoe  <crusoe@ucdavis.edu>

   * Makefile, tests/test_read_aligner.py: import khmer when pylinting.

2015-07-17  Michael R. Crusoe  <crusoe@ucdavis.edu>

   * lib/read_parser.{cc,hh}: use std::string everywhere to match existing
   exceptions.

2015-07-10  Jacob Fenton  <bocajnotnef@gmail.com>

   * khmer/kfile.py: changed check_valid_file_exists to recognize fifos as
   non-empty.
   * tests/test_normalize_by_median.py: added test.

2015-07-10  Jacob Fenton  <bocajnotnef@gmail.com>

   * oxli/functions.py: changed estimate functions to use correct letter
   abbreviations.
   * sandbox/estimate_optimal_hash.py: changed to use renamed estimate
   functions.
   * sandbox/unique-kmers.py: changed to not output recommended HT args by
   default.
   * tests/test_oxli_functions.py: changed to use renamed estimate functions.

2015-07-10  Jacob Fenton  <bocajnotnef@gmail.com>

   * oxli/functions.py: added '--force' check to sanity check.

2015-07-10  Jacob Fenton  <bocajnotnef@gmail.com>

   * oxli/functions.py: moved optimization/sanity check func to oxli.
   * scripts/normalize-by-median.py,oxli/build_graph.py: added
   optimization/sanity checking via oxli estimation funcs.
   * tests/test_normalize_by_median.py: updated tests to cover estimation
   functions.

2015-07-08  Luiz Irber  <khmer@luizirber.org>

   * lib/{counting,hashbits,hashtable,labelhash,subset}.cc: print hexadecimal
   representation of the signature read from the file.

2015-07-06  Luiz Irber  <khmer@luizirber.org>

   * sandbox/collect-reads.py: Set a default value for coverage based
   on the docstring.
   * sandbox/count-kmers-single.py, tests/test_{functions,script_arguments}.py:
   Replace xrange and cStringIO (not Python 3 compatible).
   * lib/*.{hh,cc}, oxli/functions.py, tests/*.py: make format.

2015-07-05  Jacob Fenton  <bocajnotnef@gmail.com>

   * doc/whats-new-2.0.rst: added in normalize-by-median.py broken paired
   updates.

2015-07-05  Michael R. Crusoe  <crusoe@ucdavis.edu>

   * Makefile: fix cppcheck invocation.
   * khmer/_khmer.cc: switch to prefix increment for non-primitive objects,
   use a C++ cast, adjust scope.
   * lib/hashtable.{hh,cc}: make copy constructor no-op explicit. adjust scope
   * lib/{ht-diff,test-HashTables,test-Parser}.cc: remove unused test code.
   * lib/labelhash.cc,hllcounter.cc: astyle reformatting.
   * lib/read_parsers.hh: more explicit constructors.

2015-07-05  Michael R. Crusoe  <crusoe@ucdavis.edu>

   * sandbox/{collect-variants,optimal_args_hashbits,sweep-files}.py:
   update API usage.

2015-07-05  Titus Brown  <titus@idyll.org>

   * sandbox/{count-kmers.py,count-kmers-single.py}: added scripts to output
   k-mer counts.
   * tests/test_sandbox_scripts.py: added tests for count-kmers.py and
   count-kmers-single.py.
   * sandbox/README.rst: added count-kmers.py and count-kmers-single.py to
   sandbox/README.

2015-07-05  Kevin Murray  <spam@kdmurray.id.au>

   * lib/*.{cc,hh},sandbox/*.py,khmer/_khmer.cc,tests/test_*.py: Simplify
   exception hierarchy, and ensure all C++ exceptions are converted to python
   errors.
   * scripts/normalize-by-median.py: Clarify error message.
   * tests/khmer_tst_utils.py: Add longify function, converts int => long on
   py2, and passes thru list unmodified on py3.

2015-06-30  Jacob Fenton  <bocajnotnef@gmail.com>

   * tests/{test_script_arguments,test_functions}.py: changed tests to use
   stderr redirection to prevent leaks
   * tests/test_normalize_by_median.py: changed to not duplicate a test
   * tests/test_script_arguments.py: changed tests to use stderr redirection

2015-06-30  Titus Brown  <titus@idyll.org>

   * tests/test_normalize_by_median.py: disabled running
   test_normalize_by_median_report_fp during normal test running.

2015-06-30  Titus Brown  <titus@idyll.org>

   * khmer/khmer_args.py: removed incorrect warning for default max_tablesize
   when -M is used.
   * tests/test_scripts.py: added test for correct max_tablesize behavior.

2015-06-30  Titus Brown  <titus@idyll.org>

   * setup.cfg: changed 'stop=TRUE' to 'stop=FALSE', so that tests do not
   stop running at first failure.

2015-06-30  Kevin Murray  <spam@kdmurray.id.au>

   * scripts/{extract-paired-reads,split-paired-reads}.py: Fix creation of
   default output files even when output files were provided on CLI.

2015-06-29  Sherine Awad  <drmahmoud@ucdavis.edu>

   * khmer/utils.py: Fix bug in naming in interleave-reads.py
   * tests/test_scripts.py: Add a test function for the new behavior
   * tests/test-data/*.fq: Add 3 test files needed for the testing

2015-06-28  Jacob Fenton  <bocajnotnef@gmail.com>

   * tests/test_sandbox_scripts.py: made error more informative and not crashy
   * sandbox/{estimate_optimal_hash,optimal_args_hashbits}.py: minor cleanups

2015-06-28  Qingpeng Zhang  <qingpeng@msu.edu>

   * sandbox/{estimate_optimal_hash,optimal_args_hashbits}.py: added sandbox
   methods for estimating memory usage based on desired fp rate, etc.

2015-06-27  Kevin Murray  <spam@kdmurray.id.au>

   * doc/dev/binary-file-formats.rst: Fix issue in ksize documentation for
   Countgraph

2015-06-27  Kevin Murray  <spam@kdmurray.id.au>

   * README.rst: Fix link to virtualenv installation instructions.

2015-06-19  Titus Brown  <titus@idyll.org>

   * khmer/__init__.py: split CountingHash into _CountingHash (CPython) and
   CountingHash to mimic Hashbits behavior; pass IOError through
   extract_countinghash_info and extract_hashbits_info so that
   file-does-not-exist errors are correctly reported; fixed FP rate reporting;
   changed to using get_n_primes_near_x to build hashtable sizes; removed
   get_n_primes_above_x, new_hashbits, and new_counting_hash functions.
   * khmer/_khmer.cc: changed tp_flags for KCountingHash so that it could
   be a base class.
   * khmer/khmer_args.py: removed environment variable override for hash size
   defaults; added -M/--max_memory_usage, and functions create_nodegraph()
   and create_countgraph().  Also renamed --min-tablesize to --max-tablesize.
   * khmer/kfile.py: fixed check_space_for_hashtable to depend on args obj.
   * oxli/build_graph.py, scripts/{annotate-partitions.py,count-overlap.py,
   do-partition.py,filter-stoptags.py,
   merge-partitions.py}, sandbox/{assembly-diff.py,assembly-diff-2.py,
   bloom-count-intersection.py,bloom-count.py,build-sparse-graph.py,
   collect-reads.py,saturate-by-median.py, graph-size.py,print-stoptags.py,
   print-tagset.py,stoptags-by-position.py, subset-report.py,
   sweep-out-reads-with-contigs.py,sweep-reads2.py,sweep-reads3.py}: changed
   hashtype over to 'nodegraph' and 'countgraph' in call to report_on_config;
   replaced counting hash/hashbits creation with new khmer_args create*
   functions, and/or new_counting_hash/new_hashbits with CountingHash/Hashbits.
   * doc/scripts.rst: updated hashtable size help text.
   * doc/whats-new-2.0.rst: updated with description of -M/--max-memory-usage.
   * tests/test*.py: switched from new_counting_hash to CountingHash, and
   new_hashbits to Hashbits; adjusts tests for new behavior of hashtable
   size calculation.
   * tests/test_hashbits_obj.py: merged into test_hashbits.py and removed file.
   * tests/test_script_arguments.py: updated for new check_space_for_hashtable
   behavior; added tests for create_countgraph and create_nodegraph.
   * tests/test_counting_single.py: fixed countgraph size & palindrome testing
   beahavior in test_complete_no_collision.

2015-06-19  Titus Brown  <titus@idyll.org>

   * Makefile: temporarily disable 'huge' tests on Linux.

2015-06-17  Titus Brown  <titus@idyll.org>

   * scripts/normalize-by-median.py: changed DEFAULT_DESIRED_COVERAGE to 20,
   and corrected options help.
   * tests/{test_scripts.py,test_normalize_by_median.py}: moved
   normalize-by-median.py tests into a their own file.
   * tests/test-data/{dn-test-all-paired-all-keep.fa,dn-test-none-paired.fa,
   dn-test-some-paired-all-keep.fa}: added test data files for specific
   pairing/saturation behavior.

2015-06-16  Kevin Murray  <spam@kdmurray.id.au>

   * doc/dev/binary-file-formats.rst: Add documentation of khmer's binary file
   formats.
   * doc/dev/index.rst: Add above docs to developer documentation index.

2015-06-14  Michael R. Crusoe  <crusoe@ucdavis.edu>

   * khmer/__init__.py,lib/{counting,hashbits,hashtable,subset,labelhash}.cc,
   lib/khmer.hh: add signature to beginning of all binary file types
   * tests/test-data/{normC20k20.ct,badversion-k32.tagset,
   goodversion-k32.tagset}: update to new format by prepending "OXLI" to the
   data stream
   * tests/test_{counting_hash,functions,scripts,hashbits,hashbits_obj,
   labelhash}.py: tests should fail, not error (add try, except + assert
   blocks). Adapted other tests to cope with the new file formats
   * lib/magic: new, teaches the unix `file` command about khmer file types
   * doc/index.rst,doc/whats-new-2.0.rst: document these changes

2015-06-14  Titus Brown  <titus@idyll.org>

   * scripts/extract-paired-reads.py: added --output_dir, --paired-output,
   and --single-output arguments to change output file details; script
   now accepts stdin, and will output to stdout upon request.
   * scripts/split-paired-reads.py: changed script to output to stdout upon
   request; added '-' as stdin input.
   * tests/test_scripts.py: added tests for new extract-paired-reads.py
   behavior.

2015-06-14  Titus Brown  <titus@idyll.org>

   * tests/test_counting_hash.py: fixed duplicated test
   'get_kmer_counts_too_short' by changing to 'get_kmer_hashes_too_short'.

2015-06-14  Jacob Fenton  <bocajnotnef@gmail.com>

   * scripts/abundance-dist.py: added weird bigcount circumstance detection
   * tests/test_scripts.py: added test for the above

2015-06-14  Kevin Murray  <spam@kdmurray.id.au>

   * lib/counting.cc: Fix infinite loop in gzipped CountingHash I/O
   * tests/test_counting_hash.py: Add test of large CountingHash I/O
   * setup.cfg: Skip tests with the 'huge' label by default

2015-06-13  Michael R. Crusoe  <crusoe@ucdavis.edu>

   * Makefile, build-jenkins.sh: unify sphinx dependencies
   * scripts/readstats.py: fix typo

2015-06-13  Titus Brown  <titus@idyll.org>

   * doc/dev/getting-started.rst: update instructions for creating a new
   branch name to preferred practice (fix/brief_issue_description, instead
   of fix/issuenum).

2015-06-13  Michael R. Crusoe  <crusoe@ucdavis.edu>

   * doc/dev/release.rst: remove false positive from version check
   * tests/test_{counting_hash,scripts}.py: remove scriptpath no-op method

2015-06-12  Luiz Irber  <khmer@luizirber.org>

   * setup.py: revert changes to zlib compilation.
   * setup.cfg: nose should stop on first error by default.
   * Makefile, tests/test_threaded_sequence_processor.py,
   scripts/{do-partition,partition-graph}.py, khmer/thread_utils.py: Remove
   dependency on future package.

2015-06-12  Michael R. Crusoe  <crusoe@ucdavis.edu>

   * setup.py: update screed version to 0.9

2015-06-12  Luiz Irber  <khmer@luizirber.org>

   * *.py: refactor for Python 3 compatibility. Clear separation of Unicode
   and Byte strings, use __future__ imports for compatibility (print function,
   absolute imports, unicode_literals), fix tests to consider changes to random
   number generator between Python versions.
   * khmer/_khmer.cc: rename file, methods return Unicode strings instead of
   Bytestrings.

2015-06-12  Luiz Irber  <khmer@luizirber.org>

   * khmer/{khmermodule.cc},tests/test_hashbits.py: Add Unicode support to
   hashbits.get method.
   * tests/test_hll.py: Avoid using translate for revcomp calculation.

2015-06-12  Sarah Guermond  <sarah.guermond@gmail.com>

   * scripts/trim-low-abund.py: changed _screed_record_dict to Record

2015-06-11  Sherine Awad  <drmahmoud@ucdavis.edu>

   * Change split-paired-reads.py to accept input from stdin.
   * Add test function to test new behavior of split-paired.

2015-06-10  Camille Scott  <camille.scott.w@gmail.com>

   * lib/hashtable.cc: Tweaked median_at_least to reduce number of
   conditional checks.

2015-06-10  Titus Brown  <titus@idyll.org>

   * scripts/find-knots.py: fixed invocation of check_space to take correct
   arguments.
   * tests/test_scripts.py: added simple test of find-knots.py execution.

2015-06-09  Jacob Fenton  <bocajnotnef@gmail.com>

   * scripts/normalize-by-median.py: implemented broken_paired_reader
   * tests/test_scripts.py: modified tests to properly use new args
   * khmer/utils.py: added force-paired option to broken_paired_reader (@ctb)

2015-06-09   Luiz Irber  <khmer@luizirber.org>

   * khmer/_khmermodule.cc, lib/hashtable.{cc,hh}: astyle fixes.

2015-06-09  Titus Brown  <titus@idyll.org>

   * khmer/_khmermodule.cc: fixed nasty Hashtable.get() bug.
   * lib/hashtable.{cc,hh}: add Hashtable::get_kmers(), get_kmer_hashes(),
   and get_kmer_counts().
   * khmer/_khmermodule.cc: add CPython functions for get_kmers(),
   get_kmer_hashes(), and get_kmer_counts(); reorganize hashtable_methods.
   * tests/test_counting_hash.py: add tests for get_kmers(), get_kmer_hashes(),
   and get_kmer_counts(), as well as for nasty Hashtable.get() bug.

2015-06-08  Camille Scott  <camille.scott.w@gmail.com>

   * lib/hashtable.{cc,hh}: Add filter_on_median method to check
   if median k-mer count is above a cutoff
   * khmer/_khmermodule.cc: Expose filter_on_median to python-land
   * scripts/normalize-by-median.py: Switch to new filter_on_median
   * tests/test_counting_hash.py: Tests for new method

2015-06-08  Luiz Irber  <khmer@luizirber.org>

   * tests/test_hll.py: test return values from consume_{string,fasta}.

2015-06-06  Titus Brown  <titus@idyll.org>

   * khmer/_khmermodule.cc: added hllcounter_merge.
   * tests/test_hll.py: added merge tests.
   * lib/hllcounter.cc: changed HLLCounter::consume_string to uppercase input.
   * sandbox/unique-kmers.py: added --stream-out option; updated to print out
   k-mers per file as well as k-mer size used.

2015-06-04  Titus Brown  <titus@idyll.org>

   * khmer/_khmermodule.cc: added error handling to load_partitionmap.
   * lib/subset.cc: modified partitionmap format to detect truncated files;
   changed untestable sanity checks to assertions.
   * tests/{test_counting_hash,test_hashbits,test_subset_graph}.py: added
   tests to try loading all possible truncations of binary save files.

2015-06-04  Titus Brown  <titus@idyll.org>

   * khmer/_khmermodule.cc,lib/hashbits.{cc,hh}: add Hashbits::update_from()
   and Hashbits.update().
   * tests/test_hashbits.py: associated tests.

2015-06-01  Jacob Fenton  <bocajnotnef@gmail.com>

   * scripts/normalize-by-median.py: major refactoring to use context
   managers and classes; fixed -R
   * tests/test_scripts.py: added test for normalize's -R arg

2015-06-01  Tamer Mansour <drtamermansour@gmail.com>

   * scripts/normalize-by-median.py: changed to count kmers from both PE reads
   when either one of them is below the coverage cutoff
   * tests/test_scripts.py: Added test for new behaviour

2015-05-26  Titus Brown  <titus@idyll.org>

   * khmer/_khmermodule.cc: refactor CPython layer so that KHashtable
   is at base of CountingHash and Hashbits.
   * lib/hashbits.hh: add n_entries() function from Hashtable::n_entries.
   * lib/hashtable.hh: add several virtual functions to Hashtable that exist in
   CountingHash and Hashbits.

2015-05-26  Titus Brown  <titus@idyll.org>

   * khmer/{__init__.py,_khmermodule.cc},lib/labelhash.{cc,hh},
   lib/{hashtable,khmer}.hh: changed LabelHash to be a "friend" of Hashtable,
   rather than a subclass; allowed initialization with either a CountingHash
   or a Hashbits; added 'graph' attribute to the Python object to store a
   reference to host object.
   * lib/labelhash.{cc,hh}: changed TagPtr maps to Tag maps to fix disastrous
   bug.
   * lib/labelhash.{cc,hh}: added save/load_tags_and_labels functions for
   saving and loading labels.
   * tests/test_labelhash.py: removed unnecessary tests; added tests for save
   and load.
   * sandbox/sweep-reads.py: updated with LabelHash changes.

2015-05-26  Kevin Murray  <spam@kdmurray.id.au>

   * lib/Makefile: Remove old libkhmer.so versions during make clean

2015-05-25  Kevin Murray  <spam@kdmurray.id.au>

   * Makefile: Fix issue with 'lib' target not building by using FORCE

2015-05-20  Jacob Fenton  <bocajnotnef@gmail.com>

   * oxli/{__init__,khmer_api,common}.py,scripts/build-graph.py,
   tests/test_scripts.py: added oxli module, oxlified load_graph script, tests
   * scripts/load-graph.py: replaced with oxlified version
   * setup.py: added oxli module and entry point

2015-05-20  Kevin Murray  <spam@kdmurray.id.au>

   * .gitignore: Add htmlcov/ and diff-cover.html to gitignore
   * Makefile: Use rm -f to remove files to quash error messages on
   non-existant files

2015-05-18  Sherine Awad  <sherine.awad@gmail.com>

   * tests/test_scripts.py: Test loading of compressed counting table
   with bigcounts,and test abundance with bigcounts

2015-05-18  Michael R. Crusoe  <mcrusoe@msu.edu>

   * all files: references to github.com/ged-lab changed to
   github.com/dib-lab. All GitHub URLs normalized to use HTTPS
   * README.rst: broken landscape.io badge removed
   * doc/user/known-issues.rst: removed two known issues fixed in v1.4 release

2015-05-18  Titus Brown  <titus@idyll.org>

   * sandbox/{assembly-diff-2.py,sandbox/collect-reads.py},
   scripts/{count-median.py,filter-abund-single.py,filter-abund.py}: changed
   sequence-reading behavior to replace 'N' with 'A', to be consistent with
   rest of code base.
   * scripts/{filter-abund.py,filter-abund-single.py}: changed behavior of
   scripts to keep sequences with 'N's in them, and count them as 'A's.
   * tests/test_scripts.py: added tests for new
   filter-abund/filter-abund-single behavior.
   * tests/test-data/test-filter-abund-Ns.fq: new test file for new tests.

2015-05-13  Scott Sievert  <sieve121@umn.edu>

   * tests/*,scripts/*,lib/*,sandbox/*,khmer/*: changed "doc/LICENSE.txt" to
   "LICENSE" in copyright header.

2015-05-13  Michael R. Crusoe  <mcrusoe@msu.edu>

   * doc/dev/getting-started.rst: added missing dev tools to install list

2015-05-12  Kevin Murray  <spam@kdmurray.id.au>

   * scripts/load-into-counting.py,test/test_scripts.py: Add the number of
   reads processed to the machine readable output files of --summary-info.

2015-05-11  Titus Brown  <titus@idyll.org>

   * scripts/sample-reads-randomly.py: fixed boundary error in
   sample-reads-randomly.py.
   * tests/test_scripts.py: updated tests to correspond with correct
   behavior of sample-reads-randomly.py.

2015-04-23  Lex Nederbragt  <lex.nederbragt@ibv.uio.no>

   * tests/test_scripts.py: added a test for extract-partitions:
   whitespace in fasta header.

2015-04-21  Daniel Standage  <daniel.standage@gmail.com>

   * scripts/sample-reads-randomly.py: use broken paired reader to provide
   paired-end read support.
   * tests/test_scripts.py: change test results to compensate for the change in
   implementation.

2015-04-17  Jessica Mizzi  <mizzijes@msu.edu>

   * tests/test_scripts.py: split test_extract_long_sequences
   into test_extract_long_sequences_fa and test_extract_long_sequences_fq

2015-04-15  Elmar Bucher <buchere@ohsu.edu>

   * khmer/doc/dev/getting-started.rst: add information for OS X
   mac port and homebrew distro users as well as Linux
   Debian and Ubuntu distro users.
   And add copyright header.

2015-04-15  Susan Steinman  <steinman.tutoring@gmail.com>

   * khmer/tests/khmer_tst_utils.py,doc/dev/a-quick-guide-to-testing.rst
      edited docstring and docs to remind people to make sure tests test
      errors correctly

2015-04-15  Michael R. Crusoe  <mcrusoe@msu.edu>

   * sandbox/make-coverage.py: tweak for importability

2015-04-15  Sherine Awad  <sherine.awad@gmail.com>

   * sandbox/make-coverage.py: restored, was deleted by accident

2015-04-15  Susan Steinman  <steinman.tutoring@gmail.com>

   * khmer/tests/test_scripts.py: changed tests that use `runscript` with
      `fail_okay=True` to use asserts to confirm the correct failure type

2015-04-15  Sarah Guermond  <sarah.guermond@gmail.com>

   * doc/dev/getting-started.rst: clarified dev communication

2015-04-15  Sarah Guermond  <sarah.guermond@gmail.com>

   * scripts/trim-low-abund.py: implemented STDOUT output, redirected
   existing print statements to STDERR, fixed existing & new PEP 8 issues
   * tests/test_scripts.py: added test for above changes

2014-04-15  Andreas Härpfer  <ahaerpfer@gmail.com>

   * doc/conf.py: disable Sphinx smart rendering

2015-04-15  Michael R. Crusoe  <mcrusoe@msu.edu>

   * lib/hashtable.cc: remove memory leak
   * scripts/readstats.py,tests/test_scripts.py: fix PEP8 violations

2015-04-15  Susan Steinman  <steinman.tutoring@gmail.com>

   * khmer/scripts/normalize-by-median.py: pass individual arg values to
      functions instead of ArgParse object

2015-04-15  Thomas Fenzl  <thomas.fenzl@gmx.net>

   * scripts/{count-overlap.py,readstats.py},tests/test_scripts.py:
   added a --csv option to readstats
   updated documentation for count-overlap
   * khmer/_khmermodule.cc: fixed missing error handling
   for hashbits_count_overlap

2015-04-15  en zyme  <en_zyme@outlook.com>

   * khmer/khmer/kfile.py: check_file_status() -> check_input_files()
   * khmer/sandbox/{collect-reads, khmer/sandbox/sweep-reads}.py
     khmer/scripts/{abundance-dist-single, abundance-dist, annotate-partitions,
     count-median, count-overlap, do-partition, extract-paired-reads,
     extract-partitions, filter-abund-single, filter-abund, filter-stoptags,
     find-knots, interleave-reads, load-graph, load-into-counting,
     make-initial-stoptags, merge-partitions, partition-graph,
     sample-reads-randomly, split-paired-reads}.py:
       check_file_status() -> check_input_files()
   * khmer/tests/test_functions.py: check_file_status() -> check_input_files()

2015-04-15  Andreas Härpfer  <ahaerpfer@gmail.com>

   * khmer/utils.py: fix record checks to account for comments in old style
   FASTQ data.
   * tests/test-data/old-style-format-w-comments.fq: new test data.
   * tests/test_scripts.py: add test against new test data.

2015-04-15  Michael R. Crusoe  <mcrusoe@msu.edu>

   * doc/dev/release.txt: update release instructions to more thoroughly run
   tests.

2015-04-14  Susan Steinman  <steinman.tutoring@gmail.com>

   * khmer/scripts/normalize-by-median.py: allow for paired and unpaired
      files to be normalized together. separate function for error check
   * khmer/tests/test_scripts.py: created test for paired/unpaired data

2015-04-14  Scott Fay  <scott.a.fay@gmail.com>

   * doc/user/getting-help.rst: added to user docs
   * doc/index.rst: changed: added link to getting-help doc
   * README.rst: changed: added link to getting-help doc

2015-04-14  Scott Fay  <scott.a.fay@gmail.com>

   * docs/index.rst: added github repo and release notes page to main docs page

2015-04-14  Susan Steinman  <steinman.tutoring@gmail.com>

   * khmer/{__init__.py},sandbox/{collect-reads,collect-variants,
   saturate-by-median},scripts/{do-partition,filter-abund-single,load-graph,
   load-into-counting,normalize-by-median,trim-low-abund}: pulled out check
   max collisions logic to init.
   * khmer/tests/test_scripts.py: modified tests to account for new error
   message

2015-04-14  Josiah Seaman  <josiah@dnaskittle.com>

   * lib/{hashbits.cc}: changed: adding doxygen comments

2015-04-14  Sarah Guermond  <sarah.guermond@gmail.com>

   * doc/dev/coding-guidelines-and-review.rst: added copyright question
   to commit checklist.

2015-04-14  Andreas Härpfer  <ahaerpfer@gmail.com>

   * */*.py: Make docstrings PEP 257 compliant.

2015-04-14  Michael R. Crusoe  <mcrusoe@msu.edu>

   * khmer/_khmermodule.cc: catch more exceptions
   * tests/test_{sandbox_scripts,subset_graph}.py: make tests more resilient

2015-04-14  Michael R. Crusoe  <mcrusoe@msu.edu>

   * lib/count.cc: Make CountingHash::abundance_distribution threadsafe
   * khmer/_khmermodule.cc: remove newly unnecessary check for exception
   * tests/test_scripts.py: added test to confirm the above

2015-04-14  Michael R. Crusoe  <mcrusoe@msu.edu>

   * khmer/{__init__.py,_khmermodule.cc},lib/{counting,hashbits,hashtable,
   subset}.cc: catch IO errors and report them.
   * tests/test_hashbits.py: remove write to fixed path in /tmp
   * tests/test_scripts.py: added test for empty counting table file

2015-04-13  Thomas Fenzl  <thomas.fenzl@gmx.net>

   * lib/{khmer_exception.hh,{counting,hashbits,hashtable,subset}.cc}: changed
   khmer_exception to use std::string to fix memory management.

2015-04-13  Elmar Bucher  <buchere@ohsu.edu>

   * scripts/normalize-by-median.py (main): introduced warning for when at
   least two input files are named the same.

2015-04-13  Andreas Härpfer  <ahaerpfer@gmail.com>

   * doc/dev/getting-started.rst: clarify Conda usage

2015-04-13  Daniel Standage  <daniel.standage@gmail.com>

   * scripts/normalize-by-median.py: Added support to the diginorm script for
   sending output to terminal (stdout) when using the conventional - as the
   output filename. Also removed --append option.
   * tests/test_scripts.py: Added functional test for diginorm stdout, removed
   test of --append option.

2015-04-13  Scott Fay  <scott.a.fay@gmail.com>

   * scripts/filter-abund.py: added checking of input_table by
   `check_file_status()`

2015-04-13  David Lin

   * scripts/abundance-dist.py: disambiguate documentation for force and
   squash options

2015-04-13  Michael R. Crusoe  <mcrusoe@msu.edu>

   * README.rst,doc/index.rst: added link to gitter.im chat room
   * doc/README.rst: removed ancient, outdated, and unused file

2015-04-13  Thomas Fenzl  <thomas.fenzl@gmx.net>

   * khmer/_khmermodule.cc: removed unused find_all_tags_truncate_on_abundance
   from python api

2015-04-10  Will Trimble

   * tests/test_script_arguments.py: added a test to check for the empty file
   warning when checking if a file exists

2015-04-10  Jacob Fenton  <bocajnotnef@gmail.com>

   * scripts/test-{scripts.py}: added test for check_file_writable using
   load_into_counting

2015-04-10  Phillip Garland  <pgarland@gmail.com>

   * khmer/file.py (check_file_writable): new function to check writability
   * scripts/load-into-counting.py (main): early check to see if output is
   writable

2015-04-07  Michael R. Crusoe  <mcrusoe@msu.edu>

    * README.rst: add a ReadTheDocs badge

2015-04-06  Michael R. Crusoe  <mcrusoe@msu.edu>

   * jenkins-build.sh: updated OS X warning flag to quiet the build a bit

2015-04-06  Michael R. Crusoe  <mcrusoe@msu.edu>

   * Makefile: added 'convert-release-notes' target for MD->RST conversion
   * doc/{,release-notes}/index.rst: include release notes in documentation
   * doc/release-notes/*.rst: added pandoc converted versions of release notes
   * jenkins-build.sh: use the Sphinx method to install doc dependencies

2015-04-05  Michael R. Crusoe  <mcrusoe@msu.edu>

   * setup.py: use the release version of screed 0.8

2015-04-05  Michael R. Crusoe  <mcrusoe@msu.edu>

   * doc/*/*.txt: all documentation sources have been renamed to use the rst
   extension to indicate that they are reStructuredText files. This enables
   use of rich text editors on GitHub and elsewhere.
   * doc/conf.py: update Sphinx configuration to reflect this change
   * doc/requirements.txt: added hint to install version 3.4.1 of Setuptools;
   this file is used by ReadTheDocs only.

2015-04-05  Michael R. Crusoe  <mcrusoe@msu.edu>

   * ChangeLog, lib/read_aligner.cc, sandbox/sweep-reads.py: fixed spelling
   errors.

2015-04-05  Kevin Murray  <spam@kdmurray.id.au>

   * lib/read_parsers.{cc,hh}: Work around an issue (#884) in SeqAn 1.4.x
   handling of truncated sequence files. Also revamp exceptions
   * khmer/_khmermodule.cc: Use new/updated exceptions handling malformed
   FASTA/Q files.
   * tests/test_read_parsers.py: add a test of parsing of truncated fastq
   files

2015-04-03  Luiz Irber  <irberlui@msu.edu>

   * lib/hllcounter.cc: Use for loop instead of transform on merge method,
   now works on C++11.

2015-04-01  Luiz Irber  <irberlui@msu.edu>

   * third-party/smhasher/MurmurHash3.{cc,h}: remove unused code, fix warnings.

2015-04-01  Michael R. Crusoe  <mcrusoe@msu.edu>

   * Doxyfile.in: make documentation generation reproducible, removed timestamp

2015-04-01  Alex Hyer  <theonehyer@gmail.com>

   * scripts/find-knots.py: added force argument to check_file_status()
   call in main().

2015-03-31  Kevin Murray  <spam@kdmurray.id.au>

   * lib/read_parsers.{cc,hh}: add read counting to IParser and subclasses
   * khmer/_khmermodule.cc,tests/test_read_parsers.py: add 'num_reads'
   attribute to khmer.ReadParser objects in python land, and test it.

2015-03-28  Kevin Murray  <spam@kdmurray.id.au>

   * lib/hashbits.hh: Add Hashbits::n_tables() accessor

2015-03-27  Michael R. Crusoe  <mcrusoe@msu.edu>

   * lib/read_parsers.{cc,hh}: Obfuscate SeqAn SequenceStream objects with a
   wrapper struct, to avoid #include-ing the SeqAn headers.
   * lib/Makefile: Don't install the SeqAn headers.

2015-03-27  Kevin Murray  <spam@kdmurray.id.au>

   * lib/Makefile: Add libkhmer targets, clean up
   * lib/get_version.py: Rewrite to use versioneer.py
   * lib/.gitignore,third-party/.gitignore: Add more compiled outputs
   * lib/.check_openmp.cc: add source that checks compiler for openmp support.
   * lib/khmer.pc.in: add pkg-config file for khmer

2015-03-23  Kevin Murray  <spam@kdmurray.id.au>

   * lib/counting.hh: Add CountingHash::n_tables() accessor

2015-03-16  Jessica Mizzi  <mizzijes@msu.edu>

    * khmer/kfile.py: Added file not existing error for system exit
    * tests/{test_scripts,test_functions}.py: Added tests for
    check_file_status for file existence and force option

2015-03-15  Kevin Murray  <spam@kdmurray.id.au>  &  Titus Brown  <titus@idyll.org>

   * tests/test_counting_hash.py: Skip get_raw_tables test if python doesn't
   have the memoryview type/function.

2015-03-11  Erich Schwarz  <ems394@cornell.edu>

   * Added URLs and brief descriptions for khmer-relevant documentation in
   doc/introduction.txt, pointing to http://khmer-protocols.readthedocs.org and
   khmer-recipes.readthedocs.org, with brief descriptions of their content.

2015-03-10  Camille Scott  <camille.scott.w@gmail.com>

   * lib/counting.hh, khmer/_khmermodule.cc: Expose the raw tables of
   count-min sketches to the world of python using a buffer interface.
   * tests/test_counting_hash.py: Tests of the above functionality.

2015-03-08  Michael R. Crusoe  <mcrusoe@msu.edu>

   * Makefile: make 'pep8' target be more verbose
   * jenkins-build.sh: specify setuptools version
   * scripts/{abundance-dist,annotate-partitions,count-median,do-partition,
   extract-paired-reads,extract-partitions,filter-stoptags,find-knots,
   interleave-reads,merge-partitions,partition-graph,sample-reads-randomly,
   split-paired-reads}.py,setup.py: fix new PEP8 errors
   * setup.py: specify that this is a Python 2 only project (for now)
   * tests/test_{counting_single,subset_graph}.py: make explicit the use of
   floor division behavior.

2015-03-06  Titus Brown  <titus@idyll.org>

   * sandbox/{collect-reads.py,saturate-by-median.py}: update for 'force'
   argument in khmer.kfile functions, so that khmer-recipes compile.

2015-03-02  Titus Brown  <titus@idyll.org>

   * sandbox/{combine-pe.py,compare-partitions.py,count-within-radius.py,
   degree-by-position.py,dn-identify-errors.py,ec.py,error-correct-pass2.py,
   find-unpart.py,normalize-by-align.py,read-aligner.py,shuffle-fasta.py,
   to-casava-1.8-fastq.py,uniqify-sequences.py}: removed from sandbox/ as
   obsolete/unmaintained.
   * sandbox/README.rst: updated to reflect readstats.py and trim-low-abund.py
   promotion to sandbox/.
   * doc/dev/scripts-and-sandbox.txt: updated to reflect sandbox/ script name
   preferences, and note to remove from README.rst when moved over to scripts/.

2015-02-27  Kevin Murray  <spam@kdmurray.id.au>

   * scripts/load-into-counting.py: Be verbose in the help text, to clarify
   what the -b flag does.

2015-02-25  Hussien Alameldin  <hussien@msu.edu>

   * sandbox/bloom_count.py: renamed to bloom-count.py
   * sandbox/bloom_count_intersection.py: renamed to
     bloom-count-intersection.py
   * sandbox/read_aligner.py: renamed to read-aligner.py

2015-02-26  Tamer A. Mansour  <drtamermansour@gmail.com>

   * scripts/abundance-dist-single.py: Use CSV format for the histogram.
   * scripts/count-overlap.py: Use CSV format for the curve file output.
   Includes column headers.
   * scripts/abundance-dist-single.py: Use CSV format for the histogram.
   Includes column headers.
   * tests/test_scripts.py: add test functions for the --csv option in
   abundance-dist-single.py and count-overlap.py

2015-02-26  Jacob Fenton  <bocajnotnef@gmail.com>

   * doc/introduction.txt, doc/user/choosing-table-sizes.txt: Updated docs to
   ref correct links and names

2015-02-25  Aditi Gupta  <agupta@msu.edu>

   * sandbox/{collect-reads.py, correct-errors.py,
   normalize-by-median-pct.py, slice-reads-by-coverage.py,
   sweep-files.py, sweep-reads3.py, to-casava-1.8-fastq.py}:
   Replaced 'accuracy' with 'quality'. Fixes #787.

2015-02-25  Tamer A. Mansour  <drtamermansour@gmail.com>

   * scripts/normalize-by-median.py: change to the default behavior to
   overwrite the sequences output file. Also add a new argument --append to
   append new reads to the output file.
   * tests/test_scripts.py: add a test for the --append option in
   normalize-by-median.py

2015-02-25  Hussien Alameldin  <hussien@msu.edu>

   * khmer/khmer_args.py: add 'hll' citation entry "Irber and Brown,
     unpublished." to  _alg. dict.
   * sandbox/unique-kmers.py: add call to 'info' with 'hll' in the
     algorithms list.

2015-02-24  Luiz Irber  <irberlui@msu.edu>

    * khmer/_khmermodule.cc: expose HLL internals as read-only attributes.
    * lib/hllcounter.{cc,hh}: simplify error checking, add getters for HLL.
    * tests/test_hll.py: add test cases for increasing coverage, also fix
    some of the previous ones using the new HLL read-only attributes.

2015-02-24  Luiz Irber  <irberlui@msu.edu>

   * khmer/_khmermodule.cc: Fix coding style violations.

2015-02-24  Luiz Irber  <irberlui@msu.edu>

   * khmer/_khmermodule.cc: Update extension to use recommended practices,
   PyLong instead of PyInt, Type initialization, PyBytes instead of PyString.
   Replace common initialization with explicit type structs, and all types
   conform to the CPython checklist.

2015-02-24  Tamer A. Mansour  <drtamermansour@gmail.com>

   * scripts/abundance-dist.py: Use CSV format for the histogram. Includes
   column headers.
   * tests/test_scripts.py: add coverage for the new --csv option in
   abundance-dist.py

2015-02-24  Michael R. Crusoe  <mcrusoe@msu.edu>

   * jenkins-build.sh: remove examples/stamps/do.sh testing for now; takes too
   long to run on every build. Related to #836

2015-02-24  Kevin Murray  <spam@kdmurray.id.au>

   * scripts/interleave-reads.py: Make the output file name print nicely.

2015-02-23  Titus Brown  <titus@idyll.org>

   * khmer/utils.py: added 'check_is_left' and 'check_is_right' functions;
   fixed bug in check_is_pair.
   * tests/test_functions.py: added tests for now-fixed bug in check_is_pair,
   as well as 'check_is_left' and 'check_is_right'.
   * scripts/interleave-reads.py: updated to handle Casava 1.8 formatting.
   * scripts/split-paired-reads.py: fixed bug where sequences with bad names
   got dropped; updated to properly handle Casava 1.8 names in FASTQ files.
   * scripts/count-median.py: added '--csv' output format; updated to properly
   handle Casava 1.8 FASTQ format when '--csv' is specified.
   * scripts/normalize-by-median.py: replaced pair checking with
   utils.check_is_pair(), which properly handles Casava 1.8 FASTQ format.
   * tests/test_scripts.py: updated script tests to check Casava 1.8
   formatting; fixed extract-long-sequences.py test.
   * scripts/{extract-long-sequences.py,extract-paired-reads.py,
   fastq-to-fasta.py,readstats.py,sample-reads-randomly.py,trim-low-abund.py},
   khmer/thread_utils.py: updated to handle Casava 1.8 FASTQ format by
   setting parse_description=False in screed.open(...).
   * tests/test-data/{paired-mixed.fq,paired-mixed.fq.pe,random-20-a.fq,
   test-abund-read-2.fq,test-abund-read-2.paired2.fq,test-abund-read-paired.fa,
   test-abund-read-paired.fq}: switched some sequences over to Casava 1.8
   format, to test format handling.
   * tests/test-data/{casava_18-pe.fq,test-reads.fq.gz}: new test file for
   Casava 1.8 format handling.
   * tests/test-data/{overlap.curve,paired-mixed.fq.1,paired-mixed.fq.2,
   simple_1.fa,simple_2.fa,simple_3.fa,test-colors.fa,test-est.fa,
   test-graph3.fa,test-graph4.fa,test-graph6.fa}: removed no-longer used
   test files.

2015-02-23  Titus Brown  <titus@idyll.org>

   * setup.cfg: set !linux flag by default, to avoid running tests that
   request too much memory when 'nosetests' is run.  (This is an OS difference
   where Mac OS X attempts to allocate as much memory as requested, while
   on Linux it just crashes).

2015-02-23  Michael R. Crusoe  <mcrusoe@msu.edu>

   * khmer/{__init__.py,_khmermodule.cc},lib/{hashbits.cc,hashbits.hh,
   hashtable,tests/test_{c_wrapper,read_parsers}.py: remove unused callback
   functionality

2015-02-23  Michael R. Crusoe  <mcrusoe@msu.edu>

   * setup.py: point to the latest screed release candidate to work around
   versioneer bug.

2015-02-23  Tamer A. Mansour  <drtamermansour@gmail.com>

   * examples/stamps/do.sh: the argument --savehash was changed to --savetable
   and change mode to u+x
   * jenkins-build.sh: add a test to check for the do.sh file

2015-02-23  Kevin Murray  <spam@kdmurray.id.au>

   * khmer/load_pe.py: Remove unused/undocumented module. See #784

2015-02-21  Hussien Alameldin  <hussien@msu.edu>

   * sandbox/normalize-by-align.py: "copyright header 2013-2015 was added"
   * sandbob/read_aligner.py: "copyright header 2013-2015 was added"
   * sandbox/slice-reads-by-coverage.py: "copyright header 2014  was added"

2015-02-21  Hussien Alameldin  <hussien@msu.edu>

   * sandbox/calc-best-assembly.py, collect-variants.py, graph-size.py: Set executable bits using "chmod +x"

2015-02-21  Michael R. Crusoe  <mcrusoe@msu.edu>

   * khmer/_khmermodule.cc,lib/read_parsers.cc: Rename the 'accuracy' attribute
   of ReadParser Reads to 'quality'
   * tests/test_read_parsers.py: update test to match

2015-02-21  Rhys Kidd  <rhyskidd@gmail.com>

   * sandbox/{calc-best-assembly,calc-error-profile,normalize-by-align,
   read_aligner,slice-reads-by-coverage}.py: reference /usr/bin/env python2
   in the #! line.

2015-02-21  Rhys Kidd  <rhyskidd@gmail.com>

   * sandbox/sweep-paired-reads.py: remove empty script

2015-02-20  Titus Brown  <titus@idyll.org>

   * doc/dev/scripts-and-sandbox.txt: policies for sandbox/ and scripts/
   content, and a process for adding new command line scripts into scripts/.
   * doc/dev/index.txt: added scripts-and-sandbox to developer doc index.

2015-02-20  Michael R. Crusoe  <mcrusoe@msu.edu>

    * khmer/_khmermodule.cc: convert C++ out of memory exceptions to Python
    out of memory exception.
    * test/test_{counting_hash,counting_single,hashbits_obj,labelhash,
    scripts}.py: partial tests for the above

2015-02-20  Aditi Gupta  <agupta@msu.edu>

   * doc/dev/coding-guidelines-and-review.txt: fixed spelling errors.

2015-02-19  Michael R. Crusoe  <mcrusoe@msu.edu>

   * doc/dev/coding-guidelines-and-review.txt: added checklist for new CPython
   types
   * khmer/_khmermodule.cc: Update ReadAligner to follow the new guidelines

2015-02-19  Daniel Standage  <daniel.standage@gmail.com>

   * Makefile: add a new Makefile target `help` to list and describe all
   common targets.
   * khmer/utils.py, tests/test_functions.py: minor style fixes.

2015-02-16  Titus Brown  <titus@idyll.org>

   * khmer/utils.py: added 'check_is_pair', 'broken_paired_reader', and
   'write_record_pair' functions.
   * khmer/khmer_args.py: added streaming reference for future algorithms
   citation.
   * tests/test_functions.py: added unit tests for 'check_is_pair' and
   'broken_paired_reader'.
   * scripts/trim-low-abund.py: upgraded to track pairs properly; added
   proper get_parser information; moved to scripts/ from sandbox/.
   * tests/test_scripts.py: added paired-read tests for
   trim-low-abund.py.
   * tests/test-data/test-abund-read-2.paired.fq: data for paired-read tests.
   * scripts/extract-paired-reads.py: removed 'is_pair' in favor of
   'check_is_pair'; switched to using 'broken_paired_reader'; fixed use
   of sys.argv.
   * scripts/sample-reads-randomly.py: removed unused 'output_single' function.
   * doc/user/scripts.txt: added trim-low-abund.py.

2015-02-13  Qingpeng Zhang  <qingpeng@msu.edu>

   * scripts/sample-reads-randomly.py: fix a glitch about string formatting.

2015-02-11  Titus Brown  <titus@idyll.org>

   * khmer/_khmermodule.cc: fixed k-mer size checking; updated some error
   messages.
   * tests/test_graph.py: added test for k-mer size checking in find_all_tags.

2015-02-09  Titus Brown  <titus@idyll.org>

   * scripts/split-paired-reads.py: added -1 and -2 options to allow fine-
   grain specification of output locations; switch to using write_record
   instead of script-specific output functionality.
   * tests/test_scripts.py: added accompanying tests.

2015-02-09  Bede Constantinides  <bede.constantinides@manchester.ac.uk>

   * scripts/split-paired-reads.py: added -o option to allow specification
   of an output directory
   * tests/test_scripts.py: added accompanying test for split-paired-reads.py

2015-02-01  Titus Brown  <titus@idyll.org>

   * khmer/_khmermodule.cc: added functions hash_find_all_tags_list and
   hash_get_tags_and_positions to CountingHash objects.
   * tests/test_counting_hash.py: added tests for new functionality.

2015-01-25  Titus Brown  <titus@idyll.org>

   * sandbox/correct-errors.py: fixed sequence output so that quality
   scores length always matches the sequence length; fixed argparse
   setup to make use of default parameter.

2015-01-25  Titus Brown  <titus@idyll.org>

    * sandbox/readstats.py: fixed non-functional string interpolation at end;
    added -o to send output to a file; moved to scripts/.
    * doc/user/scripts.txt: added readstats description.
    * tests/test_scripts.py: added tests for readstats.py

2015-01-23  Jessica Mizzi  <mizzijes@msu.edu>

    * khmer/utils.py: Added single write_record fuction to write FASTA/Q
    * scripts/{abundance-dist,extract-long-sequences,extract-partitions,
    interleave-reads,normalize-by-median,sample-reads-randomly}.py:
    Replaced FASTA/Q writing method with write_record

2015-01-23  Michael R. Crusoe  <mcrusoe@msu.edu>

    * Makefile: remove the user installs for the `install-dependencies` target

2015-01-23  Michael R. Crusoe  <mcrusoe@msu.edu>

    * README.rst,doc/user/install.txt: clarify that we support Python 2.7.x
    and not Python 3.

2015-01-21  Luiz Irber  <irberlui@msu.edu>

    * lib/hllcounter.{cc,hh}: Implemented a HyperLogLog counter.
    * khmer/{_khmermodule.cc, __init__.py}: added HLLCounter class
    initialization and wrapper.
    * tests/test_hll.py: added test functions for the new
    HyperLogLog counter.
    * sandbox/unique-kmers.py: implemented a CLI script for
    approximate cardinality estimation using a HyperLogLog counter.
    * setup.cfg, Makefile, third-party/smhasher/MurmurHash3.{cc,h},
    lib/kmer_hash.{cc,hh}, setup.py: added MurmurHash3 hash function
    and configuration.
    * setup.py: added a function to check if compiler supports OpenMP.

2015-01-14  Reed Cartwright  <cartwright@asu.edu>

    * doc/dev/getting-started.txt: Added install information for
    Arch Linux

2014-01-14  Michael R. Crusoe  <mcrusoe@msu.edu>

    * doc/user/{blog-posts,guide}.txt,examples/stamps/do.sh,sandbox/{
    collect-reads,error-correct-pass2,filter-median-and-pct,filter-median,
    read_aligner,split-sequences-by-length}.py,scripts/{filter-abund,
    load-into-counting}.py,tests/test_{counting_hash,hashbits,scripts}.py:
    remove references to ".kh" files replaces with ".pt" or ".ct" as
    appropriate
    * tests/test-data/{bad-versionk12,normC20k20}.kh: renamed to "*.ct"

2015-01-13  Daniel Standage  <daniel.standage@gmail.com>

    * tests/khmer_tst_utils.py, tests/test_sandbox_scripts.py: removed
    unused module imports
    * .gitignore: added pylint_report.txt so that it is not accidentally
    committed after running make diff_pylint_report
    * khmer/file.py -> khmer/kfile.py: renamed internal file handling
    class to avoid collisions with builtin Python file module
    * sandbox/collect-reads.py, sanbox/saturate-by-median.py,
    sandbox/sweep-files.py, sandbox/sweep-reads.py,
    scripts/abundance-dist-single.py, scripts/abundance-dist.py,
    scripts/annotate-partitions.py, scripts/count-median.py,
    scripts/count-overlap.py, scripts/do-partition.py,
    scripts/extract-long-sequences.py, scripts/extract-paired-reads.py,
    scripts/extract-partitions.py, scripts/filter-abund-single.py,
    scripts/filter-abund.py, scripts/filter-stoptags.py,
    scripts/find-knots.py, scripts/interleave-reads.py,
    scripts/load-graph.py, scripts/load-into-counting.py,
    scripts/make-initial-stoptags.py, scripts/merge-partitions.py,
    scripts/normalize-by-median.py, scripts/partition-graph.py,
    scripts/sample-reads-randomly.py, scripts/split-paired-reads.py,
    tests/test_script_arguments.py, tests/test_scripts.py: changed all
    occurrences of `file` to `kfile`

2015-01-09  Rhys Kidd  <rhyskidd@gmail.com>

    * lib/khmer.hh: implement generic NONCOPYABLE() macro guard
    * lib/hashtable.hh: apply NONCOPYABLE macro guard in case of future
    modifications to Hashtable that might exposure potential memory corruption
    with default copy constructor

2014-12-30  Michael Wright  <wrig517@msu.edu>

    * tests/test_scripts.py: Attained complete testing coverage for
    scripts/filter_abund.py

2014-12-30  Brian Wyss  <wyssbria@msu.edu>

    * tests/test_scripts.py: added four new tests:
    load_into_counting_multifile(), test_abundance_dist_single_nosquash(),
    test_abundance_dist_single_savehash, test_filter_abund_2_singlefile

2015-12-29  Michael R. Crusoe  <mcrusoe@msu.edu>

    * CITATION,khmer/khmer_args.py,scripts/{abundance-dist-single,
    filter-abund-single,load-graph,load-into-counting}.py: Give credit to the
    SeqAn project for their FASTQ/FASTA reader that we use.

2014-12-26  Titus Brown  <titus@idyll.org>

    * tests/tests_sandbox_scripts.py: added import and execfile test for all
    sandbox/ scripts.
    * sandbox/{abundance-hist-by-position.py,
    sandbox/assembly-diff-2.py, sandbox/assembly-diff.py,
    sandbox/bloom_count.py, sandbox/bloom_count_intersection.py,
    sandbox/build-sparse-graph.py, sandbox/combine-pe.py,
    sandbox/compare-partitions.py, sandbox/count-within-radius.py,
    sandbox/degree-by-position.py, sandbox/ec.py,
    sandbox/error-correct-pass2.py, sandbox/extract-single-partition.py,
    sandbox/fasta-to-abundance-hist.py, sandbox/filter-median-and-pct.py,
    sandbox/filter-median.py, sandbox/find-high-abund-kmers.py,
    sandbox/find-unpart.py, sandbox/graph-size.py,
    sandbox/hi-lo-abundance-by-position.py, sandbox/multi-rename.py,
    sandbox/normalize-by-median-pct.py, sandbox/print-stoptags.py,
    sandbox/print-tagset.py, sandbox/readstats.py,
    sandbox/renumber-partitions.py, sandbox/shuffle-fasta.py,
    sandbox/shuffle-reverse-rotary.py, sandbox/split-fasta.py,
    sandbox/split-sequences-by-length.py, sandbox/stoptag-abundance-hist.py,
    sandbox/stoptags-by-position.py, sandbox/strip-partition.py,
    sandbox/subset-report.py, sandbox/sweep-out-reads-with-contigs.py,
    sandbox/sweep-reads2.py, sandbox/sweep-reads3.py,
    sandbox/uniqify-sequences.py, sandbox/write-interleave.py}: cleaned up
    to make 'import'-able and 'execfile'-able.

2014-12-26  Michael R. Crusoe  <mcrusoe@msu.edu>

    * tests/test_functions.py: Generate a temporary filename instead of
    writing to the current directory
    * Makefile: always run the `test` target if specified

2014-12-20  Titus Brown  <titus@idyll.org>

    * sandbox/slice-reads-by-coverage.py: fixed 'N' behavior to match other
    scripts ('N's are now replaced by 'A', not 'G').
    * sandbox/trim-low-abund.py: corrected reporting bug (bp written);
    simplified second-pass logic a bit; expanded reporting.

2014-12-17  Jessica Mizzi  <mizzijes@msu.edu>

    * khmer/file.py,sandbox/sweep-reads.py,scripts/{abundance-dist-single,
    abundance-dist,annotate-partitions,count-median,count-overlap,do-partition,
    extract-paired-reads,extract-partitions,filter-abund-single,filter-abund,
    filter-stoptags,interleave-reads,load-graph,load-into-counting,
    make-initial-stoptags,merge-partitions,normalize-by-median,partition-graph,
    sample-reads-randomly,split-paired-reads}.py,setup.cfg,
    tests/{test_script_arguments,test_scripts}.py: Added force option to all
    scripts to script IO sanity checks and updated tests to match.

2014-12-17  Michael R. Crusoe  <mcrusoe@msu.edu>

    * setup.cfg,tests/test_{counting_hash,counting_single,filter,graph,
    hashbits,hashbits_obj,labelhash,lump,read_parsers,scripts,subset_graph}.py:
    reduce memory usage of tests to about 100 megabytes max.

2014-12-17  Michael R. Crusoe  <mcrusoe@msu.edu>

    * scripts/load-graph.py,khmer/_khmermodule.cc: restore threading to
    load-graph.py

2014-12-16  Titus Brown  <titus@idyll.org>

    * sandbox/{calc-error-profile.py,collect-variants.py,correct-errors.py,
    trim-low-abund.py}: Support for k-mer spectral error analysis, sublinear
    error profile calculations from shotgun data sets, adaptive variant
    collection based on graphalign, streaming error correction, and streaming
    error trimming.
    * tests/test_sandbox_scripts.py: added tests for sandbox/trim-low-abund.py.
    * tests/test_counting_hash.py: added tests for new
    CountingHash::find_spectral_error_positions function.

2014-12-16  Michael R. Crusoe  <mcrusoe@msu.edu>  &  Camille Scott
<camille.scott.w@gmail.com>

    * khmer/_khmermodule.cc: fixed memory leak in the ReadParser paired
    iterator (not used by any scripts).
    * lib/read_parsers.cc,khmer/_khmermodule.cc: Improved exception handling.
    * tests/test_read_parsers.py,
    tests/test-data/100-reads.fq.truncated.{bz2,gz}: Added tests for truncated
    compressed files accessed via ReadParser paired and unpaired iterators.

2014-12-09  Michael R. Crusoe  <mcrusoe@msu.edu>

    New FAST[AQ] parser (from the SeqAn project). Fixes known issue and a
    newly found read dropping issue
    https://github.com/dib-lab/khmer/issues/249
    https://github.com/dib-lab/khmer/pull/641
    Supports reading from non-seekable plain and gziped FAST[AQ] files (a.k.a
    pipe or streaming support)

    * khmer/{__init__.py,_khmermodule.cc}: removed the Config object, the
    threads argument to new_counting_hash, and adapted to other changes in API.
    Dropped the unused _dump_report_fn method. Enhanced error reporting.
    * lib/{bittest,consume_prof,error,khmer_config,scoringmatrix,thread_id_map}
    .{cc,hh},tests/test_khmer_config.py: deleted unused files
    * sandbox/collect-reads.py,scripts/{abundance-dist-single,do-partition,
    filter-abund-single,load-into-counting}.py: adapted to Python API changes:
    no threads argument to ReadParser, no more config
    * tests/test_{counting_hash,counting_single,hashbits,hashbits_obj,
    test_read_parsers}.py: updated tests to new error pattern (upon object
    creation, not first access) and the same API change as above. Thanks to
    Camille for her enhanced multi-thread test.
    * lib/{counting,hashtable,ht-diff}.cc,khmer.hh: renamed MAX_COUNT define to
    MAX_KCOUNT; avoids naming conflict with SeqAn
    * khmer/file.py: check_file_status(): ignored input files named '-'
    * khmer/khmer_tst_utils.py: added method to pipe input files to a target
    script
    * tests/test_scripts.py: enhanced streaming tests now that four of them
    work.
    * Makefile: refreshed cppcheck{,-result.xml} targets, added develop
    setuptools command prior to testing

2014-12-08  Michael R. Crusoe  <mcrusoe@msu.edu>

    * doc/user/known_issues.txt: Document that multithreading leads to dropped
    reads.

2014-12-07  Michael R. Crusoe  <mcrusoe@msu.edu>

    This is khmer v1.2

    * Makefile: add sandbox scripts to the pylint_report.txt target
    * doc/dev/coding-guidelines-and-review.txt: Add question about command
    line API to the checklist
    * doc/dev/release.txt: refresh release procedure
    * doc/release-notes/release-1.2.md

2014-12-05  Michael R. Crusoe  <mcrusoe@msu.edu>

    * CITATIONS,khmer/khmer_args.py: update citations for Qingpeng's paper

2014-12-01  Michael R. Crusoe  <mcrusoe@msu.edu>

    * doc/roadmap.txt: Explain the roadmap to v2 through v4

2014-12-01  Kevin Murray  <spam@kdmurray.id.au>

    * tests/test_scripts.py: Stop a test from making a temporary output file
    in the current dir by explicitly specifying an output file.

2014-12-01  Kevin Murray  <spam@kdmurray.id.au>

    * load-into-counting.py: Add a CLI parameter to output a machine-readable
    summary of the run, including number of k-mers, FPR, input files etc in
    json or TSV format.

2014-12-01  Titus Brown  <t@idyll.org>

    * Update sandbox docs: some scripts now used in recipes

2014-11-23  Phillip Garland  <pgarland@gmail.com>

    * lib/khmer.hh (khmer): define KSIZE_MAX
    * khmer/_khmermodule.cc (forward_hash, forward_hash_no_rc) (reverse_hash):
    Use KSIZE_MAX to check whether the user-supplied k is larger than khmer
    supports.

2014-11-19  Michael R. Crusoe  <mcrusoe@msu.edu>

    * CODE_OF_CONDUT.RST,doc/dev/{index,CODE_OF_CONDUCT}.txt: added a code of
    conduct

2014-11-18  Jonathan Gluck  <jdg@cs.umd.edu>

    * tests/test_counting_hash.py: Fixed copy paste error in comments, True to
    False.

2014-11-15  Jacob Fenton  <bocajnotnef@gmail.com>

    * tests/test_scripts.py: added screed/read_parsers stream testing
    * khmer/file.py: modified file size checker to not break when fed
    a fifo/block device
    * tests/test-data/test-abund-read-2.fa.{bz2, gz}: new test files

2014-11-11  Jacob Fenton  <bocajnotnef@gmail.com>

    * do-partition.py: replaced threading args in scripts with things from
    khmer_args
    * khmer/theading_args.py: removed as it has been deprecated

2014-11-06  Michael R. Crusoe  <mcrusoe@msu.edu>

    * lib/{counting,hashbits}.{cc,hh},lib/hashtable.hh: Moved the n_kmers()
    function into the parent Hashtable class as n_unique_kmers(), adding it to
    CountingHash along the way. Removed the unused start and stop parameters.
    * khmer/_khmermodule.cc: Added Python wrapping for CountingHash::
    n_unique_kmers(); adapted to the dropped start and stop parameters.
    * scripts/{load-graph,load-into-counting,normalize-by-median}.py: used the
    n_unique_kmers() function instead of the n_occupied() function to get the
    number of unique kmers in a table.
    * tests/test_{hashbits,hashbits_obj,labelhash,scripts}.py: updated the
    tests to reflect the above

2014-10-24  Camille Scott  <camille.scott.w@gmail.com>

    * do-partition.py: Add type=int to n_threads arg and assert to check
    number of active threads

2014-10-10  Brian Wyss  <wyssbria@msu.edu>

    * khmer/scripts/{abundance-dist, abundance-dist-single,
    annotate-partitions, count-median, count-overlap, do-partition,
    extract-paired-reads, extract-partitions, filter-abund, filter-abund-single,
    filter-stoptags, find-knots, load-graph, load-into-counting,
    make-initial-stoptags, merge-partitions, normalize-by-median,
    partition-graph, sample-reads-randomly}.py:
    changed stdout output in scripts to go to stderr.

2014-10-06  Michael R. Crusoe  <mcrusoe@msu.edu>

    * Doxyfile.in: add links to the stdc++ docs

2014-10-01  Ben Taylor  <taylo886@msu.edu>

    * khmer/_khmermodule.cc, lib/hashtable.cc, lib/hashtable.hh,
    tests/test_counting_hash.py, tests/test_labelhash.py,
    tests/test_hashbits.py, tests/test_hashbits_obj.py:
    Removed Hashtable::consume_high_abund_kmers,
    Hashtable::count_kmers_within_depth, Hashtable::find_radius_for_volume,
    Hashtable::count_kmers_on_radius

2014-09-29  Michael R. Crusoe  <mcrusoe@msu.edu>

    * versioneer.py: upgrade versioneer 0.11->0.12

2014-09-29  Sherine Awad  <sherine.awad@gmail.com>

    * scripts/normalize-by-median.py: catch expections generated by wrong
    indentation for 'total'

2014-09-23  Jacob G. Fenton  <bocajnotnef@gmail.com>

    * scripts/{abundance-dist-single, abundance-dist, count-median,
    count-overlap, extract-paired-reads, filter-abund-single,
    load-graph, load-into-counting, make-initial-stoptags,
    partition-graph, split-paired-reads}.py:
    added output file listing at end of file
    * scripts/extract-long-sequences.py: refactored to set write_out to
    sys.stdout by default; added output location listing.
    * scripts/{fastq-to-fasta, interleave-reads}.py:
    added output file listing sensitive to optional -o argument
    * tests/test_scripts.py: added test for scripts/make-initial-stoptags.py

2014-09-19  Ben Taylor  <taylo886@msu.edu>

    * Makefile: added --inline-suppr to cppcheck, cppcheck-result.xml targets
    * khmer/_khmermodule.cc: Added comments to address cppcheck false positives
    * lib/hashtable.cc, lib/hashtable.hh: take args to filter_if_present by
    reference, address scope in destructor
    * lib/read_parsers.cc: Added comments to address cppcheck false positives
    * lib/subset.cc, lib/subset.hh: Adjusted output_partitioned_file,
    find_unpart to take args by reference, fix assign_partition_id to use
    .empty() instead of .size()

2014-09-19  Ben Taylor  <taylo886@msu.edu>

    * Makefile: Add astyle, format targets
    * doc/dev/coding-guidelines-and-review.txt: Add reference to `make format`
		target

2014-09-10  Titus Brown  <titus@idyll.org>

    * sandbox/calc-median-distribution.py: catch exceptions generated by reads
	shorter than k in length.
    * sandbox/collect-reads.py: added script to collect reads until specific
	average cutoff.
    * sandbox/slice-reads-by-coverage.py: added script to extract reads with
	a specific coverage slice (based on median k-mer abundance).

2014-09-09  Titus Brown  <titus@idyll.org>

    * Added sandbox/README.rst to describe/reference removed files,
	 and document remaining sandbox files.

    * Removed many obsolete sandbox files, including:
      sandbox/abund-ablate-reads.py,
      sandbox/annotate-with-median-count.py,
      sandbox/assemble-individual-partitions.py,
      sandbox/assemstats.py,
      sandbox/assemstats2.py,
      sandbox/bench-graphsize-orig.py,
      sandbox/bench-graphsize-th.py,
      sandbox/bin-reads-by-abundance.py,
      sandbox/bowtie-parser.py,
      sandbox/calc-degree.py,
      sandbox/calc-kmer-partition-counts.py,
      sandbox/calc-kmer-read-abunds.py,
      sandbox/calc-kmer-read-stats.py,
      sandbox/calc-kmer-to-partition-ratio.py,
      sandbox/calc-sequence-entropy.py,
      sandbox/choose-largest-assembly.py,
      sandbox/consume-and-traverse.py,
      sandbox/contig-coverage.py,
      sandbox/count-circum-by-position.py,
      sandbox/count-density-by-position.py,
      sandbox/count-distance-to-volume.py,
      sandbox/count-median-abund-by-partition.py,
      sandbox/count-shared-kmers-btw-assemblies.py,
      sandbox/ctb-iterative-bench-2-old.py,
      sandbox/ctb-iterative-bench.py,
      sandbox/discard-high-abund.py,
      sandbox/discard-pre-high-abund.py,
      sandbox/do-intertable-part.py,
      sandbox/do-partition-2.py,
      sandbox/do-partition-stop.py,
      sandbox/do-partition.py,
      sandbox/do-subset-merge.py,
      sandbox/do-th-subset-calc.py,
      sandbox/do-th-subset-load.py,
      sandbox/do-th-subset-save.py,
      sandbox/extract-surrender.py,
      sandbox/extract-with-median-count.py,
      sandbox/fasta-to-fastq.py,
      sandbox/filter-above-median.py,
      sandbox/filter-abund-output-by-length.py,
      sandbox/filter-area.py,
      sandbox/filter-degree.py,
      sandbox/filter-density-explosion.py,
      sandbox/filter-if-present.py,
      sandbox/filter-max255.py,
      sandbox/filter-min2-multi.py,
      sandbox/filter-sodd.py,
      sandbox/filter-subsets-by-partsize.py,
      sandbox/get-occupancy.py,
      sandbox/get-occupancy2.py,
      sandbox/graph-partition-separate.py,
      sandbox/graph-size-circum-trim.py,
      sandbox/graph-size-degree-trim.py,
      sandbox/graph-size-py.py,
      sandbox/join_pe.py,
      sandbox/keep-stoptags.py,
      sandbox/label-pairs.py,
      sandbox/length-dist.py,
      sandbox/load-ht-and-tags.py,
      sandbox/make-coverage-by-position-for-node.py,
      sandbox/make-coverage-histogram.py,
      sandbox/make-coverage.py,
      sandbox/make-random.py,
      sandbox/make-read-stats.py,
      sandbox/multi-abyss.py,
      sandbox/multi-stats.py,
      sandbox/multi-velvet.py,
      sandbox/normalize-by-min.py,
      sandbox/occupy.py,
      sandbox/parse-bowtie-pe.py,
      sandbox/parse-stats.py,
      sandbox/partition-by-contig.py,
      sandbox/partition-by-contig2.py,
      sandbox/partition-size-dist-running.py,
      sandbox/partition-size-dist.py,
      sandbox/path-compare-to-vectors.py,
      sandbox/print-exact-abund-kmer.py,
      sandbox/print-high-density-kmers.py,
      sandbox/quality-trim-pe.py,
      sandbox/quality-trim.py,
      sandbox/reformat.py,
      sandbox/remove-N.py,
      sandbox/softmask-high-abund.py,
      sandbox/split-N.py,
      sandbox/split-fasta-on-circum.py,
      sandbox/split-fasta-on-circum2.py,
      sandbox/split-fasta-on-circum3.py,
      sandbox/split-fasta-on-circum4.py,
      sandbox/split-fasta-on-degree-th.py,
      sandbox/split-fasta-on-degree.py,
      sandbox/split-fasta-on-density.py,
      sandbox/split-reads-on-median-diff.py,
      sandbox/summarize.py,
      sandbox/sweep_perf.py,
      sandbox/test_scripts.py,
      sandbox/traverse-contigs.py,
      sandbox/traverse-from-reads.py,
      sandbox/validate-partitioning.py -- removed as obsolete.

2014-09-01  Michael R. Crusoe  <mcrusoe@msu.edu>

    * doc/dev/coding-guidelines-and-review.txt: Clarify pull request checklist
    * CONTRIBUTING.md: update URL to new dev docs

2014-08-30  Rhys Kidd  <rhyskidd@gmail.com>

    * khmer/_khmermodule.cc: fix table.get("wrong_length_string") gives core
    dump
    * lib/kmer_hash.cc: improve quality of exception error message
    * tests/{test_counting_hash,test_counting_single,test_hashbits,
        test_hashbits_obj}.py: add regression unit tests

2014-08-28  Titus Brown  <titus@idyll.org>

    * scripts/normalize-by-median.py: added reporting output after main loop
	exits, in case it hadn't been triggered.
    * sandbox/saturate-by-median.py: added flag to change reporting frequency,
	cleaned up leftover code from when it was copied from
	normalize-by-median.

2014-08-24  Rhys Kidd  <rhyskidd@gmail.com>

    * khmer/thread_utils.py, sandbox/filter-below-abund.py,
	scripts/{extract-long-sequences,load-graph,load-into-counting,
	normalize-by-median,split-paired-reads}.py,
	scripts/galaxy/gedlab.py: fix minor PyLint issues

2014-08-20  Michael R. Crusoe  <mcrusoe@msu.edu>

    * test/test_version.py: add Python2.6 compatibility.

2014-08-20  Rhys Kidd  <rhyskidd@gmail.com>

    * setup.py,README.rst,doc/user/install.txt: Test requirement for a
    64-bit operating system, documentation changes. Fixes #529

2014-08-19  Michael R. Crusoe  <mcrusoe@msu.edu>

    * {setup,versioneer,khmer/_version}.py: upgrade versioneer from 0.10 to 0.11

2014-08-18  Michael R. Crusoe  <mcrusoe@msu.edu>

    * setup.py: Use the system bz2 and/or zlib libraries if specified in
    setup.cfg or overridden on the commandline

2014-08-06  Michael R. Crusoe  <mcrusoe@msu.edu>

    * CITATION: fixed formatting, added BibTeX
    * Makefile: Python code coverage targets will now compile khmer if needed
    * doc/dev/galaxy.txt: moved to doc/user/; updated & simplified
    * doc/{dev,user}/index.txt: galaxy.txt move
    * scripts/*.xml: moved to scripts/galaxy/; citations added; additional
    scripts wrapped
    * scripts/galaxy/README.txt: documented Galaxy codebase requirements
    * doc/citations.txt: symlink to CITATION
    * scripts/galaxy/test-data: added symlinks to files in tests/test-data or
    added short test files from scratch
    * scripts/galaxy/macros.xml: common configuration moved to central file
    * scripts/galaxy/gedlab.py: custom Galaxy datatypes for the counting
    tables and presence tables: it inherits from the Galaxy Binary type but
    isn't sniffable. Written with GalaxyTeam's Dave_B.
    * scripts/filter-abund.py: fix inaccurate parameter description
    * scripts/galaxy/tool_dependencies.xml: document install process
    * scripts/galaxy/filter-below-abund.py: symlink to
    sandbox/filter-below-abund.py for now.
    * khmer/khmer_args.py: point users to online citation file for details

2014-08-05  Michael R. Crusoe  <mcrusoe@msu.edu>

    * lib/read_parsers.{cc,hh}: close file handles. Fixes CID 1222793

2014-08-05  Justin Lippi  <jlippi@gmail.com>

    * khmer/__init__.py: import get_version_cpp method as __version_cpp__.
    * khmer/_khmermodule.cc: added get_version_cpp implementation
    * tests/test_version.py: check that version from C++ matches version from
    khmer.__version__
    * setup.cfg: don't run tests with 'jenkins' @attr with 'make test'

2014-08-04  Michael R. Crusoe  <mcrusoe@msu.edu>

    * khmer/_khmermodule.cc,lib/{kmer_hash.{cc,hh},read_aligner.cc,
    read_parsers.{cc,hh},trace_logger.cc: Replace remaining uses of assert()
    with khmer_exceptions. Fixes #215.
    * setup.py: simplify argparse conditional dependency

2014-08-03  Titus Brown & Michael R. Crusoe  <t@idyll.org>

    * doc/{artifact-removal,partitioning-workflow{.graffle,.png}},{biblio,
    blog-posts,guide,install,choosing-table-sizes,known-issues,scripts,
    partitioning-big-data.txt: moved to doc/user/
    * doc/{crazy-ideas,details,development,galaxy,release,examples}.txt: moved
    to doc/dev/
    * doc/dev/{a-quick-guide-to-testing,codebase-guide,
    coding-guidelines-and-review,for-khmer-developers,getting-started,
    hackathon,index}.txt,doc/user/index.txt: new content.
    * doc/design.txt: deleted
    The documentation has been split into user focused documentation and
    developer focused documentation. The new developer docs were field tested
    as part of the Mozilla Science Lab global sprint that we participated in;
    we are grateful to all the volunteers.

2014-07-24  Ivan Gonzalez  <iglpdc@gmail.com>

    * lib/khmer.hh, lib/khmer_exception.hh: All exceptions are now derived from
	a new base class exception, khmer::khmer_exception. Issue #508.
    * lib/counting.cc, lib/hashbits.cc, lib/hashtable.{cc,hh},lib/kmer_hash.cc,
	lib/labelhash.cc, lib/perf_metrics.hh, lib/read_parsers.{cc,hh},
	lib/subset.cc, lib/thread_id_map.hh: All exceptions thrown are now
	instances (or derived from) khmer::khmer_exception.

2014-07-24  Jiarong Guo  <guojiaro@gmail.com>

    * khmer/_khmermodule.cc: add python exception when thread = 0 for
    ReadParser.
    * tests/test_read_parsers.py: add test_with_zero_threads() to test Python
    exception when ReadParser has zero threads.

2014-07-23  Qingpeng Zhang  <qingpeng@gmail.com>

    * scripts/load-graph.py: write fp rate into *.info file with option
    to switch on
    * tests/test_scripts.py: add test_load_graph_write_fp

2014-07-23  Ryan R. Boyce  <boycerya@msu.edu>

    * Makefile: fixed >80 character line wrap-around

2014-07-23  Leonor Garcia-Gutierrez  <l.garcia-gutierrez@warwick.ac.uk>

    * tests/test_hashbits.py, tests/test_graph.py,
    tests/test_lump.py: reduced memory requirement

2014-07-23  Heather L. Wiencko  <wienckhl@tcd.ie>

    * khmer_tst_utils.py: added import traceback
    * test_scripts.py: added test for normalize_by_median.py for fpr rate

2014-07-22  Justin Lippi  <jlippi@gmail.com>

    * khmer/_khmermodule.cc: removed unused assignment
    * lib/read_aligner.cc,lib/read_aligner.hh: wrapped function declarations
    in the same compiler options that the only invocations are in to avoid
    unusedPrivateFunction violation.
    * lib/read_parsers.cc: fix redundantassignment error by assigning variable
    to its value directly

2014-07-22  Michael R. Crusoe  <mcrusoe@msu.edu>

    * Makefile: combine pip invocation into single "install-dependencies"
    target.

2014-07-22  Justin Lippi  <jlippi@gmail.com>

    * tests/test_subset_graph.py: decrease the amount of memory that is being
    requested for the hash tables in test.

2014-07-22  Jim Stapleton  <jas@msu.edu>

     * scripts/filter-abund.py: no longer asks for parameters that are unused,
     issue #524

2014-07-22  Justin Lippi  <jlippi@gmail.com>

    * tests/khmer_tst_utils.py: put runscript here
    * tests/test_sandbox_scripts.py: remove 'runsandbox', renamed to runscript
      and placed in khmer_tst_utils
    * tests/test_scripts.py: removed 'runscript' and placed in khmer_tst_utils

2014-07-22  Jeramia Ory  <jeramia.ory@gmail.com>

    * khmer/_khmermodule.cc: removed unused KhmerError, issue #503

2014-07-22  Rodney Picett  <pickett.rodney@gmail.com>

    * lib/scoringmatrix.{cc,hh}: removed assign function, issue #502

2014-07-22  Leonor Garcia-Gutierrez  <l.garcia-gutierrez@warwick.ac.uk>

    * tests/test_counting_single.py: reduced memory requirements

2014-07-21  Titus Brown  <t@idyll.org>

    * sandbox/saturate-by-median.py: introduce new sandbox script for
	saturation analysis of low-coverage data sets.

2014-07-10  Joe Stein  <joeaarons@gmail.com>

    * sandbox/readstats.py: fixed divide-by-zero error, issue #458

2014-07-06  Titus Brown  <t@idyll.org>

    * doc/release.txt: fix formatting.

2014-06-25  Michael R. Crusoe <mcrusoe@msu.edu>

    * scripts/load-graph.py: fix #507. Threading doesn't give any advantages
    to this script right now; the threading parameter is ignored for now.

2014-06-20  Chuck Pepe-Ranney  <chuck.peperanney@gmail.com>

    * scripts/extract-partitions.py: added epilog documentation for
	<base>.dist columns.

2014-06-20  Michael R. Crusoe  <mcrusoe@msu.edu>

    * doc/release.txt: Add Coverity Scan to release checklist

2014-06-19  Michael R. Crusoe  <mcrusoe@msu.edu>

    * lib/read_aligner.{cc,hh},khmer/_khmermodule.cc,setup.py,
    tests/test_read_aligner.py,sandbox/{normalize-by-align,read-aligner}.py:
    Update of @fishjord's graph alignment work
    * lib/{aligner,kmer,node}.{cc,hh},tests/test_align.py: removed as they are
    superceded by the above
    * Makefile: fixed wildcards
    * tests/read_parsers.py: tests that are too complicated to run with
    Valgrind's memcheck are now marked @attr('multithread')

2014-06-16  Titus Brown  <t@idyll.org>

    * doc/release.txt: updated release process.
    * doc/known-issues.txt: updated known-issues for v1.1 release
    * doc/release-notes/: added release notes for 1.0, 1.0.1, and 1.1

2014-06-16  Michael R. Crusoe  <mcrusoe@msu.edu>

    * scripts/{abundance-dist-single,filter-abund-single,load-into-counting,
    normalize-by-median,load-graph}.py: restore Python 2.6 compatibility for
    Debian 6, RedHat 6, SL6, and Ubuntu 10.04 LTS users.

2014-06-15  Titus Brown  <t@idyll.org>

    * doc/scripts.txt: removed sweep-reads.py from script documentation.
    * scripts/sweep-reads.py, scripts/sweep-files.py: moved sweep-reads.py
	and sweep-files.py over to sandbox.
    * tests/test_sandbox_scripts.py: created a test file for scripts in
	sandbox/; skip when not in developer mode (e.g. installed egg).
    * tests/test_script_arguments.py: capture file.py output to stderr
	so that it is not displayed during tests.
    * sandbox/calc-median-distribution.py: updates to print cumulative
	distribution for calc-median-distribution.

2014-06-14  Michael R. Crusoe  <mcrusoe@msu.edu>

    * scripts/{abundance-dist-single,filter-abund-single,load-into-counting,
    normalize-by-median,load-graph}.py,tests/test_scripts.py: added
    '--report-total-kmers' option to all scripts that create k-mer tables.

2014-06-14  Titus Brown  <t@idyll.org>

    * doc/scripts.txt, tests/test_scripts.py, scripts/sweep-reads.py:
	renamed sweep-reads-buffered to sweep-reads; added FASTQ output to
	sweep-reads.
    * doc/scripts.txt: added extract-long-sequences.py doc reference.
    * scripts/extract-long-sequences.py: set default sequence length to
	extract to 200 bp.

2014-06-13  Michael R. Crusoe  <mcrusoe@msu.edu>

    * MANIFEST.in: don't include docs/, data/, or examples/ in our PyPI
    distribution. Saves 15MB.

2014-06-13  Michael R. Crusoe  <mcrusoe@msu.edu>

    * Makefile: split coverity target in two: -build and -upload. Added
    configuration target

2014-06-13  Titus Brown  <t@idyll.org>

    * doc/install.txt: updated virtualenv command to use python2 explicitly,
	for arch support.

2014-06-13  Titus Brown  <t@idyll.org>

    * khmer/__init__.py, khmer/file_args.py: Moved copyright message to a
	comment.
    * khmer/file.py: updated error messages for disk-space checking functions;
	added test hooks.
    * tests/test_script_arguments.py: added tests for several functions in
	khmer/file.py.
    * sandbox/assemstats3.py: handle missing input files.

2014-06-12  Michael Wright <wrigh517@msu.edu>

    * sandbox/load-into-hashbits: Deleted from sandbox. It is superseded
    by load-graph.py --no-tagset.

2014-06-11  Michael Wright <wrigh517@msu.edu>

    * scripts/load-into-counting: Fixed docstring misnomer to
	load-into-counting.py

2014-06-10  Michael R. Crusoe  <mcrusoe@msu.edu>

    * setup.py,tests/{__init__,khmer_tst_utils,test_scripts,
    khmer_test_counting_single}.py: made tests runnable after installation.
    * lib/{khmer.hh,hashtable.hh,read_parsers.cc,read_parsers.hh}: restructure
    exception hierarchy.
    * khmer/_khmermodule.cc: Nicer error checking for hash_consume_fasta,
    hash_abundance_distribution, hashbits_consume_{fasta,fasta_and_tag
    {,with_stoptags},partitioned_fasta}, hashbits_output_partitions, and
    labelhash_consume_{,partitioned_}fasta_and_tag_with_labels.

2014-06-10  Titus Brown  <t@idyll.org>

    * Makefile: remove SHELL setting so that 'make doc' works in virtualenvs.
    * scripts/sample-reads-randomly.py: extend to take multiple subsamples
	with -S.
    * tests/test_scripts.py: added test for multiple subsamples from
	sample-reads-randomly.py

2014-06-10  Michael Wright <wrigh517@msu.edu>

    * scripts/extract-long-sequences: Moved from sandbox, added argparse and
    FASTQ support.
    * scripts/fastq-to-fasta: Fixed outdated argparse oversight.
    * tests/test_scripts.py: Added tests for extract-long-sequences.py

2014-06-08  Titus Brown  <t@idyll.org>

    * doc/conf.py: set google_analytics_id and disqus_shortname properly;
	disable "editme" popup.
    * doc/_templates/page.html: take google_analytics_id and disqus_shortname
	from doc/conf.py.

2014-06-04  Michael R. Crusoe <mcrusoe@msu.edu>

    * lib/Makefile: do a distclean as the CFLAGS may have changed. Fixes #442

2014-06-03 Chuck Pepe-Ranney <chuck.peperanney@gmail.com>

    * scripts/abundance-dist.py: removed call to check_space on infiles.

2014-05-31  Michael R. Crusoe  <mcrusoe@msu.edu>

    * khmer/_khmermodule.cc,lib/counting.{cc,hh},
    sandbox/{stoptag-abundance-ham1-hist.py,off-by-one.py,filter-ham1.py}:
    Remove CountingHash get_kmer_abund_mean, get_kmer_abund_abs_deviation, and
    max_hamming1_count along with Python glue code and sandbox scripts. They
    are no longer useful.

2014-05-30  Titus Brown  <t@idyll.org>

    * khmer/_khmermodule.cc: remove merge2* functions: unused, untested.
    * lib/counting.cc, lib/hashbits.cc, lib/hashtable.cc: made file loading
	exceptions more verbose and informative.
    * tests/test_subset_graph.py: added tests for SubsetPartition::
	load_partitionmap.
    * khmer/_khmermodule.cc, lib/subset.cc, wrapped SubsetPartition::
	load_partitionmap to catch, propagate exceptions
    * tests/test_hashbits.py, tests/test_counting_hash.py: added tests
	for fail-on-load of bad file format versions; print exception messages.
    * .gitignore: added various temporary pip & build files
    * lib/counting.cc: added I/O exception handling to CountingHashFileReader
	and CountingHashGzFileReader.
    * lib/hashbits.cc: added I/O exception handling to Hashbits::load.
    * lib/subset.cc: added I/O exception handling to merge_from_disk.
    * lib/hashtable.cc: added I/O exception handling to load_tagset and
	load_stop_tags
    * khmer/_khmermodule.cc: added I/O exception propagation from C++ to
	Python, for all loading functions.

2014-05-22  Michael Wright  <wrigh517@msu.edu>

    * scripts/fastq-to-fasta: Moved and improved fastq-to-fasta.py into scripts
    from sandbox
    * tests/test_scripts.py: Added tests for fastq-to-fasta.py
    * tests/test-data: Added test-fastq-n-to-fasta.py file with N's in
    sequence for testing

2014-05-19  Michael R. Crusoe  <mcrusoe@msu.edu>

    * Makefile: add target for python test coverage plain-text report;
    clarified where the HTML report is

2014-05-16  Michael R. Crusoe  <mcrusoe@msu.edu>

    * docs/scripts.txt: include sweep-reads-buffered.py

2014-05-14  Adam Caldwell  <adam.caldwell@gmail.com>

    * Makefile: change pip to pip2. Fixes assorted make problems on systems
    where pip links to pip3

2014-05-14  Michael R. Crusoe  <mcrusoe@msu.edu>

    * lib/{zlib,bzip2} -> third-party/
    * setup.{cfg,py}: Move third party libraries to their own directory
    * Makefile: add sloccount target for humans and the sloccount.sc target for
   Jenkins

2014-05-13  Michael Wright  <wrigh517@msu.edu>

    * sandbox/fastq-to-fasta.py: now reports number of reads dropped due to
    'N's in sequence. close 395

2014-05-13  Michael R. Crusoe  <mcrusoe@msu.edu>

    * doc/release.txt: additional fixes

2014-05-09  Luiz Irber  <irberlui@msu.edu>

    Version 1.0.1

2014-05-09  Michael R. Crusoe  <mcrusoe@msu.edu>

    * doc/release.txt: update release instructions

2014-05-06  Michael R. Crusoe  <mcrusoe@msu.edu>

    * lib/{subset,counting}.cc: fix cppcheck errors; astyle -A10
    --max-code-length=80

2014-05-06  Titus Brown  <titus@idyll.org>

    * sandbox/calc-best-assembly.py: added script to calculate best
    assembly from a list of contig/scaffold files

2014-04-23  Titus Brown  <titus@idyll.org>

    * scripts/abundance-dist-single.py: fixed problem where ReadParser was
    being created anew for each thread; regression introduced in 4b823fc.

2014-04-22  Michael R. Crusoe  <mcrusoe@msu.edu>

    *.py: switch to explicit python2 invocation. Fixes #385.

2014-04-21  Titus Brown  <t@idyll.org>

    * doc/development.txt: added spellcheck to review checklist

2014-04-21  Titus Brown  <titus@idyll.org>

    * scripts/normalize-by-median.py: updated FP rate to match latest info from
      Qingpeng's paper; corrected spelling error.

2014-04-21  Michael R. Crusoe  <mcrusoe@msu.edu>

    * setup.py,doc/installing.txt: Remove argparse from the requirements
    unless it isn't available. Argparse is bundled with Python 2.7+. This
    simplifies the installation instructions.

2014-04-17  Ram RS  <ramrs@nyu.edu>

    * scripts/make-initial-stoptags.py: fixed bug that threw error on
     missing .ht input file while actual expected input file is .pt

2014-04-11  Titus Brown  <t@idyll.org>

    * scripts/*.py: fixed argument to check_space_for_hashtable to rely
    on args.n_tables and not args.ksize.

2014-04-06  Titus Brown  <titus@idyll.org>

    * scripts/normalize-by-median.py: added comment about table compatibility
    with abundance-dist.

2014-04-05  Michael R. Crusoe  <mcrusoe@msu.edu>

    * MANIFEST.in,setup.py: fix to correct zlib packaging for #365
    * ChangeLog: fix date for 1.0 release, email addresses

2014-04-01  Michael R. Crusoe  <mcrusoe@msu.edu>

    Version 1.0
    * Makefile: run 'build' command before install; ignore _version.py for
    coverage purposes.
    * bink.ipynb: deleted
    * doc/choosing-hash-sizes.txt -> choosing-table-sizes.txt
    * setup.py,doc/{conf.py,index.txt}: update lists of authors
    * doc/development.txt: typo
    * doc/{galaxy,guide,index,introduction,scripts}.txt: remove some
    references to implementation details of the k-mer tables
    * doc/{known-issues,release}.txt: updated
    * khmer/*.cc,lib/*.{cc,hh}: astyle -A10 formatted
    * lib/read_parsers.cc: fixed case statement fall through
    * lib/subset.cc: removed unnecessary NULL check (CID 1054804 & 1195088)
    * scripts/*.py: additional documentation updates
    * tests/test-data/test-overlap1.ht,data/MSB2-surrender.fa &
    data/1m-filtered.fa: removed from repository history, .git is now 36M!

2014-04-01  Titus Brown  <t@idyll.org>

    * CITATION,khmer/khmer_args.py: Updated khmer software citation for
    release.

2014-03-31  Titus Brown  <t@idyll.org>

    * scripts/normalize-by-median.py: Fixed unbound variable bug introduced in
    20a433c2.

    * khmer/file.py: Fixed incorrect use of __file__ dirname instead of
    os.getcwd(); also fixed bug where statvfs would choke on an empty
    dirname resulting from input files being in the cwd.

2014-03-31  Michael R. Crusoe  <mcrusoe@msu.edu>

    * versioneer.py,ez_setup.py: updated to version 0.10 and 3.4.1
    respectively.
    * docs/release.txt,khmer/_version.py,MANIFEST.in: update ancillary
    versioneer files

2014-03-31  Titus Brown  <t@idyll.org>

    * scripts/*.py,khmer/khmer_args.py: added 'info' function to khmer_args,
    and added citation information to each script.
    * CITATION: added basic citation information for khmer functionality.

2013-03-31  Michael R. Crusoe  <mcrusoe@msu.edu>

    * docs/scripts.txt,scripts/*.py,khmer/*.py: overhaul the documentation of
    the scripts. Uses sphinxcontrib.autoprogram to leverage the existing
    argparse objects. Moved the documentation into each script + misc cleanups.
    All scripts support the --version option. Migrated the last scripts to use
    khmer_args
    * docs/blog-posts.txt: removed outdated reference to filter-exact.py; its
    replacement filter-abund.py is better documented in the eel-pond protocol
    * figuregen/,novelty/,plots/,templatem/,scripts/do-partition.sh: removed
    outdated code not part of core project

2013-03-30  Michael R. Crusoe  <mcrusoe@msu.edu>

    * setup.py: monkeypatched distutils.Distribution.reinitialize_command() so
    that it matches the behavior of Distribution.get_command_obj(). This fixes
    issues with 'pip install -e' and './setup.py nosetests' not respecting the
    setup.cfg configuration directives for the build_ext command. Also
    enhanced our build_ext command to respect the dry_run mode.

    * .ycm_extra_conf.py: Update our custom YouCompleteMe configuration to
    query the package configuration for the proper compilation flags.

2014-03-28  Michael R. Crusoe  <mcrusoe@msu.edu>

    * Makefile,setup.py: demote nose & sphinx to extra dependencies.
    Auto-install Python developer tools as needed.

2013-03-27  Michael R. Crusoe  <mcrusoe@msu.edu>

    * The system zlib and bzip2 libraries are now used instead of the bundled
    versions if specified in setup.cfg or the command line.

2014-03-25  Michael R. Crusoe  <mcrusoe@msu.edu>

    * Makefile: update cppcheck command to match new version of Jenkins
    plugin. Now ignores the lib/test*.cc files.

2013-03-20  Michael R. Crusoe  <mcrusoe@msu.edu>

    * lib/storage.hh,khmer/_khmermodule.cc,lib/{readtable,read_parsers}.hh:
    remove unused storage.hh

2014-03-19  Qingpeng Zhang  <qingpeng@msu.edu>

    * hashbits.cc: fix a bug of 'Division or modulo by zero' described in #182
    * test_scripts.py: add test code for count-overlap.py
    * count-overlap.py: (fix a bug because of a typo and hashsize was replaced
    by min_hashsize)
    * count-overlap.py: needs hashbits table generated by load-graph.py.
    This information is added to the "usage:" line.
    * count-overlap.py: fix minor PyLint issues

2014-03-19  Michael R. Crusoe  <mcrusoe@msu.edu>

    * Update bundled zlib version to 1.2.8 from 1.2.3. Changes of note:
    "Wholesale replacement of gz* functions with faster versions"
    "Added LFS (Large File Summit) support for 64-bit file offsets"
    "Fix serious but very rare decompression bug"

2014-03-19  Michael R. Crusoe <mcrusoe@msu.edu>

    * lib/counting.hh: include hashtable.hh
    * lib/{counting,aligner,hashbits,hashtable,labelhash,node,subset}.{cc,hh},
    kmer.cc,khmer/_khmermodule.cc: removed downcast, replaced non-functional
    asserts() with exception throws.
    * khmer/_khmermodule.cc: fixed parsing of PyLists
    * setup.py: force 64bit only builds on OS X.

2014-03-19  Titus Brown  <t@idyll.org>

    * Makefile: update documentation on targets at top; clean autopep8 output.
    * test_counting_single.py: fixed pep8 violations in spacing
    * test_scripts.py: eliminate popenscript in favor of proper SystemExit
	handling in runscript; fix pep8 violations.

2014-03-19  Michael R. Crusoe <mcrusoe@msu.edu> and Luiz Irber
<luiz.irber@gmail.com>

    * lib/ktable.{cc,hh},khmer/{__init__.py},{_khmermodule.cc}, tests/
    test_{counting_{hash,single},ktable}.py: remove the unused KTable object
    * doc/{index,ktable}.txt: remove references to KTable
    * lib/{ktable.{hh,cc} → kmer_hash.{hh,cc}}: rename remaining ktable files
    to kmer_hash
    * lib/{hashtable,kmer}.hh: replace ktable headers with kmer_hash

2014-03-17  Ram RS  <ramrs@nyu.edu>

    * extract-partitions.py: pylint warnings addressed
    * test_scripts.py: tests added to cover extract-partitions completely

2014-03-16  Michael R. Crusoe <mcrusoe@msu.edu>

    * lib/read_parsers.cc: fix for Coverity CID 1054789: Unititialized scalar
    field II: fill_id is never zeroed out.

2014-03-16  Ram RS  <ramrs@nyu.edu>

    * Project email in copyright headers updated

2014-03-14  Michael R. Crusoe <mcrusoe@msu.edu>

    * khmer/_khmermodule.cc, lib/{khmer.hh, hashtable.{cc,hh}},
    tests/test_{hashbits,hashbits_obj,labelhash}.py: don't implicitly downcast
    tagset_size(). Changes fileformat version for saved tagsets.

2014-03-13  Ram RS  <ramrs@nyu.edu>

    * added: khmer/file.py - script to check disk space, check input file
    status and check space before hashtable writing
    * modified: scripts/*.py - all scripts now use khmer.file for above-mentioned
    functionality.
    * modified: scripts/*.py - pylint violations addressed in all scripts
    under scripts/

2014-03-13  Ram RS  <ramrs@nyu.edu>

    * Bug fix: tests.test_normalize_by_median_no_bigcount() now runs within
    temp directory

2014-03-11  Michael R. Crusoe  <mcrusoe@mcrusoe.edu>

    * lib/read_parsers.hh: fix for Coverity CID 1054789: Uninitialized scalar
    field

2014-03-10  Michael R. Crusoe  <mcrusoe@msu.edu>

    * doc/development.txt: document fork/tag policy + formatting fixes

2014-03-03  Michael R. Crusoe  <mcrusoe@msu.edu>

    * lib/trace_logger.{cc,hh}: fix for Coverity CID 1063852: Uninitialized
    scalar field (UNINIT_CTOR)
    * lib/node.cc: fix for Coverity CID 1173035:  Uninitialized scalar field
    (UNINIT_CTOR)
    * lib/hashbits.hh: fix for Coverity CID 1153101:  Resource leak in object
    (CTOR_DTOR_LEAK)
    * lib/{perf_metrics.{cc,hh},hashtable.{cc,hh}
    ,read_parsers.{cc,hh},trace_logger.{cc,hh}}: ifndef WITH_INTERNAL_METRICS
    then lets not + astyle -A10

2014-02-27  Michael R. Crusoe <mcrusoe@msu.edu>

    * tagged: version 0.8
    * setup.py: Specify a known working version of setuptools so we don't
    force an unneeded and awkward upgrade.
    * setup.py: We aren't zipsafe, mark as such

2014-02-18  Michael R. Crusoe <mcrusoe@msu.edu>

* Normalized C++ namespace usage to fix CID 1054792
* Updated install instructions. We recommend OS X users and those Linux
users without root access to install virtualenv instead of pip.
* New documentation: doc/known-issues.txt
* Added code review checklist & other guidance: doc/development.txt

2014-02-03  Camille Scott <camille.scott.w@gmail.com>

* Standardized command line arguments in khmer_args; added version flag

* Added support for sparse graph labeling

* Added script to reinflate partitions from read files using the
  labeling system, called sweep-reads-by-partition-buffered.py

* Implemented __new__ methods for Hashbits, enforced inheritance
  hierarchy between it and the new LabelHash class both in C++
  and CPython API

2013-12-20  Titus Brown  <titus@idyll.org>

* Fixed output_partitioned_file, sweep-reads3.py, and extract-partitions.py
  to retain FASTQ format in output.

2013-12-11  Michael R. Crusoe <mcrusoe@msu.edu>

* normalize-by-median.py: new optional argument: --record-filenames to specify
a path where a list of all the output filenames will be written to. Will
be used to better integrate with Galaxy.

* All commands that use the counting args now support the --version switch

* abundance-dist-single.py, abundance-dist.py, do-partition.py,
interleave-reads.py, load-graph.py, load-into-counting.py
normalize-by-median.py now exit with return code 1 instead of 255 as is
standard.

2013-12-19  Michael R. Crusoe  <mcrusoe@msu.edu>

* doc/install.txt Add setup instructions for RHEL6 & fix invocation to get
master branch to work for non-developers

2013-12-18  Titus Brown  <titus@idyll.org>

* Added a test to ensure that normalize-by-median.py has bigcount set to
  False.

2013-11-22  Camille Scott  <camille.scott.w@gmail.com>

* Makefile: Added debug target for profiling.

2013-11-22  Michael R. Crusoe  <mcrusoe@msu.edu>

* Documented release process

2013-10-21  Michael R. Crusoe  <mcrusoe@msu.edu>

* Version 0.7

* New script: sample-reads-randomly.py which does a single pass random
subsample using reservoir sampling.

* the version number is now only stored in one place

* Makefile: new dist, cppcheck, pep8, and autopep8 targets for developers.
VERSION is now set by versioneer and exported to C/C++ code.

* README switched from MarkDown to ReStructuredText format to clean up PyPI
listing. Install count badge added.

* doc/: updates to how the scripts are called. Sphinx now pulls version
number from versioneer. C/Python integration is now partially documented.
Reference to bleeding-edge has been removed. Release instructions have been
clarified and simplified.

* all python code in khmer/, scripts/, and tests/ should be PEP8 compliant now.

* khmer/_khmermodule.cc has gotten a once-over with cpychecker. Type errors
were eliminated and the error checking has improved.

* Several fixes motivated by the results of a Coverity C/C++ scan.

* Tests that require greater than 0.5 gigabytes of memory are now annotated as
being 'highmem' and be skipped by changing two lines in setup.cfg

* warnings about -Wstrict-prototypes will no longer appear

* contributors to this release are: ctb, mr-c and camillescott.

2013-10-15  Michael R. Crusoe  <mcrusoe@msu.edu>

* Version 0.6.1

* No code changes, just build fixes

2013-10-10  Michael R. Crusoe  <mcrusoe@msu.edu>

* Version 0.6

* Switch to setuptools to run the entire build

* The various Makefiles have been merged into one inside lib for posterity

* A new top-level Makefile wraps "python setup.py"

* argparse.py has been removed and is installed automatically by setuptools/pip

* setup.py and the python/khmer directory have been moved to the root of the
project to conform to the standard layout

* The project contact address is now khmer-project@idyll.org

* Due to the new build system the project now easily builds under OS X + XCode

* In light of the above the installation instructions have been rewritten

* Sphinx now builds the documentation without warnings or errors

* It is now easy to calculate code coverage.

* setup.py is now PEP8 compliant
2014-04-10  Michael R. Crusoe  <mcrusoe@msu.edu>

    * Makefile: run 'build' command before install; ignore _version.py for
    coverage purposes.
    * bink.ipynb: deleted
    * doc/choosing-hash-sizes.txt -> choosing-table-sizes.txt
    * setup.py,doc/{conf.py,index.txt}: update lists of authors
    * doc/development.txt: typo
    * doc/{galaxy,guide,index,introduction,scripts}.txt: remove some
    references to implementation details of the k-mer tables
    * doc/{known-issues,release}.txt: updated
    * khmer/*.cc,lib/*.{cc,hh}: astyle -A10 formatted
    * lib/read_parsers.cc: fixed case statement fall through
    * lib/subset.cc: removed unnecessary NULL check (CID 1054804 & 1195088)
    * scripts/*.py: additional documentation updates
    * tests/test-data/test-overlap1.ht,data/MSB2-surrender.fa &
    data/1m-filtered.fa: removed from repository history, .git is now 36M!

2014-03-31  Titus Brown  <ctb@msu.edu>

    * scripts/normalize-by-median.py: Fixed unbound variable bug introduced in
    20a433c2.

    * khmer/file.py: Fixed incorrect use of __file__ dirname instead of
    os.getcwd(); also fixed bug where statvfs would choke on an empty
    dirname resulting from input files being in the cwd.

2014-03-31  Michael R. Crusoe  <mcrusoe@msu.edu>

    * versioneer.py,ez_setup.py: updated to version 0.10 and 3.4.1
    respectively.
    * docs/release.txt,khmer/_version.py,MANIFEST.in: update ancillary
    versioneer files

2014-03-31  Titus Brown  <ctb@msu.edu>

    * scripts/*.py,khmer/khmer_args.py: added 'info' function to khmer_args,
    and added citation information to each script.
    * CITATION: added basic citation information for khmer functionality.

2013-03-31  Michael R. Crusoe  <mcrusoe@msu.edu>

    * docs/scripts.txt,scripts/*.py,khmer/*.py: overhaul the documentation of
    the scripts. Uses sphinxcontrib.autoprogram to leverage the existing
    argparse objects. Moved the documentation into each script + misc cleanups.
    All scripts support the --version option. Migrated the last scripts to use
    khmer_args
    * docs/blog-posts.txt: removed outdated reference to filter-exact.py; its
    replacement filter-abund.py is better documented in the eel-pond protocol
    * figuregen/,novelty/,plots/,templatem/,scripts/do-partition.sh: removed
    outdated code not part of core project

2013-03-30  Michael R. Crusoe  <mcrusoe@msu.edu>

    * setup.py: monkeypatched distutils.Distribution.reinitialize_command() so
    that it matches the behavior of Distribution.get_command_obj(). This fixes
    issues with 'pip install -e' and './setup.py nosetests' not respecting the
    setup.cfg configuration directives for the build_ext command. Also
    enhanced our build_ext command to respect the dry_run mode.

    * .ycm_extra_conf.py: Update our custom YouCompleteMe configuration to
    query the package configuration for the proper compilation flags.

2014-03-28  Michael R. Crusoe  <mcrusoe@msu.edu>

    * Makefile,setup.py: demote nose & sphinx to extra dependencies.
    Auto-install Python developer tools as needed.

2013-03-27  Michael R. Crusoe  <mcrusoe@msu.edu>

    * The system zlib and bzip2 libraries are now used instead of the bundled
    versions if specified in setup.cfg or the command line.

2014-03-25  Michael R. Crusoe  <mcrusoe@msu.edu>

    * Makefile: update cppcheck command to match new version of Jenkins
    plugin. Now ignores the lib/test*.cc files.

2013-03-20  Michael R. Crusoe  <mcrusoe@msu.edu>

    * lib/storage.hh,khmer/_khmermodule.cc,lib/{readtable,read_parsers}.hh:
    remove unused storage.hh

2014-03-19  Qingpeng Zhang  <qingpeng@msu.edu>

    * hashbits.cc: fix a bug of 'Division or modulo by zero' described in #182
    * test_scripts.py: add test code for count-overlap.py
    * count-overlap.py: (fix a bug because of a typo and hashsize was replaced
    by min_hashsize)
    * count-overlap.py: needs hashbits table generated by load-graph.py.
    This information is added to the "usage:" line.
    * count-overlap.py: fix minor PyLint issues

2014-03-19  Michael R. Crusoe  <mcrusoe@msu.edu>

    * Update bundled zlib version to 1.2.8 from 1.2.3. Changes of note:
    "Wholesale replacement of gz* functions with faster versions"
    "Added LFS (Large File Summit) support for 64-bit file offsets"
    "Fix serious but very rare decompression bug"

2014-03-19  Michael R. Crusoe <mcrusoe@msu.edu>

    * lib/counting.hh: include hashtable.hh
    * lib/{counting,aligner,hashbits,hashtable,labelhash,node,subset}.{cc,hh},
    kmer.cc,khmer/_khmermodule.cc: removed downcast, replaced non-functional
    asserts() with exception throws.
    * khmer/_khmermodule.cc: fixed parsing of PyLists
    * setup.py: force 64bit only builds on OS X.

2014-03-19  Titus Brown  <t@idyll.org>

    * Makefile: update documentation on targets at top; clean autopep8 output.
    * test_counting_single.py: fixed pep8 violations in spacing
    * test_scripts.py: eliminate popenscript in favor of proper SystemExit
	handling in runscript; fix pep8 violations.

2014-03-19  Michael R. Crusoe <mcrusoe@msu.edu> and Luiz Irber
<luiz.irber@gmail.com>

    * lib/ktable.{cc,hh},khmer/{__init__.py},{_khmermodule.cc}, tests/
    test_{counting_{hash,single},ktable}.py: remove the unused KTable object
    * doc/{index,ktable}.txt: remove references to KTable
    * lib/{ktable.{hh,cc} → kmer_hash.{hh,cc}}: rename remaining ktable files
    to kmer_hash
    * lib/{hashtable,kmer}.hh: replace ktable headers with kmer_hash

2014-03-17  Ram RS  <ramrs@nyu.edu>

    * extract-partitions.py: pylint warnings addressed
    * test_scripts.py: tests added to cover extract-partitions completely

2014-03-16  Michael R. Crusoe <mcrusoe@msu.edu>

    * lib/read_parsers.cc: fix for Coverity CID 1054789: Unititialized scalar
    field II: fill_id is never zeroed out.

2014-03-16  Ram RS  <ramrs@nyu.edu>

    * Project email in copyright headers updated

2014-03-14  Michael R. Crusoe <mcrusoe@msu.edu>

    * khmer/_khmermodule.cc, lib/{khmer.hh, hashtable.{cc,hh}},
    tests/test_{hashbits,hashbits_obj,labelhash}.py: don't implicitly downcast
    tagset_size(). Changes fileformat version for saved tagsets.

2014-03-13  Ram RS  <ramrs@nyu.edu>

    * added: khmer/file.py - script to check disk space, check input file
    status and check space before hashtable writing
    * modified: scripts/*.py - all scripts now use khmer.file for above-mentioned
    functionality.
    * modified: scripts/*.py - pylint violations addressed in all scripts
    under scripts/

2014-03-13  Ram RS  <ramrs@nyu.edu>

    * Bug fix: tests.test_normalize_by_median_no_bigcount() now runs within
    temp directory

2014-03-11  Michael R. Crusoe  <mcrusoe@mcrusoe.edu>

    * lib/read_parsers.hh: fix for Coverity CID 1054789: Uninitialized scalar
    field

2014-03-10  Michael R. Crusoe  <mcrusoe@msu.edu>

    * doc/development.txt: document fork/tag policy + formatting fixes

2014-03-03  Michael R. Crusoe  <mcrusoe@msu.edu>

    * lib/trace_logger.{cc,hh}: fix for Coverity CID 1063852: Uninitialized
    scalar field (UNINIT_CTOR)
    * lib/node.cc: fix for Coverity CID 1173035:  Uninitialized scalar field
    (UNINIT_CTOR)
    * lib/hashbits.hh: fix for Coverity CID 1153101:  Resource leak in object
    (CTOR_DTOR_LEAK)
    * lib/{perf_metrics.{cc,hh},hashtable.{cc,hh}
    ,read_parsers.{cc,hh},trace_logger.{cc,hh}}: ifndef WITH_INTERNAL_METRICS
    then lets not + astyle -A10

2014-02-27  Michael R. Crusoe <mcrusoe@msu.edu>

    * tagged: version 0.8
    * setup.py: Specify a known working version of setuptools so we don't
    force an unneeded and awkward upgrade.
    * setup.py: We aren't zipsafe, mark as such

2014-02-18  Michael R. Crusoe <mcrusoe@msu.edu>

* Normalized C++ namespace usage to fix CID 1054792
* Updated install instructions. We recommend OS X users and those Linux
users without root access to install virtualenv instead of pip.
* New documentation: doc/known-issues.txt
* Added code review checklist & other guidance: doc/development.txt

2014-02-03  Camille Scott <camille.scott.w@gmail.com>

* Standardized command line arguments in khmer_args; added version flag

* Added support for sparse graph labeling

* Added script to reinflate partitions from read files using the
  labeling system, called sweep-reads-by-partition-buffered.py

* Implemented __new__ methods for Hashbits, enforced inheritance
  hierarchy between it and the new LabelHash class both in C++
  and CPython API

2013-12-20  Titus Brown  <titus@idyll.org>

* Fixed output_partitioned_file, sweep-reads3.py, and extract-partitions.py
  to retain FASTQ format in output.

2013-12-11  Michael R. Crusoe <mcrusoe@msu.edu>

* normalize-by-median.py: new optional argument: --record-filenames to specify
a path where a list of all the output filenames will be written to. Will
be used to better integrate with Galaxy.

* All commands that use the counting args now support the --version switch

* abundance-dist-single.py, abundance-dist.py, do-partition.py,
interleave-reads.py, load-graph.py, load-into-counting.py
normalize-by-median.py now exit with return code 1 instead of 255 as is
standard.

2013-12-19  Michael R. Crusoe  <mcrusoe@msu.edu>

* doc/install.txt Add setup instructions for RHEL6 & fix invocation to get
master branch to work for non-developers

2013-12-18  Titus Brown  <titus@idyll.org>

* Added a test to ensure that normalize-by-median.py has bigcount set to
  False.

2013-11-22  Camille Scott  <camille.scott.w@gmail.com>

* Makefile: Added debug target for profiling.

2013-11-22  Michael R. Crusoe  <mcrusoe@msu.edu>

* Documented release process

2013-10-21  Michael R. Crusoe  <mcrusoe@msu.edu>

* Version 0.7

* New script: sample-reads-randomly.py which does a single pass random
subsample using reservoir sampling.

* the version number is now only stored in one place

* Makefile: new dist, cppcheck, pep8, and autopep8 targets for developers.
VERSION is now set by versioneer and exported to C/C++ code.

* README switched from MarkDown to ReStructuredText format to clean up PyPI
listing. Install count badge added.

* doc/: updates to how the scripts are called. Sphinx now pulls version
number from versioneer. C/Python integration is now partially documented.
Reference to bleeding-edge has been removed. Release instructions have been
clarified and simplified.

* all python code in khmer/, scripts/, and tests/ should be PEP8 compliant now.

* khmer/_khmermodule.cc has gotten a once-over with cpychecker. Type errors
were eliminated and the error checking has improved.

* Several fixes motivated by the results of a Coverity C/C++ scan.

* Tests that require greater than 0.5 gigabytes of memory are now annotated as
being 'highmem' and be skipped by changing two lines in setup.cfg

* warnings about -Wstrict-prototypes will no longer appear

* contributors to this release are: ctb, mr-c and camillescott.

2013-10-15  Michael R. Crusoe  <mcrusoe@msu.edu>

* Version 0.6.1

* No code changes, just build fixes

2013-10-10  Michael R. Crusoe  <mcrusoe@msu.edu>

* Version 0.6

* Switch to setuptools to run the entire build

* The various Makefiles have been merged into one inside lib for posterity

* A new top-level Makefile wraps "python setup.py"

* argparse.py has been removed and is installed automatically by setuptools/pip

* setup.py and the python/khmer directory have been moved to the root of the
project to conform to the standard layout

* The project contact address is now khmer-project@idyll.org

* Due to the new build system the project now easily builds under OS X + XCode

* In light of the above the installation instructions have been rewritten

* Sphinx now builds the documentation without warnings or errors

* It is now easy to calculate code coverage.

* setup.py is now PEP8 compliant<|MERGE_RESOLUTION|>--- conflicted
+++ resolved
@@ -1,4 +1,3 @@
-<<<<<<< HEAD
 2016-06-26  Titus Brown  <titus@idyll.org>
 
    * khmer/_khmer.cc, tests/test_nodegraph.py: 'add' is now a synonym for
@@ -9,9 +8,9 @@
    filter-abund-single.py, filter-abund.py, load-into-counting.py,
    normalize-by-median.py,trim-low-abund.py}: updated to
    respect -q/--quiet.
-   * tests/test_scripts.py: tests for '-q'.
+   * tests/test_filter_abund.py: tests for '-q'.
    * scripts/partition-graph.py: fix typo in args help message.
-=======
+
 2016-06-17  Daniel Standage <daniel.standage@gmail.com>
 
    * scripts/filter-abund-single.py: add -o/--outfile option.
@@ -23,7 +22,7 @@
    new test.
    * .gitignore: add .cache/ directory, which appears to be an artifact of the
    py.test framework.
->>>>>>> 12efb5b8
+
 
 2016-05-25  Titus Brown  <titus@idyll.org>
 
