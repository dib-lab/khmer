<<<<<<< HEAD
2014-08-20  Michael R. Crusoe  <mcrusoe@msu.edu>

    * test/test_version.py: add Python2.6 compatibility.
=======
2014-08-20  Rhys Kidd  <rhyskidd@gmail.com>

    * setup.py,README.rst,doc/user/install.txt: Test requirement for a 
    64-bit operating system, documentation changes. Fixes #529
>>>>>>> 57658470

2014-08-19  Michael R. Crusoe  <mcrusoe@msu.edu>

    * {setup,versioneer,khmer/_version}.py: upgrade versioneer from 0.10 to 0.11

2014-08-18  Michael R. Crusoe  <mcrusoe@msu.edu>

    * setup.py: Use the system bz2 and/or zlib libraries if specified in
    setup.cfg or overridden on the commandline

2014-08-06  Michael R. Crusoe  <mcrusoe@msu.edu>

    * CITATION: fixed formatting, added BibTeX
    * Makefile: Python code coverage targets will now compile khmer if needed
    * doc/dev/galaxy.txt: moved to doc/user/; updated & simplified
    * doc/{dev,user}/index.txt: galaxy.txt move
    * scripts/*.xml: moved to scripts/galaxy/; citations added; additional
    scripts wrapped
    * scripts/galaxy/README.txt: documented Galaxy codebase requirements
    * doc/citations.txt: symlink to CITATION
    * scripts/galaxy/test-data: added symlinks to files in tests/test-data or
    added short test files from scratch
    * scripts/galaxy/macros.xml: common configuration moved to central file
    * scripts/galaxy/gedlab.py: custom Galaxy datatypes for the counting
    tables and presence tables: it inherits from the Galaxy Binary type but
    isn't sniffable. Written with GalaxyTeam's Dave_B.
    * scripts/filter-abund.py: fix inaccurate parameter description
    * scripts/galaxy/tool_dependencies.xml: document install process
    * scripts/galaxy/filter-below-abund.py: symlink to
    sandbox/filter-below-abund.py for now.
    * khmer/khmer_args.py: point users to online citation file for details

2014-08-05  Michael R. Crusoe  <mcrusoe@msu.edu>

    * lib/read_parsers.{cc,hh}: close file handles. Fixes CID 1222793

2014-08-05  Justin Lippi  <jlippi@gmail.com>

    * khmer/__init__.py: import get_version_cpp method as __version_cpp__.
    * khmer/_khmermodule.cc: added get_version_cpp implementation
    * tests/test_version.py: check that version from C++ matches version from
    khmer.__version__
    * setup.cfg: don't run tests with 'jenkins' @attr with 'make test'

2014-08-04  Michael R. Crusoe  <mcrusoe@msu.edu>

    * khmer/_khmermodule.cc,lib/{kmer_hash.{cc,hh},read_aligner.cc,
    read_parsers.{cc,hh},trace_logger.cc: Replace remaining uses of assert()
    with khmer_exceptions. Fixes #215.
    * setup.py: simplify argparse conditional dependency

2014-08-03  Titus Brown & Michael R. Crusoe  <t@idyll.org>

    * doc/{artifact-removal,partitioning-workflow{.graffle,.png}},{biblio,
    blog-posts,guide,install,choosing-table-sizes,known-issues,scripts,
    partitioning-big-data.txt: moved to doc/user/
    * doc/{crazy-ideas,details,development,galaxy,release,examples}.txt: moved
    to doc/dev/
    * doc/dev/{a-quick-guide-to-testing,codebase-guide,
    coding-guidelines-and-review,for-khmer-developers,getting-started,
    hackathon,index}.txt,doc/user/index.txt: new content.
    * doc/design.txt: deleted
    The documentation has been split into user focused documentation and
    developer focused documentation. The new developer docs were field tested
    as part of the Mozilla Science Lab global sprint that we participated in;
    we are grateful to all the volunteers.

2014-07-24  Ivan Gonzalez  <iglpdc@gmail.com>

    * lib/khmer.hh, lib/khmer_exception.hh: All exceptions are now derived from
	a new base class exception, khmer::khmer_exception. Issue #508.
    * lib/counting.cc, lib/hashbits.cc, lib/hashtable.{cc,hh},lib/kmer_hash.cc,
	lib/labelhash.cc, lib/perf_metrics.hh, lib/read_parsers.{cc,hh},
	lib/subset.cc, lib/thread_id_map.hh: All exceptions thrown are now
	instances (or derived from) khmer::khmer_exception.

2014-07-24  Jiarong Guo  <guojiaro@gmail.com>

    * khmer/_khmermodule.cc: add python exception when thread = 0 for
    ReadParser.
    * tests/test_read_parsers.py: add test_with_zero_threads() to test Python
    exception when ReadParser has zero threads.

2014-07-23  Qingpeng Zhang  <qingpeng@gmail.com>

    * scripts/load-graph.py: write fp rate into *.info file with option 
    to switch on
    * tests/test_scripts.py: add test_load_graph_write_fp

2014-07-23  Ryan R. Boyce  <boycerya@msu.edu>

    * Makefile: fixed >80 character line wrap-around

2014-07-23  Leonor Garcia-Gutierrez  <l.garcia-gutierrez@warwick.ac.uk>

    * tests/test_hashbits.py, tests/test_graph.py, 
    tests/test_lump.py: reduced memory requirement
    
2014-07-23  Heather L. Wiencko  <wienckhl@tcd.ie>

    * khmer_tst_utils.py: added import traceback
    * test_scripts.py: added test for normalize_by_median.py for fpr rate

2014-07-22  Justin Lippi  <jlippi@gmail.com>
 
    * khmer/_khmermodule.cc: removed unused assignment
    * lib/read_aligner.cc,lib/read_aligner.hh: wrapped function declarations
    in the same compiler options that the only invocations are in to avoid
    unusedPrivateFunction violation.
    * lib/read_parsers.cc: fix redundantassignment error by assigning variable
    to its value directly

2014-07-22  Michael R. Crusoe  <mcrusoe@msu.edu>

    * Makefile: combine pip invocation into single "install-dependencies"
    target.

2014-07-22  Justin Lippi  <jlippi@gmail.com>

    * tests/test_subset_graph.py: decrease the amount of memory that is being
    requested for the hash tables in test.

2014-07-22  Jim Stapleton  <jas@msu.edu>

     * scripts/filter-abund.py: no longer asks for parameters that are unused,
     issue #524

2014-07-22  Justin Lippi  <jlippi@gmail.com> 

    * tests/khmer_tst_utils.py: put runscript here
    * tests/test_sandbox_scripts.py: remove 'runsandbox', renamed to runscript
      and placed in khmer_tst_utils
    * tests/test_scripts.py: removed 'runscript' and placed in khmer_tst_utils

2014-07-22  Jeramia Ory  <jeramia.ory@gmail.com>

    * khmer/_khmermodule.cc: removed unused KhmerError, issue #503

2014-07-22  Rodney Picett  <pickett.rodney@gmail.com>

    * lib/scoringmatrix.{cc,hh}: removed assign function, issue #502
 
2014-07-22  Leonor Garcia-Gutierrez  <l.garcia-gutierrez@warwick.ac.uk>

    * tests/test_counting_single.py: reduced memory requirements
    
2014-07-21  Titus Brown  <t@idyll.org>

    * sandbox/saturate-by-median.py: introduce new sandbox script for
	saturation analysis of low-coverage data sets.

2014-07-10  Joe Stein  <joeaarons@gmail.com>

    * sandbox/readstats.py: fixed divide-by-zero error, issue #458

2014-07-06  Titus Brown  <t@idyll.org>

    * doc/release.txt: fix formatting.

2014-06-25  Michael R. Crusoe <mcrusoe@msu.edu>

    * scripts/load-graph.py: fix #507. Threading doesn't give any advantages
    to this script right now; the threading parameter is ignored for now.

2014-06-20  Chuck Pepe-Ranney  <chuck.peperanney@gmail.com>

    * scripts/extract-partitions.py: added epilog documentation for 
	<base>.dist columns.

2014-06-20  Michael R. Crusoe  <mcrusoe@msu.edu>

    * doc/release.txt: Add Coverity Scan to release checklist

2014-06-19  Michael R. Crusoe  <mcrusoe@msu.edu>

    * lib/read_aligner.{cc,hh},khmer/_khmermodule.cc,setup.py,
    tests/test_read_aligner.py,sandbox/{normalize-by-align,read-aligner}.py:
    Update of @fishjord's graph alignment work
    * lib/{aligner,kmer,node}.{cc,hh},tests/test_align.py: removed as they are
    superceded by the above
    * Makefile: fixed wildcards
    * tests/read_parsers.py: tests that are too complicated to run with
    Valgrind's memcheck are now marked @attr('multithread')

2014-06-16  Titus Brown  <t@idyll.org>

    * doc/release.txt: updated release process.
    * doc/known-issues.txt: updated known-issues for v1.1 release
    * doc/release-notes/: added release notes for 1.0, 1.0.1, and 1.1

2014-06-16  Michael R. Crusoe  <mcrusoe@msu.edu>

    * scripts/{abundance-dist-single,filter-abund-single,load-into-counting,
    normalize-by-median,load-graph}.py: restore Python 2.6 compatability for
    Debian 6, RedHat 6, SL6, and Ubuntu 10.04 LTS users.

2014-06-15  Titus Brown  <t@idyll.org>

    * doc/scripts.txt: removed sweep-reads.py from script documentation.
    * scripts/sweep-reads.py, scripts/sweep-files.py: moved sweep-reads.py
	and sweep-files.py over to sandbox.
    * tests/test_sandbox_scripts.py: created a test file for scripts in
	sandbox/; skip when not in developer mode (e.g. installed egg).
    * tests/test_script_arguments.py: capture file.py output to stderr
	so that it is not displayed during tests.
    * sandbox/calc-median-distribution.py: updates to print cumulative
	distribution for calc-median-distribution.

2014-06-14  Michael R. Crusoe  <mcrusoe@msu.edu>

    * scripts/{abundance-dist-single,filter-abund-single,load-into-counting,
    normalize-by-median,load-graph}.py,tests/test_scripts.py: added
    '--report-total-kmers' option to all scripts that create k-mer tables.

2014-06-14  Titus Brown  <t@idyll.org>

    * doc/scripts.txt, tests/test_scripts.py, scripts/sweep-reads.py:
	renamed sweep-reads-buffered to sweep-reads; added FASTQ output to
	sweep-reads.
    * doc/scripts.txt: added extract-long-sequences.py doc reference.
    * scripts/extract-long-sequences.py: set default sequence length to
	extract to 200 bp.

2014-06-13  Michael R. Crusoe  <mcrusoe@msu.edu>

    * MANIFEST.in: don't include docs/, data/, or examples/ in our PyPI
    distribution. Saves 15MB.

2014-06-13  Michael R. Crusoe  <mcrusoe@msu.edu>

    * Makefile: split coverity target in two: -build and -upload. Added
    configuration target

2014-06-13  Titus Brown  <t@idyll.org>

    * doc/install.txt: updated virtualenv command to use python2 explicitly,
	for arch support.

2014-06-13  Titus Brown  <t@idyll.org>

    * khmer/__init__.py, khmer/file_args.py: Moved copyright message to a
	comment.
    * khmer/file.py: updated error messages for disk-space checking functions;
	added test hooks.
    * tests/test_script_arguments.py: added tests for several functions in
	khmer/file.py.
    * sandbox/assemstats3.py: handle missing input files.

2014-06-12  Michael Wright <wrigh517@msu.edu>

    * sandbox/load-into-hashbits: Deleted from sandbox. It is superseded
    by load-graph.py --no-tagset.

2014-06-11  Michael Wright <wrigh517@msu.edu>

    * scripts/load-into-counting: Fixed docstring misnomer to 
	load-into-counting.py

2014-06-10  Michael R. Crusoe  <mcrusoe@msu.edu>

    * setup.py,tests/{__init__,khmer_tst_utils,test_scripts,
    khmer_test_counting_single}.py: made tests runnable after installation.
    * lib/{khmer.hh,hashtable.hh,read_parsers.cc,read_parsers.hh}: restructure
    exception hierarchy.
    * khmer/_khmermodule.cc: Nicer error checking for hash_consume_fasta,
    hash_abundance_distribution, hashbits_consume_{fasta,fasta_and_tag
    {,with_stoptags},partitioned_fasta}, hashbits_output_partitions, and
    labelhash_consume_{,partitioned_}fasta_and_tag_with_labels.

2014-06-10  Titus Brown  <t@idyll.org>

    * Makefile: remove SHELL setting so that 'make doc' works in virtualenvs.
    * scripts/sample-reads-randomly.py: extend to take multiple subsamples
	with -S.
    * tests/test_scripts.py: added test for multiple subsamples from
	sample-reads-randomly.py

2014-06-10  Michael Wright <wrigh517@msu.edu>

    * scripts/extract-long-sequences: Moved from sandbox, added argparse and 
    FASTQ support.
    * scripts/fastq-to-fasta: Fixed outdated argparse oversight.
    * tests/test_scripts.py: Added tests for extract-long-sequences.py

2014-06-08  Titus Brown  <t@idyll.org>

    * doc/conf.py: set google_analytics_id and disqus_shortname properly;
	disable "editme" popup.
    * doc/_templates/page.html: take google_analytics_id and disqus_shortname
	from doc/conf.py.

2014-06-04  Michael R. Crusoe <mcrusoe@msu.edu>

    * lib/Makefile: do a distclean as the CFLAGS may have changed. Fixes #442

2014-06-03 Chuck Pepe-Ranney <chuck.peperanney@gmail.com>

    * scripts/abundance-dist.py: removed call to check_space on infiles.  

2014-05-31  Michael R. Crusoe  <mcrusoe@msu.edu>

    * khmer/_khmermodule.cc,lib/counting.{cc,hh},
    sandbox/{stoptag-abundance-ham1-hist.py,off-by-one.py,filter-ham1.py}:
    Remove CountingHash get_kmer_abund_mean, get_kmer_abund_abs_deviation, and
    max_hamming1_count along with Python glue code and sandbox scripts. They
    are no longer useful.

2014-05-30  Titus Brown  <t@idyll.org>

    * khmer/_khmermodule.cc: remove merge2* functions: unused, untested.
    * lib/counting.cc, lib/hashbits.cc, lib/hashtable.cc: made file loading
	exceptions more verbose and informative.
    * tests/test_subset_graph.py: added tests for SubsetPartition::
	load_partitionmap.
    * khmer/_khmermodule.cc, lib/subset.cc, wrapped SubsetPartition::
	load_partitionmap to catch, propagate exceptions
    * tests/test_hashbits.py, tests/test_counting_hash.py: added tests
	for fail-on-load of bad file format versions; print exception messages.
    * .gitignore: added various temporary pip & build files
    * lib/counting.cc: added I/O exception handling to CountingHashFileReader
	and CountingHashGzFileReader.
    * lib/hashbits.cc: added I/O exception handling to Hashbits::load.
    * lib/subset.cc: added I/O exception handling to merge_from_disk.
    * lib/hashtable.cc: added I/O exception handling to load_tagset and
	load_stop_tags
    * khmer/_khmermodule.cc: added I/O exception propagation from C++ to
	Python, for all loading functions.

2014-05-22  Michael Wright  <wrigh517@msu.edu>

    * scripts/fastq-to-fasta: Moved and improved fastq-to-fasta.py into scripts 
    from sandbox
    * tests/test_scripts.py: Added tests for fastq-to-fasta.py
    * tests/test-data: Added test-fastq-n-to-fasta.py file with N's in 
    sequence for testing

2014-05-19  Michael R. Crusoe  <mcrusoe@msu.edu>

    * Makefile: add target for python test coverage plain-text report;
    clarified where the HTML report is

2014-05-16  Michael R. Crusoe  <mcrusoe@msu.edu>

    * docs/scripts.txt: include sweep-reads-buffered.py

2014-05-14  Adam Caldwell  <adam.caldwell@gmail.com>

    * Makefile: change pip to pip2. Fixes assorted make problems on systems
    where pip links to pip3

2014-05-14  Michael R. Crusoe  <mcrusoe@msu.edu>

    * lib/{zlib,bzip2} -> third-party/
    * setup.{cfg,py}: Move third party libraries to their own directory
    * Makefile: add sloccount target for humans and the sloccount.sc target for
   Jenkins

2014-05-13  Michael Wright  <wrigh517@msu.edu>

    * sandbox/fastq-to-fasta.py: now reports number of reads dropped due to
    'N's in sequence. close 395

2014-05-13  Michael R. Crusoe  <mcrusoe@msu.edu>

    * doc/release.txt: additional fixes

2014-05-09  Luiz Irber  <irberlui@msu.edu>

    Version 1.0.1

2014-05-09  Michael R. Crusoe  <mcrusoe@msu.edu>

    * doc/release.txt: update release instructions

2014-05-06  Michael R. Crusoe  <mcrusoe@msu.edu>

    * lib/{subset,counting}.cc: fix cppcheck errors; astyle -A10
    --max-code-length=80

2014-05-06  Titus Brown  <titus@idyll.org>

    * sandbox/calc-best-assembly.py: added script to calculate best
    assembly from a list of contig/scaffold files
	
2014-04-23  Titus Brown  <titus@idyll.org>

    * scripts/abundance-dist-single.py: fixed problem where ReadParser was
    being created anew for each thread; regression introduced in 4b823fc.

2014-04-22  Michael R. Crusoe  <mcrusoe@msu.edu>

    *.py: switch to explicit python2 invocation. Fixes #385.

2014-04-21  Titus Brown  <t@idyll.org>

    * doc/development.txt: added spellcheck to review checklist

2014-04-21  Titus Brown  <titus@idyll.org>

    * scripts/normalize-by-median.py: updated FP rate to match latest info from
      Qingpeng's paper; corrected spelling error.

2014-04-21  Michael R. Crusoe  <mcrusoe@msu.edu>

    * setup.py,doc/installing.txt: Remove argparse from the requirements
    unless it isn't available. Argparse is bundled with Python 2.7+. This
    simplifies the installation instructions.

2014-04-17  Ram RS  <ramrs@nyu.edu>

    * scripts/make-initial-stoptags.py: fixed bug that threw error on
     missing .ht input file while actual expected input file is .pt

2014-04-11  Titus Brown  <t@idyll.org>

    * scripts/*.py: fixed argument to check_space_for_hashtable to rely
    on args.n_tables and not args.ksize.

2014-04-06  Titus Brown  <titus@idyll.org>

    * scripts/normalize-by-median.py: added comment about table compatibility
    with abundance-dist.

2014-04-05  Michael R. Crusoe  <mcrusoe@msu.edu>

    * MANIFEST.in,setup.py: fix to correct zlib packaging for #365
    * ChangeLog: fix date for 1.0 release, email addresses

2014-04-01  Michael R. Crusoe  <mcrusoe@msu.edu>

    Version 1.0
    * Makefile: run 'build' command before install; ignore _version.py for
    coverage purposes.
    * bink.ipynb: deleted
    * doc/choosing-hash-sizes.txt -> choosing-table-sizes.txt
    * setup.py,doc/{conf.py,index.txt}: update lists of authors
    * doc/development.txt: typo
    * doc/{galaxy,guide,index,introduction,scripts}.txt: remove some
    references to implementation details of the k-mer tables
    * doc/{known-issues,release}.txt: updated
    * khmer/*.cc,lib/*.{cc,hh}: astyle -A10 formatted
    * lib/read_parsers.cc: fixed case statement fall through
    * lib/subset.cc: removed unnecessary NULL check (CID 1054804 & 1195088)
    * scripts/*.py: additional documentation updates
    * tests/test-data/test-overlap1.ht,data/MSB2-surrender.fa &
    data/1m-filtered.fa: removed from repository history, .git is now 36M!

2014-04-01  Titus Brown  <t@idyll.org>

    * CITATION,khmer/khmer_args.py: Updated khmer software citation for
    release.

2014-03-31  Titus Brown  <t@idyll.org>

    * scripts/normalize-by-median.py: Fixed unbound variable bug introduced in
    20a433c2.

    * khmer/file.py: Fixed incorrect use of __file__ dirname instead of
    os.getcwd(); also fixed bug where statvfs would choke on an empty
    dirname resulting from input files being in the cwd.

2014-03-31  Michael R. Crusoe  <mcrusoe@msu.edu>

    * versioneer.py,ez_setup.py: updated to version 0.10 and 3.4.1
    respectively.
    * docs/release.txt,khmer/_version.py,MANIFEST.in: update ancillary
    versioneer files

2014-03-31  Titus Brown  <t@idyll.org>

    * scripts/*.py,khmer/khmer_args.py: added 'info' function to khmer_args,
    and added citation information to each script.
    * CITATION: added basic citation information for khmer functionality.

2013-03-31  Michael R. Crusoe  <mcrusoe@msu.edu>

    * docs/scripts.txt,scripts/*.py,khmer/*.py: overhaul the documentation of
    the scripts. Uses sphinxcontrib.autoprogram to leverage the existing
    argparse objects. Moved the documentation into each script + misc cleanups.
    All scripts support the --version option. Migrated the last scripts to use
    khmer_args
    * docs/blog-posts.txt: removed outdated reference to filter-exact.py; its
    replacement filter-abund.py is better documented in the eel-pond protocol
    * figuregen/,novelty/,plots/,templatem/,scripts/do-partition.sh: removed
    outdated code not part of core project

2013-03-30  Michael R. Crusoe  <mcrusoe@msu.edu>

    * setup.py: monkeypatched distutils.Distribution.reinitialize_command() so
    that it matches the behavior of Distribution.get_command_obj(). This fixes
    issues with 'pip install -e' and './setup.py nosetests' not respecting the
    setup.cfg configuration directives for the build_ext command. Also
    enhanced our build_ext command to respect the dry_run mode.

    * .ycm_extra_conf.py: Update our custom YouCompleteMe configuration to
    query the package configuration for the proper compilation flags.

2014-03-28  Michael R. Crusoe  <mcrusoe@msu.edu>

    * Makefile,setup.py: demote nose & sphinx to extra dependencies.
    Auto-install Python developer tools as needed.

2013-03-27  Michael R. Crusoe  <mcrusoe@msu.edu>

    * The system zlib and bzip2 libraries are now used instead of the bundled
    versions if specified in setup.cfg or the command line.

2014-03-25  Michael R. Crusoe  <mcrusoe@msu.edu>

    * Makefile: update cppcheck command to match new version of Jenkins
    plugin. Now ignores the lib/test*.cc files.

2013-03-20  Michael R. Crusoe  <mcrusoe@msu.edu>

    * lib/storage.hh,khmer/_khmermodule.cc,lib/{readtable,read_parsers}.hh:
    remove unused storage.hh

2014-03-19  Qingpeng Zhang  <qingpeng@msu.edu>

    * hashbits.cc: fix a bug of 'Division or modulo by zero' described in #182
    * test_scripts.py: add test code for count-overlap.py
    * count-overlap.py: (fix a bug because of a typo and hashsize was replaced
    by min_hashsize)
    * count-overlap.py: needs hashbits table generated by load-graph.py. 
    This information is added to the "usage:" line.
    * count-overlap.py: fix minor PyLint issues

2014-03-19  Michael R. Crusoe  <mcrusoe@msu.edu>

    * Update bundled zlib version to 1.2.8 from 1.2.3. Changes of note:
    "Wholesale replacement of gz* functions with faster versions"
    "Added LFS (Large File Summit) support for 64-bit file offsets"
    "Fix serious but very rare decompression bug"

2014-03-19  Michael R. Crusoe <mcrusoe@msu.edu>

    * lib/counting.hh: include hashtable.hh
    * lib/{counting,aligner,hashbits,hashtable,labelhash,node,subset}.{cc,hh},
    kmer.cc,khmer/_khmermodule.cc: removed downcast, replaced non-functional
    asserts() with exception throws.
    * khmer/_khmermodule.cc: fixed parsing of PyLists
    * setup.py: force 64bit only builds on OS X.

2014-03-19  Titus Brown  <t@idyll.org>

    * Makefile: update documentation on targets at top; clean autopep8 output.
    * test_counting_single.py: fixed pep8 violations in spacing
    * test_scripts.py: eliminate popenscript in favor of proper SystemExit
	handling in runscript; fix pep8 violations.

2014-03-19  Michael R. Crusoe <mcrusoe@msu.edu> and Luiz Irber
<luiz.irber@gmail.com>

    * lib/ktable.{cc,hh},khmer/{__init__.py},{_khmermodule.cc}, tests/
    test_{counting_{hash,single},ktable}.py: remove the unused KTable object
    * doc/{index,ktable}.txt: remove references to KTable
    * lib/{ktable.{hh,cc} → kmer_hash.{hh,cc}}: rename remaining ktable files
    to kmer_hash
    * lib/{hashtable,kmer}.hh: replace ktable headers with kmer_hash

2014-03-17  Ram RS  <ramrs@nyu.edu>

    * extract-partitions.py: pylint warnings addressed
    * test_scripts.py: tests added to cover extract-partitions completely

2014-03-16  Michael R. Crusoe <mcrusoe@msu.edu>

    * lib/read_parsers.cc: fix for Coverity CID 1054789: Unititialized scalar
    field II: fill_id is never zeroed out.

2014-03-16  Ram RS  <ramrs@nyu.edu>

    * Project email in copyright headers updated

2014-03-14  Michael R. Crusoe <mcrusoe@msu.edu>

    * khmer/_khmermodule.cc, lib/{khmer.hh, hashtable.{cc,hh}},
    tests/test_{hashbits,hashbits_obj,labelhash}.py: don't implicitly downcast
    tagset_size(). Changes fileformat version for saved tagsets.

2014-03-13  Ram RS  <ramrs@nyu.edu>

    * added: khmer/file.py - script to check disk space, check input file
    status and check space before hashtable writing
    * modified: scripts/*.py - all scripts now use khmer.file for above-mentioned
    functionality.
    * modified: scripts/*.py - pylint violations addressed in all scripts
    under scripts/

2014-03-13  Ram RS  <ramrs@nyu.edu>

    * Bug fix: tests.test_normalize_by_median_no_bigcount() now runs within
    temp directory

2014-03-11  Michael R. Crusoe  <mcrusoe@mcrusoe.edu>

    * lib/read_parsers.hh: fix for Coverity CID 1054789: Uninitialized scalar
    field

2014-03-10  Michael R. Crusoe  <mcrusoe@msu.edu>

    * doc/development.txt: document fork/tag policy + formatting fixes

2014-03-03  Michael R. Crusoe  <mcrusoe@msu.edu>

    * lib/trace_logger.{cc,hh}: fix for Coverity CID 1063852: Uninitialized
    scalar field (UNINIT_CTOR) 
    * lib/node.cc: fix for Coverity CID 1173035:  Uninitialized scalar field
    (UNINIT_CTOR)
    * lib/hashbits.hh: fix for Coverity CID 1153101:  Resource leak in object
    (CTOR_DTOR_LEAK)
    * lib/{perf_metrics.{cc,hh},hashtable.{cc,hh}
    ,read_parsers.{cc,hh},trace_logger.{cc,hh}}: ifndef WITH_INTERNAL_METRICS
    then lets not + astyle -A10

2014-02-27  Michael R. Crusoe <mcrusoe@msu.edu>

    * tagged: version 0.8
    * setup.py: Specify a known working version of setuptools so we don't
    force an unneeded and awkward upgrade.
    * setup.py: We aren't zipsafe, mark as such

2014-02-18  Michael R. Crusoe <mcrusoe@msu.edu>

* Normalized C++ namespace usage to fix CID 1054792
* Updated install instructions. We recommend OS X users and those Linux
users without root access to install virtualenv instead of pip.
* New documentation: doc/known-issues.txt
* Added code review checklist & other guidance: doc/development.txt

2014-02-03  Camille Scott <camille.scott.w@gmail.com>

* Standardized command line arguments in khmer_args; added version flag

* Added support for sparse graph labeling

* Added script to reinflate partitions from read files using the 
  labeling system, called sweep-reads-by-partition-buffered.py

* Implemented __new__ methods for Hashbits, enforced inheritance
  hierarchy between it and the new LabelHash class both in C++
  and CPython API

2013-12-20  Titus Brown  <titus@idyll.org>

* Fixed output_partitioned_file, sweep-reads3.py, and extract-partitions.py
  to retain FASTQ format in output.

2013-12-11  Michael R. Crusoe <mcrusoe@msu.edu>

* normalize-by-median.py: new optional argument: --record-filenames to specify
a path where a list of all the output filenames will be written to. Will
be used to better integrate with Galaxy.

* All commands that use the counting args now support the --version switch

* abundance-dist-single.py, abundance-dist.py, do-partition.py,
interleave-reads.py, load-graph.py, load-into-counting.py
normalize-by-median.py now exit with return code 1 instead of 255 as is
standard.

2013-12-19  Michael R. Crusoe  <mcrusoe@msu.edu>

* doc/install.txt Add setup instructions for RHEL6 & fix invocation to get
master branch to work for non-developers

2013-12-18  Titus Brown  <titus@idyll.org>

* Added a test to ensure that normalize-by-median.py has bigcount set to
  False.

2013-11-22  Camille Scott  <camille.scott.w@gmail.com>

* Makefile: Added debug target for profiling.

2013-11-22  Michael R. Crusoe  <mcrusoe@msu.edu>

* Documented release process

2013-10-21  Michael R. Crusoe  <mcrusoe@msu.edu>

* Version 0.7

* New script: sample-reads-randomly.py which does a single pass random
subsample using reservoir sampling.

* the version number is now only stored in one place

* Makefile: new dist, cppcheck, pep8, and autopep8 targets for developers.
VERSION is now set by versioneer and exported to C/C++ code.

* README switched from MarkDown to ReStructuredText format to clean up PyPI
listing. Install count badge added.

* doc/: updates to how the scripts are called. Sphinx now pulls version
number from versioneer. C/Python integration is now partially documented.
Reference to bleeding-edge has been removed. Release instructions have been
clarified and simplified.

* all python code in khmer/, scripts/, and tests/ should be PEP8 compliant now.

* khmer/_khmermodule.cc has gotten a once-over with cpychecker. Type errors
were eliminated and the error checking has improved.

* Several fixes motivated by the results of a Coverity C/C++ scan. 

* Tests that require greater than 0.5 gigabytes of memory are now annotated as
being 'highmem' and be skipped by changing two lines in setup.cfg

* warnings about -Wstrict-prototypes will no longer appear

* contributors to this release are: ctb, mr-c and camillescott. 

2013-10-15  Michael R. Crusoe  <mcrusoe@msu.edu>

* Version 0.6.1

* No code changes, just build fixes

2013-10-10  Michael R. Crusoe  <mcrusoe@msu.edu>

* Version 0.6

* Switch to setuptools to run the entire build

* The various Makefiles have been merged into one inside lib for posterity

* A new top-level Makefile wraps "python setup.py"

* argparse.py has been removed and is installed automatically by setuptools/pip

* setup.py and the python/khmer directory have been moved to the root of the
project to conform to the standard layout

* The project contact address is now khmer-project@idyll.org

* Due to the new build system the project now easily builds under OS X + XCode

* In light of the above the installation instructions have been rewritten

* Sphinx now builds the documentation without warnings or errors

* It is now easy to calculate code coverage.

* setup.py is now PEP8 compliant
2014-04-10  Michael R. Crusoe  <mcrusoe@msu.edu>

    * Makefile: run 'build' command before install; ignore _version.py for
    coverage purposes.
    * bink.ipynb: deleted
    * doc/choosing-hash-sizes.txt -> choosing-table-sizes.txt
    * setup.py,doc/{conf.py,index.txt}: update lists of authors
    * doc/development.txt: typo
    * doc/{galaxy,guide,index,introduction,scripts}.txt: remove some
    references to implementation details of the k-mer tables
    * doc/{known-issues,release}.txt: updated
    * khmer/*.cc,lib/*.{cc,hh}: astyle -A10 formatted
    * lib/read_parsers.cc: fixed case statement fall through
    * lib/subset.cc: removed unnecessary NULL check (CID 1054804 & 1195088)
    * scripts/*.py: additional documentation updates
    * tests/test-data/test-overlap1.ht,data/MSB2-surrender.fa &
    data/1m-filtered.fa: removed from repository history, .git is now 36M!

2014-03-31  Titus Brown  <ctb@msu.edu>

    * scripts/normalize-by-median.py: Fixed unbound variable bug introduced in
    20a433c2.

    * khmer/file.py: Fixed incorrect use of __file__ dirname instead of
    os.getcwd(); also fixed bug where statvfs would choke on an empty
    dirname resulting from input files being in the cwd.

2014-03-31  Michael R. Crusoe  <mcrusoe@msu.edu>

    * versioneer.py,ez_setup.py: updated to version 0.10 and 3.4.1
    respectively.
    * docs/release.txt,khmer/_version.py,MANIFEST.in: update ancillary
    versioneer files

2014-03-31  Titus Brown  <ctb@msu.edu>

    * scripts/*.py,khmer/khmer_args.py: added 'info' function to khmer_args,
    and added citation information to each script.
    * CITATION: added basic citation information for khmer functionality.

2013-03-31  Michael R. Crusoe  <mcrusoe@msu.edu>

    * docs/scripts.txt,scripts/*.py,khmer/*.py: overhaul the documentation of
    the scripts. Uses sphinxcontrib.autoprogram to leverage the existing
    argparse objects. Moved the documentation into each script + misc cleanups.
    All scripts support the --version option. Migrated the last scripts to use
    khmer_args
    * docs/blog-posts.txt: removed outdated reference to filter-exact.py; its
    replacement filter-abund.py is better documented in the eel-pond protocol
    * figuregen/,novelty/,plots/,templatem/,scripts/do-partition.sh: removed
    outdated code not part of core project

2013-03-30  Michael R. Crusoe  <mcrusoe@msu.edu>

    * setup.py: monkeypatched distutils.Distribution.reinitialize_command() so
    that it matches the behavior of Distribution.get_command_obj(). This fixes
    issues with 'pip install -e' and './setup.py nosetests' not respecting the
    setup.cfg configuration directives for the build_ext command. Also
    enhanced our build_ext command to respect the dry_run mode.

    * .ycm_extra_conf.py: Update our custom YouCompleteMe configuration to
    query the package configuration for the proper compilation flags.

2014-03-28  Michael R. Crusoe  <mcrusoe@msu.edu>

    * Makefile,setup.py: demote nose & sphinx to extra dependencies.
    Auto-install Python developer tools as needed.

2013-03-27  Michael R. Crusoe  <mcrusoe@msu.edu>

    * The system zlib and bzip2 libraries are now used instead of the bundled
    versions if specified in setup.cfg or the command line.

2014-03-25  Michael R. Crusoe  <mcrusoe@msu.edu>

    * Makefile: update cppcheck command to match new version of Jenkins
    plugin. Now ignores the lib/test*.cc files.

2013-03-20  Michael R. Crusoe  <mcrusoe@msu.edu>

    * lib/storage.hh,khmer/_khmermodule.cc,lib/{readtable,read_parsers}.hh:
    remove unused storage.hh

2014-03-19  Qingpeng Zhang  <qingpeng@msu.edu>

    * hashbits.cc: fix a bug of 'Division or modulo by zero' described in #182
    * test_scripts.py: add test code for count-overlap.py
    * count-overlap.py: (fix a bug because of a typo and hashsize was replaced
    by min_hashsize)
    * count-overlap.py: needs hashbits table generated by load-graph.py. 
    This information is added to the "usage:" line.
    * count-overlap.py: fix minor PyLint issues

2014-03-19  Michael R. Crusoe  <mcrusoe@msu.edu>

    * Update bundled zlib version to 1.2.8 from 1.2.3. Changes of note:
    "Wholesale replacement of gz* functions with faster versions"
    "Added LFS (Large File Summit) support for 64-bit file offsets"
    "Fix serious but very rare decompression bug"

2014-03-19  Michael R. Crusoe <mcrusoe@msu.edu>

    * lib/counting.hh: include hashtable.hh
    * lib/{counting,aligner,hashbits,hashtable,labelhash,node,subset}.{cc,hh},
    kmer.cc,khmer/_khmermodule.cc: removed downcast, replaced non-functional
    asserts() with exception throws.
    * khmer/_khmermodule.cc: fixed parsing of PyLists
    * setup.py: force 64bit only builds on OS X.

2014-03-19  Titus Brown  <t@idyll.org>

    * Makefile: update documentation on targets at top; clean autopep8 output.
    * test_counting_single.py: fixed pep8 violations in spacing
    * test_scripts.py: eliminate popenscript in favor of proper SystemExit
	handling in runscript; fix pep8 violations.

2014-03-19  Michael R. Crusoe <mcrusoe@msu.edu> and Luiz Irber
<luiz.irber@gmail.com>

    * lib/ktable.{cc,hh},khmer/{__init__.py},{_khmermodule.cc}, tests/
    test_{counting_{hash,single},ktable}.py: remove the unused KTable object
    * doc/{index,ktable}.txt: remove references to KTable
    * lib/{ktable.{hh,cc} → kmer_hash.{hh,cc}}: rename remaining ktable files
    to kmer_hash
    * lib/{hashtable,kmer}.hh: replace ktable headers with kmer_hash

2014-03-17  Ram RS  <ramrs@nyu.edu>

    * extract-partitions.py: pylint warnings addressed
    * test_scripts.py: tests added to cover extract-partitions completely

2014-03-16  Michael R. Crusoe <mcrusoe@msu.edu>

    * lib/read_parsers.cc: fix for Coverity CID 1054789: Unititialized scalar
    field II: fill_id is never zeroed out.

2014-03-16  Ram RS  <ramrs@nyu.edu>

    * Project email in copyright headers updated

2014-03-14  Michael R. Crusoe <mcrusoe@msu.edu>

    * khmer/_khmermodule.cc, lib/{khmer.hh, hashtable.{cc,hh}},
    tests/test_{hashbits,hashbits_obj,labelhash}.py: don't implicitly downcast
    tagset_size(). Changes fileformat version for saved tagsets.

2014-03-13  Ram RS  <ramrs@nyu.edu>

    * added: khmer/file.py - script to check disk space, check input file
    status and check space before hashtable writing
    * modified: scripts/*.py - all scripts now use khmer.file for above-mentioned
    functionality.
    * modified: scripts/*.py - pylint violations addressed in all scripts
    under scripts/

2014-03-13  Ram RS  <ramrs@nyu.edu>

    * Bug fix: tests.test_normalize_by_median_no_bigcount() now runs within
    temp directory

2014-03-11  Michael R. Crusoe  <mcrusoe@mcrusoe.edu>

    * lib/read_parsers.hh: fix for Coverity CID 1054789: Uninitialized scalar
    field

2014-03-10  Michael R. Crusoe  <mcrusoe@msu.edu>

    * doc/development.txt: document fork/tag policy + formatting fixes

2014-03-03  Michael R. Crusoe  <mcrusoe@msu.edu>

    * lib/trace_logger.{cc,hh}: fix for Coverity CID 1063852: Uninitialized
    scalar field (UNINIT_CTOR) 
    * lib/node.cc: fix for Coverity CID 1173035:  Uninitialized scalar field
    (UNINIT_CTOR)
    * lib/hashbits.hh: fix for Coverity CID 1153101:  Resource leak in object
    (CTOR_DTOR_LEAK)
    * lib/{perf_metrics.{cc,hh},hashtable.{cc,hh}
    ,read_parsers.{cc,hh},trace_logger.{cc,hh}}: ifndef WITH_INTERNAL_METRICS
    then lets not + astyle -A10

2014-02-27  Michael R. Crusoe <mcrusoe@msu.edu>

    * tagged: version 0.8
    * setup.py: Specify a known working version of setuptools so we don't
    force an unneeded and awkward upgrade.
    * setup.py: We aren't zipsafe, mark as such

2014-02-18  Michael R. Crusoe <mcrusoe@msu.edu>

* Normalized C++ namespace usage to fix CID 1054792
* Updated install instructions. We recommend OS X users and those Linux
users without root access to install virtualenv instead of pip.
* New documentation: doc/known-issues.txt
* Added code review checklist & other guidance: doc/development.txt

2014-02-03  Camille Scott <camille.scott.w@gmail.com>

* Standardized command line arguments in khmer_args; added version flag

* Added support for sparse graph labeling

* Added script to reinflate partitions from read files using the 
  labeling system, called sweep-reads-by-partition-buffered.py

* Implemented __new__ methods for Hashbits, enforced inheritance
  hierarchy between it and the new LabelHash class both in C++
  and CPython API

2013-12-20  Titus Brown  <titus@idyll.org>

* Fixed output_partitioned_file, sweep-reads3.py, and extract-partitions.py
  to retain FASTQ format in output.

2013-12-11  Michael R. Crusoe <mcrusoe@msu.edu>

* normalize-by-median.py: new optional argument: --record-filenames to specify
a path where a list of all the output filenames will be written to. Will
be used to better integrate with Galaxy.

* All commands that use the counting args now support the --version switch

* abundance-dist-single.py, abundance-dist.py, do-partition.py,
interleave-reads.py, load-graph.py, load-into-counting.py
normalize-by-median.py now exit with return code 1 instead of 255 as is
standard.

2013-12-19  Michael R. Crusoe  <mcrusoe@msu.edu>

* doc/install.txt Add setup instructions for RHEL6 & fix invocation to get
master branch to work for non-developers

2013-12-18  Titus Brown  <titus@idyll.org>

* Added a test to ensure that normalize-by-median.py has bigcount set to
  False.

2013-11-22  Camille Scott  <camille.scott.w@gmail.com>

* Makefile: Added debug target for profiling.

2013-11-22  Michael R. Crusoe  <mcrusoe@msu.edu>

* Documented release process

2013-10-21  Michael R. Crusoe  <mcrusoe@msu.edu>

* Version 0.7

* New script: sample-reads-randomly.py which does a single pass random
subsample using reservoir sampling.

* the version number is now only stored in one place

* Makefile: new dist, cppcheck, pep8, and autopep8 targets for developers.
VERSION is now set by versioneer and exported to C/C++ code.

* README switched from MarkDown to ReStructuredText format to clean up PyPI
listing. Install count badge added.

* doc/: updates to how the scripts are called. Sphinx now pulls version
number from versioneer. C/Python integration is now partially documented.
Reference to bleeding-edge has been removed. Release instructions have been
clarified and simplified.

* all python code in khmer/, scripts/, and tests/ should be PEP8 compliant now.

* khmer/_khmermodule.cc has gotten a once-over with cpychecker. Type errors
were eliminated and the error checking has improved.

* Several fixes motivated by the results of a Coverity C/C++ scan. 

* Tests that require greater than 0.5 gigabytes of memory are now annotated as
being 'highmem' and be skipped by changing two lines in setup.cfg

* warnings about -Wstrict-prototypes will no longer appear

* contributors to this release are: ctb, mr-c and camillescott. 

2013-10-15  Michael R. Crusoe  <mcrusoe@msu.edu>

* Version 0.6.1

* No code changes, just build fixes

2013-10-10  Michael R. Crusoe  <mcrusoe@msu.edu>

* Version 0.6

* Switch to setuptools to run the entire build

* The various Makefiles have been merged into one inside lib for posterity

* A new top-level Makefile wraps "python setup.py"

* argparse.py has been removed and is installed automatically by setuptools/pip

* setup.py and the python/khmer directory have been moved to the root of the
project to conform to the standard layout

* The project contact address is now khmer-project@idyll.org

* Due to the new build system the project now easily builds under OS X + XCode

* In light of the above the installation instructions have been rewritten

* Sphinx now builds the documentation without warnings or errors

* It is now easy to calculate code coverage.

* setup.py is now PEP8 compliant<|MERGE_RESOLUTION|>--- conflicted
+++ resolved
@@ -1,13 +1,11 @@
-<<<<<<< HEAD
 2014-08-20  Michael R. Crusoe  <mcrusoe@msu.edu>
 
     * test/test_version.py: add Python2.6 compatibility.
-=======
+
 2014-08-20  Rhys Kidd  <rhyskidd@gmail.com>
 
     * setup.py,README.rst,doc/user/install.txt: Test requirement for a 
     64-bit operating system, documentation changes. Fixes #529
->>>>>>> 57658470
 
 2014-08-19  Michael R. Crusoe  <mcrusoe@msu.edu>
 
