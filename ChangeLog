<<<<<<< HEAD
2015-08-10  Jacob Fenton  <bocajntonef@gmail.com>

   * tests/{khmer_tst_utils,test_normalize_by_median}.py: added new utility
   function and proof-of-concept
=======
2015-08-11  Michael R. Crusoe  <crusoe@ucdavis.edu>

   * CITATION, doc/{index,introduction,user/scripts}.rst, khmer/khmer_args.py:
   formatting fixes and new citation for the software as a whole
   * Makefile: PDF building hints, tweaked dependencies, update coverity URL,
   new target to generate author list for the paper citation 
   * sort-authors-list.py: helper script for the above
   * doc/conf.py: don't generate a module index
   * doc/contributors.rst: formatting, remove references to old lab
   * doc/dev/coding-guidelines-and-review.rst: add C++ version standard
   * doc/dev/getting-started.rst: ccache, git-merge-changelog, and advanced
   commit squashing
   * doc/user/biblio.rst: added links to khmer citation collections
   * doc/user/examples.rst: linked to online version of example scripts
   * doc/user/guide.rst: commented out empty section, added BSD note
   * lib/counting.{cc},lib/*.hh: c++11 fixes: remove unneeded trailing
   semicolons
   * scripts/*.py: line-wrap & scrub output
   * setup.py: turn optimizations back on and -pedantic
   * .mailmap: additional tweaks to author list


2015-08-11  Kevin Murray  <spam@kdmurray.id.au>

   * lib/Makefile: Fix SONAME and ABI versioning to sync with Debian standard
   practice.

2015-08-10  Camille Scott  <camille.scott.w@gmail.com>

   * lib/traversal.{cc,hh}: Add new files with unified traversal machinery.
   Introduce Traverser class to handle finding neighbors and appropriate
   bitmasking.
   * khmer/_khmer.cc,lib/{counting,hashbits,hashtable,labelhash,subset}.{cc,hh}:
   Updated relevant instances of HashIntoType and KMerIterator to use new Kmer
   and KmerIterator, respectively.
   * lib/Makefile: Add -std=c++11 flag.
   * Makefile: Update -std=c++11 flag in libtest target.
   * lib/hashtable.{cc,hh}: Update calc_connected_graph_size to use Traverser. 
   Change kmer_degree to use functions from traversal.cc. Remove redundant
   count_kmers_with_radius in favor of calc_connected_graph_size. Update
   traverse_from_kmer to use Traverser. Hashtable subclasses KmerFactory.
   * lib/{hashtable.hh,kmer_hash.{cc,hh}}: Move KmerIterator from hashtable.hh
   to kmer_hash.{cc,hh}. Add Kmer class to store forward, reverse, and
   uniqified integer representations of k-mers, and to handle string
   conversion. Update KmerIterator to emit objects of type Kmer and to subclass 
   KmerFactory; add doxygen markup.
   * lib/khmer.hh: Forward declare Kmer and typedef new Kmer data structures.
   * lib/subset.{cc,hh}: Move constructor definition to .cc file. Remove
   queue_neighbors in favor of new traversal machinery. Update find_all_tags, 
   sweep_for_tags, and find_all_tags_truncate_on_abundance to use Traverser.
   * setup.py: Add traversal.{cc,hh} to deps.

2015-08-10  Luiz Irber  <khmer@luizirber.org>

   * scripts/unique-kmers.py: use consume_fasta again.
   * khmer/_khmer.cc: expose output_records option on HLLCounter consume_fasta.
   * lib/hllcounter.{cc,hh}: implement output_records option in consume_fasta.
   * lib/read_parsers.{cc,hh}: add Read method write_to, useful for outputting
   the read to an output stream.
   * doc/whats-new-2.0.rst: Add unique-kmers description.
>>>>>>> 9df18426

2015-08-09  Jacob Fenton  <bocajnotnef@gmail.com>

   * khmer/khmer_args.py: pep8
   * scripts/{interleave-reads,load-graph}.py: Removed unreachable code
   * tests/test-data/{paired-broken.fq.badleft,paired-broken.fq.badright,
   paired-broken.fq.paired.bad}: added test data files
   * tests/{test_normalize_by_median,test_scripts}.py: added tests

2015-08-07  Titus Brown  <titus@idyll.org>

  * khmer/_khmer.cc,lib/hashbits.{cc,hh}: removed overlap functionality;
  eliminated n_entries() as redundant with hashsizes(); removed arguments to
  n_occupied(); removed get_kadian_count.
  * lib/{hashbits.cc,counting.cc,khmer.hh},tests/test_hashbits.py: updated
  save/load of countgraph/nodegraph structures to save _n_occupied.
  * lib/{hashtable.hh,counting.hh,hashbits.hh}: promoted n_occupied() to
  Hashtable class; fixed CountingHash unique_kmers calculation.
  * lib/counting.{cc,hh}: removed get_kadian_count() and moved
  n_unique_kmers(); updated countgraph writing to save n_occupied.
  * khmer/__init__.py: modified extract_nodegraph_info and
  extract_countgraph_info to read in & return n_occupied;
  * sandbox/bloom-count-intersection.py,scripts/count-overlap.py,
  tests/test-data/overlap.out: removed overlap scripts and test files.
  * doc/user/scripts.rst: removed count-overlap.py documentation.
  * tests/test_scripts.py: removed count-overlap.py tests.
  * sandbox/README.rst: updated with removal of bloom-count-intersection.py.
  * tests/test-data/normC20k20.ct: updated file contents to reflect new
  format containing _n_occupied.
  * tests/test_countgraph.py: removed get_kadian_count tests; added save/load
  tests.
  * tests/test_counting_single.py: remove n_entries() tests; replace
  n_entries() calls with hashsizes() call.
  * tests/test_functions.py: updated tests for new extract_*_info functions.
  * tests/test_nodegraph.py: update htable etc. to nodegraph; added a
  save/load test for n_occupied() on nodegraph.
  * tests/{test_normalize_by_median,test_scripts}.py: fixed unique kmers
  tests.

2015-08-07  Michael R. Crusoe  <crusoe@ucdavis.edu>

   * scripts/*.py,tests/*.py,sandbox/*.py,khmer/*.py,oxli/*.py:
   many function and variable renames:
   counting_hash, countinghash, hashtable->countgraph;
   CountingHash->Countgraph
   hashbits->nodegraph; Hashbits->Nodegraph;
   check_space_for_hashtable->check_space_for_graph;
   hash_args->graph_args
   * khmer/_khmer.cc: remove unused 'new_hashtable' method; match renames
   * TODO: removed several items
   * doc/dev/scripts-and-sandbox.rst: fixed hashbang

2015-08-04  Jacob Fenton  <bocajnotnef@gmail.com>

   * khmer/khmer_args.py, oxli/functions.py: migrated estimation functions out 
   oxli and into khmer_args
   * oxli/build_graph.py, tests/test_oxli_functions.py, 
   sandbox/{estimate_optimal_hash,optimal_args_hashbits}.py,
   scripts/{normalize-by-median,unique-kmers}.py: changed to not break on
   location change
   * tests/{test_normalize_by_median,test_scripts}.py: added tests for
   automatic arg setting
   * tests/test_script_arguments: changed to play nice with unique_kmers as an
   argument

2015-08-04  Titus Brown  <titus@idyll.org> and Camille Scott
<camille.scott.w@gmail.com>

   * khmer/utils.py: added UnpairedReadsError exception.
   * scripts/{extract-paired-reads,split-paired-reads}.py: changed --output-dir
   argument short form to use '-d'.
   * scripts/{split-paired-reads.py} added -0 <filename> to allow orphans; made
   '-p'/'--force-paired' default & removed from script.
   * scripts/{normalize-by-median,filter-abund,trim-low-abund}.py: changed
   long form of '-o' to be '--output'.
   * tests/{test_scripts,test_streaming_io}.py: updated and added tests for
   new behavior.

2015-08-03  Jacob Fenton  <bocajnotnef@gmail.com>

   * doc/dev/coding-guidelines-and-review.rst: added codespell as a possible
   spelling tool

2015-08-03  Jacob Fenton  <bocajnotnef@gmail.com>

   * Makefile: added oxli to pep257 make target, made clean target wipe out all
   .pyc files in scripts/* and tests/* and oxli/*

2015-08-03  Jacob Fenton  <bocajnotnef@gmail.com>

   * tests/test_counting_single.py: removed redundant test

2015-08-01  Jacob Fenton  <bocajnotnef@gmail.com> and Titus Brown
<titus@idyll.org>

   * scripts/normalize-by-median.py,khmer/khmer_logger.py: added logging
   framework, prototyped in normalize-by-median; added -q/--quiet to
   * tests/test_normalize_by_median.py: associated tests.
   * khmer/khmer_args.py: Made info function use logging functions.
   * tests/khmer_tst_utils.py: removed info reporting in runscript from 'out'
   returned.

2015-08-01  Jacob Fenton  <bocajnotnef@gmail.com>

   * khmer/kfile.py: added infrastructure for doing compressed output
   * khmer/thread_utils.py: switched threaded_sequence_processor to make use of
   write_record
   * scripts/{extract-long-sequences,extract-paired-reads,
   extract-partitions,fastq-to-fasta,filter-abund-single,filter-abund,
   interleave-reads,normalize-by-median,sample-reads-randomly,
   split-paired-reads,trim-low-abund}.py: added output compression
   * tests/{test_functions,test_scripts,test_normalize_by_median}.py: added
   tests
   * scripts/{load-graph,partition-graph,find-knots.py,
   make-initial-stoptags}.py,oxli/build_graph.py: made load-graph no longer
   add .pt to graph outfiles, changed partition-graph to not expect .pt's
   * doc/whats-new-2.0.rst: doc'd changes to load-graph and partition-graph
   * doc/dev/scripts-and-sandbox.rst: updated scripts/ requirements.

2015-08-01  Sherine Awad  <drmahmoud@ucdavis.edu>

   * sandbox/multi-rename.py: updated output of long FASTA sequences to
   wrap text at 80 characters.
   * tests/test_sandbox_scripts.py: Added a test for multi-rename.py.

2015-07-31  Kevin Murray  <spam@kdmurray.id.au>

   * lib/Makefile,Makefile,lib/*.pc.in,lib/test-compile.cc: Misc debian-based
   compatibility changes
   * lib/get_version.py: Add crunchbang, chmod +x

2015-07-29  Michael R. Crusoe  <crusoe@ucdavis.edu>

   * khmer/_khmer.cc: add more CPyChecker inspired fixes
   * lib/*.{cc,hh}: clean up includes and forward declarations

2015-07-29  Luiz Irber  <khmer@luizirber.org>

   * Makefile: Adapt Makefile rules for py3 changes.
   * jenkins-build.sh: Read PYTHON_EXECUTABLE and TEST_ATTR from environment.

2015-07-29  Amanda Charbonneau  <charbo24@msu.edu>

   * scripts/fastq-to-fasta.py: Changed '-n' default description to match
   behaviour

2015-07-29  Luiz Irber  <khmer@luizirber.org>

   * tests/test_{scripts,streaming_io}.py: Fix the build + add a test

2015-07-28  Titus Brown  <titus@idyll.org>

   * tests/test_streaming_io.py: new shell cmd tests for streaming/piping.
   * tests/khmer_tst_utils.py: refactor/replace runtestredirect(...) with
   scriptpath(...) and run_shell_cmd(...).
   * scripts/test_scripts.py: remove test_interleave_reads_broken_fq_4 for
   only one input file for interleave-reads.py; replace runscriptredirect call
   with run_shell_cmd.
   * scripts/interleave-reads.py: force exactly two input files.
   * scripts/split-paired-reads.py: fix print statement; clarify output.
   * scripts/{normalize-by-median.py,sample-reads-randomly.py,
   trim-low-abund.py}: if stdin is supplied for input, check that -o
   specifies output file.
   * scripts/filter-abund.py: if stdin is supplied for input, check that -o
   specifies output file; switched -o to use argparse.FileType.
   * scripts/extract-long-sequences.py: switched -o to use argparse.FileType.
   * scripts/{abundance-dist,count-median}.py: added '-' handling for output.
   * khmer/kfile.py: change 'check_input_files' to no longer warn that
   '-' doesn't exist'.
   * tests/test-data/paired.fq.2: removed extraneous newline from end.
   * tests/{test_normalize_by_median,test_script_arguments,test_scripts}.py:
   added tests for new code.
   * scripts/oxli: added script for running tests in development directory.
   * khmer/{__init__,khmer_args}.py,tests/{test_normalize_by_median,
   test_script_arguments}.py: refactored out use of AssertionError by not
   throwing plain Exceptions when a ValueError or RuntimeError would do.
   * oxli/__init__.py: give default help instead of an error when `oxli` is
   called with no arguments.
   * tests/test_{normalize_by_median,sandbox_scripts,scripts,streaming_io}.py:
   always check status code if calling `runscripts` with `fail_ok=True`.

2015-07-28  Luiz Irber  <khmer@luizirber.org>

   * sandbox/unique-kmers.py: moved to scripts.
   * scripts/unique-kmers.py: fix import bug and initialize to_print earlier.
   * tests/test_scripts.py: add tests for unique-kmers.py.
   * doc/user/scripts.rst: added unique-kmers.py to script page

2015-07-28  Jacob Fenton  <bocajnotnef@gmail.com>

   * scripts/abundance-dist.py: disallowed forcing on the input file check for
   the counting table file

2015-07-28  Michael R. Crusoe  <crusoe@ucdavis.edu>

   * .mailmap, Makefile: generate a list of authors

2015-07-28  Kevin Murray  <spam@kdmurray.id.au>
            Titus Brown  <titus@idyll.org>

   * khmer/utils.py: added fix for SRA-style FASTQ output.
   * tests/test_scripts.py: tested against a broken version of SRA format.
   * tests/test-data/paired-broken4.fq.{1,2}: added test files.

2015-07-28  Michael R. Crusoe  <crusoe@ucdavis.edu>
            Titus Brown  <titus@idyll.org>

   * lib/read_aligner.{cc,hh},tests/{test_read_aligner.py,
   test-data/readaligner-{default,k12}.json},khmer/__init__.py: refactor,
   read aligner parameters are now configurable & save/load-able. Can do
   whole-genome variant finding.
   * khmer/_khmer.cc,tests/test_read_aligner.py: ReadAligner.align_forward
   method added
   * sandbox/correct-errors.py -> sandbox/correct-reads.py: total rewrite
   * sandbox/error-correct-pass2.py: new script
   * sandbox/readaligner_pairhmm_train.py: new script
   * tests/test_sandbox_scripts.py, doc/release-notes/release-1.4.rst:
   spelling fixes, import re-arrangement
   * sandbox/{Makefile.read_aligner_training,readaligner_pairhmm_train.py}:
   Added script to train the aligner

2015-07-27  Titus Brown  <titus@idyll.org>

   * khmer/khmer_args.py,CITATION: added entry for PeerJ paper on
   semi-streaming to citations.
   * scripts/{abundance-dist-single.py,abundance-dist.py,count-median.py,
   count-overlap.py,filter-abund-single.py,load-into-counting.py}: changed
   default behavior to output data in CSV format and report total k-mers.
   * tests/test_scripts.py: updated/removed tests for CSV.
   * doc/whats-new-2.0.rst: added information about change in columnar output,
   along with other minor corrections.
   * scripts/normalize-by-median.py: corrected epilog.
   * khmer/thread_utils.py,
   sandbox/{calc-best-assembly.py,extract-single-partition.py},
   scripts/{count-median.py,extract-long-sequences.py,extract-paired-reads.py,
   extract-partitions.py,fastq-to-fasta.py,
   interleave-reads.py,normalize-by-median.py,readstats.py,
   sample-reads-randomly.py,split-paired-reads.py,trim-low-abund.py},
   tests/{test_normalize_by_median.py,test_scripts.py}: remove explicit
   'parse_description' from screed open calls.
   * khmer/_khmer.cc,lib/Makefile,lib/hashtable.{cc,hh},setup.py: removed
   WITH_INTERNAL_METRICS and trace_logger/perf_metrics references.
   * lib/perf_metrics.{cc,hh},lib/trace_logger.{cc,hh}: removed unused files.

2015-07-24  Jacob Fenton  <bocajnotnef@gmail.com>

   * doc/dev/getting-started.rst: added instructions for second contribution

2015-07-22  Jacob Fenton  <bocajnotnef@gmail.com>

   * tests/test_read_parsers.py: added workaround for bug in OSX Python
   * Makefile: respect that workaround when running the tests

2015-07-21  Jacob Fenton  <bocajnotnef@gmail.com>

   * khmer/{kfile,khmer_args}.py: refactored information passing, made it so
   space checks happen in the right directory.
   * oxli/build_graph.py,sandbox/collect-reads.py,scripts/{
   abundance-dist-single,filter-abund-single,load-into-counting,
   normalize-by-median,trim-low-abund}.py,tests/test_script_arguments.py:
   changed to use new arg structure for checking hashtable save space.
   * oxli/functions.py,scripts/saturate-by-median.py: updated error message
   to mention --force option.
   * scripts/{count-overlap,load-into-counting,make-initial-stoptags,
   partition-graph,sample-reads-randomly}.py: removed unnecessary call to
   check_space.

2015-07-20  Titus Brown  <titus@idyll.org>

   * khmer/__init__.py: cleaned up FP rate reporting.
   * scripts/normalize-by-median.py: corrected epilog; refactored reporting
   to be a bit cleaner; use CSV for reporting file;
   added --report-frequency arg.
   * tests/test_normalize_by_median.py: updated/added tests for reporting.

2015-07-17  Jacob Fenton  <bocajnotnef@gmail.com>

   * oxli/{functions,build_graph}.py,scripts/{load-graph,normalize-by-median,
   abundance-dist}.py,tests/test_{normalize_by_median,subset_graph,hashbits,
   oxli_function}.py: pylint cleanup.

2015-07-17  Michael R. Crusoe  <crusoe@ucdavis.edu>  

   * Makefile, tests/test_read_aligner.py: import khmer when pylinting.

2015-07-17  Michael R. Crusoe  <crusoe@ucdavis.edu>

   * lib/read_parser.{cc,hh}: use std::string everywhere to match existing
   exceptions.

2015-07-10  Jacob Fenton  <bocajnotnef@gmail.com>

   * khmer/kfile.py: changed check_valid_file_exists to recognize fifos as
   non-empty.
   * tests/test_normalize_by_median.py: added test.

2015-07-10  Jacob Fenton  <bocajnotnef@gmail.com>

   * oxli/functions.py: changed estimate functions to use correct letter
   abbreviations.
   * sandbox/estimate_optimal_hash.py: changed to use renamed estimate
   functions.
   * sandbox/unique-kmers.py: changed to not output recommended HT args by
   default.
   * tests/test_oxli_functions.py: changed to use renamed estimate functions.

2015-07-10  Jacob Fenton  <bocajnotnef@gmail.com>

   * oxli/functions.py: added '--force' check to sanity check.

2015-07-10  Jacob Fenton  <bocajnotnef@gmail.com>

   * oxli/functions.py: moved optimization/sanity check func to oxli.
   * scripts/normalize-by-median.py,oxli/build_graph.py: added
   optimization/sanity checking via oxli estimation funcs.
   * tests/test_normalize_by_median.py: updated tests to cover estimation
   functions.

2015-07-08  Luiz Irber  <khmer@luizirber.org>

   * lib/{counting,hashbits,hashtable,labelhash,subset}.cc: print hexadecimal
   representation of the signature read from the file.

2015-07-06  Luiz Irber  <khmer@luizirber.org>

   * sandbox/collect-reads.py: Set a default value for coverage based
   on the docstring.
   * sandbox/count-kmers-single.py, tests/test_{functions,script_arguments}.py:
   Replace xrange and cStringIO (not Python 3 compatible).
   * lib/*.{hh,cc}, oxli/functions.py, tests/*.py: make format.

2015-07-05  Jacob Fenton  <bocajnotnef@gmail.com>

   * doc/whats-new-2.0.rst: added in normalize-by-median.py broken paired 
   updates.

2015-07-05  Michael R. Crusoe  <crusoe@ucdavis.edu>

   * Makefile: fix cppcheck invocation.
   * khmer/_khmer.cc: switch to prefix increment for non-primitive objects,
   use a C++ cast, adjust scope.
   * lib/hashtable.{hh,cc}: make copy constructor no-op explicit. adjust scope
   * lib/{ht-diff,test-HashTables,test-Parser}.cc: remove unused test code.
   * lib/labelhash.cc,hllcounter.cc: astyle reformatting.
   * lib/read_parsers.hh: more explicit constructors.

2015-07-05  Michael R. Crusoe  <crusoe@ucdavis.edu>

   * sandbox/{collect-variants,optimal_args_hashbits,sweep-files}.py:
   update API usage.

2015-07-05  Titus Brown  <titus@idyll.org>

   * sandbox/{count-kmers.py,count-kmers-single.py}: added scripts to output
   k-mer counts.
   * tests/test_sandbox_scripts.py: added tests for count-kmers.py and
   count-kmers-single.py.
   * sandbox/README.rst: added count-kmers.py and count-kmers-single.py to
   sandbox/README.

2015-07-05  Kevin Murray  <spam@kdmurray.id.au>

   * lib/*.{cc,hh},sandbox/*.py,khmer/_khmer.cc,tests/test_*.py: Simplify
   exception hierarchy, and ensure all C++ exceptions are converted to python
   errors.
   * scripts/normalize-by-median.py: Clarify error message.
   * tests/khmer_tst_utils.py: Add longify function, converts int => long on
   py2, and passes thru list unmodified on py3.

2015-06-30  Jacob Fenton  <bocajnotnef@gmail.com>

   * tests/{test_script_arguments,test_functions}.py: changed tests to use
   stderr redirection to prevent leaks
   * tests/test_normalize_by_median.py: changed to not duplicate a test
   * tests/test_script_arguments.py: changed tests to use stderr redirection

2015-06-30  Titus Brown  <titus@idyll.org>

   * tests/test_normalize_by_median.py: disabled running
   test_normalize_by_median_report_fp during normal test running.

2015-06-30  Titus Brown  <titus@idyll.org>

   * khmer/khmer_args.py: removed incorrect warning for default max_tablesize
   when -M is used.
   * tests/test_scripts.py: added test for correct max_tablesize behavior.

2015-06-30  Titus Brown  <titus@idyll.org>

   * setup.cfg: changed 'stop=TRUE' to 'stop=FALSE', so that tests do not
   stop running at first failure.

2015-06-30  Kevin Murray  <spam@kdmurray.id.au>

   * scripts/{extract-paired-reads,split-paired-reads}.py: Fix creation of
   default output files even when output files were provided on CLI.

2015-06-29  Sherine Awad  <drmahmoud@ucdavis.edu>

   * khmer/utils.py: Fix bug in naming in interleave-reads.py
   * tests/test_scripts.py: Add a test function for the new behavior
   * tests/test-data/*.fq: Add 3 test files needed for the testing

2015-06-28  Jacob Fenton  <bocajnotnef@gmail.com>

   * tests/test_sandbox_scripts.py: made error more informative and not crashy
   * sandbox/{estimate_optimal_hash,optimal_args_hashbits}.py: minor cleanups

2015-06-28  Qingpeng Zhang  <qingpeng@msu.edu>

   * sandbox/{estimate_optimal_hash,optimal_args_hashbits}.py: added sandbox 
   methods for estimating memory usage based on desired fp rate, etc.

2015-06-27  Kevin Murray  <spam@kdmurray.id.au>

   * doc/dev/binary-file-formats.rst: Fix issue in ksize documentation for
   Countgraph

2015-06-27  Kevin Murray  <spam@kdmurray.id.au>

   * README.rst: Fix link to virtualenv installation instructions.

2015-06-19  Titus Brown  <titus@idyll.org>

   * khmer/__init__.py: split CountingHash into _CountingHash (CPython) and
   CountingHash to mimic Hashbits behavior; pass IOError through
   extract_countinghash_info and extract_hashbits_info so that
   file-does-not-exist errors are correctly reported; fixed FP rate reporting;
   changed to using get_n_primes_near_x to build hashtable sizes; removed
   get_n_primes_above_x, new_hashbits, and new_counting_hash functions.
   * khmer/_khmer.cc: changed tp_flags for KCountingHash so that it could
   be a base class.
   * khmer/khmer_args.py: removed environment variable override for hash size
   defaults; added -M/--max_memory_usage, and functions create_nodegraph()
   and create_countgraph().  Also renamed --min-tablesize to --max-tablesize.
   * khmer/kfile.py: fixed check_space_for_hashtable to depend on args obj.
   * oxli/build_graph.py, scripts/{annotate-partitions.py,count-overlap.py,
   do-partition.py,filter-stoptags.py,
   merge-partitions.py}, sandbox/{assembly-diff.py,assembly-diff-2.py,
   bloom-count-intersection.py,bloom-count.py,build-sparse-graph.py,
   collect-reads.py,saturate-by-median.py, graph-size.py,print-stoptags.py,
   print-tagset.py,stoptags-by-position.py, subset-report.py,
   sweep-out-reads-with-contigs.py,sweep-reads2.py,sweep-reads3.py}: changed
   hashtype over to 'nodegraph' and 'countgraph' in call to report_on_config;
   replaced counting hash/hashbits creation with new khmer_args create*
   functions, and/or new_counting_hash/new_hashbits with CountingHash/Hashbits.
   * doc/scripts.rst: updated hashtable size help text.
   * doc/whats-new-2.0.rst: updated with description of -M/--max-memory-usage.
   * tests/test*.py: switched from new_counting_hash to CountingHash, and
   new_hashbits to Hashbits; adjusts tests for new behavior of hashtable
   size calculation.
   * tests/test_hashbits_obj.py: merged into test_hashbits.py and removed file.
   * tests/test_script_arguments.py: updated for new check_space_for_hashtable
   behavior; added tests for create_countgraph and create_nodegraph.
   * tests/test_counting_single.py: fixed countgraph size & palindrome testing
   beahavior in test_complete_no_collision.

2015-06-19  Titus Brown  <titus@idyll.org>

   * Makefile: temporarily disable 'huge' tests on Linux.

2015-06-17  Titus Brown  <titus@idyll.org>

   * scripts/normalize-by-median.py: changed DEFAULT_DESIRED_COVERAGE to 20,
   and corrected options help.
   * tests/{test_scripts.py,test_normalize_by_median.py}: moved
   normalize-by-median.py tests into a their own file.
   * tests/test-data/{dn-test-all-paired-all-keep.fa,dn-test-none-paired.fa,
   dn-test-some-paired-all-keep.fa}: added test data files for specific
   pairing/saturation behavior.

2015-06-16  Kevin Murray  <spam@kdmurray.id.au>

   * doc/dev/binary-file-formats.rst: Add documentation of khmer's binary file
   formats.
   * doc/dev/index.rst: Add above docs to developer documentation index.

2015-06-14  Michael R. Crusoe  <crusoe@ucdavis.edu>

   * khmer/__init__.py,lib/{counting,hashbits,hashtable,subset,labelhash}.cc,
   lib/khmer.hh: add signature to beginning of all binary file types
   * tests/test-data/{normC20k20.ct,badversion-k32.tagset,
   goodversion-k32.tagset}: update to new format by prepending "OXLI" to the
   data stream
   * tests/test_{counting_hash,functions,scripts,hashbits,hashbits_obj,
   labelhash}.py: tests should fail, not error (add try, except + assert
   blocks). Adapted other tests to cope with the new file formats
   * lib/magic: new, teaches the unix `file` command about khmer file types
   * doc/index.rst,doc/whats-new-2.0.rst: document these changes

2015-06-14  Titus Brown  <titus@idyll.org>

   * scripts/extract-paired-reads.py: added --output_dir, --paired-output,
   and --single-output arguments to change output file details; script
   now accepts stdin, and will output to stdout upon request.
   * scripts/split-paired-reads.py: changed script to output to stdout upon
   request; added '-' as stdin input.
   * tests/test_scripts.py: added tests for new extract-paired-reads.py
   behavior.

2015-06-14  Titus Brown  <titus@idyll.org>

   * tests/test_counting_hash.py: fixed duplicated test
   'get_kmer_counts_too_short' by changing to 'get_kmer_hashes_too_short'.

2015-06-14  Jacob Fenton  <bocajnotnef@gmail.com>

   * scripts/abundance-dist.py: added weird bigcount circumstance detection
   * tests/test_scripts.py: added test for the above

2015-06-14  Kevin Murray  <spam@kdmurray.id.au>

   * lib/counting.cc: Fix infinite loop in gzipped CountingHash I/O
   * tests/test_counting_hash.py: Add test of large CountingHash I/O
   * setup.cfg: Skip tests with the 'huge' label by default

2015-06-13  Michael R. Crusoe  <crusoe@ucdavis.edu>

   * Makefile, build-jenkins.sh: unify sphinx dependencies
   * scripts/readstats.py: fix typo

2015-06-13  Titus Brown  <titus@idyll.org>

   * doc/dev/getting-started.rst: update instructions for creating a new
   branch name to preferred practice (fix/brief_issue_description, instead
   of fix/issuenum).

2015-06-13  Michael R. Crusoe  <crusoe@ucdavis.edu>

   * doc/dev/release.rst: remove false positive from version check
   * tests/test_{counting_hash,scripts}.py: remove scriptpath no-op method

2015-06-12  Luiz Irber  <khmer@luizirber.org>

   * setup.py: revert changes to zlib compilation.
   * setup.cfg: nose should stop on first error by default.
   * Makefile, tests/test_threaded_sequence_processor.py,
   scripts/{do-partition,partition-graph}.py, khmer/thread_utils.py: Remove
   dependency on future package.

2015-06-12  Michael R. Crusoe  <crusoe@ucdavis.edu>

   * setup.py: update screed version to 0.9

2015-06-12  Luiz Irber  <khmer@luizirber.org>

   * *.py: refactor for Python 3 compatibility. Clear separation of Unicode
   and Byte strings, use __future__ imports for compatibility (print function,
   absolute imports, unicode_literals), fix tests to consider changes to random
   number generator between Python versions.
   * khmer/_khmer.cc: rename file, methods return Unicode strings instead of
   Bytestrings.

2015-06-12  Luiz Irber  <khmer@luizirber.org>

   * khmer/{khmermodule.cc},tests/test_hashbits.py: Add Unicode support to
   hashbits.get method.
   * tests/test_hll.py: Avoid using translate for revcomp calculation.

2015-06-12  Sarah Guermond  <sarah.guermond@gmail.com>

   * scripts/trim-low-abund.py: changed _screed_record_dict to Record

2015-06-11  Sherine Awad  <drmahmoud@ucdavis.edu>

   * Change split-paired-reads.py to accept input from stdin.
   * Add test function to test new behavior of split-paired.

2015-06-10  Camille Scott  <camille.scott.w@gmail.com>

   * lib/hashtable.cc: Tweaked median_at_least to reduce number of
   conditional checks.

2015-06-10  Titus Brown  <titus@idyll.org>

   * scripts/find-knots.py: fixed invocation of check_space to take correct
   arguments.
   * tests/test_scripts.py: added simple test of find-knots.py execution.

2015-06-09  Jacob Fenton  <bocajnotnef@gmail.com>

   * scripts/normalize-by-median.py: implemented broken_paired_reader
   * tests/test_scripts.py: modified tests to properly use new args
   * khmer/utils.py: added force-paired option to broken_paired_reader (@ctb)

2015-06-09   Luiz Irber  <khmer@luizirber.org>

   * khmer/_khmermodule.cc, lib/hashtable.{cc,hh}: astyle fixes.

2015-06-09  Titus Brown  <titus@idyll.org>

   * khmer/_khmermodule.cc: fixed nasty Hashtable.get() bug.
   * lib/hashtable.{cc,hh}: add Hashtable::get_kmers(), get_kmer_hashes(),
   and get_kmer_counts().
   * khmer/_khmermodule.cc: add CPython functions for get_kmers(),
   get_kmer_hashes(), and get_kmer_counts(); reorganize hashtable_methods.
   * tests/test_counting_hash.py: add tests for get_kmers(), get_kmer_hashes(),
   and get_kmer_counts(), as well as for nasty Hashtable.get() bug.

2015-06-08  Camille Scott  <camille.scott.w@gmail.com>

   * lib/hashtable.{cc,hh}: Add filter_on_median method to check
   if median k-mer count is above a cutoff
   * khmer/_khmermodule.cc: Expose filter_on_median to python-land
   * scripts/normalize-by-median.py: Switch to new filter_on_median
   * tests/test_counting_hash.py: Tests for new method

2015-06-08  Luiz Irber  <khmer@luizirber.org>

   * tests/test_hll.py: test return values from consume_{string,fasta}.

2015-06-06  Titus Brown  <titus@idyll.org>

   * khmer/_khmermodule.cc: added hllcounter_merge.
   * tests/test_hll.py: added merge tests.
   * lib/hllcounter.cc: changed HLLCounter::consume_string to uppercase input.
   * sandbox/unique-kmers.py: added --stream-out option; updated to print out
   k-mers per file as well as k-mer size used.

2015-06-04  Titus Brown  <titus@idyll.org>

   * khmer/_khmermodule.cc: added error handling to load_partitionmap.
   * lib/subset.cc: modified partitionmap format to detect truncated files;
   changed untestable sanity checks to assertions.
   * tests/{test_counting_hash,test_hashbits,test_subset_graph}.py: added
   tests to try loading all possible truncations of binary save files.

2015-06-04  Titus Brown  <titus@idyll.org>

   * khmer/_khmermodule.cc,lib/hashbits.{cc,hh}: add Hashbits::update_from()
   and Hashbits.update().
   * tests/test_hashbits.py: associated tests.

2015-06-01  Jacob Fenton  <bocajnotnef@gmail.com>

   * scripts/normalize-by-median.py: major refactoring to use context
   managers and classes; fixed -R
   * tests/test_scripts.py: added test for normalize's -R arg

2015-06-01  Tamer Mansour <drtamermansour@gmail.com>

   * scripts/normalize-by-median.py: changed to count kmers from both PE reads
   when either one of them is below the coverage cutoff
   * tests/test_scripts.py: Added test for new behaviour

2015-05-26  Titus Brown  <titus@idyll.org>

   * khmer/_khmermodule.cc: refactor CPython layer so that KHashtable
   is at base of CountingHash and Hashbits.
   * lib/hashbits.hh: add n_entries() function from Hashtable::n_entries.
   * lib/hashtable.hh: add several virtual functions to Hashtable that exist in
   CountingHash and Hashbits.

2015-05-26  Titus Brown  <titus@idyll.org>

   * khmer/{__init__.py,_khmermodule.cc},lib/labelhash.{cc,hh},
   lib/{hashtable,khmer}.hh: changed LabelHash to be a "friend" of Hashtable,
   rather than a subclass; allowed initialization with either a CountingHash
   or a Hashbits; added 'graph' attribute to the Python object to store a
   reference to host object.
   * lib/labelhash.{cc,hh}: changed TagPtr maps to Tag maps to fix disastrous
   bug.
   * lib/labelhash.{cc,hh}: added save/load_tags_and_labels functions for
   saving and loading labels.
   * tests/test_labelhash.py: removed unnecessary tests; added tests for save
   and load.
   * sandbox/sweep-reads.py: updated with LabelHash changes.

2015-05-26  Kevin Murray  <spam@kdmurray.id.au>

   * lib/Makefile: Remove old libkhmer.so versions during make clean

2015-05-25  Kevin Murray  <spam@kdmurray.id.au>

   * Makefile: Fix issue with 'lib' target not building by using FORCE

2015-05-20  Jacob Fenton  <bocajnotnef@gmail.com>

   * oxli/{__init__,khmer_api,common}.py,scripts/build-graph.py,
   tests/test_scripts.py: added oxli module, oxlified load_graph script, tests
   * scripts/load-graph.py: replaced with oxlified version
   * setup.py: added oxli module and entry point

2015-05-20  Kevin Murray  <spam@kdmurray.id.au>

   * .gitignore: Add htmlcov/ and diff-cover.html to gitignore
   * Makefile: Use rm -f to remove files to quash error messages on
   non-existant files

2015-05-18  Sherine Awad  <sherine.awad@gmail.com>

   * tests/test_scripts.py: Test loading of compressed counting table
   with bigcounts,and test abundance with bigcounts

2015-05-18  Michael R. Crusoe  <mcrusoe@msu.edu>

   * all files: references to github.com/ged-lab changed to
   github.com/dib-lab. All GitHub URLs normalized to use HTTPS
   * README.rst: broken landscape.io badge removed
   * doc/user/known-issues.rst: removed two known issues fixed in v1.4 release

2015-05-18  Titus Brown  <titus@idyll.org>

   * sandbox/{assembly-diff-2.py,sandbox/collect-reads.py},
   scripts/{count-median.py,filter-abund-single.py,filter-abund.py}: changed
   sequence-reading behavior to replace 'N' with 'A', to be consistent with
   rest of code base.
   * scripts/{filter-abund.py,filter-abund-single.py}: changed behavior of
   scripts to keep sequences with 'N's in them, and count them as 'A's.
   * tests/test_scripts.py: added tests for new
   filter-abund/filter-abund-single behavior.
   * tests/test-data/test-filter-abund-Ns.fq: new test file for new tests.

2015-05-13  Scott Sievert  <sieve121@umn.edu>

   * tests/*,scripts/*,lib/*,sandbox/*,khmer/*: changed "doc/LICENSE.txt" to
   "LICENSE" in copyright header.

2015-05-13  Michael R. Crusoe  <mcrusoe@msu.edu>

   * doc/dev/getting-started.rst: added missing dev tools to install list

2015-05-12  Kevin Murray  <spam@kdmurray.id.au>

   * scripts/load-into-counting.py,test/test_scripts.py: Add the number of
   reads processed to the machine readable output files of --summary-info.

2015-05-11  Titus Brown  <titus@idyll.org>

   * scripts/sample-reads-randomly.py: fixed boundary error in
   sample-reads-randomly.py.
   * tests/test_scripts.py: updated tests to correspond with correct
   behavior of sample-reads-randomly.py.

2015-04-23  Lex Nederbragt  <lex.nederbragt@ibv.uio.no>

   * tests/test_scripts.py: added a test for extract-partitions:
   whitespace in fasta header.

2015-04-21  Daniel Standage  <daniel.standage@gmail.com>

   * scripts/sample-reads-randomly.py: use broken paired reader to provide
   paired-end read support.
   * tests/test_scripts.py: change test results to compensate for the change in
   implementation.

2015-04-17  Jessica Mizzi  <mizzijes@msu.edu>

   * tests/test_scripts.py: split test_extract_long_sequences 
   into test_extract_long_sequences_fa and test_extract_long_sequences_fq

2015-04-15  Elmar Bucher <buchere@ohsu.edu>

   * khmer/doc/dev/getting-started.rst: add information for OS X
   mac port and homebrew distro users as well as Linux
   Debian and Ubuntu distro users.
   And add copyright header.

2015-04-15  Susan Steinman  <steinman.tutoring@gmail.com>

   * khmer/tests/khmer_tst_utils.py,doc/dev/a-quick-guide-to-testing.rst
      edited docstring and docs to remind people to make sure tests test
      errors correctly

2015-04-15  Michael R. Crusoe  <mcrusoe@msu.edu>

   * sandbox/make-coverage.py: tweak for importability

2015-04-15  Sherine Awad  <sherine.awad@gmail.com>

   * sandbox/make-coverage.py: restored, was deleted by accident

2015-04-15  Susan Steinman  <steinman.tutoring@gmail.com>

   * khmer/tests/test_scripts.py: changed tests that use `runscript` with
      `fail_okay=True` to use asserts to confirm the correct failure type

2015-04-15  Sarah Guermond  <sarah.guermond@gmail.com>

   * doc/dev/getting-started.rst: clarified dev communication

2015-04-15  Sarah Guermond  <sarah.guermond@gmail.com>

   * scripts/trim-low-abund.py: implemented STDOUT output, redirected
   existing print statements to STDERR, fixed existing & new PEP 8 issues 
   * tests/test_scripts.py: added test for above changes

2014-04-15  Andreas Härpfer  <ahaerpfer@gmail.com>

   * doc/conf.py: disable Sphinx smart rendering

2015-04-15  Michael R. Crusoe  <mcrusoe@msu.edu>

   * lib/hashtable.cc: remove memory leak
   * scripts/readstats.py,tests/test_scripts.py: fix PEP8 violations

2015-04-15  Susan Steinman  <steinman.tutoring@gmail.com>

   * khmer/scripts/normalize-by-median.py: pass individual arg values to 
      functions instead of ArgParse object

2015-04-15  Thomas Fenzl  <thomas.fenzl@gmx.net>

   * scripts/{count-overlap.py,readstats.py},tests/test_scripts.py: 
   added a --csv option to readstats
   updated documentation for count-overlap
   * khmer/_khmermodule.cc: fixed missing error handling 
   for hashbits_count_overlap

2015-04-15  en zyme  <en_zyme@outlook.com>

   * khmer/khmer/kfile.py: check_file_status() -> check_input_files()
   * khmer/sandbox/{collect-reads, khmer/sandbox/sweep-reads}.py 
     khmer/scripts/{abundance-dist-single, abundance-dist, annotate-partitions,
     count-median, count-overlap, do-partition, extract-paired-reads, 
     extract-partitions, filter-abund-single, filter-abund, filter-stoptags,
     find-knots, interleave-reads, load-graph, load-into-counting, 
     make-initial-stoptags, merge-partitions, partition-graph,
     sample-reads-randomly, split-paired-reads}.py:
       check_file_status() -> check_input_files()
   * khmer/tests/test_functions.py: check_file_status() -> check_input_files()

2015-04-15  Andreas Härpfer  <ahaerpfer@gmail.com>

   * khmer/utils.py: fix record checks to account for comments in old style
   FASTQ data.
   * tests/test-data/old-style-format-w-comments.fq: new test data.
   * tests/test_scripts.py: add test against new test data.

2015-04-15  Michael R. Crusoe  <mcrusoe@msu.edu>

   * doc/dev/release.txt: update release instructions to more thoroughly run
   tests.

2015-04-14  Susan Steinman  <steinman.tutoring@gmail.com>

   * khmer/scripts/normalize-by-median.py: allow for paired and unpaired
      files to be normalized together. separate function for error check
   * khmer/tests/test_scripts.py: created test for paired/unpaired data

2015-04-14  Scott Fay  <scott.a.fay@gmail.com>

   * doc/user/getting-help.rst: added to user docs
   * doc/index.rst: changed: added link to getting-help doc
   * README.rst: changed: added link to getting-help doc

2015-04-14  Scott Fay  <scott.a.fay@gmail.com>

   * docs/index.rst: added github repo and release notes page to main docs page

2015-04-14  Susan Steinman  <steinman.tutoring@gmail.com>

   * khmer/{__init__.py},sandbox/{collect-reads,collect-variants,
   saturate-by-median},scripts/{do-partition,filter-abund-single,load-graph,
   load-into-counting,normalize-by-median,trim-low-abund}: pulled out check
   max collisions logic to init.
   * khmer/tests/test_scripts.py: modified tests to account for new error
   message

2015-04-14  Josiah Seaman  <josiah@dnaskittle.com>

   * lib/{hashbits.cc}: changed: adding doxygen comments

2015-04-14  Sarah Guermond  <sarah.guermond@gmail.com>

   * doc/dev/coding-guidelines-and-review.rst: added copyright question
   to commit checklist.

2015-04-14  Andreas Härpfer  <ahaerpfer@gmail.com>

   * */*.py: Make docstrings PEP 257 compliant.

2015-04-14  Michael R. Crusoe  <mcrusoe@msu.edu>

   * khmer/_khmermodule.cc: catch more exceptions
   * tests/test_{sandbox_scripts,subset_graph}.py: make tests more resilient

2015-04-14  Michael R. Crusoe  <mcrusoe@msu.edu>

   * lib/count.cc: Make CountingHash::abundance_distribution threadsafe
   * khmer/_khmermodule.cc: remove newly unnecessary check for exception
   * tests/test_scripts.py: added test to confirm the above

2015-04-14  Michael R. Crusoe  <mcrusoe@msu.edu>

   * khmer/{__init__.py,_khmermodule.cc},lib/{counting,hashbits,hashtable,
   subset}.cc: catch IO errors and report them.
   * tests/test_hashbits.py: remove write to fixed path in /tmp
   * tests/test_scripts.py: added test for empty counting table file

2015-04-13  Thomas Fenzl  <thomas.fenzl@gmx.net>

   * lib/{khmer_exception.hh,{counting,hashbits,hashtable,subset}.cc}: changed 
   khmer_exception to use std::string to fix memory management.

2015-04-13  Elmar Bucher  <buchere@ohsu.edu>

   * scripts/normalize-by-median.py (main): introduced warning for when at
   least two input files are named the same.

2015-04-13  Andreas Härpfer  <ahaerpfer@gmail.com>

   * doc/dev/getting-started.rst: clarify Conda usage

2015-04-13  Daniel Standage  <daniel.standage@gmail.com>

   * scripts/normalize-by-median.py: Added support to the diginorm script for
   sending output to terminal (stdout) when using the conventional - as the
   output filename. Also removed --append option.
   * tests/test_scripts.py: Added functional test for diginorm stdout, removed
   test of --append option.

2015-04-13  Scott Fay  <scott.a.fay@gmail.com>

   * scripts/filter-abund.py: added checking of input_table by
   `check_file_status()`

2015-04-13  David Lin

   * scripts/abundance-dist.py: disambiguate documentation for force and 
   squash options

2015-04-13  Michael R. Crusoe  <mcrusoe@msu.edu>

   * README.rst,doc/index.rst: added link to gitter.im chat room
   * doc/README.rst: removed ancient, outdated, and unused file

2015-04-13  Thomas Fenzl  <thomas.fenzl@gmx.net>

   * khmer/_khmermodule.cc: removed unused find_all_tags_truncate_on_abundance
   from python api

2015-04-10  Will Trimble

   * tests/test_script_arguments.py: added a test to check for the empty file
   warning when checking if a file exists

2015-04-10  Jacob Fenton  <bocajnotnef@gmail.com>

   * scripts/test-{scripts.py}: added test for check_file_writable using 
   load_into_counting

2015-04-10  Phillip Garland  <pgarland@gmail.com>

   * khmer/file.py (check_file_writable): new function to check writability
   * scripts/load-into-counting.py (main): early check to see if output is
   writable

2015-04-07  Michael R. Crusoe  <mcrusoe@msu.edu>

    * README.rst: add a ReadTheDocs badge

2015-04-06  Michael R. Crusoe  <mcrusoe@msu.edu>

   * jenkins-build.sh: updated OS X warning flag to quiet the build a bit

2015-04-06  Michael R. Crusoe  <mcrusoe@msu.edu>

   * Makefile: added 'convert-release-notes' target for MD->RST conversion
   * doc/{,release-notes}/index.rst: include release notes in documentation
   * doc/release-notes/*.rst: added pandoc converted versions of release notes
   * jenkins-build.sh: use the Sphinx method to install doc dependencies

2015-04-05  Michael R. Crusoe  <mcrusoe@msu.edu>

   * setup.py: use the release version of screed 0.8

2015-04-05  Michael R. Crusoe  <mcrusoe@msu.edu>

   * doc/*/*.txt: all documentation sources have been renamed to use the rst
   extension to indicate that they are reStructuredText files. This enables
   use of rich text editors on GitHub and elsewhere.
   * doc/conf.py: update Sphinx configuration to reflect this change
   * doc/requirements.txt: added hint to install version 3.4.1 of Setuptools;
   this file is used by ReadTheDocs only.

2015-04-05  Michael R. Crusoe  <mcrusoe@msu.edu>

   * ChangeLog, lib/read_aligner.cc, sandbox/sweep-reads.py: fixed spelling
   errors.

2015-04-05  Kevin Murray  <spam@kdmurray.id.au>

   * lib/read_parsers.{cc,hh}: Work around an issue (#884) in SeqAn 1.4.x
   handling of truncated sequence files. Also revamp exceptions
   * khmer/_khmermodule.cc: Use new/updated exceptions handling malformed
   FASTA/Q files.
   * tests/test_read_parsers.py: add a test of parsing of truncated fastq
   files

2015-04-03  Luiz Irber  <irberlui@msu.edu>

   * lib/hllcounter.cc: Use for loop instead of transform on merge method,
   now works on C++11.

2015-04-01  Luiz Irber  <irberlui@msu.edu>

   * third-party/smhasher/MurmurHash3.{cc,h}: remove unused code, fix warnings.

2015-04-01  Michael R. Crusoe  <mcrusoe@msu.edu>

   * Doxyfile.in: make documentation generation reproducible, removed timestamp

2015-04-01  Alex Hyer  <theonehyer@gmail.com>

   * scripts/find-knots.py: added force argument to check_file_status()
   call in main().

2015-03-31  Kevin Murray  <spam@kdmurray.id.au>

   * lib/read_parsers.{cc,hh}: add read counting to IParser and subclasses
   * khmer/_khmermodule.cc,tests/test_read_parsers.py: add 'num_reads'
   attribute to khmer.ReadParser objects in python land, and test it.

2015-03-28  Kevin Murray  <spam@kdmurray.id.au>

   * lib/hashbits.hh: Add Hashbits::n_tables() accessor

2015-03-27  Michael R. Crusoe  <mcrusoe@msu.edu>

   * lib/read_parsers.{cc,hh}: Obfuscate SeqAn SequenceStream objects with a
   wrapper struct, to avoid #include-ing the SeqAn headers.
   * lib/Makefile: Don't install the SeqAn headers.

2015-03-27  Kevin Murray  <spam@kdmurray.id.au>

   * lib/Makefile: Add libkhmer targets, clean up
   * lib/get_version.py: Rewrite to use versioneer.py
   * lib/.gitignore,third-party/.gitignore: Add more compiled outputs
   * lib/.check_openmp.cc: add source that checks compiler for openmp support.
   * lib/khmer.pc.in: add pkg-config file for khmer

2015-03-23  Kevin Murray  <spam@kdmurray.id.au>

   * lib/counting.hh: Add CountingHash::n_tables() accessor

2015-03-16  Jessica Mizzi  <mizzijes@msu.edu>

    * khmer/kfile.py: Added file not existing error for system exit
    * tests/{test_scripts,test_functions}.py: Added tests for
    check_file_status for file existence and force option

2015-03-15  Kevin Murray  <spam@kdmurray.id.au>  &  Titus Brown  <titus@idyll.org>

   * tests/test_counting_hash.py: Skip get_raw_tables test if python doesn't
   have the memoryview type/function.

2015-03-11  Erich Schwarz  <ems394@cornell.edu>

   * Added URLs and brief descriptions for khmer-relevant documentation in
   doc/introduction.txt, pointing to http://khmer-protocols.readthedocs.org and
   khmer-recipes.readthedocs.org, with brief descriptions of their content.

2015-03-10  Camille Scott  <camille.scott.w@gmail.com>

   * lib/counting.hh, khmer/_khmermodule.cc: Expose the raw tables of
   count-min sketches to the world of python using a buffer interface.
   * tests/test_counting_hash.py: Tests of the above functionality.

2015-03-08  Michael R. Crusoe  <mcrusoe@msu.edu>

   * Makefile: make 'pep8' target be more verbose
   * jenkins-build.sh: specify setuptools version
   * scripts/{abundance-dist,annotate-partitions,count-median,do-partition,
   extract-paired-reads,extract-partitions,filter-stoptags,find-knots,
   interleave-reads,merge-partitions,partition-graph,sample-reads-randomly,
   split-paired-reads}.py,setup.py: fix new PEP8 errors
   * setup.py: specify that this is a Python 2 only project (for now)
   * tests/test_{counting_single,subset_graph}.py: make explicit the use of
   floor division behavior.

2015-03-06  Titus Brown  <titus@idyll.org>

   * sandbox/{collect-reads.py,saturate-by-median.py}: update for 'force'
   argument in khmer.kfile functions, so that khmer-recipes compile.

2015-03-02  Titus Brown  <titus@idyll.org>

   * sandbox/{combine-pe.py,compare-partitions.py,count-within-radius.py,
   degree-by-position.py,dn-identify-errors.py,ec.py,error-correct-pass2.py,
   find-unpart.py,normalize-by-align.py,read-aligner.py,shuffle-fasta.py,
   to-casava-1.8-fastq.py,uniqify-sequences.py}: removed from sandbox/ as
   obsolete/unmaintained.
   * sandbox/README.rst: updated to reflect readstats.py and trim-low-abund.py
   promotion to sandbox/.
   * doc/dev/scripts-and-sandbox.txt: updated to reflect sandbox/ script name
   preferences, and note to remove from README.rst when moved over to scripts/.

2015-02-27  Kevin Murray  <spam@kdmurray.id.au>

   * scripts/load-into-counting.py: Be verbose in the help text, to clarify
   what the -b flag does.

2015-02-25  Hussien Alameldin  <hussien@msu.edu>

   * sandbox/bloom_count.py: renamed to bloom-count.py
   * sandbox/bloom_count_intersection.py: renamed to
     bloom-count-intersection.py
   * sandbox/read_aligner.py: renamed to read-aligner.py

2015-02-26  Tamer A. Mansour  <drtamermansour@gmail.com>

   * scripts/abundance-dist-single.py: Use CSV format for the histogram.
   * scripts/count-overlap.py: Use CSV format for the curve file output.
   Includes column headers.
   * scripts/abundance-dist-single.py: Use CSV format for the histogram. 
   Includes column headers.
   * tests/test_scripts.py: add test functions for the --csv option in
   abundance-dist-single.py and count-overlap.py

2015-02-26  Jacob Fenton  <bocajnotnef@gmail.com>

   * doc/introduction.txt, doc/user/choosing-table-sizes.txt: Updated docs to
   ref correct links and names

2015-02-25  Aditi Gupta  <agupta@msu.edu>

   * sandbox/{collect-reads.py, correct-errors.py, 
   normalize-by-median-pct.py, slice-reads-by-coverage.py, 
   sweep-files.py, sweep-reads3.py, to-casava-1.8-fastq.py}: 
   Replaced 'accuracy' with 'quality'. Fixes #787.

2015-02-25  Tamer A. Mansour  <drtamermansour@gmail.com>

   * scripts/normalize-by-median.py: change to the default behavior to
   overwrite the sequences output file. Also add a new argument --append to
   append new reads to the output file.
   * tests/test_scripts.py: add a test for the --append option in
   normalize-by-median.py

2015-02-25  Hussien Alameldin  <hussien@msu.edu>

   * khmer/khmer_args.py: add 'hll' citation entry "Irber and Brown,
     unpublished." to  _alg. dict.
   * sandbox/unique-kmers.py: add call to 'info' with 'hll' in the
     algorithms list.

2015-02-24  Luiz Irber  <irberlui@msu.edu>

    * khmer/_khmermodule.cc: expose HLL internals as read-only attributes.
    * lib/hllcounter.{cc,hh}: simplify error checking, add getters for HLL.
    * tests/test_hll.py: add test cases for increasing coverage, also fix
    some of the previous ones using the new HLL read-only attributes.

2015-02-24  Luiz Irber  <irberlui@msu.edu>

   * khmer/_khmermodule.cc: Fix coding style violations.

2015-02-24  Luiz Irber  <irberlui@msu.edu>

   * khmer/_khmermodule.cc: Update extension to use recommended practices,
   PyLong instead of PyInt, Type initialization, PyBytes instead of PyString.
   Replace common initialization with explicit type structs, and all types
   conform to the CPython checklist.

2015-02-24  Tamer A. Mansour  <drtamermansour@gmail.com>

   * scripts/abundance-dist.py: Use CSV format for the histogram. Includes
   column headers.
   * tests/test_scripts.py: add coverage for the new --csv option in
   abundance-dist.py

2015-02-24  Michael R. Crusoe  <mcrusoe@msu.edu>

   * jenkins-build.sh: remove examples/stamps/do.sh testing for now; takes too
   long to run on every build. Related to #836

2015-02-24  Kevin Murray  <spam@kdmurray.id.au>

   * scripts/interleave-reads.py: Make the output file name print nicely.

2015-02-23  Titus Brown  <titus@idyll.org>

   * khmer/utils.py: added 'check_is_left' and 'check_is_right' functions;
   fixed bug in check_is_pair.
   * tests/test_functions.py: added tests for now-fixed bug in check_is_pair,
   as well as 'check_is_left' and 'check_is_right'.
   * scripts/interleave-reads.py: updated to handle Casava 1.8 formatting.
   * scripts/split-paired-reads.py: fixed bug where sequences with bad names
   got dropped; updated to properly handle Casava 1.8 names in FASTQ files.
   * scripts/count-median.py: added '--csv' output format; updated to properly
   handle Casava 1.8 FASTQ format when '--csv' is specified.
   * scripts/normalize-by-median.py: replaced pair checking with
   utils.check_is_pair(), which properly handles Casava 1.8 FASTQ format.
   * tests/test_scripts.py: updated script tests to check Casava 1.8
   formatting; fixed extract-long-sequences.py test.
   * scripts/{extract-long-sequences.py,extract-paired-reads.py,
   fastq-to-fasta.py,readstats.py,sample-reads-randomly.py,trim-low-abund.py},
   khmer/thread_utils.py: updated to handle Casava 1.8 FASTQ format by
   setting parse_description=False in screed.open(...).
   * tests/test-data/{paired-mixed.fq,paired-mixed.fq.pe,random-20-a.fq,
   test-abund-read-2.fq,test-abund-read-2.paired2.fq,test-abund-read-paired.fa,
   test-abund-read-paired.fq}: switched some sequences over to Casava 1.8
   format, to test format handling.
   * tests/test-data/{casava_18-pe.fq,test-reads.fq.gz}: new test file for
   Casava 1.8 format handling.
   * tests/test-data/{overlap.curve,paired-mixed.fq.1,paired-mixed.fq.2,
   simple_1.fa,simple_2.fa,simple_3.fa,test-colors.fa,test-est.fa,
   test-graph3.fa,test-graph4.fa,test-graph6.fa}: removed no-longer used
   test files.

2015-02-23  Titus Brown  <titus@idyll.org>

   * setup.cfg: set !linux flag by default, to avoid running tests that
   request too much memory when 'nosetests' is run.  (This is an OS difference
   where Mac OS X attempts to allocate as much memory as requested, while
   on Linux it just crashes).

2015-02-23  Michael R. Crusoe  <mcrusoe@msu.edu>

   * khmer/{__init__.py,_khmermodule.cc},lib/{hashbits.cc,hashbits.hh,
   hashtable,tests/test_{c_wrapper,read_parsers}.py: remove unused callback
   functionality

2015-02-23  Michael R. Crusoe  <mcrusoe@msu.edu>

   * setup.py: point to the latest screed release candidate to work around
   versioneer bug.

2015-02-23  Tamer A. Mansour  <drtamermansour@gmail.com>

   * examples/stamps/do.sh: the argument --savehash was changed to --savetable
   and change mode to u+x
   * jenkins-build.sh: add a test to check for the do.sh file

2015-02-23  Kevin Murray  <spam@kdmurray.id.au>

   * khmer/load_pe.py: Remove unused/undocumented module. See #784

2015-02-21  Hussien Alameldin  <hussien@msu.edu>

   * sandbox/normalize-by-align.py: "copyright header 2013-2015 was added"
   * sandbob/read_aligner.py: "copyright header 2013-2015 was added"
   * sandbox/slice-reads-by-coverage.py: "copyright header 2014  was added"

2015-02-21  Hussien Alameldin  <hussien@msu.edu>

   * sandbox/calc-best-assembly.py, collect-variants.py, graph-size.py: Set executable bits using "chmod +x"

2015-02-21  Michael R. Crusoe  <mcrusoe@msu.edu>

   * khmer/_khmermodule.cc,lib/read_parsers.cc: Rename the 'accuracy' attribute
   of ReadParser Reads to 'quality'
   * tests/test_read_parsers.py: update test to match

2015-02-21  Rhys Kidd  <rhyskidd@gmail.com>

   * sandbox/{calc-best-assembly,calc-error-profile,normalize-by-align,
   read_aligner,slice-reads-by-coverage}.py: reference /usr/bin/env python2
   in the #! line.

2015-02-21  Rhys Kidd  <rhyskidd@gmail.com>

   * sandbox/sweep-paired-reads.py: remove empty script

2015-02-20  Titus Brown  <titus@idyll.org>

   * doc/dev/scripts-and-sandbox.txt: policies for sandbox/ and scripts/
   content, and a process for adding new command line scripts into scripts/.
   * doc/dev/index.txt: added scripts-and-sandbox to developer doc index.

2015-02-20  Michael R. Crusoe  <mcrusoe@msu.edu>

    * khmer/_khmermodule.cc: convert C++ out of memory exceptions to Python
    out of memory exception.
    * test/test_{counting_hash,counting_single,hashbits_obj,labelhash,
    scripts}.py: partial tests for the above

2015-02-20  Aditi Gupta  <agupta@msu.edu>

   * doc/dev/coding-guidelines-and-review.txt: fixed spelling errors.

2015-02-19  Michael R. Crusoe  <mcrusoe@msu.edu>

   * doc/dev/coding-guidelines-and-review.txt: added checklist for new CPython
   types
   * khmer/_khmermodule.cc: Update ReadAligner to follow the new guidelines

2015-02-19  Daniel Standage  <daniel.standage@gmail.com>

   * Makefile: add a new Makefile target `help` to list and describe all
   common targets.
   * khmer/utils.py, tests/test_functions.py: minor style fixes.

2015-02-16  Titus Brown  <titus@idyll.org>

   * khmer/utils.py: added 'check_is_pair', 'broken_paired_reader', and
   'write_record_pair' functions.
   * khmer/khmer_args.py: added streaming reference for future algorithms
   citation.
   * tests/test_functions.py: added unit tests for 'check_is_pair' and
   'broken_paired_reader'.
   * scripts/trim-low-abund.py: upgraded to track pairs properly; added
   proper get_parser information; moved to scripts/ from sandbox/.
   * tests/test_scripts.py: added paired-read tests for
   trim-low-abund.py.
   * tests/test-data/test-abund-read-2.paired.fq: data for paired-read tests.
   * scripts/extract-paired-reads.py: removed 'is_pair' in favor of
   'check_is_pair'; switched to using 'broken_paired_reader'; fixed use
   of sys.argv.
   * scripts/sample-reads-randomly.py: removed unused 'output_single' function.
   * doc/user/scripts.txt: added trim-low-abund.py.

2015-02-13  Qingpeng Zhang  <qingpeng@msu.edu>

   * scripts/sample-reads-randomly.py: fix a glitch about string formatting.

2015-02-11  Titus Brown  <titus@idyll.org>

   * khmer/_khmermodule.cc: fixed k-mer size checking; updated some error
   messages.
   * tests/test_graph.py: added test for k-mer size checking in find_all_tags.

2015-02-09  Titus Brown  <titus@idyll.org>

   * scripts/split-paired-reads.py: added -1 and -2 options to allow fine-
   grain specification of output locations; switch to using write_record
   instead of script-specific output functionality.
   * tests/test_scripts.py: added accompanying tests.

2015-02-09  Bede Constantinides  <bede.constantinides@manchester.ac.uk>

   * scripts/split-paired-reads.py: added -o option to allow specification
   of an output directory
   * tests/test_scripts.py: added accompanying test for split-paired-reads.py

2015-02-01  Titus Brown  <titus@idyll.org>

   * khmer/_khmermodule.cc: added functions hash_find_all_tags_list and
   hash_get_tags_and_positions to CountingHash objects.
   * tests/test_counting_hash.py: added tests for new functionality.

2015-01-25  Titus Brown  <titus@idyll.org>

   * sandbox/correct-errors.py: fixed sequence output so that quality
   scores length always matches the sequence length; fixed argparse
   setup to make use of default parameter.

2015-01-25  Titus Brown  <titus@idyll.org>

    * sandbox/readstats.py: fixed non-functional string interpolation at end;
    added -o to send output to a file; moved to scripts/.
    * doc/user/scripts.txt: added readstats description.
    * tests/test_scripts.py: added tests for readstats.py

2015-01-23  Jessica Mizzi  <mizzijes@msu.edu>

    * khmer/utils.py: Added single write_record fuction to write FASTA/Q
    * scripts/{abundance-dist,extract-long-sequences,extract-partitions,
    interleave-reads,normalize-by-median,sample-reads-randomly}.py: 
    Replaced FASTA/Q writing method with write_record

2015-01-23  Michael R. Crusoe  <mcrusoe@msu.edu>

    * Makefile: remove the user installs for the `install-dependencies` target

2015-01-23  Michael R. Crusoe  <mcrusoe@msu.edu>

    * README.rst,doc/user/install.txt: clarify that we support Python 2.7.x
    and not Python 3.

2015-01-21  Luiz Irber  <irberlui@msu.edu>

    * lib/hllcounter.{cc,hh}: Implemented a HyperLogLog counter.
    * khmer/{_khmermodule.cc, __init__.py}: added HLLCounter class
    initialization and wrapper.
    * tests/test_hll.py: added test functions for the new
    HyperLogLog counter.
    * sandbox/unique-kmers.py: implemented a CLI script for
    approximate cardinality estimation using a HyperLogLog counter.
    * setup.cfg, Makefile, third-party/smhasher/MurmurHash3.{cc,h},
    lib/kmer_hash.{cc,hh}, setup.py: added MurmurHash3 hash function
    and configuration.
    * setup.py: added a function to check if compiler supports OpenMP.

2015-01-14  Reed Cartwright  <cartwright@asu.edu>

    * doc/dev/getting-started.txt: Added install information for
    Arch Linux

2014-01-14  Michael R. Crusoe  <mcrusoe@msu.edu>

    * doc/user/{blog-posts,guide}.txt,examples/stamps/do.sh,sandbox/{
    collect-reads,error-correct-pass2,filter-median-and-pct,filter-median,
    read_aligner,split-sequences-by-length}.py,scripts/{filter-abund,
    load-into-counting}.py,tests/test_{counting_hash,hashbits,scripts}.py:
    remove references to ".kh" files replaces with ".pt" or ".ct" as
    appropriate
    * tests/test-data/{bad-versionk12,normC20k20}.kh: renamed to "*.ct"

2015-01-13  Daniel Standage  <daniel.standage@gmail.com>

    * tests/khmer_tst_utils.py, tests/test_sandbox_scripts.py: removed
    unused module imports
    * .gitignore: added pylint_report.txt so that it is not accidentally
    committed after running make diff_pylint_report
    * khmer/file.py -> khmer/kfile.py: renamed internal file handling
    class to avoid collisions with builtin Python file module
    * sandbox/collect-reads.py, sanbox/saturate-by-median.py,
    sandbox/sweep-files.py, sandbox/sweep-reads.py,
    scripts/abundance-dist-single.py, scripts/abundance-dist.py,
    scripts/annotate-partitions.py, scripts/count-median.py,
    scripts/count-overlap.py, scripts/do-partition.py,
    scripts/extract-long-sequences.py, scripts/extract-paired-reads.py,
    scripts/extract-partitions.py, scripts/filter-abund-single.py,
    scripts/filter-abund.py, scripts/filter-stoptags.py,
    scripts/find-knots.py, scripts/interleave-reads.py,
    scripts/load-graph.py, scripts/load-into-counting.py,
    scripts/make-initial-stoptags.py, scripts/merge-partitions.py,
    scripts/normalize-by-median.py, scripts/partition-graph.py,
    scripts/sample-reads-randomly.py, scripts/split-paired-reads.py,
    tests/test_script_arguments.py, tests/test_scripts.py: changed all
    occurrences of `file` to `kfile`

2015-01-09  Rhys Kidd  <rhyskidd@gmail.com>

    * lib/khmer.hh: implement generic NONCOPYABLE() macro guard
    * lib/hashtable.hh: apply NONCOPYABLE macro guard in case of future 
    modifications to Hashtable that might exposure potential memory corruption 
    with default copy constructor

2014-12-30  Michael Wright  <wrig517@msu.edu>

    * tests/test_scripts.py: Attained complete testing coverage for 
    scripts/filter_abund.py

2014-12-30  Brian Wyss  <wyssbria@msu.edu>

    * tests/test_scripts.py: added four new tests:
    load_into_counting_multifile(), test_abundance_dist_single_nosquash(),
    test_abundance_dist_single_savehash, test_filter_abund_2_singlefile

2015-12-29  Michael R. Crusoe  <mcrusoe@msu.edu>

    * CITATION,khmer/khmer_args.py,scripts/{abundance-dist-single,
    filter-abund-single,load-graph,load-into-counting}.py: Give credit to the
    SeqAn project for their FASTQ/FASTA reader that we use.

2014-12-26  Titus Brown  <titus@idyll.org>

    * tests/tests_sandbox_scripts.py: added import and execfile test for all
    sandbox/ scripts.
    * sandbox/{abundance-hist-by-position.py,
    sandbox/assembly-diff-2.py, sandbox/assembly-diff.py,
    sandbox/bloom_count.py, sandbox/bloom_count_intersection.py,
    sandbox/build-sparse-graph.py, sandbox/combine-pe.py,
    sandbox/compare-partitions.py, sandbox/count-within-radius.py,
    sandbox/degree-by-position.py, sandbox/ec.py,
    sandbox/error-correct-pass2.py, sandbox/extract-single-partition.py,
    sandbox/fasta-to-abundance-hist.py, sandbox/filter-median-and-pct.py,
    sandbox/filter-median.py, sandbox/find-high-abund-kmers.py,
    sandbox/find-unpart.py, sandbox/graph-size.py,
    sandbox/hi-lo-abundance-by-position.py, sandbox/multi-rename.py,
    sandbox/normalize-by-median-pct.py, sandbox/print-stoptags.py,
    sandbox/print-tagset.py, sandbox/readstats.py,
    sandbox/renumber-partitions.py, sandbox/shuffle-fasta.py,
    sandbox/shuffle-reverse-rotary.py, sandbox/split-fasta.py,
    sandbox/split-sequences-by-length.py, sandbox/stoptag-abundance-hist.py,
    sandbox/stoptags-by-position.py, sandbox/strip-partition.py,
    sandbox/subset-report.py, sandbox/sweep-out-reads-with-contigs.py,
    sandbox/sweep-reads2.py, sandbox/sweep-reads3.py,
    sandbox/uniqify-sequences.py, sandbox/write-interleave.py}: cleaned up
    to make 'import'-able and 'execfile'-able.

2014-12-26  Michael R. Crusoe  <mcrusoe@msu.edu>

    * tests/test_functions.py: Generate a temporary filename instead of
    writing to the current directory
    * Makefile: always run the `test` target if specified

2014-12-20  Titus Brown  <titus@idyll.org>

    * sandbox/slice-reads-by-coverage.py: fixed 'N' behavior to match other
    scripts ('N's are now replaced by 'A', not 'G').
    * sandbox/trim-low-abund.py: corrected reporting bug (bp written);
    simplified second-pass logic a bit; expanded reporting.

2014-12-17  Jessica Mizzi  <mizzijes@msu.edu>

    * khmer/file.py,sandbox/sweep-reads.py,scripts/{abundance-dist-single,
    abundance-dist,annotate-partitions,count-median,count-overlap,do-partition,
    extract-paired-reads,extract-partitions,filter-abund-single,filter-abund,
    filter-stoptags,interleave-reads,load-graph,load-into-counting,
    make-initial-stoptags,merge-partitions,normalize-by-median,partition-graph,
    sample-reads-randomly,split-paired-reads}.py,setup.cfg,
    tests/{test_script_arguments,test_scripts}.py: Added force option to all 
    scripts to script IO sanity checks and updated tests to match. 

2014-12-17  Michael R. Crusoe  <mcrusoe@msu.edu>

    * setup.cfg,tests/test_{counting_hash,counting_single,filter,graph,
    hashbits,hashbits_obj,labelhash,lump,read_parsers,scripts,subset_graph}.py:
    reduce memory usage of tests to about 100 megabytes max.

2014-12-17  Michael R. Crusoe  <mcrusoe@msu.edu>

    * scripts/load-graph.py,khmer/_khmermodule.cc: restore threading to
    load-graph.py

2014-12-16  Titus Brown  <titus@idyll.org>

    * sandbox/{calc-error-profile.py,collect-variants.py,correct-errors.py,
    trim-low-abund.py}: Support for k-mer spectral error analysis, sublinear
    error profile calculations from shotgun data sets, adaptive variant
    collection based on graphalign, streaming error correction, and streaming
    error trimming.
    * tests/test_sandbox_scripts.py: added tests for sandbox/trim-low-abund.py.
    * tests/test_counting_hash.py: added tests for new
    CountingHash::find_spectral_error_positions function.

2014-12-16  Michael R. Crusoe  <mcrusoe@msu.edu>  &  Camille Scott
<camille.scott.w@gmail.com>

    * khmer/_khmermodule.cc: fixed memory leak in the ReadParser paired
    iterator (not used by any scripts).
    * lib/read_parsers.cc,khmer/_khmermodule.cc: Improved exception handling.
    * tests/test_read_parsers.py,
    tests/test-data/100-reads.fq.truncated.{bz2,gz}: Added tests for truncated
    compressed files accessed via ReadParser paired and unpaired iterators.

2014-12-09  Michael R. Crusoe  <mcrusoe@msu.edu>

    New FAST[AQ] parser (from the SeqAn project). Fixes known issue and a
    newly found read dropping issue
    https://github.com/dib-lab/khmer/issues/249
    https://github.com/dib-lab/khmer/pull/641
    Supports reading from non-seekable plain and gziped FAST[AQ] files (a.k.a
    pipe or streaming support)

    * khmer/{__init__.py,_khmermodule.cc}: removed the Config object, the
    threads argument to new_counting_hash, and adapted to other changes in API.
    Dropped the unused _dump_report_fn method. Enhanced error reporting.
    * lib/{bittest,consume_prof,error,khmer_config,scoringmatrix,thread_id_map}
    .{cc,hh},tests/test_khmer_config.py: deleted unused files
    * sandbox/collect-reads.py,scripts/{abundance-dist-single,do-partition,
    filter-abund-single,load-into-counting}.py: adapted to Python API changes:
    no threads argument to ReadParser, no more config
    * tests/test_{counting_hash,counting_single,hashbits,hashbits_obj,
    test_read_parsers}.py: updated tests to new error pattern (upon object
    creation, not first access) and the same API change as above. Thanks to
    Camille for her enhanced multi-thread test.
    * lib/{counting,hashtable,ht-diff}.cc,khmer.hh: renamed MAX_COUNT define to
    MAX_KCOUNT; avoids naming conflict with SeqAn
    * khmer/file.py: check_file_status(): ignored input files named '-'
    * khmer/khmer_tst_utils.py: added method to pipe input files to a target
    script
    * tests/test_scripts.py: enhanced streaming tests now that four of them
    work.
    * Makefile: refreshed cppcheck{,-result.xml} targets, added develop
    setuptools command prior to testing

2014-12-08  Michael R. Crusoe  <mcrusoe@msu.edu>

    * doc/user/known_issues.txt: Document that multithreading leads to dropped
    reads.

2014-12-07  Michael R. Crusoe  <mcrusoe@msu.edu>

    This is khmer v1.2

    * Makefile: add sandbox scripts to the pylint_report.txt target
    * doc/dev/coding-guidelines-and-review.txt: Add question about command
    line API to the checklist
    * doc/dev/release.txt: refresh release procedure
    * doc/release-notes/release-1.2.md

2014-12-05  Michael R. Crusoe  <mcrusoe@msu.edu>

    * CITATIONS,khmer/khmer_args.py: update citations for Qingpeng's paper

2014-12-01  Michael R. Crusoe  <mcrusoe@msu.edu>

    * doc/roadmap.txt: Explain the roadmap to v2 through v4

2014-12-01  Kevin Murray  <spam@kdmurray.id.au>

    * tests/test_scripts.py: Stop a test from making a temporary output file
    in the current dir by explicitly specifying an output file.

2014-12-01  Kevin Murray  <spam@kdmurray.id.au>

    * load-into-counting.py: Add a CLI parameter to output a machine-readable
    summary of the run, including number of k-mers, FPR, input files etc in
    json or TSV format.

2014-12-01  Titus Brown  <t@idyll.org>

    * Update sandbox docs: some scripts now used in recipes

2014-11-23  Phillip Garland  <pgarland@gmail.com>

    * lib/khmer.hh (khmer): define KSIZE_MAX
    * khmer/_khmermodule.cc (forward_hash, forward_hash_no_rc) (reverse_hash):
    Use KSIZE_MAX to check whether the user-supplied k is larger than khmer
    supports.

2014-11-19  Michael R. Crusoe  <mcrusoe@msu.edu>

    * CODE_OF_CONDUT.RST,doc/dev/{index,CODE_OF_CONDUCT}.txt: added a code of
    conduct

2014-11-18  Jonathan Gluck  <jdg@cs.umd.edu>

    * tests/test_counting_hash.py: Fixed copy paste error in comments, True to
    False.

2014-11-15  Jacob Fenton  <bocajnotnef@gmail.com>

    * tests/test_scripts.py: added screed/read_parsers stream testing
    * khmer/file.py: modified file size checker to not break when fed
    a fifo/block device
    * tests/test-data/test-abund-read-2.fa.{bz2, gz}: new test files

2014-11-11  Jacob Fenton  <bocajnotnef@gmail.com>

    * do-partition.py: replaced threading args in scripts with things from 
    khmer_args
    * khmer/theading_args.py: removed as it has been deprecated

2014-11-06  Michael R. Crusoe  <mcrusoe@msu.edu>

    * lib/{counting,hashbits}.{cc,hh},lib/hashtable.hh: Moved the n_kmers()
    function into the parent Hashtable class as n_unique_kmers(), adding it to
    CountingHash along the way. Removed the unused start and stop parameters.
    * khmer/_khmermodule.cc: Added Python wrapping for CountingHash::
    n_unique_kmers(); adapted to the dropped start and stop parameters.
    * scripts/{load-graph,load-into-counting,normalize-by-median}.py: used the
    n_unique_kmers() function instead of the n_occupied() function to get the
    number of unique kmers in a table.
    * tests/test_{hashbits,hashbits_obj,labelhash,scripts}.py: updated the
    tests to reflect the above

2014-10-24  Camille Scott  <camille.scott.w@gmail.com>

    * do-partition.py: Add type=int to n_threads arg and assert to check
    number of active threads

2014-10-10  Brian Wyss  <wyssbria@msu.edu>

    * khmer/scripts/{abundance-dist, abundance-dist-single,
    annotate-partitions, count-median, count-overlap, do-partition,
    extract-paired-reads, extract-partitions, filter-abund, filter-abund-single,
    filter-stoptags, find-knots, load-graph, load-into-counting,
    make-initial-stoptags, merge-partitions, normalize-by-median, 
    partition-graph, sample-reads-randomly}.py:
    changed stdout output in scripts to go to stderr.

2014-10-06  Michael R. Crusoe  <mcrusoe@msu.edu>

    * Doxyfile.in: add links to the stdc++ docs

2014-10-01  Ben Taylor  <taylo886@msu.edu>

    * khmer/_khmermodule.cc, lib/hashtable.cc, lib/hashtable.hh,
    tests/test_counting_hash.py, tests/test_labelhash.py,
    tests/test_hashbits.py, tests/test_hashbits_obj.py:
    Removed Hashtable::consume_high_abund_kmers,
    Hashtable::count_kmers_within_depth, Hashtable::find_radius_for_volume,
    Hashtable::count_kmers_on_radius

2014-09-29  Michael R. Crusoe  <mcrusoe@msu.edu>

    * versioneer.py: upgrade versioneer 0.11->0.12

2014-09-29  Sherine Awad  <sherine.awad@gmail.com>

    * scripts/normalize-by-median.py: catch expections generated by wrong
    indentation for 'total'

2014-09-23  Jacob G. Fenton  <bocajnotnef@gmail.com>

    * scripts/{abundance-dist-single, abundance-dist, count-median,
    count-overlap, extract-paired-reads, filter-abund-single,
    load-graph, load-into-counting, make-initial-stoptags,
    partition-graph, split-paired-reads}.py: 
    added output file listing at end of file
    * scripts/extract-long-sequences.py: refactored to set write_out to
    sys.stdout by default; added output location listing.
    * scripts/{fastq-to-fasta, interleave-reads}.py: 
    added output file listing sensitive to optional -o argument
    * tests/test_scripts.py: added test for scripts/make-initial-stoptags.py

2014-09-19  Ben Taylor  <taylo886@msu.edu>

    * Makefile: added --inline-suppr to cppcheck, cppcheck-result.xml targets
    * khmer/_khmermodule.cc: Added comments to address cppcheck false positives
    * lib/hashtable.cc, lib/hashtable.hh: take args to filter_if_present by
    reference, address scope in destructor
    * lib/read_parsers.cc: Added comments to address cppcheck false positives
    * lib/subset.cc, lib/subset.hh: Adjusted output_partitioned_file,
    find_unpart to take args by reference, fix assign_partition_id to use
    .empty() instead of .size()

2014-09-19  Ben Taylor  <taylo886@msu.edu>
		
    * Makefile: Add astyle, format targets
    * doc/dev/coding-guidelines-and-review.txt: Add reference to `make format`
		target

2014-09-10  Titus Brown  <titus@idyll.org>

    * sandbox/calc-median-distribution.py: catch exceptions generated by reads
	shorter than k in length.
    * sandbox/collect-reads.py: added script to collect reads until specific
	average cutoff.
    * sandbox/slice-reads-by-coverage.py: added script to extract reads with
	a specific coverage slice (based on median k-mer abundance).
	
2014-09-09  Titus Brown  <titus@idyll.org>

    * Added sandbox/README.rst to describe/reference removed files,
	 and document remaining sandbox files.

    * Removed many obsolete sandbox files, including:
      sandbox/abund-ablate-reads.py,
      sandbox/annotate-with-median-count.py,
      sandbox/assemble-individual-partitions.py,
      sandbox/assemstats.py,
      sandbox/assemstats2.py,
      sandbox/bench-graphsize-orig.py,
      sandbox/bench-graphsize-th.py,
      sandbox/bin-reads-by-abundance.py,
      sandbox/bowtie-parser.py,
      sandbox/calc-degree.py,
      sandbox/calc-kmer-partition-counts.py,
      sandbox/calc-kmer-read-abunds.py,
      sandbox/calc-kmer-read-stats.py,
      sandbox/calc-kmer-to-partition-ratio.py,
      sandbox/calc-sequence-entropy.py,
      sandbox/choose-largest-assembly.py,
      sandbox/consume-and-traverse.py,
      sandbox/contig-coverage.py,
      sandbox/count-circum-by-position.py,
      sandbox/count-density-by-position.py,
      sandbox/count-distance-to-volume.py,
      sandbox/count-median-abund-by-partition.py,
      sandbox/count-shared-kmers-btw-assemblies.py,
      sandbox/ctb-iterative-bench-2-old.py,
      sandbox/ctb-iterative-bench.py,
      sandbox/discard-high-abund.py,
      sandbox/discard-pre-high-abund.py,
      sandbox/do-intertable-part.py,
      sandbox/do-partition-2.py,
      sandbox/do-partition-stop.py,
      sandbox/do-partition.py,
      sandbox/do-subset-merge.py,
      sandbox/do-th-subset-calc.py,
      sandbox/do-th-subset-load.py,
      sandbox/do-th-subset-save.py,
      sandbox/extract-surrender.py,
      sandbox/extract-with-median-count.py,
      sandbox/fasta-to-fastq.py,
      sandbox/filter-above-median.py,
      sandbox/filter-abund-output-by-length.py,
      sandbox/filter-area.py,
      sandbox/filter-degree.py,
      sandbox/filter-density-explosion.py,
      sandbox/filter-if-present.py,
      sandbox/filter-max255.py,
      sandbox/filter-min2-multi.py,
      sandbox/filter-sodd.py,
      sandbox/filter-subsets-by-partsize.py,
      sandbox/get-occupancy.py,
      sandbox/get-occupancy2.py,
      sandbox/graph-partition-separate.py,
      sandbox/graph-size-circum-trim.py,
      sandbox/graph-size-degree-trim.py,
      sandbox/graph-size-py.py,
      sandbox/join_pe.py,
      sandbox/keep-stoptags.py,
      sandbox/label-pairs.py,
      sandbox/length-dist.py,
      sandbox/load-ht-and-tags.py,
      sandbox/make-coverage-by-position-for-node.py,
      sandbox/make-coverage-histogram.py,
      sandbox/make-coverage.py,
      sandbox/make-random.py,
      sandbox/make-read-stats.py,
      sandbox/multi-abyss.py,
      sandbox/multi-stats.py,
      sandbox/multi-velvet.py,
      sandbox/normalize-by-min.py,
      sandbox/occupy.py,
      sandbox/parse-bowtie-pe.py,
      sandbox/parse-stats.py,
      sandbox/partition-by-contig.py,
      sandbox/partition-by-contig2.py,
      sandbox/partition-size-dist-running.py,
      sandbox/partition-size-dist.py,
      sandbox/path-compare-to-vectors.py,
      sandbox/print-exact-abund-kmer.py,
      sandbox/print-high-density-kmers.py,
      sandbox/quality-trim-pe.py,
      sandbox/quality-trim.py,
      sandbox/reformat.py,
      sandbox/remove-N.py,
      sandbox/softmask-high-abund.py,
      sandbox/split-N.py,
      sandbox/split-fasta-on-circum.py,
      sandbox/split-fasta-on-circum2.py,
      sandbox/split-fasta-on-circum3.py,
      sandbox/split-fasta-on-circum4.py,
      sandbox/split-fasta-on-degree-th.py,
      sandbox/split-fasta-on-degree.py,
      sandbox/split-fasta-on-density.py,
      sandbox/split-reads-on-median-diff.py,
      sandbox/summarize.py,
      sandbox/sweep_perf.py,
      sandbox/test_scripts.py,
      sandbox/traverse-contigs.py,
      sandbox/traverse-from-reads.py,
      sandbox/validate-partitioning.py -- removed as obsolete.

2014-09-01  Michael R. Crusoe  <mcrusoe@msu.edu>

    * doc/dev/coding-guidelines-and-review.txt: Clarify pull request checklist
    * CONTRIBUTING.md: update URL to new dev docs

2014-08-30  Rhys Kidd  <rhyskidd@gmail.com>

    * khmer/_khmermodule.cc: fix table.get("wrong_length_string") gives core
    dump
    * lib/kmer_hash.cc: improve quality of exception error message
    * tests/{test_counting_hash,test_counting_single,test_hashbits,
        test_hashbits_obj}.py: add regression unit tests

2014-08-28  Titus Brown  <titus@idyll.org>

    * scripts/normalize-by-median.py: added reporting output after main loop
	exits, in case it hadn't been triggered.
    * sandbox/saturate-by-median.py: added flag to change reporting frequency,
	cleaned up leftover code from when it was copied from
	normalize-by-median.

2014-08-24  Rhys Kidd  <rhyskidd@gmail.com>

    * khmer/thread_utils.py, sandbox/filter-below-abund.py,
	scripts/{extract-long-sequences,load-graph,load-into-counting,
	normalize-by-median,split-paired-reads}.py,
	scripts/galaxy/gedlab.py: fix minor PyLint issues 

2014-08-20  Michael R. Crusoe  <mcrusoe@msu.edu>

    * test/test_version.py: add Python2.6 compatibility.

2014-08-20  Rhys Kidd  <rhyskidd@gmail.com>

    * setup.py,README.rst,doc/user/install.txt: Test requirement for a 
    64-bit operating system, documentation changes. Fixes #529

2014-08-19  Michael R. Crusoe  <mcrusoe@msu.edu>

    * {setup,versioneer,khmer/_version}.py: upgrade versioneer from 0.10 to 0.11

2014-08-18  Michael R. Crusoe  <mcrusoe@msu.edu>

    * setup.py: Use the system bz2 and/or zlib libraries if specified in
    setup.cfg or overridden on the commandline

2014-08-06  Michael R. Crusoe  <mcrusoe@msu.edu>

    * CITATION: fixed formatting, added BibTeX
    * Makefile: Python code coverage targets will now compile khmer if needed
    * doc/dev/galaxy.txt: moved to doc/user/; updated & simplified
    * doc/{dev,user}/index.txt: galaxy.txt move
    * scripts/*.xml: moved to scripts/galaxy/; citations added; additional
    scripts wrapped
    * scripts/galaxy/README.txt: documented Galaxy codebase requirements
    * doc/citations.txt: symlink to CITATION
    * scripts/galaxy/test-data: added symlinks to files in tests/test-data or
    added short test files from scratch
    * scripts/galaxy/macros.xml: common configuration moved to central file
    * scripts/galaxy/gedlab.py: custom Galaxy datatypes for the counting
    tables and presence tables: it inherits from the Galaxy Binary type but
    isn't sniffable. Written with GalaxyTeam's Dave_B.
    * scripts/filter-abund.py: fix inaccurate parameter description
    * scripts/galaxy/tool_dependencies.xml: document install process
    * scripts/galaxy/filter-below-abund.py: symlink to
    sandbox/filter-below-abund.py for now.
    * khmer/khmer_args.py: point users to online citation file for details

2014-08-05  Michael R. Crusoe  <mcrusoe@msu.edu>

    * lib/read_parsers.{cc,hh}: close file handles. Fixes CID 1222793

2014-08-05  Justin Lippi  <jlippi@gmail.com>

    * khmer/__init__.py: import get_version_cpp method as __version_cpp__.
    * khmer/_khmermodule.cc: added get_version_cpp implementation
    * tests/test_version.py: check that version from C++ matches version from
    khmer.__version__
    * setup.cfg: don't run tests with 'jenkins' @attr with 'make test'

2014-08-04  Michael R. Crusoe  <mcrusoe@msu.edu>

    * khmer/_khmermodule.cc,lib/{kmer_hash.{cc,hh},read_aligner.cc,
    read_parsers.{cc,hh},trace_logger.cc: Replace remaining uses of assert()
    with khmer_exceptions. Fixes #215.
    * setup.py: simplify argparse conditional dependency

2014-08-03  Titus Brown & Michael R. Crusoe  <t@idyll.org>

    * doc/{artifact-removal,partitioning-workflow{.graffle,.png}},{biblio,
    blog-posts,guide,install,choosing-table-sizes,known-issues,scripts,
    partitioning-big-data.txt: moved to doc/user/
    * doc/{crazy-ideas,details,development,galaxy,release,examples}.txt: moved
    to doc/dev/
    * doc/dev/{a-quick-guide-to-testing,codebase-guide,
    coding-guidelines-and-review,for-khmer-developers,getting-started,
    hackathon,index}.txt,doc/user/index.txt: new content.
    * doc/design.txt: deleted
    The documentation has been split into user focused documentation and
    developer focused documentation. The new developer docs were field tested
    as part of the Mozilla Science Lab global sprint that we participated in;
    we are grateful to all the volunteers.

2014-07-24  Ivan Gonzalez  <iglpdc@gmail.com>

    * lib/khmer.hh, lib/khmer_exception.hh: All exceptions are now derived from
	a new base class exception, khmer::khmer_exception. Issue #508.
    * lib/counting.cc, lib/hashbits.cc, lib/hashtable.{cc,hh},lib/kmer_hash.cc,
	lib/labelhash.cc, lib/perf_metrics.hh, lib/read_parsers.{cc,hh},
	lib/subset.cc, lib/thread_id_map.hh: All exceptions thrown are now
	instances (or derived from) khmer::khmer_exception.

2014-07-24  Jiarong Guo  <guojiaro@gmail.com>

    * khmer/_khmermodule.cc: add python exception when thread = 0 for
    ReadParser.
    * tests/test_read_parsers.py: add test_with_zero_threads() to test Python
    exception when ReadParser has zero threads.

2014-07-23  Qingpeng Zhang  <qingpeng@gmail.com>

    * scripts/load-graph.py: write fp rate into *.info file with option 
    to switch on
    * tests/test_scripts.py: add test_load_graph_write_fp

2014-07-23  Ryan R. Boyce  <boycerya@msu.edu>

    * Makefile: fixed >80 character line wrap-around

2014-07-23  Leonor Garcia-Gutierrez  <l.garcia-gutierrez@warwick.ac.uk>

    * tests/test_hashbits.py, tests/test_graph.py, 
    tests/test_lump.py: reduced memory requirement
    
2014-07-23  Heather L. Wiencko  <wienckhl@tcd.ie>

    * khmer_tst_utils.py: added import traceback
    * test_scripts.py: added test for normalize_by_median.py for fpr rate

2014-07-22  Justin Lippi  <jlippi@gmail.com>
 
    * khmer/_khmermodule.cc: removed unused assignment
    * lib/read_aligner.cc,lib/read_aligner.hh: wrapped function declarations
    in the same compiler options that the only invocations are in to avoid
    unusedPrivateFunction violation.
    * lib/read_parsers.cc: fix redundantassignment error by assigning variable
    to its value directly

2014-07-22  Michael R. Crusoe  <mcrusoe@msu.edu>

    * Makefile: combine pip invocation into single "install-dependencies"
    target.

2014-07-22  Justin Lippi  <jlippi@gmail.com>

    * tests/test_subset_graph.py: decrease the amount of memory that is being
    requested for the hash tables in test.

2014-07-22  Jim Stapleton  <jas@msu.edu>

     * scripts/filter-abund.py: no longer asks for parameters that are unused,
     issue #524

2014-07-22  Justin Lippi  <jlippi@gmail.com> 

    * tests/khmer_tst_utils.py: put runscript here
    * tests/test_sandbox_scripts.py: remove 'runsandbox', renamed to runscript
      and placed in khmer_tst_utils
    * tests/test_scripts.py: removed 'runscript' and placed in khmer_tst_utils

2014-07-22  Jeramia Ory  <jeramia.ory@gmail.com>

    * khmer/_khmermodule.cc: removed unused KhmerError, issue #503

2014-07-22  Rodney Picett  <pickett.rodney@gmail.com>

    * lib/scoringmatrix.{cc,hh}: removed assign function, issue #502
 
2014-07-22  Leonor Garcia-Gutierrez  <l.garcia-gutierrez@warwick.ac.uk>

    * tests/test_counting_single.py: reduced memory requirements
    
2014-07-21  Titus Brown  <t@idyll.org>

    * sandbox/saturate-by-median.py: introduce new sandbox script for
	saturation analysis of low-coverage data sets.

2014-07-10  Joe Stein  <joeaarons@gmail.com>

    * sandbox/readstats.py: fixed divide-by-zero error, issue #458

2014-07-06  Titus Brown  <t@idyll.org>

    * doc/release.txt: fix formatting.

2014-06-25  Michael R. Crusoe <mcrusoe@msu.edu>

    * scripts/load-graph.py: fix #507. Threading doesn't give any advantages
    to this script right now; the threading parameter is ignored for now.

2014-06-20  Chuck Pepe-Ranney  <chuck.peperanney@gmail.com>

    * scripts/extract-partitions.py: added epilog documentation for 
	<base>.dist columns.

2014-06-20  Michael R. Crusoe  <mcrusoe@msu.edu>

    * doc/release.txt: Add Coverity Scan to release checklist

2014-06-19  Michael R. Crusoe  <mcrusoe@msu.edu>

    * lib/read_aligner.{cc,hh},khmer/_khmermodule.cc,setup.py,
    tests/test_read_aligner.py,sandbox/{normalize-by-align,read-aligner}.py:
    Update of @fishjord's graph alignment work
    * lib/{aligner,kmer,node}.{cc,hh},tests/test_align.py: removed as they are
    superceded by the above
    * Makefile: fixed wildcards
    * tests/read_parsers.py: tests that are too complicated to run with
    Valgrind's memcheck are now marked @attr('multithread')

2014-06-16  Titus Brown  <t@idyll.org>

    * doc/release.txt: updated release process.
    * doc/known-issues.txt: updated known-issues for v1.1 release
    * doc/release-notes/: added release notes for 1.0, 1.0.1, and 1.1

2014-06-16  Michael R. Crusoe  <mcrusoe@msu.edu>

    * scripts/{abundance-dist-single,filter-abund-single,load-into-counting,
    normalize-by-median,load-graph}.py: restore Python 2.6 compatibility for
    Debian 6, RedHat 6, SL6, and Ubuntu 10.04 LTS users.

2014-06-15  Titus Brown  <t@idyll.org>

    * doc/scripts.txt: removed sweep-reads.py from script documentation.
    * scripts/sweep-reads.py, scripts/sweep-files.py: moved sweep-reads.py
	and sweep-files.py over to sandbox.
    * tests/test_sandbox_scripts.py: created a test file for scripts in
	sandbox/; skip when not in developer mode (e.g. installed egg).
    * tests/test_script_arguments.py: capture file.py output to stderr
	so that it is not displayed during tests.
    * sandbox/calc-median-distribution.py: updates to print cumulative
	distribution for calc-median-distribution.

2014-06-14  Michael R. Crusoe  <mcrusoe@msu.edu>

    * scripts/{abundance-dist-single,filter-abund-single,load-into-counting,
    normalize-by-median,load-graph}.py,tests/test_scripts.py: added
    '--report-total-kmers' option to all scripts that create k-mer tables.

2014-06-14  Titus Brown  <t@idyll.org>

    * doc/scripts.txt, tests/test_scripts.py, scripts/sweep-reads.py:
	renamed sweep-reads-buffered to sweep-reads; added FASTQ output to
	sweep-reads.
    * doc/scripts.txt: added extract-long-sequences.py doc reference.
    * scripts/extract-long-sequences.py: set default sequence length to
	extract to 200 bp.

2014-06-13  Michael R. Crusoe  <mcrusoe@msu.edu>

    * MANIFEST.in: don't include docs/, data/, or examples/ in our PyPI
    distribution. Saves 15MB.

2014-06-13  Michael R. Crusoe  <mcrusoe@msu.edu>

    * Makefile: split coverity target in two: -build and -upload. Added
    configuration target

2014-06-13  Titus Brown  <t@idyll.org>

    * doc/install.txt: updated virtualenv command to use python2 explicitly,
	for arch support.

2014-06-13  Titus Brown  <t@idyll.org>

    * khmer/__init__.py, khmer/file_args.py: Moved copyright message to a
	comment.
    * khmer/file.py: updated error messages for disk-space checking functions;
	added test hooks.
    * tests/test_script_arguments.py: added tests for several functions in
	khmer/file.py.
    * sandbox/assemstats3.py: handle missing input files.

2014-06-12  Michael Wright <wrigh517@msu.edu>

    * sandbox/load-into-hashbits: Deleted from sandbox. It is superseded
    by load-graph.py --no-tagset.

2014-06-11  Michael Wright <wrigh517@msu.edu>

    * scripts/load-into-counting: Fixed docstring misnomer to 
	load-into-counting.py

2014-06-10  Michael R. Crusoe  <mcrusoe@msu.edu>

    * setup.py,tests/{__init__,khmer_tst_utils,test_scripts,
    khmer_test_counting_single}.py: made tests runnable after installation.
    * lib/{khmer.hh,hashtable.hh,read_parsers.cc,read_parsers.hh}: restructure
    exception hierarchy.
    * khmer/_khmermodule.cc: Nicer error checking for hash_consume_fasta,
    hash_abundance_distribution, hashbits_consume_{fasta,fasta_and_tag
    {,with_stoptags},partitioned_fasta}, hashbits_output_partitions, and
    labelhash_consume_{,partitioned_}fasta_and_tag_with_labels.

2014-06-10  Titus Brown  <t@idyll.org>

    * Makefile: remove SHELL setting so that 'make doc' works in virtualenvs.
    * scripts/sample-reads-randomly.py: extend to take multiple subsamples
	with -S.
    * tests/test_scripts.py: added test for multiple subsamples from
	sample-reads-randomly.py

2014-06-10  Michael Wright <wrigh517@msu.edu>

    * scripts/extract-long-sequences: Moved from sandbox, added argparse and 
    FASTQ support.
    * scripts/fastq-to-fasta: Fixed outdated argparse oversight.
    * tests/test_scripts.py: Added tests for extract-long-sequences.py

2014-06-08  Titus Brown  <t@idyll.org>

    * doc/conf.py: set google_analytics_id and disqus_shortname properly;
	disable "editme" popup.
    * doc/_templates/page.html: take google_analytics_id and disqus_shortname
	from doc/conf.py.

2014-06-04  Michael R. Crusoe <mcrusoe@msu.edu>

    * lib/Makefile: do a distclean as the CFLAGS may have changed. Fixes #442

2014-06-03 Chuck Pepe-Ranney <chuck.peperanney@gmail.com>

    * scripts/abundance-dist.py: removed call to check_space on infiles.  

2014-05-31  Michael R. Crusoe  <mcrusoe@msu.edu>

    * khmer/_khmermodule.cc,lib/counting.{cc,hh},
    sandbox/{stoptag-abundance-ham1-hist.py,off-by-one.py,filter-ham1.py}:
    Remove CountingHash get_kmer_abund_mean, get_kmer_abund_abs_deviation, and
    max_hamming1_count along with Python glue code and sandbox scripts. They
    are no longer useful.

2014-05-30  Titus Brown  <t@idyll.org>

    * khmer/_khmermodule.cc: remove merge2* functions: unused, untested.
    * lib/counting.cc, lib/hashbits.cc, lib/hashtable.cc: made file loading
	exceptions more verbose and informative.
    * tests/test_subset_graph.py: added tests for SubsetPartition::
	load_partitionmap.
    * khmer/_khmermodule.cc, lib/subset.cc, wrapped SubsetPartition::
	load_partitionmap to catch, propagate exceptions
    * tests/test_hashbits.py, tests/test_counting_hash.py: added tests
	for fail-on-load of bad file format versions; print exception messages.
    * .gitignore: added various temporary pip & build files
    * lib/counting.cc: added I/O exception handling to CountingHashFileReader
	and CountingHashGzFileReader.
    * lib/hashbits.cc: added I/O exception handling to Hashbits::load.
    * lib/subset.cc: added I/O exception handling to merge_from_disk.
    * lib/hashtable.cc: added I/O exception handling to load_tagset and
	load_stop_tags
    * khmer/_khmermodule.cc: added I/O exception propagation from C++ to
	Python, for all loading functions.

2014-05-22  Michael Wright  <wrigh517@msu.edu>

    * scripts/fastq-to-fasta: Moved and improved fastq-to-fasta.py into scripts 
    from sandbox
    * tests/test_scripts.py: Added tests for fastq-to-fasta.py
    * tests/test-data: Added test-fastq-n-to-fasta.py file with N's in 
    sequence for testing

2014-05-19  Michael R. Crusoe  <mcrusoe@msu.edu>

    * Makefile: add target for python test coverage plain-text report;
    clarified where the HTML report is

2014-05-16  Michael R. Crusoe  <mcrusoe@msu.edu>

    * docs/scripts.txt: include sweep-reads-buffered.py

2014-05-14  Adam Caldwell  <adam.caldwell@gmail.com>

    * Makefile: change pip to pip2. Fixes assorted make problems on systems
    where pip links to pip3

2014-05-14  Michael R. Crusoe  <mcrusoe@msu.edu>

    * lib/{zlib,bzip2} -> third-party/
    * setup.{cfg,py}: Move third party libraries to their own directory
    * Makefile: add sloccount target for humans and the sloccount.sc target for
   Jenkins

2014-05-13  Michael Wright  <wrigh517@msu.edu>

    * sandbox/fastq-to-fasta.py: now reports number of reads dropped due to
    'N's in sequence. close 395

2014-05-13  Michael R. Crusoe  <mcrusoe@msu.edu>

    * doc/release.txt: additional fixes

2014-05-09  Luiz Irber  <irberlui@msu.edu>

    Version 1.0.1

2014-05-09  Michael R. Crusoe  <mcrusoe@msu.edu>

    * doc/release.txt: update release instructions

2014-05-06  Michael R. Crusoe  <mcrusoe@msu.edu>

    * lib/{subset,counting}.cc: fix cppcheck errors; astyle -A10
    --max-code-length=80

2014-05-06  Titus Brown  <titus@idyll.org>

    * sandbox/calc-best-assembly.py: added script to calculate best
    assembly from a list of contig/scaffold files
	
2014-04-23  Titus Brown  <titus@idyll.org>

    * scripts/abundance-dist-single.py: fixed problem where ReadParser was
    being created anew for each thread; regression introduced in 4b823fc.

2014-04-22  Michael R. Crusoe  <mcrusoe@msu.edu>

    *.py: switch to explicit python2 invocation. Fixes #385.

2014-04-21  Titus Brown  <t@idyll.org>

    * doc/development.txt: added spellcheck to review checklist

2014-04-21  Titus Brown  <titus@idyll.org>

    * scripts/normalize-by-median.py: updated FP rate to match latest info from
      Qingpeng's paper; corrected spelling error.

2014-04-21  Michael R. Crusoe  <mcrusoe@msu.edu>

    * setup.py,doc/installing.txt: Remove argparse from the requirements
    unless it isn't available. Argparse is bundled with Python 2.7+. This
    simplifies the installation instructions.

2014-04-17  Ram RS  <ramrs@nyu.edu>

    * scripts/make-initial-stoptags.py: fixed bug that threw error on
     missing .ht input file while actual expected input file is .pt

2014-04-11  Titus Brown  <t@idyll.org>

    * scripts/*.py: fixed argument to check_space_for_hashtable to rely
    on args.n_tables and not args.ksize.

2014-04-06  Titus Brown  <titus@idyll.org>

    * scripts/normalize-by-median.py: added comment about table compatibility
    with abundance-dist.

2014-04-05  Michael R. Crusoe  <mcrusoe@msu.edu>

    * MANIFEST.in,setup.py: fix to correct zlib packaging for #365
    * ChangeLog: fix date for 1.0 release, email addresses

2014-04-01  Michael R. Crusoe  <mcrusoe@msu.edu>

    Version 1.0
    * Makefile: run 'build' command before install; ignore _version.py for
    coverage purposes.
    * bink.ipynb: deleted
    * doc/choosing-hash-sizes.txt -> choosing-table-sizes.txt
    * setup.py,doc/{conf.py,index.txt}: update lists of authors
    * doc/development.txt: typo
    * doc/{galaxy,guide,index,introduction,scripts}.txt: remove some
    references to implementation details of the k-mer tables
    * doc/{known-issues,release}.txt: updated
    * khmer/*.cc,lib/*.{cc,hh}: astyle -A10 formatted
    * lib/read_parsers.cc: fixed case statement fall through
    * lib/subset.cc: removed unnecessary NULL check (CID 1054804 & 1195088)
    * scripts/*.py: additional documentation updates
    * tests/test-data/test-overlap1.ht,data/MSB2-surrender.fa &
    data/1m-filtered.fa: removed from repository history, .git is now 36M!

2014-04-01  Titus Brown  <t@idyll.org>

    * CITATION,khmer/khmer_args.py: Updated khmer software citation for
    release.

2014-03-31  Titus Brown  <t@idyll.org>

    * scripts/normalize-by-median.py: Fixed unbound variable bug introduced in
    20a433c2.

    * khmer/file.py: Fixed incorrect use of __file__ dirname instead of
    os.getcwd(); also fixed bug where statvfs would choke on an empty
    dirname resulting from input files being in the cwd.

2014-03-31  Michael R. Crusoe  <mcrusoe@msu.edu>

    * versioneer.py,ez_setup.py: updated to version 0.10 and 3.4.1
    respectively.
    * docs/release.txt,khmer/_version.py,MANIFEST.in: update ancillary
    versioneer files

2014-03-31  Titus Brown  <t@idyll.org>

    * scripts/*.py,khmer/khmer_args.py: added 'info' function to khmer_args,
    and added citation information to each script.
    * CITATION: added basic citation information for khmer functionality.

2013-03-31  Michael R. Crusoe  <mcrusoe@msu.edu>

    * docs/scripts.txt,scripts/*.py,khmer/*.py: overhaul the documentation of
    the scripts. Uses sphinxcontrib.autoprogram to leverage the existing
    argparse objects. Moved the documentation into each script + misc cleanups.
    All scripts support the --version option. Migrated the last scripts to use
    khmer_args
    * docs/blog-posts.txt: removed outdated reference to filter-exact.py; its
    replacement filter-abund.py is better documented in the eel-pond protocol
    * figuregen/,novelty/,plots/,templatem/,scripts/do-partition.sh: removed
    outdated code not part of core project

2013-03-30  Michael R. Crusoe  <mcrusoe@msu.edu>

    * setup.py: monkeypatched distutils.Distribution.reinitialize_command() so
    that it matches the behavior of Distribution.get_command_obj(). This fixes
    issues with 'pip install -e' and './setup.py nosetests' not respecting the
    setup.cfg configuration directives for the build_ext command. Also
    enhanced our build_ext command to respect the dry_run mode.

    * .ycm_extra_conf.py: Update our custom YouCompleteMe configuration to
    query the package configuration for the proper compilation flags.

2014-03-28  Michael R. Crusoe  <mcrusoe@msu.edu>

    * Makefile,setup.py: demote nose & sphinx to extra dependencies.
    Auto-install Python developer tools as needed.

2013-03-27  Michael R. Crusoe  <mcrusoe@msu.edu>

    * The system zlib and bzip2 libraries are now used instead of the bundled
    versions if specified in setup.cfg or the command line.

2014-03-25  Michael R. Crusoe  <mcrusoe@msu.edu>

    * Makefile: update cppcheck command to match new version of Jenkins
    plugin. Now ignores the lib/test*.cc files.

2013-03-20  Michael R. Crusoe  <mcrusoe@msu.edu>

    * lib/storage.hh,khmer/_khmermodule.cc,lib/{readtable,read_parsers}.hh:
    remove unused storage.hh

2014-03-19  Qingpeng Zhang  <qingpeng@msu.edu>

    * hashbits.cc: fix a bug of 'Division or modulo by zero' described in #182
    * test_scripts.py: add test code for count-overlap.py
    * count-overlap.py: (fix a bug because of a typo and hashsize was replaced
    by min_hashsize)
    * count-overlap.py: needs hashbits table generated by load-graph.py. 
    This information is added to the "usage:" line.
    * count-overlap.py: fix minor PyLint issues

2014-03-19  Michael R. Crusoe  <mcrusoe@msu.edu>

    * Update bundled zlib version to 1.2.8 from 1.2.3. Changes of note:
    "Wholesale replacement of gz* functions with faster versions"
    "Added LFS (Large File Summit) support for 64-bit file offsets"
    "Fix serious but very rare decompression bug"

2014-03-19  Michael R. Crusoe <mcrusoe@msu.edu>

    * lib/counting.hh: include hashtable.hh
    * lib/{counting,aligner,hashbits,hashtable,labelhash,node,subset}.{cc,hh},
    kmer.cc,khmer/_khmermodule.cc: removed downcast, replaced non-functional
    asserts() with exception throws.
    * khmer/_khmermodule.cc: fixed parsing of PyLists
    * setup.py: force 64bit only builds on OS X.

2014-03-19  Titus Brown  <t@idyll.org>

    * Makefile: update documentation on targets at top; clean autopep8 output.
    * test_counting_single.py: fixed pep8 violations in spacing
    * test_scripts.py: eliminate popenscript in favor of proper SystemExit
	handling in runscript; fix pep8 violations.

2014-03-19  Michael R. Crusoe <mcrusoe@msu.edu> and Luiz Irber
<luiz.irber@gmail.com>

    * lib/ktable.{cc,hh},khmer/{__init__.py},{_khmermodule.cc}, tests/
    test_{counting_{hash,single},ktable}.py: remove the unused KTable object
    * doc/{index,ktable}.txt: remove references to KTable
    * lib/{ktable.{hh,cc} → kmer_hash.{hh,cc}}: rename remaining ktable files
    to kmer_hash
    * lib/{hashtable,kmer}.hh: replace ktable headers with kmer_hash

2014-03-17  Ram RS  <ramrs@nyu.edu>

    * extract-partitions.py: pylint warnings addressed
    * test_scripts.py: tests added to cover extract-partitions completely

2014-03-16  Michael R. Crusoe <mcrusoe@msu.edu>

    * lib/read_parsers.cc: fix for Coverity CID 1054789: Unititialized scalar
    field II: fill_id is never zeroed out.

2014-03-16  Ram RS  <ramrs@nyu.edu>

    * Project email in copyright headers updated

2014-03-14  Michael R. Crusoe <mcrusoe@msu.edu>

    * khmer/_khmermodule.cc, lib/{khmer.hh, hashtable.{cc,hh}},
    tests/test_{hashbits,hashbits_obj,labelhash}.py: don't implicitly downcast
    tagset_size(). Changes fileformat version for saved tagsets.

2014-03-13  Ram RS  <ramrs@nyu.edu>

    * added: khmer/file.py - script to check disk space, check input file
    status and check space before hashtable writing
    * modified: scripts/*.py - all scripts now use khmer.file for above-mentioned
    functionality.
    * modified: scripts/*.py - pylint violations addressed in all scripts
    under scripts/

2014-03-13  Ram RS  <ramrs@nyu.edu>

    * Bug fix: tests.test_normalize_by_median_no_bigcount() now runs within
    temp directory

2014-03-11  Michael R. Crusoe  <mcrusoe@mcrusoe.edu>

    * lib/read_parsers.hh: fix for Coverity CID 1054789: Uninitialized scalar
    field

2014-03-10  Michael R. Crusoe  <mcrusoe@msu.edu>

    * doc/development.txt: document fork/tag policy + formatting fixes

2014-03-03  Michael R. Crusoe  <mcrusoe@msu.edu>

    * lib/trace_logger.{cc,hh}: fix for Coverity CID 1063852: Uninitialized
    scalar field (UNINIT_CTOR) 
    * lib/node.cc: fix for Coverity CID 1173035:  Uninitialized scalar field
    (UNINIT_CTOR)
    * lib/hashbits.hh: fix for Coverity CID 1153101:  Resource leak in object
    (CTOR_DTOR_LEAK)
    * lib/{perf_metrics.{cc,hh},hashtable.{cc,hh}
    ,read_parsers.{cc,hh},trace_logger.{cc,hh}}: ifndef WITH_INTERNAL_METRICS
    then lets not + astyle -A10

2014-02-27  Michael R. Crusoe <mcrusoe@msu.edu>

    * tagged: version 0.8
    * setup.py: Specify a known working version of setuptools so we don't
    force an unneeded and awkward upgrade.
    * setup.py: We aren't zipsafe, mark as such

2014-02-18  Michael R. Crusoe <mcrusoe@msu.edu>

* Normalized C++ namespace usage to fix CID 1054792
* Updated install instructions. We recommend OS X users and those Linux
users without root access to install virtualenv instead of pip.
* New documentation: doc/known-issues.txt
* Added code review checklist & other guidance: doc/development.txt

2014-02-03  Camille Scott <camille.scott.w@gmail.com>

* Standardized command line arguments in khmer_args; added version flag

* Added support for sparse graph labeling

* Added script to reinflate partitions from read files using the 
  labeling system, called sweep-reads-by-partition-buffered.py

* Implemented __new__ methods for Hashbits, enforced inheritance
  hierarchy between it and the new LabelHash class both in C++
  and CPython API

2013-12-20  Titus Brown  <titus@idyll.org>

* Fixed output_partitioned_file, sweep-reads3.py, and extract-partitions.py
  to retain FASTQ format in output.

2013-12-11  Michael R. Crusoe <mcrusoe@msu.edu>

* normalize-by-median.py: new optional argument: --record-filenames to specify
a path where a list of all the output filenames will be written to. Will
be used to better integrate with Galaxy.

* All commands that use the counting args now support the --version switch

* abundance-dist-single.py, abundance-dist.py, do-partition.py,
interleave-reads.py, load-graph.py, load-into-counting.py
normalize-by-median.py now exit with return code 1 instead of 255 as is
standard.

2013-12-19  Michael R. Crusoe  <mcrusoe@msu.edu>

* doc/install.txt Add setup instructions for RHEL6 & fix invocation to get
master branch to work for non-developers

2013-12-18  Titus Brown  <titus@idyll.org>

* Added a test to ensure that normalize-by-median.py has bigcount set to
  False.

2013-11-22  Camille Scott  <camille.scott.w@gmail.com>

* Makefile: Added debug target for profiling.

2013-11-22  Michael R. Crusoe  <mcrusoe@msu.edu>

* Documented release process

2013-10-21  Michael R. Crusoe  <mcrusoe@msu.edu>

* Version 0.7

* New script: sample-reads-randomly.py which does a single pass random
subsample using reservoir sampling.

* the version number is now only stored in one place

* Makefile: new dist, cppcheck, pep8, and autopep8 targets for developers.
VERSION is now set by versioneer and exported to C/C++ code.

* README switched from MarkDown to ReStructuredText format to clean up PyPI
listing. Install count badge added.

* doc/: updates to how the scripts are called. Sphinx now pulls version
number from versioneer. C/Python integration is now partially documented.
Reference to bleeding-edge has been removed. Release instructions have been
clarified and simplified.

* all python code in khmer/, scripts/, and tests/ should be PEP8 compliant now.

* khmer/_khmermodule.cc has gotten a once-over with cpychecker. Type errors
were eliminated and the error checking has improved.

* Several fixes motivated by the results of a Coverity C/C++ scan. 

* Tests that require greater than 0.5 gigabytes of memory are now annotated as
being 'highmem' and be skipped by changing two lines in setup.cfg

* warnings about -Wstrict-prototypes will no longer appear

* contributors to this release are: ctb, mr-c and camillescott. 

2013-10-15  Michael R. Crusoe  <mcrusoe@msu.edu>

* Version 0.6.1

* No code changes, just build fixes

2013-10-10  Michael R. Crusoe  <mcrusoe@msu.edu>

* Version 0.6

* Switch to setuptools to run the entire build

* The various Makefiles have been merged into one inside lib for posterity

* A new top-level Makefile wraps "python setup.py"

* argparse.py has been removed and is installed automatically by setuptools/pip

* setup.py and the python/khmer directory have been moved to the root of the
project to conform to the standard layout

* The project contact address is now khmer-project@idyll.org

* Due to the new build system the project now easily builds under OS X + XCode

* In light of the above the installation instructions have been rewritten

* Sphinx now builds the documentation without warnings or errors

* It is now easy to calculate code coverage.

* setup.py is now PEP8 compliant
2014-04-10  Michael R. Crusoe  <mcrusoe@msu.edu>

    * Makefile: run 'build' command before install; ignore _version.py for
    coverage purposes.
    * bink.ipynb: deleted
    * doc/choosing-hash-sizes.txt -> choosing-table-sizes.txt
    * setup.py,doc/{conf.py,index.txt}: update lists of authors
    * doc/development.txt: typo
    * doc/{galaxy,guide,index,introduction,scripts}.txt: remove some
    references to implementation details of the k-mer tables
    * doc/{known-issues,release}.txt: updated
    * khmer/*.cc,lib/*.{cc,hh}: astyle -A10 formatted
    * lib/read_parsers.cc: fixed case statement fall through
    * lib/subset.cc: removed unnecessary NULL check (CID 1054804 & 1195088)
    * scripts/*.py: additional documentation updates
    * tests/test-data/test-overlap1.ht,data/MSB2-surrender.fa &
    data/1m-filtered.fa: removed from repository history, .git is now 36M!

2014-03-31  Titus Brown  <ctb@msu.edu>

    * scripts/normalize-by-median.py: Fixed unbound variable bug introduced in
    20a433c2.

    * khmer/file.py: Fixed incorrect use of __file__ dirname instead of
    os.getcwd(); also fixed bug where statvfs would choke on an empty
    dirname resulting from input files being in the cwd.

2014-03-31  Michael R. Crusoe  <mcrusoe@msu.edu>

    * versioneer.py,ez_setup.py: updated to version 0.10 and 3.4.1
    respectively.
    * docs/release.txt,khmer/_version.py,MANIFEST.in: update ancillary
    versioneer files

2014-03-31  Titus Brown  <ctb@msu.edu>

    * scripts/*.py,khmer/khmer_args.py: added 'info' function to khmer_args,
    and added citation information to each script.
    * CITATION: added basic citation information for khmer functionality.

2013-03-31  Michael R. Crusoe  <mcrusoe@msu.edu>

    * docs/scripts.txt,scripts/*.py,khmer/*.py: overhaul the documentation of
    the scripts. Uses sphinxcontrib.autoprogram to leverage the existing
    argparse objects. Moved the documentation into each script + misc cleanups.
    All scripts support the --version option. Migrated the last scripts to use
    khmer_args
    * docs/blog-posts.txt: removed outdated reference to filter-exact.py; its
    replacement filter-abund.py is better documented in the eel-pond protocol
    * figuregen/,novelty/,plots/,templatem/,scripts/do-partition.sh: removed
    outdated code not part of core project

2013-03-30  Michael R. Crusoe  <mcrusoe@msu.edu>

    * setup.py: monkeypatched distutils.Distribution.reinitialize_command() so
    that it matches the behavior of Distribution.get_command_obj(). This fixes
    issues with 'pip install -e' and './setup.py nosetests' not respecting the
    setup.cfg configuration directives for the build_ext command. Also
    enhanced our build_ext command to respect the dry_run mode.

    * .ycm_extra_conf.py: Update our custom YouCompleteMe configuration to
    query the package configuration for the proper compilation flags.

2014-03-28  Michael R. Crusoe  <mcrusoe@msu.edu>

    * Makefile,setup.py: demote nose & sphinx to extra dependencies.
    Auto-install Python developer tools as needed.

2013-03-27  Michael R. Crusoe  <mcrusoe@msu.edu>

    * The system zlib and bzip2 libraries are now used instead of the bundled
    versions if specified in setup.cfg or the command line.

2014-03-25  Michael R. Crusoe  <mcrusoe@msu.edu>

    * Makefile: update cppcheck command to match new version of Jenkins
    plugin. Now ignores the lib/test*.cc files.

2013-03-20  Michael R. Crusoe  <mcrusoe@msu.edu>

    * lib/storage.hh,khmer/_khmermodule.cc,lib/{readtable,read_parsers}.hh:
    remove unused storage.hh

2014-03-19  Qingpeng Zhang  <qingpeng@msu.edu>

    * hashbits.cc: fix a bug of 'Division or modulo by zero' described in #182
    * test_scripts.py: add test code for count-overlap.py
    * count-overlap.py: (fix a bug because of a typo and hashsize was replaced
    by min_hashsize)
    * count-overlap.py: needs hashbits table generated by load-graph.py. 
    This information is added to the "usage:" line.
    * count-overlap.py: fix minor PyLint issues

2014-03-19  Michael R. Crusoe  <mcrusoe@msu.edu>

    * Update bundled zlib version to 1.2.8 from 1.2.3. Changes of note:
    "Wholesale replacement of gz* functions with faster versions"
    "Added LFS (Large File Summit) support for 64-bit file offsets"
    "Fix serious but very rare decompression bug"

2014-03-19  Michael R. Crusoe <mcrusoe@msu.edu>

    * lib/counting.hh: include hashtable.hh
    * lib/{counting,aligner,hashbits,hashtable,labelhash,node,subset}.{cc,hh},
    kmer.cc,khmer/_khmermodule.cc: removed downcast, replaced non-functional
    asserts() with exception throws.
    * khmer/_khmermodule.cc: fixed parsing of PyLists
    * setup.py: force 64bit only builds on OS X.

2014-03-19  Titus Brown  <t@idyll.org>

    * Makefile: update documentation on targets at top; clean autopep8 output.
    * test_counting_single.py: fixed pep8 violations in spacing
    * test_scripts.py: eliminate popenscript in favor of proper SystemExit
	handling in runscript; fix pep8 violations.

2014-03-19  Michael R. Crusoe <mcrusoe@msu.edu> and Luiz Irber
<luiz.irber@gmail.com>

    * lib/ktable.{cc,hh},khmer/{__init__.py},{_khmermodule.cc}, tests/
    test_{counting_{hash,single},ktable}.py: remove the unused KTable object
    * doc/{index,ktable}.txt: remove references to KTable
    * lib/{ktable.{hh,cc} → kmer_hash.{hh,cc}}: rename remaining ktable files
    to kmer_hash
    * lib/{hashtable,kmer}.hh: replace ktable headers with kmer_hash

2014-03-17  Ram RS  <ramrs@nyu.edu>

    * extract-partitions.py: pylint warnings addressed
    * test_scripts.py: tests added to cover extract-partitions completely

2014-03-16  Michael R. Crusoe <mcrusoe@msu.edu>

    * lib/read_parsers.cc: fix for Coverity CID 1054789: Unititialized scalar
    field II: fill_id is never zeroed out.

2014-03-16  Ram RS  <ramrs@nyu.edu>

    * Project email in copyright headers updated

2014-03-14  Michael R. Crusoe <mcrusoe@msu.edu>

    * khmer/_khmermodule.cc, lib/{khmer.hh, hashtable.{cc,hh}},
    tests/test_{hashbits,hashbits_obj,labelhash}.py: don't implicitly downcast
    tagset_size(). Changes fileformat version for saved tagsets.

2014-03-13  Ram RS  <ramrs@nyu.edu>

    * added: khmer/file.py - script to check disk space, check input file
    status and check space before hashtable writing
    * modified: scripts/*.py - all scripts now use khmer.file for above-mentioned
    functionality.
    * modified: scripts/*.py - pylint violations addressed in all scripts
    under scripts/

2014-03-13  Ram RS  <ramrs@nyu.edu>

    * Bug fix: tests.test_normalize_by_median_no_bigcount() now runs within
    temp directory

2014-03-11  Michael R. Crusoe  <mcrusoe@mcrusoe.edu>

    * lib/read_parsers.hh: fix for Coverity CID 1054789: Uninitialized scalar
    field

2014-03-10  Michael R. Crusoe  <mcrusoe@msu.edu>

    * doc/development.txt: document fork/tag policy + formatting fixes

2014-03-03  Michael R. Crusoe  <mcrusoe@msu.edu>

    * lib/trace_logger.{cc,hh}: fix for Coverity CID 1063852: Uninitialized
    scalar field (UNINIT_CTOR) 
    * lib/node.cc: fix for Coverity CID 1173035:  Uninitialized scalar field
    (UNINIT_CTOR)
    * lib/hashbits.hh: fix for Coverity CID 1153101:  Resource leak in object
    (CTOR_DTOR_LEAK)
    * lib/{perf_metrics.{cc,hh},hashtable.{cc,hh}
    ,read_parsers.{cc,hh},trace_logger.{cc,hh}}: ifndef WITH_INTERNAL_METRICS
    then lets not + astyle -A10

2014-02-27  Michael R. Crusoe <mcrusoe@msu.edu>

    * tagged: version 0.8
    * setup.py: Specify a known working version of setuptools so we don't
    force an unneeded and awkward upgrade.
    * setup.py: We aren't zipsafe, mark as such

2014-02-18  Michael R. Crusoe <mcrusoe@msu.edu>

* Normalized C++ namespace usage to fix CID 1054792
* Updated install instructions. We recommend OS X users and those Linux
users without root access to install virtualenv instead of pip.
* New documentation: doc/known-issues.txt
* Added code review checklist & other guidance: doc/development.txt

2014-02-03  Camille Scott <camille.scott.w@gmail.com>

* Standardized command line arguments in khmer_args; added version flag

* Added support for sparse graph labeling

* Added script to reinflate partitions from read files using the 
  labeling system, called sweep-reads-by-partition-buffered.py

* Implemented __new__ methods for Hashbits, enforced inheritance
  hierarchy between it and the new LabelHash class both in C++
  and CPython API

2013-12-20  Titus Brown  <titus@idyll.org>

* Fixed output_partitioned_file, sweep-reads3.py, and extract-partitions.py
  to retain FASTQ format in output.

2013-12-11  Michael R. Crusoe <mcrusoe@msu.edu>

* normalize-by-median.py: new optional argument: --record-filenames to specify
a path where a list of all the output filenames will be written to. Will
be used to better integrate with Galaxy.

* All commands that use the counting args now support the --version switch

* abundance-dist-single.py, abundance-dist.py, do-partition.py,
interleave-reads.py, load-graph.py, load-into-counting.py
normalize-by-median.py now exit with return code 1 instead of 255 as is
standard.

2013-12-19  Michael R. Crusoe  <mcrusoe@msu.edu>

* doc/install.txt Add setup instructions for RHEL6 & fix invocation to get
master branch to work for non-developers

2013-12-18  Titus Brown  <titus@idyll.org>

* Added a test to ensure that normalize-by-median.py has bigcount set to
  False.

2013-11-22  Camille Scott  <camille.scott.w@gmail.com>

* Makefile: Added debug target for profiling.

2013-11-22  Michael R. Crusoe  <mcrusoe@msu.edu>

* Documented release process

2013-10-21  Michael R. Crusoe  <mcrusoe@msu.edu>

* Version 0.7

* New script: sample-reads-randomly.py which does a single pass random
subsample using reservoir sampling.

* the version number is now only stored in one place

* Makefile: new dist, cppcheck, pep8, and autopep8 targets for developers.
VERSION is now set by versioneer and exported to C/C++ code.

* README switched from MarkDown to ReStructuredText format to clean up PyPI
listing. Install count badge added.

* doc/: updates to how the scripts are called. Sphinx now pulls version
number from versioneer. C/Python integration is now partially documented.
Reference to bleeding-edge has been removed. Release instructions have been
clarified and simplified.

* all python code in khmer/, scripts/, and tests/ should be PEP8 compliant now.

* khmer/_khmermodule.cc has gotten a once-over with cpychecker. Type errors
were eliminated and the error checking has improved.

* Several fixes motivated by the results of a Coverity C/C++ scan. 

* Tests that require greater than 0.5 gigabytes of memory are now annotated as
being 'highmem' and be skipped by changing two lines in setup.cfg

* warnings about -Wstrict-prototypes will no longer appear

* contributors to this release are: ctb, mr-c and camillescott. 

2013-10-15  Michael R. Crusoe  <mcrusoe@msu.edu>

* Version 0.6.1

* No code changes, just build fixes

2013-10-10  Michael R. Crusoe  <mcrusoe@msu.edu>

* Version 0.6

* Switch to setuptools to run the entire build

* The various Makefiles have been merged into one inside lib for posterity

* A new top-level Makefile wraps "python setup.py"

* argparse.py has been removed and is installed automatically by setuptools/pip

* setup.py and the python/khmer directory have been moved to the root of the
project to conform to the standard layout

* The project contact address is now khmer-project@idyll.org

* Due to the new build system the project now easily builds under OS X + XCode

* In light of the above the installation instructions have been rewritten

* Sphinx now builds the documentation without warnings or errors

* It is now easy to calculate code coverage.

* setup.py is now PEP8 compliant<|MERGE_RESOLUTION|>--- conflicted
+++ resolved
@@ -1,9 +1,8 @@
-<<<<<<< HEAD
 2015-08-10  Jacob Fenton  <bocajntonef@gmail.com>
 
    * tests/{khmer_tst_utils,test_normalize_by_median}.py: added new utility
    function and proof-of-concept
-=======
+
 2015-08-11  Michael R. Crusoe  <crusoe@ucdavis.edu>
 
    * CITATION, doc/{index,introduction,user/scripts}.rst, khmer/khmer_args.py:
@@ -64,7 +63,6 @@
    * lib/read_parsers.{cc,hh}: add Read method write_to, useful for outputting
    the read to an output stream.
    * doc/whats-new-2.0.rst: Add unique-kmers description.
->>>>>>> 9df18426
 
 2015-08-09  Jacob Fenton  <bocajnotnef@gmail.com>
 
