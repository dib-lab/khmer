<<<<<<< HEAD
2015-04-14 Saman Ehsan <saman@cos.io>

    * khmer/tests/test_scripts.py: refactor test_extract_long_sequences()
    into separate tests for fa and fq files.
=======
2015-04-14 Susan Steinman <steinman.tutoring@gmail.com>
   * khmer/{__init__.py},sandbox/{collect-reads,collect-variants,saturate-by-median},
      scripts/{do-partition,filter-abund-single,load-graph,load-into-counting,
      normalize-by-median,trim-low-abund}: pulled out check max collisions logic to init.
   * khmer/tests/test_scripts.py: modified tests to account for new error message

2015-04-14  Josiah Seaman  <josiah@dnaskittle.com>

   * lib/{hashbits.cc}: changed: adding doxygen comments
>>>>>>> 32aaad6d

2015-04-14  Sarah Guermond  <sarah.guermond@gmail.com>

   * doc/dev/coding-guidelines-and-review.rst: added copyright question
   to commit checklist.

2015-04-14  Andreas Härpfer  <ahaerpfer@gmail.com>

   * */*.py: Make docstrings PEP 257 compliant.

2015-04-13  Thomas Fenzl  <thomas.fenzl@gmx.net>

   * lib/{khmer_exception.hh,{counting,hashbits,hashtable,subset}.cc}: changed 
   khmer_exception to use std::string to fix memory management.

2015-04-14  Michael R. Crusoe  <mcrusoe@msu.edu>

   * khmer/_khmermodule.cc: catch more exceptions
   * tests/test_{sandbox_scripts,subset_graph}.py: make tests more resilient

2015-04-14  Michael R. Crusoe  <mcrusoe@msu.edu>

   * lib/count.cc: Make CountingHash::abundance_distribution threadsafe
   * khmer/_khmermodule.cc: remove newly unnecessary check for exception
   * tests/test_scripts.py: added test to confirm the above

2015-04-14  Michael R. Crusoe  <mcrusoe@msu.edu>

   * khmer/{__init__.py,_khmermodule.cc},lib/{counting,hashbits,hashtable,
   subset}.cc: catch IO errors and report them.
   * tests/test_hashbits.py: remove write to fixed path in /tmp
   * tests/test_scripts.py: added test for empty counting table file

2015-04-13  Elmar Bucher  <buchere@ohsu.edu>

   * scripts/normalize-by-median.py (main): introduced warning for when at least
   two input files are named the same.

2015-04-13  Andreas Härpfer  <ahaerpfer@gmail.com>

   * doc/dev/getting-started.rst: clarify Conda usage

2015-04-13  Daniel Standage  <daniel.standage@gmail.com>

   * scripts/normalize-by-median.py: Added support to the diginorm script for
   sending output to terminal (stdout) when using the conventional - as the output
   filename. Also removed --append option.
   * tests/test_scripts.py: Added functional test for diginorm stdout, removed
   test of --append option.

2015-04-13  Scott Fay  <scott.a.fay@gmail.com>

   * scripts/filter-abund.py: added checking of input_table by
   `check_file_status()`

2015-04-13  David Lin

   * scripts/abundance-dist.py: disambiguate documentation for force and 
   squash options

2015-04-13  Michael R. Crusoe  <mcrusoe@msu.edu>

   * README.rst,doc/index.rst: added link to gitter.im chat room
   * doc/README.rst: removed ancient, outdated, and unused file

2015-04-13  Thomas Fenzl  <thomas.fenzl@gmx.net>

   * khmer/_khmermodule.cc: removed unused find_all_tags_truncate_on_abundance
   from python api

2015-04-10  Will Trimble

   * tests/test_script_arguments.py: added a test to check for the empty file
   warning when checking if a file exists

2015-04-10  Jacob Fenton  <bocajnotnef@gmail.com>

   * scripts/test-{scripts.py}: added test for check_file_writable using 
   load_into_counting

2015-04-10  Phillip Garland  <pgarland@gmail.com>

   * khmer/file.py (check_file_writable): new function to check writability
   * scripts/load-into-counting.py (main): early check to see if output is
   writable

2015-04-07  Michael R. Crusoe  <mcrusoe@msu.edu>

    * README.rst: add a ReadTheDocs badge

2015-04-06  Michael R. Crusoe  <mcrusoe@msu.edu>

   * jenkins-build.sh: updated OS X warning flag to quiet the build a bit

2015-04-06  Michael R. Crusoe  <mcrusoe@msu.edu>

   * Makefile: added 'convert-release-notes' target for MD->RST conversion
   * doc/{,release-notes}/index.rst: include release notes in documentation
   * doc/release-notes/*.rst: added pandoc converted versions of release notes
   * jenkins-build.sh: use the Sphinx method to install doc dependencies

2015-04-05  Michael R. Crusoe  <mcrusoe@msu.edu>

   * setup.py: use the release version of screed 0.8

2015-04-05  Michael R. Crusoe  <mcrusoe@msu.edu>

   * doc/*/*.txt: all documentation sources have been renamed to use the rst
   extension to indicate that they are reStructuredText files. This enables
   use of rich text editors on GitHub and elsewhere.
   * doc/conf.py: update Sphinx configuration to reflect this change
   * doc/requirements.txt: added hint to install version 3.4.1 of Setuptools;
   this file is used by ReadTheDocs only.

2015-04-05  Michael R. Crusoe  <mcrusoe@msu.edu>

   * ChangeLog, lib/read_aligner.cc, sandbox/sweep-reads.py: fixed spelling
   errors.

2015-04-05  Kevin Murray  <spam@kdmurray.id.au>

   * lib/read_parsers.{cc,hh}: Work around an issue (#884) in SeqAn 1.4.x
   handling of truncated sequence files. Also revamp exceptions
   * khmer/_khmermodule.cc: Use new/updated exceptions handling malformed
   FASTA/Q files.
   * tests/test_read_parsers.py: add a test of parsing of truncated fastq
   files

2015-04-03  Luiz Irber  <irberlui@msu.edu>

   * lib/hllcounter.cc: Use for loop instead of transform on merge method,
   now works on C++11.

2015-04-01  Luiz Irber  <irberlui@msu.edu>

   * third-party/smhasher/MurmurHash3.{cc,h}: remove unused code, fix warnings.

2015-04-01  Michael R. Crusoe  <mcrusoe@msu.edu>

   * Doxyfile.in: make documentation generation reproducible, removed timestamp

2015-04-01  Alex Hyer  <theonehyer@gmail.com>

   * scripts/find-knots.py: added force argument to check_file_status()
   call in main().

2015-03-31  Kevin Murray  <spam@kdmurray.id.au>

   * lib/read_parsers.{cc,hh}: add read counting to IParser and subclasses
   * khmer/_khmermodule.cc,tests/test_read_parsers.py: add 'num_reads'
   attribute to khmer.ReadParser objects in python land, and test it.

2015-03-28  Kevin Murray  <spam@kdmurray.id.au>

   * lib/hashbits.hh: Add Hashbits::n_tables() accessor

2015-03-27  Michael R. Crusoe  <mcrusoe@msu.edu>

   * lib/read_parsers.{cc,hh}: Obfuscate SeqAn SequenceStream objects with a
   wrapper struct, to avoid #include-ing the SeqAn headers.
   * lib/Makefile: Don't install the SeqAn headers.

2015-03-27  Kevin Murray  <spam@kdmurray.id.au>

   * lib/Makefile: Add libkhmer targets, clean up
   * lib/get_version.py: Rewrite to use versioneer.py
   * lib/.gitignore,third-party/.gitignore: Add more compiled outputs
   * lib/.check_openmp.cc: add source that checks compiler for openmp support.
   * lib/khmer.pc.in: add pkg-config file for khmer

2015-03-23  Kevin Murray  <spam@kdmurray.id.au>

   * lib/counting.hh: Add CountingHash::n_tables() accessor

2015-03-16  Jessica Mizzi  <mizzijes@msu.edu>

    * khmer/kfile.py: Added file not existing error for system exit
    * tests/{test_scripts,test_functions}.py: Added tests for
    check_file_status for file existence and force option

2015-03-15  Kevin Murray  <spam@kdmurray.id.au>  &  Titus Brown  <titus@idyll.org>

   * tests/test_counting_hash.py: Skip get_raw_tables test if python doesn't
   have the memoryview type/function.

2015-03-11  Erich Schwarz  <ems394@cornell.edu>

   * Added URLs and brief descriptions for khmer-relevant documentation in
   doc/introduction.txt, pointing to http://khmer-protocols.readthedocs.org and
   khmer-recipes.readthedocs.org, with brief descriptions of their content.

2015-03-10  Camille Scott  <camille.scott.w@gmail.com>

   * lib/counting.hh, khmer/_khmermodule.cc: Expose the raw tables of
   count-min sketches to the world of python using a buffer interface.
   * tests/test_counting_hash.py: Tests of the above functionality.

2015-03-08  Michael R. Crusoe  <mcrusoe@msu.edu>

   * Makefile: make 'pep8' target be more verbose
   * jenkins-build.sh: specify setuptools version
   * scripts/{abundance-dist,annotate-partitions,count-median,do-partition,
   extract-paired-reads,extract-partitions,filter-stoptags,find-knots,
   interleave-reads,merge-partitions,partition-graph,sample-reads-randomly,
   split-paired-reads}.py,setup.py: fix new PEP8 errors
   * setup.py: specify that this is a Python 2 only project (for now)
   * tests/test_{counting_single,subset_graph}.py: make explicit the use of
   floor division behavior.

2015-03-06  Titus Brown  <titus@idyll.org>

   * sandbox/{collect-reads.py,saturate-by-median.py}: update for 'force'
   argument in khmer.kfile functions, so that khmer-recipes compile.

2015-03-02  Titus Brown  <titus@idyll.org>

   * sandbox/{combine-pe.py,compare-partitions.py,count-within-radius.py,
   degree-by-position.py,dn-identify-errors.py,ec.py,error-correct-pass2.py,
   find-unpart.py,normalize-by-align.py,read-aligner.py,shuffle-fasta.py,
   to-casava-1.8-fastq.py,uniqify-sequences.py}: removed from sandbox/ as
   obsolete/unmaintained.
   * sandbox/README.rst: updated to reflect readstats.py and trim-low-abund.py
   promotion to sandbox/.
   * doc/dev/scripts-and-sandbox.txt: updated to reflect sandbox/ script name
   preferences, and note to remove from README.rst when moved over to scripts/.

2015-02-27  Kevin Murray  <spam@kdmurray.id.au>

   * scripts/load-into-counting.py: Be verbose in the help text, to clarify
   what the -b flag does.

2015-02-25  Hussien Alameldin  <hussien@msu.edu>

   * sandbox/bloom_count.py: renamed to bloom-count.py
   * sandbox/bloom_count_intersection.py: renamed to
     bloom-count-intersection.py
   * sandbox/read_aligner.py: renamed to read-aligner.py

2015-02-26  Tamer A. Mansour  <drtamermansour@gmail.com>

   * scripts/abundance-dist-single.py: Use CSV format for the histogram.
   * scripts/count-overlap.py: Use CSV format for the curve file output.
   Includes column headers.
   * scripts/abundance-dist-single.py: Use CSV format for the histogram. 
   Includes column headers.
   * tests/test_scripts.py: add test functions for the --csv option in
   abundance-dist-single.py and count-overlap.py

2015-02-26  Jacob Fenton  <bocajnotnef@gmail.com>

   * doc/introduction.txt, doc/user/choosing-table-sizes.txt: Updated docs to
   ref correct links and names

2015-02-25  Aditi Gupta  <agupta@msu.edu>

   * sandbox/{collect-reads.py, correct-errors.py, 
   normalize-by-median-pct.py, slice-reads-by-coverage.py, 
   sweep-files.py, sweep-reads3.py, to-casava-1.8-fastq.py}: 
   Replaced 'accuracy' with 'quality'. Fixes #787.

2015-02-25  Tamer A. Mansour  <drtamermansour@gmail.com>

   * scripts/normalize-by-median.py: change to the default behavior to
   overwrite the sequences output file. Also add a new argument --append to
   append new reads to the output file.
   * tests/test_scripts.py: add a test for the --append option in
   normalize-by-median.py

2015-02-25  Hussien Alameldin  <hussien@msu.edu>

   * khmer/khmer_args.py: add 'hll' citation entry "Irber and Brown,
     unpublished." to  _alg. dict.
   * sandbox/unique-kmers.py: add call to 'info' with 'hll' in the
     algorithms list.

2015-02-24  Luiz Irber  <irberlui@msu.edu>

    * khmer/_khmermodule.cc: expose HLL internals as read-only attributes.
    * lib/hllcounter.{cc,hh}: simplify error checking, add getters for HLL.
    * tests/test_hll.py: add test cases for increasing coverage, also fix
    some of the previous ones using the new HLL read-only attributes.

2015-02-24  Luiz Irber  <irberlui@msu.edu>

   * khmer/_khmermodule.cc: Fix coding style violations.

2015-02-24  Luiz Irber  <irberlui@msu.edu>

   * khmer/_khmermodule.cc: Update extension to use recommended practices,
   PyLong instead of PyInt, Type initialization, PyBytes instead of PyString.
   Replace common initialization with explicit type structs, and all types
   conform to the CPython checklist.

2015-02-24  Tamer A. Mansour  <drtamermansour@gmail.com>

   * scripts/abundance-dist.py: Use CSV format for the histogram. Includes
   column headers.
   * tests/test_scripts.py: add coverage for the new --csv option in
   abundance-dist.py

2015-02-24  Michael R. Crusoe  <mcrusoe@msu.edu>

   * jenkins-build.sh: remove examples/stamps/do.sh testing for now; takes too
   long to run on every build. Related to #836

2015-02-24  Kevin Murray  <spam@kdmurray.id.au>

   * scripts/interleave-reads.py: Make the output file name print nicely.

2015-02-23  Titus Brown  <titus@idyll.org>

   * khmer/utils.py: added 'check_is_left' and 'check_is_right' functions;
   fixed bug in check_is_pair.
   * tests/test_functions.py: added tests for now-fixed bug in check_is_pair,
   as well as 'check_is_left' and 'check_is_right'.
   * scripts/interleave-reads.py: updated to handle Casava 1.8 formatting.
   * scripts/split-paired-reads.py: fixed bug where sequences with bad names
   got dropped; updated to properly handle Casava 1.8 names in FASTQ files.
   * scripts/count-median.py: added '--csv' output format; updated to properly
   handle Casava 1.8 FASTQ format when '--csv' is specified.
   * scripts/normalize-by-median.py: replaced pair checking with
   utils.check_is_pair(), which properly handles Casava 1.8 FASTQ format.
   * tests/test_scripts.py: updated script tests to check Casava 1.8
   formatting; fixed extract-long-sequences.py test.
   * scripts/{extract-long-sequences.py,extract-paired-reads.py,
   fastq-to-fasta.py,readstats.py,sample-reads-randomly.py,trim-low-abund.py},
   khmer/thread_utils.py: updated to handle Casava 1.8 FASTQ format by
   setting parse_description=False in screed.open(...).
   * tests/test-data/{paired-mixed.fq,paired-mixed.fq.pe,random-20-a.fq,
   test-abund-read-2.fq,test-abund-read-2.paired2.fq,test-abund-read-paired.fa,
   test-abund-read-paired.fq}: switched some sequences over to Casava 1.8
   format, to test format handling.
   * tests/test-data/{casava_18-pe.fq,test-reads.fq.gz}: new test file for
   Casava 1.8 format handling.
   * tests/test-data/{overlap.curve,paired-mixed.fq.1,paired-mixed.fq.2,
   simple_1.fa,simple_2.fa,simple_3.fa,test-colors.fa,test-est.fa,
   test-graph3.fa,test-graph4.fa,test-graph6.fa}: removed no-longer used
   test files.

2015-02-23  Titus Brown  <titus@idyll.org>

   * setup.cfg: set !linux flag by default, to avoid running tests that
   request too much memory when 'nosetests' is run.  (This is an OS difference
   where Mac OS X attempts to allocate as much memory as requested, while
   on Linux it just crashes).

2015-02-23  Michael R. Crusoe  <mcrusoe@msu.edu>

   * khmer/{__init__.py,_khmermodule.cc},lib/{hashbits.cc,hashbits.hh,
   hashtable,tests/test_{c_wrapper,read_parsers}.py: remove unused callback
   functionality

2015-02-23  Michael R. Crusoe  <mcrusoe@msu.edu>

   * setup.py: point to the latest screed release candidate to work around
   versioneer bug.

2015-02-23  Tamer A. Mansour  <drtamermansour@gmail.com>

   * examples/stamps/do.sh: the argument --savehash was changed to --savetable
   and change mode to u+x
   * jenkins-build.sh: add a test to check for the do.sh file

2015-02-23  Kevin Murray  <spam@kdmurray.id.au>

   * khmer/load_pe.py: Remove unused/undocumented module. See #784

2015-02-21  Hussien Alameldin  <hussien@msu.edu>

   * sandbox/normalize-by-align.py: "copyright header 2013-2015 was added"
   * sandbob/read_aligner.py: "copyright header 2013-2015 was added"
   * sandbox/slice-reads-by-coverage.py: "copyright header 2014  was added"

2015-02-21  Hussien Alameldin  <hussien@msu.edu>

   * sandbox/calc-best-assembly.py, collect-variants.py, graph-size.py: Set executable bits using "chmod +x"

2015-02-21  Michael R. Crusoe  <mcrusoe@msu.edu>

   * khmer/_khmermodule.cc,lib/read_parsers.cc: Rename the 'accuracy' attribute
   of ReadParser Reads to 'quality'
   * tests/test_read_parsers.py: update test to match

2015-02-21  Rhys Kidd  <rhyskidd@gmail.com>

   * sandbox/{calc-best-assembly,calc-error-profile,normalize-by-align,
   read_aligner,slice-reads-by-coverage}.py: reference /usr/bin/env python2
   in the #! line.

2015-02-21  Rhys Kidd  <rhyskidd@gmail.com>

   * sandbox/sweep-paired-reads.py: remove empty script

2015-02-20  Titus Brown  <titus@idyll.org>

   * doc/dev/scripts-and-sandbox.txt: policies for sandbox/ and scripts/
   content, and a process for adding new command line scripts into scripts/.
   * doc/dev/index.txt: added scripts-and-sandbox to developer doc index.

2015-02-20  Michael R. Crusoe  <mcrusoe@msu.edu>

    * khmer/_khmermodule.cc: convert C++ out of memory exceptions to Python
    out of memory exception.
    * test/test_{counting_hash,counting_single,hashbits_obj,labelhash,
    scripts}.py: partial tests for the above

2015-02-20  Aditi Gupta  <agupta@msu.edu>

   * doc/dev/coding-guidelines-and-review.txt: fixed spelling errors.

2015-02-19  Michael R. Crusoe  <mcrusoe@msu.edu>

   * doc/dev/coding-guidelines-and-review.txt: added checklist for new CPython
   types
   * khmer/_khmermodule.cc: Update ReadAligner to follow the new guidelines

2015-02-19  Daniel Standage  <daniel.standage@gmail.com>

   * Makefile: add a new Makefile target `help` to list and describe all
   common targets.
   * khmer/utils.py, tests/test_functions.py: minor style fixes.

2015-02-16  Titus Brown  <titus@idyll.org>

   * khmer/utils.py: added 'check_is_pair', 'broken_paired_reader', and
   'write_record_pair' functions.
   * khmer/khmer_args.py: added streaming reference for future algorithms
   citation.
   * tests/test_functions.py: added unit tests for 'check_is_pair' and
   'broken_paired_reader'.
   * scripts/trim-low-abund.py: upgraded to track pairs properly; added
   proper get_parser information; moved to scripts/ from sandbox/.
   * tests/test_scripts.py: added paired-read tests for
   trim-low-abund.py.
   * tests/test-data/test-abund-read-2.paired.fq: data for paired-read tests.
   * scripts/extract-paired-reads.py: removed 'is_pair' in favor of
   'check_is_pair'; switched to using 'broken_paired_reader'; fixed use
   of sys.argv.
   * scripts/sample-reads-randomly.py: removed unused 'output_single' function.
   * doc/user/scripts.txt: added trim-low-abund.py.

2015-02-13  Qingpeng Zhang  <qingpeng@msu.edu>

   * scripts/sample-reads-randomly.py: fix a glitch about string formatting.

2015-02-11  Titus Brown  <titus@idyll.org>

   * khmer/_khmermodule.cc: fixed k-mer size checking; updated some error
   messages.
   * tests/test_graph.py: added test for k-mer size checking in find_all_tags.

2015-02-09  Titus Brown  <titus@idyll.org>

   * scripts/split-paired-reads.py: added -1 and -2 options to allow fine-
   grain specification of output locations; switch to using write_record
   instead of script-specific output functionality.
   * tests/test_scripts.py: added accompanying tests.

2015-02-09  Bede Constantinides  <bede.constantinides@manchester.ac.uk>

   * scripts/split-paired-reads.py: added -o option to allow specification
   of an output directory
   * tests/test_scripts.py: added accompanying test for split-paired-reads.py

2015-02-01  Titus Brown  <titus@idyll.org>

   * khmer/_khmermodule.cc: added functions hash_find_all_tags_list and
   hash_get_tags_and_positions to CountingHash objects.
   * tests/test_counting_hash.py: added tests for new functionality.

2015-01-25  Titus Brown  <titus@idyll.org>

   * sandbox/correct-errors.py: fixed sequence output so that quality
   scores length always matches the sequence length; fixed argparse
   setup to make use of default parameter.

2015-01-25  Titus Brown  <titus@idyll.org>

    * sandbox/readstats.py: fixed non-functional string interpolation at end;
    added -o to send output to a file; moved to scripts/.
    * doc/user/scripts.txt: added readstats description.
    * tests/test_scripts.py: added tests for readstats.py

2015-01-23  Jessica Mizzi  <mizzijes@msu.edu>

    * khmer/utils.py: Added single write_record fuction to write FASTA/Q
    * scripts/{abundance-dist,extract-long-sequences,extract-partitions,
    interleave-reads,normalize-by-median,sample-reads-randomly}.py: 
    Replaced FASTA/Q writing method with write_record

2015-01-23  Michael R. Crusoe  <mcrusoe@msu.edu>

    * Makefile: remove the user installs for the `install-dependencies` target

2015-01-23  Michael R. Crusoe  <mcrusoe@msu.edu>

    * README.rst,doc/user/install.txt: clarify that we support Python 2.7.x
    and not Python 3.

2015-01-21  Luiz Irber  <irberlui@msu.edu>

    * lib/hllcounter.{cc,hh}: Implemented a HyperLogLog counter.
    * khmer/{_khmermodule.cc, __init__.py}: added HLLCounter class
    initialization and wrapper.
    * tests/test_hll.py: added test functions for the new
    HyperLogLog counter.
    * sandbox/unique-kmers.py: implemented a CLI script for
    approximate cardinality estimation using a HyperLogLog counter.
    * setup.cfg, Makefile, third-party/smhasher/MurmurHash3.{cc,h},
    lib/kmer_hash.{cc,hh}, setup.py: added MurmurHash3 hash function
    and configuration.
    * setup.py: added a function to check if compiler supports OpenMP.

2015-01-14  Reed Cartwright  <cartwright@asu.edu>

    * doc/dev/getting-started.txt: Added install information for
    Arch Linux

2014-01-14  Michael R. Crusoe  <mcrusoe@msu.edu>

    * doc/user/{blog-posts,guide}.txt,examples/stamps/do.sh,sandbox/{
    collect-reads,error-correct-pass2,filter-median-and-pct,filter-median,
    read_aligner,split-sequences-by-length}.py,scripts/{filter-abund,
    load-into-counting}.py,tests/test_{counting_hash,hashbits,scripts}.py:
    remove references to ".kh" files replaces with ".pt" or ".ct" as
    appropriate
    * tests/test-data/{bad-versionk12,normC20k20}.kh: renamed to "*.ct"

2015-01-13  Daniel Standage  <daniel.standage@gmail.com>

    * tests/khmer_tst_utils.py, tests/test_sandbox_scripts.py: removed
    unused module imports
    * .gitignore: added pylint_report.txt so that it is not accidentally
    committed after running make diff_pylint_report
    * khmer/file.py -> khmer/kfile.py: renamed internal file handling
    class to avoid collisions with builtin Python file module
    * sandbox/collect-reads.py, sanbox/saturate-by-median.py,
    sandbox/sweep-files.py, sandbox/sweep-reads.py,
    scripts/abundance-dist-single.py, scripts/abundance-dist.py,
    scripts/annotate-partitions.py, scripts/count-median.py,
    scripts/count-overlap.py, scripts/do-partition.py,
    scripts/extract-long-sequences.py, scripts/extract-paired-reads.py,
    scripts/extract-partitions.py, scripts/filter-abund-single.py,
    scripts/filter-abund.py, scripts/filter-stoptags.py,
    scripts/find-knots.py, scripts/interleave-reads.py,
    scripts/load-graph.py, scripts/load-into-counting.py,
    scripts/make-initial-stoptags.py, scripts/merge-partitions.py,
    scripts/normalize-by-median.py, scripts/partition-graph.py,
    scripts/sample-reads-randomly.py, scripts/split-paired-reads.py,
    tests/test_script_arguments.py, tests/test_scripts.py: changed all
    occurrences of `file` to `kfile`

2015-01-09  Rhys Kidd  <rhyskidd@gmail.com>

    * lib/khmer.hh: implement generic NONCOPYABLE() macro guard
    * lib/hashtable.hh: apply NONCOPYABLE macro guard in case of future 
    modifications to Hashtable that might exposure potential memory corruption 
    with default copy constructor

2014-12-30  Michael Wright  <wrig517@msu.edu>

    * tests/test_scripts.py: Attained complete testing coverage for 
    scripts/filter_abund.py

2014-12-30  Brian Wyss  <wyssbria@msu.edu>

    * tests/test_scripts.py: added four new tests:
    load_into_counting_multifile(), test_abundance_dist_single_nosquash(),
    test_abundance_dist_single_savehash, test_filter_abund_2_singlefile

2015-12-29  Michael R. Crusoe  <mcrusoe@msu.edu>

    * CITATION,khmer/khmer_args.py,scripts/{abundance-dist-single,
    filter-abund-single,load-graph,load-into-counting}.py: Give credit to the
    SeqAn project for their FASTQ/FASTA reader that we use.

2014-12-26  Titus Brown  <titus@idyll.org>

    * tests/tests_sandbox_scripts.py: added import and execfile test for all
    sandbox/ scripts.
    * sandbox/{abundance-hist-by-position.py,
    sandbox/assembly-diff-2.py, sandbox/assembly-diff.py,
    sandbox/bloom_count.py, sandbox/bloom_count_intersection.py,
    sandbox/build-sparse-graph.py, sandbox/combine-pe.py,
    sandbox/compare-partitions.py, sandbox/count-within-radius.py,
    sandbox/degree-by-position.py, sandbox/ec.py,
    sandbox/error-correct-pass2.py, sandbox/extract-single-partition.py,
    sandbox/fasta-to-abundance-hist.py, sandbox/filter-median-and-pct.py,
    sandbox/filter-median.py, sandbox/find-high-abund-kmers.py,
    sandbox/find-unpart.py, sandbox/graph-size.py,
    sandbox/hi-lo-abundance-by-position.py, sandbox/multi-rename.py,
    sandbox/normalize-by-median-pct.py, sandbox/print-stoptags.py,
    sandbox/print-tagset.py, sandbox/readstats.py,
    sandbox/renumber-partitions.py, sandbox/shuffle-fasta.py,
    sandbox/shuffle-reverse-rotary.py, sandbox/split-fasta.py,
    sandbox/split-sequences-by-length.py, sandbox/stoptag-abundance-hist.py,
    sandbox/stoptags-by-position.py, sandbox/strip-partition.py,
    sandbox/subset-report.py, sandbox/sweep-out-reads-with-contigs.py,
    sandbox/sweep-reads2.py, sandbox/sweep-reads3.py,
    sandbox/uniqify-sequences.py, sandbox/write-interleave.py}: cleaned up
    to make 'import'-able and 'execfile'-able.

2014-12-26  Michael R. Crusoe  <mcrusoe@msu.edu>

    * tests/test_functions.py: Generate a temporary filename instead of
    writing to the current directory
    * Makefile: always run the `test` target if specified

2014-12-20  Titus Brown  <titus@idyll.org>

    * sandbox/slice-reads-by-coverage.py: fixed 'N' behavior to match other
    scripts ('N's are now replaced by 'A', not 'G').
    * sandbox/trim-low-abund.py: corrected reporting bug (bp written);
    simplified second-pass logic a bit; expanded reporting.

2014-12-17  Jessica Mizzi  <mizzijes@msu.edu>

    * khmer/file.py,sandbox/sweep-reads.py,scripts/{abundance-dist-single,
    abundance-dist,annotate-partitions,count-median,count-overlap,do-partition,
    extract-paired-reads,extract-partitions,filter-abund-single,filter-abund,
    filter-stoptags,interleave-reads,load-graph,load-into-counting,
    make-initial-stoptags,merge-partitions,normalize-by-median,partition-graph,
    sample-reads-randomly,split-paired-reads}.py,setup.cfg,
    tests/{test_script_arguments,test_scripts}.py: Added force option to all 
    scripts to script IO sanity checks and updated tests to match. 

2014-12-17  Michael R. Crusoe  <mcrusoe@msu.edu>

    * setup.cfg,tests/test_{counting_hash,counting_single,filter,graph,
    hashbits,hashbits_obj,labelhash,lump,read_parsers,scripts,subset_graph}.py:
    reduce memory usage of tests to about 100 megabytes max.

2014-12-17  Michael R. Crusoe  <mcrusoe@msu.edu>

    * scripts/load-graph.py,khmer/_khmermodule.cc: restore threading to
    load-graph.py

2014-12-16  Titus Brown  <titus@idyll.org>

    * sandbox/{calc-error-profile.py,collect-variants.py,correct-errors.py,
    trim-low-abund.py}: Support for k-mer spectral error analysis, sublinear
    error profile calculations from shotgun data sets, adaptive variant
    collection based on graphalign, streaming error correction, and streaming
    error trimming.
    * tests/test_sandbox_scripts.py: added tests for sandbox/trim-low-abund.py.
    * tests/test_counting_hash.py: added tests for new
    CountingHash::find_spectral_error_positions function.

2014-12-16  Michael R. Crusoe  <mcrusoe@msu.edu>  &  Camille Scott
<camille.scott.w@gmail.com>

    * khmer/_khmermodule.cc: fixed memory leak in the ReadParser paired
    iterator (not used by any scripts).
    * lib/read_parsers.cc,khmer/_khmermodule.cc: Improved exception handling.
    * tests/test_read_parsers.py,
    tests/test-data/100-reads.fq.truncated.{bz2,gz}: Added tests for truncated
    compressed files accessed via ReadParser paired and unpaired iterators.

2014-12-09  Michael R. Crusoe  <mcrusoe@msu.edu>

    New FAST[AQ] parser (from the SeqAn project). Fixes known issue and a
    newly found read dropping issue
    https://github.com/ged-lab/khmer/issues/249
    https://github.com/ged-lab/khmer/pull/641
    Supports reading from non-seekable plain and gziped FAST[AQ] files (a.k.a
    pipe or streaming support)

    * khmer/{__init__.py,_khmermodule.cc}: removed the Config object, the
    threads argument to new_counting_hash, and adapted to other changes in API.
    Dropped the unused _dump_report_fn method. Enhanced error reporting.
    * lib/{bittest,consume_prof,error,khmer_config,scoringmatrix,thread_id_map}
    .{cc,hh},tests/test_khmer_config.py: deleted unused files
    * sandbox/collect-reads.py,scripts/{abundance-dist-single,do-partition,
    filter-abund-single,load-into-counting}.py: adapted to Python API changes:
    no threads argument to ReadParser, no more config
    * tests/test_{counting_hash,counting_single,hashbits,hashbits_obj,
    test_read_parsers}.py: updated tests to new error pattern (upon object
    creation, not first access) and the same API change as above. Thanks to
    Camille for her enhanced multi-thread test.
    * lib/{counting,hashtable,ht-diff}.cc,khmer.hh: renamed MAX_COUNT define to
    MAX_KCOUNT; avoids naming conflict with SeqAn
    * khmer/file.py: check_file_status(): ignored input files named '-'
    * khmer/khmer_tst_utils.py: added method to pipe input files to a target
    script
    * tests/test_scripts.py: enhanced streaming tests now that four of them
    work.
    * Makefile: refreshed cppcheck{,-result.xml} targets, added develop
    setuptools command prior to testing

2014-12-08  Michael R. Crusoe  <mcrusoe@msu.edu>

    * doc/user/known_issues.txt: Document that multithreading leads to dropped
    reads.

2014-12-07  Michael R. Crusoe  <mcrusoe@msu.edu>

    This is khmer v1.2

    * Makefile: add sandbox scripts to the pylint_report.txt target
    * doc/dev/coding-guidelines-and-review.txt: Add question about command
    line API to the checklist
    * doc/dev/release.txt: refresh release procedure
    * doc/release-notes/release-1.2.md

2014-12-05  Michael R. Crusoe  <mcrusoe@msu.edu>

    * CITATIONS,khmer/khmer_args.py: update citations for Qingpeng's paper

2014-12-01  Michael R. Crusoe  <mcrusoe@msu.edu>

    * doc/roadmap.txt: Explain the roadmap to v2 through v4

2014-12-01  Kevin Murray  <spam@kdmurray.id.au>

    * tests/test_scripts.py: Stop a test from making a temporary output file
    in the current dir by explicitly specifying an output file.

2014-12-01  Kevin Murray  <spam@kdmurray.id.au>

    * load-into-counting.py: Add a CLI parameter to output a machine-readable
    summary of the run, including number of k-mers, FPR, input files etc in
    json or TSV format.

2014-12-01  Titus Brown  <t@idyll.org>

    * Update sandbox docs: some scripts now used in recipes

2014-11-23  Phillip Garland  <pgarland@gmail.com>

    * lib/khmer.hh (khmer): define KSIZE_MAX
    * khmer/_khmermodule.cc (forward_hash, forward_hash_no_rc) (reverse_hash):
    Use KSIZE_MAX to check whether the user-supplied k is larger than khmer
    supports.

2014-11-19  Michael R. Crusoe  <mcrusoe@msu.edu>

    * CODE_OF_CONDUT.RST,doc/dev/{index,CODE_OF_CONDUCT}.txt: added a code of
    conduct

2014-11-18  Jonathan Gluck  <jdg@cs.umd.edu>

    * tests/test_counting_hash.py: Fixed copy paste error in comments, True to
    False.

2014-11-15  Jacob Fenton  <bocajnotnef@gmail.com>

    * tests/test_scripts.py: added screed/read_parsers stream testing
    * khmer/file.py: modified file size checker to not break when fed
    a fifo/block device
    * tests/test-data/test-abund-read-2.fa.{bz2, gz}: new test files

2014-11-11  Jacob Fenton  <bocajnotnef@gmail.com>

    * do-partition.py: replaced threading args in scripts with things from 
    khmer_args
    * khmer/theading_args.py: removed as it has been deprecated

2014-11-06  Michael R. Crusoe  <mcrusoe@msu.edu>

    * lib/{counting,hashbits}.{cc,hh},lib/hashtable.hh: Moved the n_kmers()
    function into the parent Hashtable class as n_unique_kmers(), adding it to
    CountingHash along the way. Removed the unused start and stop parameters.
    * khmer/_khmermodule.cc: Added Python wrapping for CountingHash::
    n_unique_kmers(); adapted to the dropped start and stop parameters.
    * scripts/{load-graph,load-into-counting,normalize-by-median}.py: used the
    n_unique_kmers() function instead of the n_occupied() function to get the
    number of unique kmers in a table.
    * tests/test_{hashbits,hashbits_obj,labelhash,scripts}.py: updated the
    tests to reflect the above

2014-10-24  Camille Scott  <camille.scott.w@gmail.com>

    * do-partition.py: Add type=int to n_threads arg and assert to check
    number of active threads

2014-10-10  Brian Wyss  <wyssbria@msu.edu>

    * khmer/scripts/{abundance-dist, abundance-dist-single,
    annotate-partitions, count-median, count-overlap, do-partition,
    extract-paired-reads, extract-partitions, filter-abund, filter-abund-single,
    filter-stoptags, find-knots, load-graph, load-into-counting,
    make-initial-stoptags, merge-partitions, normalize-by-median, 
    partition-graph, sample-reads-randomly}.py:
    changed stdout output in scripts to go to stderr.

2014-10-06  Michael R. Crusoe  <mcrusoe@msu.edu>

    * Doxyfile.in: add links to the stdc++ docs

2014-10-01  Ben Taylor  <taylo886@msu.edu>

    * khmer/_khmermodule.cc, lib/hashtable.cc, lib/hashtable.hh,
    tests/test_counting_hash.py, tests/test_labelhash.py,
    tests/test_hashbits.py, tests/test_hashbits_obj.py:
    Removed Hashtable::consume_high_abund_kmers,
    Hashtable::count_kmers_within_depth, Hashtable::find_radius_for_volume,
    Hashtable::count_kmers_on_radius

2014-09-29  Michael R. Crusoe  <mcrusoe@msu.edu>

    * versioneer.py: upgrade versioneer 0.11->0.12

2014-09-29  Sherine Awad  <sherine.awad@gmail.com>

    * scripts/normalize-by-median.py: catch expections generated by wrong
    indentation for 'total'

2014-09-23  Jacob G. Fenton  <bocajnotnef@gmail.com>

    * scripts/{abundance-dist-single, abundance-dist, count-median,
    count-overlap, extract-paired-reads, filter-abund-single,
    load-graph, load-into-counting, make-initial-stoptags,
    partition-graph, split-paired-reads}.py: 
    added output file listing at end of file
    * scripts/extract-long-sequences.py: refactored to set write_out to
    sys.stdout by default; added output location listing.
    * scripts/{fastq-to-fasta, interleave-reads}.py: 
    added output file listing sensitive to optional -o argument
    * tests/test_scripts.py: added test for scripts/make-initial-stoptags.py

2014-09-19  Ben Taylor  <taylo886@msu.edu>

    * Makefile: added --inline-suppr to cppcheck, cppcheck-result.xml targets
    * khmer/_khmermodule.cc: Added comments to address cppcheck false positives
    * lib/hashtable.cc, lib/hashtable.hh: take args to filter_if_present by
    reference, address scope in destructor
    * lib/read_parsers.cc: Added comments to address cppcheck false positives
    * lib/subset.cc, lib/subset.hh: Adjusted output_partitioned_file,
    find_unpart to take args by reference, fix assign_partition_id to use
    .empty() instead of .size()

2014-09-19  Ben Taylor  <taylo886@msu.edu>
		
    * Makefile: Add astyle, format targets
    * doc/dev/coding-guidelines-and-review.txt: Add reference to `make format`
		target

2014-09-10  Titus Brown  <titus@idyll.org>

    * sandbox/calc-median-distribution.py: catch exceptions generated by reads
	shorter than k in length.
    * sandbox/collect-reads.py: added script to collect reads until specific
	average cutoff.
    * sandbox/slice-reads-by-coverage.py: added script to extract reads with
	a specific coverage slice (based on median k-mer abundance).
	
2014-09-09  Titus Brown  <titus@idyll.org>

    * Added sandbox/README.rst to describe/reference removed files,
	 and document remaining sandbox files.

    * Removed many obsolete sandbox files, including:
      sandbox/abund-ablate-reads.py,
      sandbox/annotate-with-median-count.py,
      sandbox/assemble-individual-partitions.py,
      sandbox/assemstats.py,
      sandbox/assemstats2.py,
      sandbox/bench-graphsize-orig.py,
      sandbox/bench-graphsize-th.py,
      sandbox/bin-reads-by-abundance.py,
      sandbox/bowtie-parser.py,
      sandbox/calc-degree.py,
      sandbox/calc-kmer-partition-counts.py,
      sandbox/calc-kmer-read-abunds.py,
      sandbox/calc-kmer-read-stats.py,
      sandbox/calc-kmer-to-partition-ratio.py,
      sandbox/calc-sequence-entropy.py,
      sandbox/choose-largest-assembly.py,
      sandbox/consume-and-traverse.py,
      sandbox/contig-coverage.py,
      sandbox/count-circum-by-position.py,
      sandbox/count-density-by-position.py,
      sandbox/count-distance-to-volume.py,
      sandbox/count-median-abund-by-partition.py,
      sandbox/count-shared-kmers-btw-assemblies.py,
      sandbox/ctb-iterative-bench-2-old.py,
      sandbox/ctb-iterative-bench.py,
      sandbox/discard-high-abund.py,
      sandbox/discard-pre-high-abund.py,
      sandbox/do-intertable-part.py,
      sandbox/do-partition-2.py,
      sandbox/do-partition-stop.py,
      sandbox/do-partition.py,
      sandbox/do-subset-merge.py,
      sandbox/do-th-subset-calc.py,
      sandbox/do-th-subset-load.py,
      sandbox/do-th-subset-save.py,
      sandbox/extract-surrender.py,
      sandbox/extract-with-median-count.py,
      sandbox/fasta-to-fastq.py,
      sandbox/filter-above-median.py,
      sandbox/filter-abund-output-by-length.py,
      sandbox/filter-area.py,
      sandbox/filter-degree.py,
      sandbox/filter-density-explosion.py,
      sandbox/filter-if-present.py,
      sandbox/filter-max255.py,
      sandbox/filter-min2-multi.py,
      sandbox/filter-sodd.py,
      sandbox/filter-subsets-by-partsize.py,
      sandbox/get-occupancy.py,
      sandbox/get-occupancy2.py,
      sandbox/graph-partition-separate.py,
      sandbox/graph-size-circum-trim.py,
      sandbox/graph-size-degree-trim.py,
      sandbox/graph-size-py.py,
      sandbox/join_pe.py,
      sandbox/keep-stoptags.py,
      sandbox/label-pairs.py,
      sandbox/length-dist.py,
      sandbox/load-ht-and-tags.py,
      sandbox/make-coverage-by-position-for-node.py,
      sandbox/make-coverage-histogram.py,
      sandbox/make-coverage.py,
      sandbox/make-random.py,
      sandbox/make-read-stats.py,
      sandbox/multi-abyss.py,
      sandbox/multi-stats.py,
      sandbox/multi-velvet.py,
      sandbox/normalize-by-min.py,
      sandbox/occupy.py,
      sandbox/parse-bowtie-pe.py,
      sandbox/parse-stats.py,
      sandbox/partition-by-contig.py,
      sandbox/partition-by-contig2.py,
      sandbox/partition-size-dist-running.py,
      sandbox/partition-size-dist.py,
      sandbox/path-compare-to-vectors.py,
      sandbox/print-exact-abund-kmer.py,
      sandbox/print-high-density-kmers.py,
      sandbox/quality-trim-pe.py,
      sandbox/quality-trim.py,
      sandbox/reformat.py,
      sandbox/remove-N.py,
      sandbox/softmask-high-abund.py,
      sandbox/split-N.py,
      sandbox/split-fasta-on-circum.py,
      sandbox/split-fasta-on-circum2.py,
      sandbox/split-fasta-on-circum3.py,
      sandbox/split-fasta-on-circum4.py,
      sandbox/split-fasta-on-degree-th.py,
      sandbox/split-fasta-on-degree.py,
      sandbox/split-fasta-on-density.py,
      sandbox/split-reads-on-median-diff.py,
      sandbox/summarize.py,
      sandbox/sweep_perf.py,
      sandbox/test_scripts.py,
      sandbox/traverse-contigs.py,
      sandbox/traverse-from-reads.py,
      sandbox/validate-partitioning.py -- removed as obsolete.

2014-09-01  Michael R. Crusoe  <mcrusoe@msu.edu>

    * doc/dev/coding-guidelines-and-review.txt: Clarify pull request checklist
    * CONTRIBUTING.md: update URL to new dev docs

2014-08-30  Rhys Kidd  <rhyskidd@gmail.com>

    * khmer/_khmermodule.cc: fix table.get("wrong_length_string") gives core
    dump
    * lib/kmer_hash.cc: improve quality of exception error message
    * tests/{test_counting_hash,test_counting_single,test_hashbits,
        test_hashbits_obj}.py: add regression unit tests

2014-08-28  Titus Brown  <titus@idyll.org>

    * scripts/normalize-by-median.py: added reporting output after main loop
	exits, in case it hadn't been triggered.
    * sandbox/saturate-by-median.py: added flag to change reporting frequency,
	cleaned up leftover code from when it was copied from
	normalize-by-median.

2014-08-24  Rhys Kidd  <rhyskidd@gmail.com>

    * khmer/thread_utils.py, sandbox/filter-below-abund.py,
	scripts/{extract-long-sequences,load-graph,load-into-counting,
	normalize-by-median,split-paired-reads}.py,
	scripts/galaxy/gedlab.py: fix minor PyLint issues 

2014-08-20  Michael R. Crusoe  <mcrusoe@msu.edu>

    * test/test_version.py: add Python2.6 compatibility.

2014-08-20  Rhys Kidd  <rhyskidd@gmail.com>

    * setup.py,README.rst,doc/user/install.txt: Test requirement for a 
    64-bit operating system, documentation changes. Fixes #529

2014-08-19  Michael R. Crusoe  <mcrusoe@msu.edu>

    * {setup,versioneer,khmer/_version}.py: upgrade versioneer from 0.10 to 0.11

2014-08-18  Michael R. Crusoe  <mcrusoe@msu.edu>

    * setup.py: Use the system bz2 and/or zlib libraries if specified in
    setup.cfg or overridden on the commandline

2014-08-06  Michael R. Crusoe  <mcrusoe@msu.edu>

    * CITATION: fixed formatting, added BibTeX
    * Makefile: Python code coverage targets will now compile khmer if needed
    * doc/dev/galaxy.txt: moved to doc/user/; updated & simplified
    * doc/{dev,user}/index.txt: galaxy.txt move
    * scripts/*.xml: moved to scripts/galaxy/; citations added; additional
    scripts wrapped
    * scripts/galaxy/README.txt: documented Galaxy codebase requirements
    * doc/citations.txt: symlink to CITATION
    * scripts/galaxy/test-data: added symlinks to files in tests/test-data or
    added short test files from scratch
    * scripts/galaxy/macros.xml: common configuration moved to central file
    * scripts/galaxy/gedlab.py: custom Galaxy datatypes for the counting
    tables and presence tables: it inherits from the Galaxy Binary type but
    isn't sniffable. Written with GalaxyTeam's Dave_B.
    * scripts/filter-abund.py: fix inaccurate parameter description
    * scripts/galaxy/tool_dependencies.xml: document install process
    * scripts/galaxy/filter-below-abund.py: symlink to
    sandbox/filter-below-abund.py for now.
    * khmer/khmer_args.py: point users to online citation file for details

2014-08-05  Michael R. Crusoe  <mcrusoe@msu.edu>

    * lib/read_parsers.{cc,hh}: close file handles. Fixes CID 1222793

2014-08-05  Justin Lippi  <jlippi@gmail.com>

    * khmer/__init__.py: import get_version_cpp method as __version_cpp__.
    * khmer/_khmermodule.cc: added get_version_cpp implementation
    * tests/test_version.py: check that version from C++ matches version from
    khmer.__version__
    * setup.cfg: don't run tests with 'jenkins' @attr with 'make test'

2014-08-04  Michael R. Crusoe  <mcrusoe@msu.edu>

    * khmer/_khmermodule.cc,lib/{kmer_hash.{cc,hh},read_aligner.cc,
    read_parsers.{cc,hh},trace_logger.cc: Replace remaining uses of assert()
    with khmer_exceptions. Fixes #215.
    * setup.py: simplify argparse conditional dependency

2014-08-03  Titus Brown & Michael R. Crusoe  <t@idyll.org>

    * doc/{artifact-removal,partitioning-workflow{.graffle,.png}},{biblio,
    blog-posts,guide,install,choosing-table-sizes,known-issues,scripts,
    partitioning-big-data.txt: moved to doc/user/
    * doc/{crazy-ideas,details,development,galaxy,release,examples}.txt: moved
    to doc/dev/
    * doc/dev/{a-quick-guide-to-testing,codebase-guide,
    coding-guidelines-and-review,for-khmer-developers,getting-started,
    hackathon,index}.txt,doc/user/index.txt: new content.
    * doc/design.txt: deleted
    The documentation has been split into user focused documentation and
    developer focused documentation. The new developer docs were field tested
    as part of the Mozilla Science Lab global sprint that we participated in;
    we are grateful to all the volunteers.

2014-07-24  Ivan Gonzalez  <iglpdc@gmail.com>

    * lib/khmer.hh, lib/khmer_exception.hh: All exceptions are now derived from
	a new base class exception, khmer::khmer_exception. Issue #508.
    * lib/counting.cc, lib/hashbits.cc, lib/hashtable.{cc,hh},lib/kmer_hash.cc,
	lib/labelhash.cc, lib/perf_metrics.hh, lib/read_parsers.{cc,hh},
	lib/subset.cc, lib/thread_id_map.hh: All exceptions thrown are now
	instances (or derived from) khmer::khmer_exception.

2014-07-24  Jiarong Guo  <guojiaro@gmail.com>

    * khmer/_khmermodule.cc: add python exception when thread = 0 for
    ReadParser.
    * tests/test_read_parsers.py: add test_with_zero_threads() to test Python
    exception when ReadParser has zero threads.

2014-07-23  Qingpeng Zhang  <qingpeng@gmail.com>

    * scripts/load-graph.py: write fp rate into *.info file with option 
    to switch on
    * tests/test_scripts.py: add test_load_graph_write_fp

2014-07-23  Ryan R. Boyce  <boycerya@msu.edu>

    * Makefile: fixed >80 character line wrap-around

2014-07-23  Leonor Garcia-Gutierrez  <l.garcia-gutierrez@warwick.ac.uk>

    * tests/test_hashbits.py, tests/test_graph.py, 
    tests/test_lump.py: reduced memory requirement
    
2014-07-23  Heather L. Wiencko  <wienckhl@tcd.ie>

    * khmer_tst_utils.py: added import traceback
    * test_scripts.py: added test for normalize_by_median.py for fpr rate

2014-07-22  Justin Lippi  <jlippi@gmail.com>
 
    * khmer/_khmermodule.cc: removed unused assignment
    * lib/read_aligner.cc,lib/read_aligner.hh: wrapped function declarations
    in the same compiler options that the only invocations are in to avoid
    unusedPrivateFunction violation.
    * lib/read_parsers.cc: fix redundantassignment error by assigning variable
    to its value directly

2014-07-22  Michael R. Crusoe  <mcrusoe@msu.edu>

    * Makefile: combine pip invocation into single "install-dependencies"
    target.

2014-07-22  Justin Lippi  <jlippi@gmail.com>

    * tests/test_subset_graph.py: decrease the amount of memory that is being
    requested for the hash tables in test.

2014-07-22  Jim Stapleton  <jas@msu.edu>

     * scripts/filter-abund.py: no longer asks for parameters that are unused,
     issue #524

2014-07-22  Justin Lippi  <jlippi@gmail.com> 

    * tests/khmer_tst_utils.py: put runscript here
    * tests/test_sandbox_scripts.py: remove 'runsandbox', renamed to runscript
      and placed in khmer_tst_utils
    * tests/test_scripts.py: removed 'runscript' and placed in khmer_tst_utils

2014-07-22  Jeramia Ory  <jeramia.ory@gmail.com>

    * khmer/_khmermodule.cc: removed unused KhmerError, issue #503

2014-07-22  Rodney Picett  <pickett.rodney@gmail.com>

    * lib/scoringmatrix.{cc,hh}: removed assign function, issue #502
 
2014-07-22  Leonor Garcia-Gutierrez  <l.garcia-gutierrez@warwick.ac.uk>

    * tests/test_counting_single.py: reduced memory requirements
    
2014-07-21  Titus Brown  <t@idyll.org>

    * sandbox/saturate-by-median.py: introduce new sandbox script for
	saturation analysis of low-coverage data sets.

2014-07-10  Joe Stein  <joeaarons@gmail.com>

    * sandbox/readstats.py: fixed divide-by-zero error, issue #458

2014-07-06  Titus Brown  <t@idyll.org>

    * doc/release.txt: fix formatting.

2014-06-25  Michael R. Crusoe <mcrusoe@msu.edu>

    * scripts/load-graph.py: fix #507. Threading doesn't give any advantages
    to this script right now; the threading parameter is ignored for now.

2014-06-20  Chuck Pepe-Ranney  <chuck.peperanney@gmail.com>

    * scripts/extract-partitions.py: added epilog documentation for 
	<base>.dist columns.

2014-06-20  Michael R. Crusoe  <mcrusoe@msu.edu>

    * doc/release.txt: Add Coverity Scan to release checklist

2014-06-19  Michael R. Crusoe  <mcrusoe@msu.edu>

    * lib/read_aligner.{cc,hh},khmer/_khmermodule.cc,setup.py,
    tests/test_read_aligner.py,sandbox/{normalize-by-align,read-aligner}.py:
    Update of @fishjord's graph alignment work
    * lib/{aligner,kmer,node}.{cc,hh},tests/test_align.py: removed as they are
    superceded by the above
    * Makefile: fixed wildcards
    * tests/read_parsers.py: tests that are too complicated to run with
    Valgrind's memcheck are now marked @attr('multithread')

2014-06-16  Titus Brown  <t@idyll.org>

    * doc/release.txt: updated release process.
    * doc/known-issues.txt: updated known-issues for v1.1 release
    * doc/release-notes/: added release notes for 1.0, 1.0.1, and 1.1

2014-06-16  Michael R. Crusoe  <mcrusoe@msu.edu>

    * scripts/{abundance-dist-single,filter-abund-single,load-into-counting,
    normalize-by-median,load-graph}.py: restore Python 2.6 compatibility for
    Debian 6, RedHat 6, SL6, and Ubuntu 10.04 LTS users.

2014-06-15  Titus Brown  <t@idyll.org>

    * doc/scripts.txt: removed sweep-reads.py from script documentation.
    * scripts/sweep-reads.py, scripts/sweep-files.py: moved sweep-reads.py
	and sweep-files.py over to sandbox.
    * tests/test_sandbox_scripts.py: created a test file for scripts in
	sandbox/; skip when not in developer mode (e.g. installed egg).
    * tests/test_script_arguments.py: capture file.py output to stderr
	so that it is not displayed during tests.
    * sandbox/calc-median-distribution.py: updates to print cumulative
	distribution for calc-median-distribution.

2014-06-14  Michael R. Crusoe  <mcrusoe@msu.edu>

    * scripts/{abundance-dist-single,filter-abund-single,load-into-counting,
    normalize-by-median,load-graph}.py,tests/test_scripts.py: added
    '--report-total-kmers' option to all scripts that create k-mer tables.

2014-06-14  Titus Brown  <t@idyll.org>

    * doc/scripts.txt, tests/test_scripts.py, scripts/sweep-reads.py:
	renamed sweep-reads-buffered to sweep-reads; added FASTQ output to
	sweep-reads.
    * doc/scripts.txt: added extract-long-sequences.py doc reference.
    * scripts/extract-long-sequences.py: set default sequence length to
	extract to 200 bp.

2014-06-13  Michael R. Crusoe  <mcrusoe@msu.edu>

    * MANIFEST.in: don't include docs/, data/, or examples/ in our PyPI
    distribution. Saves 15MB.

2014-06-13  Michael R. Crusoe  <mcrusoe@msu.edu>

    * Makefile: split coverity target in two: -build and -upload. Added
    configuration target

2014-06-13  Titus Brown  <t@idyll.org>

    * doc/install.txt: updated virtualenv command to use python2 explicitly,
	for arch support.

2014-06-13  Titus Brown  <t@idyll.org>

    * khmer/__init__.py, khmer/file_args.py: Moved copyright message to a
	comment.
    * khmer/file.py: updated error messages for disk-space checking functions;
	added test hooks.
    * tests/test_script_arguments.py: added tests for several functions in
	khmer/file.py.
    * sandbox/assemstats3.py: handle missing input files.

2014-06-12  Michael Wright <wrigh517@msu.edu>

    * sandbox/load-into-hashbits: Deleted from sandbox. It is superseded
    by load-graph.py --no-tagset.

2014-06-11  Michael Wright <wrigh517@msu.edu>

    * scripts/load-into-counting: Fixed docstring misnomer to 
	load-into-counting.py

2014-06-10  Michael R. Crusoe  <mcrusoe@msu.edu>

    * setup.py,tests/{__init__,khmer_tst_utils,test_scripts,
    khmer_test_counting_single}.py: made tests runnable after installation.
    * lib/{khmer.hh,hashtable.hh,read_parsers.cc,read_parsers.hh}: restructure
    exception hierarchy.
    * khmer/_khmermodule.cc: Nicer error checking for hash_consume_fasta,
    hash_abundance_distribution, hashbits_consume_{fasta,fasta_and_tag
    {,with_stoptags},partitioned_fasta}, hashbits_output_partitions, and
    labelhash_consume_{,partitioned_}fasta_and_tag_with_labels.

2014-06-10  Titus Brown  <t@idyll.org>

    * Makefile: remove SHELL setting so that 'make doc' works in virtualenvs.
    * scripts/sample-reads-randomly.py: extend to take multiple subsamples
	with -S.
    * tests/test_scripts.py: added test for multiple subsamples from
	sample-reads-randomly.py

2014-06-10  Michael Wright <wrigh517@msu.edu>

    * scripts/extract-long-sequences: Moved from sandbox, added argparse and 
    FASTQ support.
    * scripts/fastq-to-fasta: Fixed outdated argparse oversight.
    * tests/test_scripts.py: Added tests for extract-long-sequences.py

2014-06-08  Titus Brown  <t@idyll.org>

    * doc/conf.py: set google_analytics_id and disqus_shortname properly;
	disable "editme" popup.
    * doc/_templates/page.html: take google_analytics_id and disqus_shortname
	from doc/conf.py.

2014-06-04  Michael R. Crusoe <mcrusoe@msu.edu>

    * lib/Makefile: do a distclean as the CFLAGS may have changed. Fixes #442

2014-06-03 Chuck Pepe-Ranney <chuck.peperanney@gmail.com>

    * scripts/abundance-dist.py: removed call to check_space on infiles.  

2014-05-31  Michael R. Crusoe  <mcrusoe@msu.edu>

    * khmer/_khmermodule.cc,lib/counting.{cc,hh},
    sandbox/{stoptag-abundance-ham1-hist.py,off-by-one.py,filter-ham1.py}:
    Remove CountingHash get_kmer_abund_mean, get_kmer_abund_abs_deviation, and
    max_hamming1_count along with Python glue code and sandbox scripts. They
    are no longer useful.

2014-05-30  Titus Brown  <t@idyll.org>

    * khmer/_khmermodule.cc: remove merge2* functions: unused, untested.
    * lib/counting.cc, lib/hashbits.cc, lib/hashtable.cc: made file loading
	exceptions more verbose and informative.
    * tests/test_subset_graph.py: added tests for SubsetPartition::
	load_partitionmap.
    * khmer/_khmermodule.cc, lib/subset.cc, wrapped SubsetPartition::
	load_partitionmap to catch, propagate exceptions
    * tests/test_hashbits.py, tests/test_counting_hash.py: added tests
	for fail-on-load of bad file format versions; print exception messages.
    * .gitignore: added various temporary pip & build files
    * lib/counting.cc: added I/O exception handling to CountingHashFileReader
	and CountingHashGzFileReader.
    * lib/hashbits.cc: added I/O exception handling to Hashbits::load.
    * lib/subset.cc: added I/O exception handling to merge_from_disk.
    * lib/hashtable.cc: added I/O exception handling to load_tagset and
	load_stop_tags
    * khmer/_khmermodule.cc: added I/O exception propagation from C++ to
	Python, for all loading functions.

2014-05-22  Michael Wright  <wrigh517@msu.edu>

    * scripts/fastq-to-fasta: Moved and improved fastq-to-fasta.py into scripts 
    from sandbox
    * tests/test_scripts.py: Added tests for fastq-to-fasta.py
    * tests/test-data: Added test-fastq-n-to-fasta.py file with N's in 
    sequence for testing

2014-05-19  Michael R. Crusoe  <mcrusoe@msu.edu>

    * Makefile: add target for python test coverage plain-text report;
    clarified where the HTML report is

2014-05-16  Michael R. Crusoe  <mcrusoe@msu.edu>

    * docs/scripts.txt: include sweep-reads-buffered.py

2014-05-14  Adam Caldwell  <adam.caldwell@gmail.com>

    * Makefile: change pip to pip2. Fixes assorted make problems on systems
    where pip links to pip3

2014-05-14  Michael R. Crusoe  <mcrusoe@msu.edu>

    * lib/{zlib,bzip2} -> third-party/
    * setup.{cfg,py}: Move third party libraries to their own directory
    * Makefile: add sloccount target for humans and the sloccount.sc target for
   Jenkins

2014-05-13  Michael Wright  <wrigh517@msu.edu>

    * sandbox/fastq-to-fasta.py: now reports number of reads dropped due to
    'N's in sequence. close 395

2014-05-13  Michael R. Crusoe  <mcrusoe@msu.edu>

    * doc/release.txt: additional fixes

2014-05-09  Luiz Irber  <irberlui@msu.edu>

    Version 1.0.1

2014-05-09  Michael R. Crusoe  <mcrusoe@msu.edu>

    * doc/release.txt: update release instructions

2014-05-06  Michael R. Crusoe  <mcrusoe@msu.edu>

    * lib/{subset,counting}.cc: fix cppcheck errors; astyle -A10
    --max-code-length=80

2014-05-06  Titus Brown  <titus@idyll.org>

    * sandbox/calc-best-assembly.py: added script to calculate best
    assembly from a list of contig/scaffold files
	
2014-04-23  Titus Brown  <titus@idyll.org>

    * scripts/abundance-dist-single.py: fixed problem where ReadParser was
    being created anew for each thread; regression introduced in 4b823fc.

2014-04-22  Michael R. Crusoe  <mcrusoe@msu.edu>

    *.py: switch to explicit python2 invocation. Fixes #385.

2014-04-21  Titus Brown  <t@idyll.org>

    * doc/development.txt: added spellcheck to review checklist

2014-04-21  Titus Brown  <titus@idyll.org>

    * scripts/normalize-by-median.py: updated FP rate to match latest info from
      Qingpeng's paper; corrected spelling error.

2014-04-21  Michael R. Crusoe  <mcrusoe@msu.edu>

    * setup.py,doc/installing.txt: Remove argparse from the requirements
    unless it isn't available. Argparse is bundled with Python 2.7+. This
    simplifies the installation instructions.

2014-04-17  Ram RS  <ramrs@nyu.edu>

    * scripts/make-initial-stoptags.py: fixed bug that threw error on
     missing .ht input file while actual expected input file is .pt

2014-04-11  Titus Brown  <t@idyll.org>

    * scripts/*.py: fixed argument to check_space_for_hashtable to rely
    on args.n_tables and not args.ksize.

2014-04-06  Titus Brown  <titus@idyll.org>

    * scripts/normalize-by-median.py: added comment about table compatibility
    with abundance-dist.

2014-04-05  Michael R. Crusoe  <mcrusoe@msu.edu>

    * MANIFEST.in,setup.py: fix to correct zlib packaging for #365
    * ChangeLog: fix date for 1.0 release, email addresses

2014-04-01  Michael R. Crusoe  <mcrusoe@msu.edu>

    Version 1.0
    * Makefile: run 'build' command before install; ignore _version.py for
    coverage purposes.
    * bink.ipynb: deleted
    * doc/choosing-hash-sizes.txt -> choosing-table-sizes.txt
    * setup.py,doc/{conf.py,index.txt}: update lists of authors
    * doc/development.txt: typo
    * doc/{galaxy,guide,index,introduction,scripts}.txt: remove some
    references to implementation details of the k-mer tables
    * doc/{known-issues,release}.txt: updated
    * khmer/*.cc,lib/*.{cc,hh}: astyle -A10 formatted
    * lib/read_parsers.cc: fixed case statement fall through
    * lib/subset.cc: removed unnecessary NULL check (CID 1054804 & 1195088)
    * scripts/*.py: additional documentation updates
    * tests/test-data/test-overlap1.ht,data/MSB2-surrender.fa &
    data/1m-filtered.fa: removed from repository history, .git is now 36M!

2014-04-01  Titus Brown  <t@idyll.org>

    * CITATION,khmer/khmer_args.py: Updated khmer software citation for
    release.

2014-03-31  Titus Brown  <t@idyll.org>

    * scripts/normalize-by-median.py: Fixed unbound variable bug introduced in
    20a433c2.

    * khmer/file.py: Fixed incorrect use of __file__ dirname instead of
    os.getcwd(); also fixed bug where statvfs would choke on an empty
    dirname resulting from input files being in the cwd.

2014-03-31  Michael R. Crusoe  <mcrusoe@msu.edu>

    * versioneer.py,ez_setup.py: updated to version 0.10 and 3.4.1
    respectively.
    * docs/release.txt,khmer/_version.py,MANIFEST.in: update ancillary
    versioneer files

2014-03-31  Titus Brown  <t@idyll.org>

    * scripts/*.py,khmer/khmer_args.py: added 'info' function to khmer_args,
    and added citation information to each script.
    * CITATION: added basic citation information for khmer functionality.

2013-03-31  Michael R. Crusoe  <mcrusoe@msu.edu>

    * docs/scripts.txt,scripts/*.py,khmer/*.py: overhaul the documentation of
    the scripts. Uses sphinxcontrib.autoprogram to leverage the existing
    argparse objects. Moved the documentation into each script + misc cleanups.
    All scripts support the --version option. Migrated the last scripts to use
    khmer_args
    * docs/blog-posts.txt: removed outdated reference to filter-exact.py; its
    replacement filter-abund.py is better documented in the eel-pond protocol
    * figuregen/,novelty/,plots/,templatem/,scripts/do-partition.sh: removed
    outdated code not part of core project

2013-03-30  Michael R. Crusoe  <mcrusoe@msu.edu>

    * setup.py: monkeypatched distutils.Distribution.reinitialize_command() so
    that it matches the behavior of Distribution.get_command_obj(). This fixes
    issues with 'pip install -e' and './setup.py nosetests' not respecting the
    setup.cfg configuration directives for the build_ext command. Also
    enhanced our build_ext command to respect the dry_run mode.

    * .ycm_extra_conf.py: Update our custom YouCompleteMe configuration to
    query the package configuration for the proper compilation flags.

2014-03-28  Michael R. Crusoe  <mcrusoe@msu.edu>

    * Makefile,setup.py: demote nose & sphinx to extra dependencies.
    Auto-install Python developer tools as needed.

2013-03-27  Michael R. Crusoe  <mcrusoe@msu.edu>

    * The system zlib and bzip2 libraries are now used instead of the bundled
    versions if specified in setup.cfg or the command line.

2014-03-25  Michael R. Crusoe  <mcrusoe@msu.edu>

    * Makefile: update cppcheck command to match new version of Jenkins
    plugin. Now ignores the lib/test*.cc files.

2013-03-20  Michael R. Crusoe  <mcrusoe@msu.edu>

    * lib/storage.hh,khmer/_khmermodule.cc,lib/{readtable,read_parsers}.hh:
    remove unused storage.hh

2014-03-19  Qingpeng Zhang  <qingpeng@msu.edu>

    * hashbits.cc: fix a bug of 'Division or modulo by zero' described in #182
    * test_scripts.py: add test code for count-overlap.py
    * count-overlap.py: (fix a bug because of a typo and hashsize was replaced
    by min_hashsize)
    * count-overlap.py: needs hashbits table generated by load-graph.py. 
    This information is added to the "usage:" line.
    * count-overlap.py: fix minor PyLint issues

2014-03-19  Michael R. Crusoe  <mcrusoe@msu.edu>

    * Update bundled zlib version to 1.2.8 from 1.2.3. Changes of note:
    "Wholesale replacement of gz* functions with faster versions"
    "Added LFS (Large File Summit) support for 64-bit file offsets"
    "Fix serious but very rare decompression bug"

2014-03-19  Michael R. Crusoe <mcrusoe@msu.edu>

    * lib/counting.hh: include hashtable.hh
    * lib/{counting,aligner,hashbits,hashtable,labelhash,node,subset}.{cc,hh},
    kmer.cc,khmer/_khmermodule.cc: removed downcast, replaced non-functional
    asserts() with exception throws.
    * khmer/_khmermodule.cc: fixed parsing of PyLists
    * setup.py: force 64bit only builds on OS X.

2014-03-19  Titus Brown  <t@idyll.org>

    * Makefile: update documentation on targets at top; clean autopep8 output.
    * test_counting_single.py: fixed pep8 violations in spacing
    * test_scripts.py: eliminate popenscript in favor of proper SystemExit
	handling in runscript; fix pep8 violations.

2014-03-19  Michael R. Crusoe <mcrusoe@msu.edu> and Luiz Irber
<luiz.irber@gmail.com>

    * lib/ktable.{cc,hh},khmer/{__init__.py},{_khmermodule.cc}, tests/
    test_{counting_{hash,single},ktable}.py: remove the unused KTable object
    * doc/{index,ktable}.txt: remove references to KTable
    * lib/{ktable.{hh,cc} → kmer_hash.{hh,cc}}: rename remaining ktable files
    to kmer_hash
    * lib/{hashtable,kmer}.hh: replace ktable headers with kmer_hash

2014-03-17  Ram RS  <ramrs@nyu.edu>

    * extract-partitions.py: pylint warnings addressed
    * test_scripts.py: tests added to cover extract-partitions completely

2014-03-16  Michael R. Crusoe <mcrusoe@msu.edu>

    * lib/read_parsers.cc: fix for Coverity CID 1054789: Unititialized scalar
    field II: fill_id is never zeroed out.

2014-03-16  Ram RS  <ramrs@nyu.edu>

    * Project email in copyright headers updated

2014-03-14  Michael R. Crusoe <mcrusoe@msu.edu>

    * khmer/_khmermodule.cc, lib/{khmer.hh, hashtable.{cc,hh}},
    tests/test_{hashbits,hashbits_obj,labelhash}.py: don't implicitly downcast
    tagset_size(). Changes fileformat version for saved tagsets.

2014-03-13  Ram RS  <ramrs@nyu.edu>

    * added: khmer/file.py - script to check disk space, check input file
    status and check space before hashtable writing
    * modified: scripts/*.py - all scripts now use khmer.file for above-mentioned
    functionality.
    * modified: scripts/*.py - pylint violations addressed in all scripts
    under scripts/

2014-03-13  Ram RS  <ramrs@nyu.edu>

    * Bug fix: tests.test_normalize_by_median_no_bigcount() now runs within
    temp directory

2014-03-11  Michael R. Crusoe  <mcrusoe@mcrusoe.edu>

    * lib/read_parsers.hh: fix for Coverity CID 1054789: Uninitialized scalar
    field

2014-03-10  Michael R. Crusoe  <mcrusoe@msu.edu>

    * doc/development.txt: document fork/tag policy + formatting fixes

2014-03-03  Michael R. Crusoe  <mcrusoe@msu.edu>

    * lib/trace_logger.{cc,hh}: fix for Coverity CID 1063852: Uninitialized
    scalar field (UNINIT_CTOR) 
    * lib/node.cc: fix for Coverity CID 1173035:  Uninitialized scalar field
    (UNINIT_CTOR)
    * lib/hashbits.hh: fix for Coverity CID 1153101:  Resource leak in object
    (CTOR_DTOR_LEAK)
    * lib/{perf_metrics.{cc,hh},hashtable.{cc,hh}
    ,read_parsers.{cc,hh},trace_logger.{cc,hh}}: ifndef WITH_INTERNAL_METRICS
    then lets not + astyle -A10

2014-02-27  Michael R. Crusoe <mcrusoe@msu.edu>

    * tagged: version 0.8
    * setup.py: Specify a known working version of setuptools so we don't
    force an unneeded and awkward upgrade.
    * setup.py: We aren't zipsafe, mark as such

2014-02-18  Michael R. Crusoe <mcrusoe@msu.edu>

* Normalized C++ namespace usage to fix CID 1054792
* Updated install instructions. We recommend OS X users and those Linux
users without root access to install virtualenv instead of pip.
* New documentation: doc/known-issues.txt
* Added code review checklist & other guidance: doc/development.txt

2014-02-03  Camille Scott <camille.scott.w@gmail.com>

* Standardized command line arguments in khmer_args; added version flag

* Added support for sparse graph labeling

* Added script to reinflate partitions from read files using the 
  labeling system, called sweep-reads-by-partition-buffered.py

* Implemented __new__ methods for Hashbits, enforced inheritance
  hierarchy between it and the new LabelHash class both in C++
  and CPython API

2013-12-20  Titus Brown  <titus@idyll.org>

* Fixed output_partitioned_file, sweep-reads3.py, and extract-partitions.py
  to retain FASTQ format in output.

2013-12-11  Michael R. Crusoe <mcrusoe@msu.edu>

* normalize-by-median.py: new optional argument: --record-filenames to specify
a path where a list of all the output filenames will be written to. Will
be used to better integrate with Galaxy.

* All commands that use the counting args now support the --version switch

* abundance-dist-single.py, abundance-dist.py, do-partition.py,
interleave-reads.py, load-graph.py, load-into-counting.py
normalize-by-median.py now exit with return code 1 instead of 255 as is
standard.

2013-12-19  Michael R. Crusoe  <mcrusoe@msu.edu>

* doc/install.txt Add setup instructions for RHEL6 & fix invocation to get
master branch to work for non-developers

2013-12-18  Titus Brown  <titus@idyll.org>

* Added a test to ensure that normalize-by-median.py has bigcount set to
  False.

2013-11-22  Camille Scott  <camille.scott.w@gmail.com>

* Makefile: Added debug target for profiling.

2013-11-22  Michael R. Crusoe  <mcrusoe@msu.edu>

* Documented release process

2013-10-21  Michael R. Crusoe  <mcrusoe@msu.edu>

* Version 0.7

* New script: sample-reads-randomly.py which does a single pass random
subsample using reservoir sampling.

* the version number is now only stored in one place

* Makefile: new dist, cppcheck, pep8, and autopep8 targets for developers.
VERSION is now set by versioneer and exported to C/C++ code.

* README switched from MarkDown to ReStructuredText format to clean up PyPI
listing. Install count badge added.

* doc/: updates to how the scripts are called. Sphinx now pulls version
number from versioneer. C/Python integration is now partially documented.
Reference to bleeding-edge has been removed. Release instructions have been
clarified and simplified.

* all python code in khmer/, scripts/, and tests/ should be PEP8 compliant now.

* khmer/_khmermodule.cc has gotten a once-over with cpychecker. Type errors
were eliminated and the error checking has improved.

* Several fixes motivated by the results of a Coverity C/C++ scan. 

* Tests that require greater than 0.5 gigabytes of memory are now annotated as
being 'highmem' and be skipped by changing two lines in setup.cfg

* warnings about -Wstrict-prototypes will no longer appear

* contributors to this release are: ctb, mr-c and camillescott. 

2013-10-15  Michael R. Crusoe  <mcrusoe@msu.edu>

* Version 0.6.1

* No code changes, just build fixes

2013-10-10  Michael R. Crusoe  <mcrusoe@msu.edu>

* Version 0.6

* Switch to setuptools to run the entire build

* The various Makefiles have been merged into one inside lib for posterity

* A new top-level Makefile wraps "python setup.py"

* argparse.py has been removed and is installed automatically by setuptools/pip

* setup.py and the python/khmer directory have been moved to the root of the
project to conform to the standard layout

* The project contact address is now khmer-project@idyll.org

* Due to the new build system the project now easily builds under OS X + XCode

* In light of the above the installation instructions have been rewritten

* Sphinx now builds the documentation without warnings or errors

* It is now easy to calculate code coverage.

* setup.py is now PEP8 compliant
2014-04-10  Michael R. Crusoe  <mcrusoe@msu.edu>

    * Makefile: run 'build' command before install; ignore _version.py for
    coverage purposes.
    * bink.ipynb: deleted
    * doc/choosing-hash-sizes.txt -> choosing-table-sizes.txt
    * setup.py,doc/{conf.py,index.txt}: update lists of authors
    * doc/development.txt: typo
    * doc/{galaxy,guide,index,introduction,scripts}.txt: remove some
    references to implementation details of the k-mer tables
    * doc/{known-issues,release}.txt: updated
    * khmer/*.cc,lib/*.{cc,hh}: astyle -A10 formatted
    * lib/read_parsers.cc: fixed case statement fall through
    * lib/subset.cc: removed unnecessary NULL check (CID 1054804 & 1195088)
    * scripts/*.py: additional documentation updates
    * tests/test-data/test-overlap1.ht,data/MSB2-surrender.fa &
    data/1m-filtered.fa: removed from repository history, .git is now 36M!

2014-03-31  Titus Brown  <ctb@msu.edu>

    * scripts/normalize-by-median.py: Fixed unbound variable bug introduced in
    20a433c2.

    * khmer/file.py: Fixed incorrect use of __file__ dirname instead of
    os.getcwd(); also fixed bug where statvfs would choke on an empty
    dirname resulting from input files being in the cwd.

2014-03-31  Michael R. Crusoe  <mcrusoe@msu.edu>

    * versioneer.py,ez_setup.py: updated to version 0.10 and 3.4.1
    respectively.
    * docs/release.txt,khmer/_version.py,MANIFEST.in: update ancillary
    versioneer files

2014-03-31  Titus Brown  <ctb@msu.edu>

    * scripts/*.py,khmer/khmer_args.py: added 'info' function to khmer_args,
    and added citation information to each script.
    * CITATION: added basic citation information for khmer functionality.

2013-03-31  Michael R. Crusoe  <mcrusoe@msu.edu>

    * docs/scripts.txt,scripts/*.py,khmer/*.py: overhaul the documentation of
    the scripts. Uses sphinxcontrib.autoprogram to leverage the existing
    argparse objects. Moved the documentation into each script + misc cleanups.
    All scripts support the --version option. Migrated the last scripts to use
    khmer_args
    * docs/blog-posts.txt: removed outdated reference to filter-exact.py; its
    replacement filter-abund.py is better documented in the eel-pond protocol
    * figuregen/,novelty/,plots/,templatem/,scripts/do-partition.sh: removed
    outdated code not part of core project

2013-03-30  Michael R. Crusoe  <mcrusoe@msu.edu>

    * setup.py: monkeypatched distutils.Distribution.reinitialize_command() so
    that it matches the behavior of Distribution.get_command_obj(). This fixes
    issues with 'pip install -e' and './setup.py nosetests' not respecting the
    setup.cfg configuration directives for the build_ext command. Also
    enhanced our build_ext command to respect the dry_run mode.

    * .ycm_extra_conf.py: Update our custom YouCompleteMe configuration to
    query the package configuration for the proper compilation flags.

2014-03-28  Michael R. Crusoe  <mcrusoe@msu.edu>

    * Makefile,setup.py: demote nose & sphinx to extra dependencies.
    Auto-install Python developer tools as needed.

2013-03-27  Michael R. Crusoe  <mcrusoe@msu.edu>

    * The system zlib and bzip2 libraries are now used instead of the bundled
    versions if specified in setup.cfg or the command line.

2014-03-25  Michael R. Crusoe  <mcrusoe@msu.edu>

    * Makefile: update cppcheck command to match new version of Jenkins
    plugin. Now ignores the lib/test*.cc files.

2013-03-20  Michael R. Crusoe  <mcrusoe@msu.edu>

    * lib/storage.hh,khmer/_khmermodule.cc,lib/{readtable,read_parsers}.hh:
    remove unused storage.hh

2014-03-19  Qingpeng Zhang  <qingpeng@msu.edu>

    * hashbits.cc: fix a bug of 'Division or modulo by zero' described in #182
    * test_scripts.py: add test code for count-overlap.py
    * count-overlap.py: (fix a bug because of a typo and hashsize was replaced
    by min_hashsize)
    * count-overlap.py: needs hashbits table generated by load-graph.py. 
    This information is added to the "usage:" line.
    * count-overlap.py: fix minor PyLint issues

2014-03-19  Michael R. Crusoe  <mcrusoe@msu.edu>

    * Update bundled zlib version to 1.2.8 from 1.2.3. Changes of note:
    "Wholesale replacement of gz* functions with faster versions"
    "Added LFS (Large File Summit) support for 64-bit file offsets"
    "Fix serious but very rare decompression bug"

2014-03-19  Michael R. Crusoe <mcrusoe@msu.edu>

    * lib/counting.hh: include hashtable.hh
    * lib/{counting,aligner,hashbits,hashtable,labelhash,node,subset}.{cc,hh},
    kmer.cc,khmer/_khmermodule.cc: removed downcast, replaced non-functional
    asserts() with exception throws.
    * khmer/_khmermodule.cc: fixed parsing of PyLists
    * setup.py: force 64bit only builds on OS X.

2014-03-19  Titus Brown  <t@idyll.org>

    * Makefile: update documentation on targets at top; clean autopep8 output.
    * test_counting_single.py: fixed pep8 violations in spacing
    * test_scripts.py: eliminate popenscript in favor of proper SystemExit
	handling in runscript; fix pep8 violations.

2014-03-19  Michael R. Crusoe <mcrusoe@msu.edu> and Luiz Irber
<luiz.irber@gmail.com>

    * lib/ktable.{cc,hh},khmer/{__init__.py},{_khmermodule.cc}, tests/
    test_{counting_{hash,single},ktable}.py: remove the unused KTable object
    * doc/{index,ktable}.txt: remove references to KTable
    * lib/{ktable.{hh,cc} → kmer_hash.{hh,cc}}: rename remaining ktable files
    to kmer_hash
    * lib/{hashtable,kmer}.hh: replace ktable headers with kmer_hash

2014-03-17  Ram RS  <ramrs@nyu.edu>

    * extract-partitions.py: pylint warnings addressed
    * test_scripts.py: tests added to cover extract-partitions completely

2014-03-16  Michael R. Crusoe <mcrusoe@msu.edu>

    * lib/read_parsers.cc: fix for Coverity CID 1054789: Unititialized scalar
    field II: fill_id is never zeroed out.

2014-03-16  Ram RS  <ramrs@nyu.edu>

    * Project email in copyright headers updated

2014-03-14  Michael R. Crusoe <mcrusoe@msu.edu>

    * khmer/_khmermodule.cc, lib/{khmer.hh, hashtable.{cc,hh}},
    tests/test_{hashbits,hashbits_obj,labelhash}.py: don't implicitly downcast
    tagset_size(). Changes fileformat version for saved tagsets.

2014-03-13  Ram RS  <ramrs@nyu.edu>

    * added: khmer/file.py - script to check disk space, check input file
    status and check space before hashtable writing
    * modified: scripts/*.py - all scripts now use khmer.file for above-mentioned
    functionality.
    * modified: scripts/*.py - pylint violations addressed in all scripts
    under scripts/

2014-03-13  Ram RS  <ramrs@nyu.edu>

    * Bug fix: tests.test_normalize_by_median_no_bigcount() now runs within
    temp directory

2014-03-11  Michael R. Crusoe  <mcrusoe@mcrusoe.edu>

    * lib/read_parsers.hh: fix for Coverity CID 1054789: Uninitialized scalar
    field

2014-03-10  Michael R. Crusoe  <mcrusoe@msu.edu>

    * doc/development.txt: document fork/tag policy + formatting fixes

2014-03-03  Michael R. Crusoe  <mcrusoe@msu.edu>

    * lib/trace_logger.{cc,hh}: fix for Coverity CID 1063852: Uninitialized
    scalar field (UNINIT_CTOR) 
    * lib/node.cc: fix for Coverity CID 1173035:  Uninitialized scalar field
    (UNINIT_CTOR)
    * lib/hashbits.hh: fix for Coverity CID 1153101:  Resource leak in object
    (CTOR_DTOR_LEAK)
    * lib/{perf_metrics.{cc,hh},hashtable.{cc,hh}
    ,read_parsers.{cc,hh},trace_logger.{cc,hh}}: ifndef WITH_INTERNAL_METRICS
    then lets not + astyle -A10

2014-02-27  Michael R. Crusoe <mcrusoe@msu.edu>

    * tagged: version 0.8
    * setup.py: Specify a known working version of setuptools so we don't
    force an unneeded and awkward upgrade.
    * setup.py: We aren't zipsafe, mark as such

2014-02-18  Michael R. Crusoe <mcrusoe@msu.edu>

* Normalized C++ namespace usage to fix CID 1054792
* Updated install instructions. We recommend OS X users and those Linux
users without root access to install virtualenv instead of pip.
* New documentation: doc/known-issues.txt
* Added code review checklist & other guidance: doc/development.txt

2014-02-03  Camille Scott <camille.scott.w@gmail.com>

* Standardized command line arguments in khmer_args; added version flag

* Added support for sparse graph labeling

* Added script to reinflate partitions from read files using the 
  labeling system, called sweep-reads-by-partition-buffered.py

* Implemented __new__ methods for Hashbits, enforced inheritance
  hierarchy between it and the new LabelHash class both in C++
  and CPython API

2013-12-20  Titus Brown  <titus@idyll.org>

* Fixed output_partitioned_file, sweep-reads3.py, and extract-partitions.py
  to retain FASTQ format in output.

2013-12-11  Michael R. Crusoe <mcrusoe@msu.edu>

* normalize-by-median.py: new optional argument: --record-filenames to specify
a path where a list of all the output filenames will be written to. Will
be used to better integrate with Galaxy.

* All commands that use the counting args now support the --version switch

* abundance-dist-single.py, abundance-dist.py, do-partition.py,
interleave-reads.py, load-graph.py, load-into-counting.py
normalize-by-median.py now exit with return code 1 instead of 255 as is
standard.

2013-12-19  Michael R. Crusoe  <mcrusoe@msu.edu>

* doc/install.txt Add setup instructions for RHEL6 & fix invocation to get
master branch to work for non-developers

2013-12-18  Titus Brown  <titus@idyll.org>

* Added a test to ensure that normalize-by-median.py has bigcount set to
  False.

2013-11-22  Camille Scott  <camille.scott.w@gmail.com>

* Makefile: Added debug target for profiling.

2013-11-22  Michael R. Crusoe  <mcrusoe@msu.edu>

* Documented release process

2013-10-21  Michael R. Crusoe  <mcrusoe@msu.edu>

* Version 0.7

* New script: sample-reads-randomly.py which does a single pass random
subsample using reservoir sampling.

* the version number is now only stored in one place

* Makefile: new dist, cppcheck, pep8, and autopep8 targets for developers.
VERSION is now set by versioneer and exported to C/C++ code.

* README switched from MarkDown to ReStructuredText format to clean up PyPI
listing. Install count badge added.

* doc/: updates to how the scripts are called. Sphinx now pulls version
number from versioneer. C/Python integration is now partially documented.
Reference to bleeding-edge has been removed. Release instructions have been
clarified and simplified.

* all python code in khmer/, scripts/, and tests/ should be PEP8 compliant now.

* khmer/_khmermodule.cc has gotten a once-over with cpychecker. Type errors
were eliminated and the error checking has improved.

* Several fixes motivated by the results of a Coverity C/C++ scan. 

* Tests that require greater than 0.5 gigabytes of memory are now annotated as
being 'highmem' and be skipped by changing two lines in setup.cfg

* warnings about -Wstrict-prototypes will no longer appear

* contributors to this release are: ctb, mr-c and camillescott. 

2013-10-15  Michael R. Crusoe  <mcrusoe@msu.edu>

* Version 0.6.1

* No code changes, just build fixes

2013-10-10  Michael R. Crusoe  <mcrusoe@msu.edu>

* Version 0.6

* Switch to setuptools to run the entire build

* The various Makefiles have been merged into one inside lib for posterity

* A new top-level Makefile wraps "python setup.py"

* argparse.py has been removed and is installed automatically by setuptools/pip

* setup.py and the python/khmer directory have been moved to the root of the
project to conform to the standard layout

* The project contact address is now khmer-project@idyll.org

* Due to the new build system the project now easily builds under OS X + XCode

* In light of the above the installation instructions have been rewritten

* Sphinx now builds the documentation without warnings or errors

* It is now easy to calculate code coverage.

* setup.py is now PEP8 compliant<|MERGE_RESOLUTION|>--- conflicted
+++ resolved
@@ -1,9 +1,8 @@
-<<<<<<< HEAD
 2015-04-14 Saman Ehsan <saman@cos.io>
 
     * khmer/tests/test_scripts.py: refactor test_extract_long_sequences()
     into separate tests for fa and fq files.
-=======
+
 2015-04-14 Susan Steinman <steinman.tutoring@gmail.com>
    * khmer/{__init__.py},sandbox/{collect-reads,collect-variants,saturate-by-median},
       scripts/{do-partition,filter-abund-single,load-graph,load-into-counting,
@@ -13,7 +12,6 @@
 2015-04-14  Josiah Seaman  <josiah@dnaskittle.com>
 
    * lib/{hashbits.cc}: changed: adding doxygen comments
->>>>>>> 32aaad6d
 
 2015-04-14  Sarah Guermond  <sarah.guermond@gmail.com>
 
