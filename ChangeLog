--- conflicted
+++ resolved
@@ -1,6 +1,5 @@
 2015-06-14  Titus Brown  <titus@idyll.org>
 
-<<<<<<< HEAD
    * scripts/extract-paired-reads.py: added --output_dir, --paired-output,
    and --single-output arguments to change output file details; script
    now accepts stdin, and will output to stdout upon request.
@@ -8,10 +7,11 @@
    request.
    * tests/test_scripts.py: added tests for new extract-paired-reads.py
    behavior.
-=======
+
+2015-06-14  Titus Brown  <titus@idyll.org>
+
    * tests/test_counting_hash.py: fixed duplicated test
    'get_kmer_counts_too_short' by changing to 'get_kmer_hashes_too_short'.
->>>>>>> 5b8e9b10
 
 2015-06-14  Jacob Fenton  <bocajnotnef@gmail.com>
 
