2015-06-30  Titus Brown  <titus@idyll.org>

<<<<<<< HEAD
   * khmer/khmer_args.py: removed incorrect warning for default max_tablesize
   when -M is used.
   * tests/test_scripts.py: added test for correct max_tablesize behavior.
=======
   * setup.cfg: changed 'stop=TRUE' to 'stop=FALSE', so that tests do not
   stop running at first failure.
>>>>>>> 47d2505c

2015-06-30  Kevin Murray  <spam@kdmurray.id.au>

   * scripts/{extract-paired-reads,split-paired-reads}.py: Fix creation of
   default output files even when output files were provided on CLI.

2015-06-29  Sherine Awad  <drmahmoud@ucdavis.edu>

   * Fix bug in naming in interleave-reads.py
   * Add a test function for the new behavior
   * Add 3 test files needed for the testing

2015-06-28  Jacob Fenton  <bocajnotnef@gmail.com>

   * tests/test_sandbox_scripts.py: made error more informative and not crashy
   * sandbox/{estimate_optimal_hash,optimal_args_hashbits}.py: minor cleanups

2015-06-28  Qingpeng Zhang  <qingpeng@msu.edu>

   * sandbox/{estimate_optimal_hash,optimal_args_hashbits}.py: added sandbox 
   methods for estimating memory usage based on desired fp rate, etc.

2015-06-27  Kevin Murray  <spam@kdmurray.id.au>

   * README.rst: Fix link to virtualenv installation instructions.

2015-06-19  Titus Brown  <titus@idyll.org>

   * khmer/__init__.py: split CountingHash into _CountingHash (CPython) and
   CountingHash to mimic Hashbits behavior; pass IOError through
   extract_countinghash_info and extract_hashbits_info so that
   file-does-not-exist errors are correctly reported; fixed FP rate reporting;
   changed to using get_n_primes_near_x to build hashtable sizes; removed
   get_n_primes_above_x, new_hashbits, and new_counting_hash functions.
   * khmer/_khmer.cc: changed tp_flags for KCountingHash so that it could
   be a base class.
   * khmer/khmer_args.py: removed environment variable override for hash size
   defaults; added -M/--max_memory_usage, and functions create_nodegraph()
   and create_countgraph().  Also renamed --min-tablesize to --max-tablesize.
   * khmer/kfile.py: fixed check_space_for_hashtable to depend on args obj.
   * oxli/build_graph.py, scripts/{annotate-partitions.py,count-overlap.py,
   do-partition.py,filter-stoptags.py,
   merge-partitions.py}, sandbox/{assembly-diff.py,assembly-diff-2.py,
   bloom-count-intersection.py,bloom-count.py,build-sparse-graph.py,
   collect-reads.py,saturate-by-median.py, graph-size.py,print-stoptags.py,
   print-tagset.py,stoptags-by-position.py, subset-report.py,
   sweep-out-reads-with-contigs.py,sweep-reads2.py,sweep-reads3.py}: changed
   hashtype over to 'nodegraph' and 'countgraph' in call to report_on_config;
   replaced counting hash/hashbits creation with new khmer_args create*
   functions, and/or new_counting_hash/new_hashbits with CountingHash/Hashbits.
   * doc/scripts.rst: updated hashtable size help text.
   * doc/whats-new-2.0.rst: updated with description of -M/--max-memory-usage.
   * tests/test*.py: switched from new_counting_hash to CountingHash, and
   new_hashbits to Hashbits; adjusts tests for new behavior of hashtable
   size calculation.
   * tests/test_hashbits_obj.py: merged into test_hashbits.py and removed file.
   * tests/test_script_arguments.py: updated for new check_space_for_hashtable
   behavior; added tests for create_countgraph and create_nodegraph.
   * tests/test_counting_single.py: fixed countgraph size & palindrome testing
   beahavior in test_complete_no_collision.

2015-06-19  Titus Brown  <titus@idyll.org>

   * Makefile: temporarily disable 'huge' tests on Linux.

2015-06-17  Titus Brown  <titus@idyll.org>

   * scripts/normalize-by-median.py: changed DEFAULT_DESIRED_COVERAGE to 20,
   and corrected options help.
   * tests/{test_scripts.py,test_normalize_by_median.py}: moved
   normalize-by-median.py tests into a their own file.
   * tests/test-data/{dn-test-all-paired-all-keep.fa,dn-test-none-paired.fa,
   dn-test-some-paired-all-keep.fa}: added test data files for specific
   pairing/saturation behavior.

2015-06-16  Kevin Murray  <spam@kdmurray.id.au>

   * doc/dev/binary-file-formats.rst: Add documentation of khmer's binary file
   formats.
   * doc/dev/index.rst: Add above docs to developer documentation index.

2015-06-14  Michael R. Crusoe  <crusoe@ucdavis.edu>

   * khmer/__init__.py,lib/{counting,hashbits,hashtable,subset,labelhash}.cc,
   lib/khmer.hh: add signature to beginning of all binary file types
   * tests/test-data/{normC20k20.ct,badversion-k32.tagset,
   goodversion-k32.tagset}: update to new format by prepending "OXLI" to the
   data stream
   * tests/test_{counting_hash,functions,scripts,hashbits,hashbits_obj,
   labelhash}.py: tests should fail, not error (add try, except + assert
   blocks). Adapted other tests to cope with the new file formats
   * lib/magic: new, teaches the unix `file` command about khmer file types
   * doc/index.rst,doc/whats-new-2.0.rst: document these changes

2015-06-14  Titus Brown  <titus@idyll.org>

   * scripts/extract-paired-reads.py: added --output_dir, --paired-output,
   and --single-output arguments to change output file details; script
   now accepts stdin, and will output to stdout upon request.
   * scripts/split-paired-reads.py: changed script to output to stdout upon
   request; added '-' as stdin input.
   * tests/test_scripts.py: added tests for new extract-paired-reads.py
   behavior.

2015-06-14  Titus Brown  <titus@idyll.org>

   * tests/test_counting_hash.py: fixed duplicated test
   'get_kmer_counts_too_short' by changing to 'get_kmer_hashes_too_short'.

2015-06-14  Jacob Fenton  <bocajnotnef@gmail.com>

   * scripts/abundance-dist.py: added weird bigcount circumstance detection
   * tests/test_scripts.py: added test for the above

2015-06-14  Kevin Murray  <spam@kdmurray.id.au>

   * lib/counting.cc: Fix infinite loop in gzipped CountingHash I/O
   * tests/test_counting_hash.py: Add test of large CountingHash I/O
   * setup.cfg: Skip tests with the 'huge' label by default

2015-06-13  Michael R. Crusoe  <crusoe@ucdavis.edu>

   * Makefile, build-jenkins.sh: unify sphinx dependencies
   * scripts/readstats.py: fix typo

2015-06-13  Titus Brown  <titus@idyll.org>

   * doc/dev/getting-started.rst: update instructions for creating a new
   branch name to preferred practice (fix/brief_issue_description, instead
   of fix/issuenum).

2015-06-13  Michael R. Crusoe  <crusoe@ucdavis.edu>

   * doc/dev/release.rst: remove false positive from version check
   * tests/test_{counting_hash,scripts}.py: remove scriptpath no-op method

2015-06-12  Luiz Irber  <khmer@luizirber.org>

   * setup.py: revert changes to zlib compilation.
   * setup.cfg: nose should stop on first error by default.
   * Makefile, tests/test_threaded_sequence_processor.py,
   scripts/{do-partition,partition-graph}.py, khmer/thread_utils.py: Remove
   dependency on future package.

2015-06-12  Michael R. Crusoe  <crusoe@ucdavis.edu>

   * setup.py: update screed version to 0.9

2015-06-12  Luiz Irber  <khmer@luizirber.org>

   * *.py: refactor for Python 3 compatibility. Clear separation of Unicode
   and Byte strings, use __future__ imports for compatibility (print function,
   absolute imports, unicode_literals), fix tests to consider changes to random
   number generator between Python versions.
   * khmer/_khmer.cc: rename file, methods return Unicode strings instead of
   Bytestrings.

2015-06-12  Luiz Irber  <khmer@luizirber.org>

   * khmer/{khmermodule.cc},tests/test_hashbits.py: Add Unicode support to
   hashbits.get method.
   * tests/test_hll.py: Avoid using translate for revcomp calculation.

2015-06-12  Sarah Guermond  <sarah.guermond@gmail.com>

   * scripts/trim-low-abund.py: changed _screed_record_dict to Record

2015-06-11  Sherine Awad  <drmahmoud@ucdavis.edu>

   * Change split-paired-reads.py to accept input from stdin.
   * Add test function to test new behavior of split-paired.

2015-06-10  Camille Scott  <camille.scott.w@gmail.com>

   * lib/hashtable.cc: Tweaked median_at_least to reduce number of
   conditional checks.

2015-06-10  Titus Brown  <titus@idyll.org>

   * scripts/find-knots.py: fixed invocation of check_space to take correct
   arguments.
   * tests/test_scripts.py: added simple test of find-knots.py execution.

2015-06-09  Jacob Fenton  <bocajnotnef@gmail.com>

   * scripts/normalize-by-median.py: implemented broken_paired_reader
   * tests/test_scripts.py: modified tests to properly use new args
   * khmer/utils.py: added force-paired option to broken_paired_reader (@ctb)

2015-06-09   Luiz Irber  <khmer@luizirber.org>

   * khmer/_khmermodule.cc, lib/hashtable.{cc,hh}: astyle fixes.

2015-06-09  Titus Brown  <titus@idyll.org>

   * khmer/_khmermodule.cc: fixed nasty Hashtable.get() bug.
   * lib/hashtable.{cc,hh}: add Hashtable::get_kmers(), get_kmer_hashes(),
   and get_kmer_counts().
   * khmer/_khmermodule.cc: add CPython functions for get_kmers(),
   get_kmer_hashes(), and get_kmer_counts(); reorganize hashtable_methods.
   * tests/test_counting_hash.py: add tests for get_kmers(), get_kmer_hashes(),
   and get_kmer_counts(), as well as for nasty Hashtable.get() bug.

2015-06-08  Camille Scott  <camille.scott.w@gmail.com>

   * lib/hashtable.{cc,hh}: Add filter_on_median method to check
   if median k-mer count is above a cutoff
   * khmer/_khmermodule.cc: Expose filter_on_median to python-land
   * scripts/normalize-by-median.py: Switch to new filter_on_median
   * tests/test_counting_hash.py: Tests for new method

2015-06-08  Luiz Irber  <khmer@luizirber.org>

   * tests/test_hll.py: test return values from consume_{string,fasta}.

2015-06-06  Titus Brown  <titus@idyll.org>

   * khmer/_khmermodule.cc: added hllcounter_merge.
   * tests/test_hll.py: added merge tests.
   * lib/hllcounter.cc: changed HLLCounter::consume_string to uppercase input.
   * sandbox/unique-kmers.py: added --stream-out option; updated to print out
   k-mers per file as well as k-mer size used.

2015-06-04  Titus Brown  <titus@idyll.org>

   * khmer/_khmermodule.cc: added error handling to load_partitionmap.
   * lib/subset.cc: modified partitionmap format to detect truncated files;
   changed untestable sanity checks to assertions.
   * tests/{test_counting_hash,test_hashbits,test_subset_graph}.py: added
   tests to try loading all possible truncations of binary save files.

2015-06-04  Titus Brown  <titus@idyll.org>

   * khmer/_khmermodule.cc,lib/hashbits.{cc,hh}: add Hashbits::update_from()
   and Hashbits.update().
   * tests/test_hashbits.py: associated tests.

2015-06-01  Jacob Fenton  <bocajnotnef@gmail.com>

   * scripts/normalize-by-median.py: major refactoring to use context
   managers and classes; fixed -R
   * tests/test_scripts.py: added test for normalize's -R arg

2015-06-01  Tamer Mansour <drtamermansour@gmail.com>

   * scripts/normalize-by-median.py: changed to count kmers from both PE reads
   when either one of them is below the coverage cutoff
   * tests/test_scripts.py: Added test for new behaviour

2015-05-26  Titus Brown  <titus@idyll.org>

   * khmer/_khmermodule.cc: refactor CPython layer so that KHashtable
   is at base of CountingHash and Hashbits.
   * lib/hashbits.hh: add n_entries() function from Hashtable::n_entries.
   * lib/hashtable.hh: add several virtual functions to Hashtable that exist in
   CountingHash and Hashbits.

2015-05-26  Titus Brown  <titus@idyll.org>

   * khmer/{__init__.py,_khmermodule.cc},lib/labelhash.{cc,hh},
   lib/{hashtable,khmer}.hh: changed LabelHash to be a "friend" of Hashtable,
   rather than a subclass; allowed initialization with either a CountingHash
   or a Hashbits; added 'graph' attribute to the Python object to store a
   reference to host object.
   * lib/labelhash.{cc,hh}: changed TagPtr maps to Tag maps to fix disastrous
   bug.
   * lib/labelhash.{cc,hh}: added save/load_tags_and_labels functions for
   saving and loading labels.
   * tests/test_labelhash.py: removed unnecessary tests; added tests for save
   and load.
   * sandbox/sweep-reads.py: updated with LabelHash changes.

2015-05-26  Kevin Murray  <spam@kdmurray.id.au>

   * lib/Makefile: Remove old libkhmer.so versions during make clean

2015-05-25  Kevin Murray  <spam@kdmurray.id.au>

   * Makefile: Fix issue with 'lib' target not building by using FORCE

2015-05-20  Jacob Fenton  <bocajnotnef@gmail.com>

   * oxli/{__init__,khmer_api,common}.py,scripts/build-graph.py,
   tests/test_scripts.py: added oxli module, oxlified load_graph script, tests
   * scripts/load-graph.py: replaced with oxlified version
   * setup.py: added oxli module and entry point

2015-05-20  Kevin Murray  <spam@kdmurray.id.au>

   * .gitignore: Add htmlcov/ and diff-cover.html to gitignore
   * Makefile: Use rm -f to remove files to quash error messages on
   non-existant files

2015-05-18  Sherine Awad  <sherine.awad@gmail.com>

   * tests/test_scripts.py: Test loading of compressed counting table
   with bigcounts,and test abundance with bigcounts

2015-05-18  Michael R. Crusoe  <mcrusoe@msu.edu>

   * all files: references to github.com/ged-lab changed to
   github.com/dib-lab. All GitHub URLs normalized to use HTTPS
   * README.rst: broken landscape.io badge removed
   * doc/user/known-issues.rst: removed two known issues fixed in v1.4 release

2015-05-18  Titus Brown  <titus@idyll.org>

   * sandbox/{assembly-diff-2.py,sandbox/collect-reads.py},
   scripts/{count-median.py,filter-abund-single.py,filter-abund.py}: changed
   sequence-reading behavior to replace 'N' with 'A', to be consistent with
   rest of code base.
   * scripts/{filter-abund.py,filter-abund-single.py}: changed behavior of
   scripts to keep sequences with 'N's in them, and count them as 'A's.
   * tests/test_scripts.py: added tests for new
   filter-abund/filter-abund-single behavior.
   * tests/test-data/test-filter-abund-Ns.fq: new test file for new tests.

2015-05-13  Scott Sievert  <sieve121@umn.edu>

   * tests/*,scripts/*,lib/*,sandbox/*,khmer/*: changed "doc/LICENSE.txt" to
   "LICENSE" in copyright header.

2015-05-13  Michael R. Crusoe  <mcrusoe@msu.edu>

   * doc/dev/getting-started.rst: added missing dev tools to install list

2015-05-12  Kevin Murray  <spam@kdmurray.id.au>

   * scripts/load-into-counting.py,test/test_scripts.py: Add the number of
   reads processed to the machine readable output files of --summary-info.

2015-05-11  Titus Brown  <titus@idyll.org>

   * scripts/sample-reads-randomly.py: fixed boundary error in
   sample-reads-randomly.py.
   * tests/test_scripts.py: updated tests to correspond with correct
   behavior of sample-reads-randomly.py.

2015-04-23  Lex Nederbragt  <lex.nederbragt@ibv.uio.no>

   * tests/test_scripts.py: added a test for extract-partitions:
   whitespace in fasta header.

2015-04-21  Daniel Standage  <daniel.standage@gmail.com>

   * scripts/sample-reads-randomly.py: use broken paired reader to provide
   paired-end read support.
   * tests/test_scripts.py: change test results to compensate for the change in
   implementation.

2015-04-17  Jessica Mizzi  <mizzijes@msu.edu>

   * tests/test_scripts.py: split test_extract_long_sequences 
   into test_extract_long_sequences_fa and test_extract_long_sequences_fq

2015-04-15  Elmar Bucher <buchere@ohsu.edu>

   * khmer/doc/dev/getting-started.rst: add information for OS X
   mac port and homebrew distro users as well as Linux
   Debian and Ubuntu distro users.
   And add copyright header.

2015-04-15  Susan Steinman  <steinman.tutoring@gmail.com>

   * khmer/tests/khmer_tst_utils.py,doc/dev/a-quick-guide-to-testing.rst
      edited docstring and docs to remind people to make sure tests test
      errors correctly

2015-04-15  Michael R. Crusoe  <mcrusoe@msu.edu>

   * sandbox/make-coverage.py: tweak for importability

2015-04-15  Sherine Awad  <sherine.awad@gmail.com>

   * sandbox/make-coverage.py: restored, was deleted by accident

2015-04-15  Susan Steinman  <steinman.tutoring@gmail.com>

   * khmer/tests/test_scripts.py: changed tests that use `runscript` with
      `fail_okay=True` to use asserts to confirm the correct failure type

2015-04-15  Sarah Guermond  <sarah.guermond@gmail.com>

   * doc/dev/getting-started.rst: clarified dev communication

2015-04-15  Sarah Guermond  <sarah.guermond@gmail.com>

   * scripts/trim-low-abund.py: implemented STDOUT output, redirected
   existing print statements to STDERR, fixed existing & new PEP 8 issues 
   * tests/test_scripts.py: added test for above changes

2014-04-15  Andreas Härpfer  <ahaerpfer@gmail.com>

   * doc/conf.py: disable Sphinx smart rendering

2015-04-15  Michael R. Crusoe  <mcrusoe@msu.edu>

   * lib/hashtable.cc: remove memory leak
   * scripts/readstats.py,tests/test_scripts.py: fix PEP8 violations

2015-04-15  Susan Steinman  <steinman.tutoring@gmail.com>

   * khmer/scripts/normalize-by-median.py: pass individual arg values to 
      functions instead of ArgParse object

2015-04-15  Thomas Fenzl  <thomas.fenzl@gmx.net>

   * scripts/{count-overlap.py,readstats.py},tests/test_scripts.py: 
   added a --csv option to readstats
   updated documentation for count-overlap
   * khmer/_khmermodule.cc: fixed missing error handling 
   for hashbits_count_overlap

2015-04-15  en zyme  <en_zyme@outlook.com>

   * khmer/khmer/kfile.py: check_file_status() -> check_input_files()
   * khmer/sandbox/{collect-reads, khmer/sandbox/sweep-reads}.py 
     khmer/scripts/{abundance-dist-single, abundance-dist, annotate-partitions,
     count-median, count-overlap, do-partition, extract-paired-reads, 
     extract-partitions, filter-abund-single, filter-abund, filter-stoptags,
     find-knots, interleave-reads, load-graph, load-into-counting, 
     make-initial-stoptags, merge-partitions, partition-graph,
     sample-reads-randomly, split-paired-reads}.py:
       check_file_status() -> check_input_files()
   * khmer/tests/test_functions.py: check_file_status() -> check_input_files()

2015-04-15  Andreas Härpfer  <ahaerpfer@gmail.com>

   * khmer/utils.py: fix record checks to account for comments in old style
   FASTQ data.
   * tests/test-data/old-style-format-w-comments.fq: new test data.
   * tests/test_scripts.py: add test against new test data.

2015-04-15  Michael R. Crusoe  <mcrusoe@msu.edu>

   * doc/dev/release.txt: update release instructions to more thoroughly run
   tests.

2015-04-14  Susan Steinman  <steinman.tutoring@gmail.com>

   * khmer/scripts/normalize-by-median.py: allow for paired and unpaired
      files to be normalized together. separate function for error check
   * khmer/tests/test_scripts.py: created test for paired/unpaired data

2015-04-14  Scott Fay  <scott.a.fay@gmail.com>

   * doc/user/getting-help.rst: added to user docs
   * doc/index.rst: changed: added link to getting-help doc
   * README.rst: changed: added link to getting-help doc

2015-04-14  Scott Fay  <scott.a.fay@gmail.com>

   * docs/index.rst: added github repo and release notes page to main docs page

2015-04-14  Susan Steinman  <steinman.tutoring@gmail.com>

   * khmer/{__init__.py},sandbox/{collect-reads,collect-variants,
   saturate-by-median},scripts/{do-partition,filter-abund-single,load-graph,
   load-into-counting,normalize-by-median,trim-low-abund}: pulled out check
   max collisions logic to init.
   * khmer/tests/test_scripts.py: modified tests to account for new error
   message

2015-04-14  Josiah Seaman  <josiah@dnaskittle.com>

   * lib/{hashbits.cc}: changed: adding doxygen comments

2015-04-14  Sarah Guermond  <sarah.guermond@gmail.com>

   * doc/dev/coding-guidelines-and-review.rst: added copyright question
   to commit checklist.

2015-04-14  Andreas Härpfer  <ahaerpfer@gmail.com>

   * */*.py: Make docstrings PEP 257 compliant.

2015-04-14  Michael R. Crusoe  <mcrusoe@msu.edu>

   * khmer/_khmermodule.cc: catch more exceptions
   * tests/test_{sandbox_scripts,subset_graph}.py: make tests more resilient

2015-04-14  Michael R. Crusoe  <mcrusoe@msu.edu>

   * lib/count.cc: Make CountingHash::abundance_distribution threadsafe
   * khmer/_khmermodule.cc: remove newly unnecessary check for exception
   * tests/test_scripts.py: added test to confirm the above

2015-04-14  Michael R. Crusoe  <mcrusoe@msu.edu>

   * khmer/{__init__.py,_khmermodule.cc},lib/{counting,hashbits,hashtable,
   subset}.cc: catch IO errors and report them.
   * tests/test_hashbits.py: remove write to fixed path in /tmp
   * tests/test_scripts.py: added test for empty counting table file

2015-04-13  Thomas Fenzl  <thomas.fenzl@gmx.net>

   * lib/{khmer_exception.hh,{counting,hashbits,hashtable,subset}.cc}: changed 
   khmer_exception to use std::string to fix memory management.

2015-04-13  Elmar Bucher  <buchere@ohsu.edu>

   * scripts/normalize-by-median.py (main): introduced warning for when at
   least two input files are named the same.

2015-04-13  Andreas Härpfer  <ahaerpfer@gmail.com>

   * doc/dev/getting-started.rst: clarify Conda usage

2015-04-13  Daniel Standage  <daniel.standage@gmail.com>

   * scripts/normalize-by-median.py: Added support to the diginorm script for
   sending output to terminal (stdout) when using the conventional - as the
   output filename. Also removed --append option.
   * tests/test_scripts.py: Added functional test for diginorm stdout, removed
   test of --append option.

2015-04-13  Scott Fay  <scott.a.fay@gmail.com>

   * scripts/filter-abund.py: added checking of input_table by
   `check_file_status()`

2015-04-13  David Lin

   * scripts/abundance-dist.py: disambiguate documentation for force and 
   squash options

2015-04-13  Michael R. Crusoe  <mcrusoe@msu.edu>

   * README.rst,doc/index.rst: added link to gitter.im chat room
   * doc/README.rst: removed ancient, outdated, and unused file

2015-04-13  Thomas Fenzl  <thomas.fenzl@gmx.net>

   * khmer/_khmermodule.cc: removed unused find_all_tags_truncate_on_abundance
   from python api

2015-04-10  Will Trimble

   * tests/test_script_arguments.py: added a test to check for the empty file
   warning when checking if a file exists

2015-04-10  Jacob Fenton  <bocajnotnef@gmail.com>

   * scripts/test-{scripts.py}: added test for check_file_writable using 
   load_into_counting

2015-04-10  Phillip Garland  <pgarland@gmail.com>

   * khmer/file.py (check_file_writable): new function to check writability
   * scripts/load-into-counting.py (main): early check to see if output is
   writable

2015-04-07  Michael R. Crusoe  <mcrusoe@msu.edu>

    * README.rst: add a ReadTheDocs badge

2015-04-06  Michael R. Crusoe  <mcrusoe@msu.edu>

   * jenkins-build.sh: updated OS X warning flag to quiet the build a bit

2015-04-06  Michael R. Crusoe  <mcrusoe@msu.edu>

   * Makefile: added 'convert-release-notes' target for MD->RST conversion
   * doc/{,release-notes}/index.rst: include release notes in documentation
   * doc/release-notes/*.rst: added pandoc converted versions of release notes
   * jenkins-build.sh: use the Sphinx method to install doc dependencies

2015-04-05  Michael R. Crusoe  <mcrusoe@msu.edu>

   * setup.py: use the release version of screed 0.8

2015-04-05  Michael R. Crusoe  <mcrusoe@msu.edu>

   * doc/*/*.txt: all documentation sources have been renamed to use the rst
   extension to indicate that they are reStructuredText files. This enables
   use of rich text editors on GitHub and elsewhere.
   * doc/conf.py: update Sphinx configuration to reflect this change
   * doc/requirements.txt: added hint to install version 3.4.1 of Setuptools;
   this file is used by ReadTheDocs only.

2015-04-05  Michael R. Crusoe  <mcrusoe@msu.edu>

   * ChangeLog, lib/read_aligner.cc, sandbox/sweep-reads.py: fixed spelling
   errors.

2015-04-05  Kevin Murray  <spam@kdmurray.id.au>

   * lib/read_parsers.{cc,hh}: Work around an issue (#884) in SeqAn 1.4.x
   handling of truncated sequence files. Also revamp exceptions
   * khmer/_khmermodule.cc: Use new/updated exceptions handling malformed
   FASTA/Q files.
   * tests/test_read_parsers.py: add a test of parsing of truncated fastq
   files

2015-04-03  Luiz Irber  <irberlui@msu.edu>

   * lib/hllcounter.cc: Use for loop instead of transform on merge method,
   now works on C++11.

2015-04-01  Luiz Irber  <irberlui@msu.edu>

   * third-party/smhasher/MurmurHash3.{cc,h}: remove unused code, fix warnings.

2015-04-01  Michael R. Crusoe  <mcrusoe@msu.edu>

   * Doxyfile.in: make documentation generation reproducible, removed timestamp

2015-04-01  Alex Hyer  <theonehyer@gmail.com>

   * scripts/find-knots.py: added force argument to check_file_status()
   call in main().

2015-03-31  Kevin Murray  <spam@kdmurray.id.au>

   * lib/read_parsers.{cc,hh}: add read counting to IParser and subclasses
   * khmer/_khmermodule.cc,tests/test_read_parsers.py: add 'num_reads'
   attribute to khmer.ReadParser objects in python land, and test it.

2015-03-28  Kevin Murray  <spam@kdmurray.id.au>

   * lib/hashbits.hh: Add Hashbits::n_tables() accessor

2015-03-27  Michael R. Crusoe  <mcrusoe@msu.edu>

   * lib/read_parsers.{cc,hh}: Obfuscate SeqAn SequenceStream objects with a
   wrapper struct, to avoid #include-ing the SeqAn headers.
   * lib/Makefile: Don't install the SeqAn headers.

2015-03-27  Kevin Murray  <spam@kdmurray.id.au>

   * lib/Makefile: Add libkhmer targets, clean up
   * lib/get_version.py: Rewrite to use versioneer.py
   * lib/.gitignore,third-party/.gitignore: Add more compiled outputs
   * lib/.check_openmp.cc: add source that checks compiler for openmp support.
   * lib/khmer.pc.in: add pkg-config file for khmer

2015-03-23  Kevin Murray  <spam@kdmurray.id.au>

   * lib/counting.hh: Add CountingHash::n_tables() accessor

2015-03-16  Jessica Mizzi  <mizzijes@msu.edu>

    * khmer/kfile.py: Added file not existing error for system exit
    * tests/{test_scripts,test_functions}.py: Added tests for
    check_file_status for file existence and force option

2015-03-15  Kevin Murray  <spam@kdmurray.id.au>  &  Titus Brown  <titus@idyll.org>

   * tests/test_counting_hash.py: Skip get_raw_tables test if python doesn't
   have the memoryview type/function.

2015-03-11  Erich Schwarz  <ems394@cornell.edu>

   * Added URLs and brief descriptions for khmer-relevant documentation in
   doc/introduction.txt, pointing to http://khmer-protocols.readthedocs.org and
   khmer-recipes.readthedocs.org, with brief descriptions of their content.

2015-03-10  Camille Scott  <camille.scott.w@gmail.com>

   * lib/counting.hh, khmer/_khmermodule.cc: Expose the raw tables of
   count-min sketches to the world of python using a buffer interface.
   * tests/test_counting_hash.py: Tests of the above functionality.

2015-03-08  Michael R. Crusoe  <mcrusoe@msu.edu>

   * Makefile: make 'pep8' target be more verbose
   * jenkins-build.sh: specify setuptools version
   * scripts/{abundance-dist,annotate-partitions,count-median,do-partition,
   extract-paired-reads,extract-partitions,filter-stoptags,find-knots,
   interleave-reads,merge-partitions,partition-graph,sample-reads-randomly,
   split-paired-reads}.py,setup.py: fix new PEP8 errors
   * setup.py: specify that this is a Python 2 only project (for now)
   * tests/test_{counting_single,subset_graph}.py: make explicit the use of
   floor division behavior.

2015-03-06  Titus Brown  <titus@idyll.org>

   * sandbox/{collect-reads.py,saturate-by-median.py}: update for 'force'
   argument in khmer.kfile functions, so that khmer-recipes compile.

2015-03-02  Titus Brown  <titus@idyll.org>

   * sandbox/{combine-pe.py,compare-partitions.py,count-within-radius.py,
   degree-by-position.py,dn-identify-errors.py,ec.py,error-correct-pass2.py,
   find-unpart.py,normalize-by-align.py,read-aligner.py,shuffle-fasta.py,
   to-casava-1.8-fastq.py,uniqify-sequences.py}: removed from sandbox/ as
   obsolete/unmaintained.
   * sandbox/README.rst: updated to reflect readstats.py and trim-low-abund.py
   promotion to sandbox/.
   * doc/dev/scripts-and-sandbox.txt: updated to reflect sandbox/ script name
   preferences, and note to remove from README.rst when moved over to scripts/.

2015-02-27  Kevin Murray  <spam@kdmurray.id.au>

   * scripts/load-into-counting.py: Be verbose in the help text, to clarify
   what the -b flag does.

2015-02-25  Hussien Alameldin  <hussien@msu.edu>

   * sandbox/bloom_count.py: renamed to bloom-count.py
   * sandbox/bloom_count_intersection.py: renamed to
     bloom-count-intersection.py
   * sandbox/read_aligner.py: renamed to read-aligner.py

2015-02-26  Tamer A. Mansour  <drtamermansour@gmail.com>

   * scripts/abundance-dist-single.py: Use CSV format for the histogram.
   * scripts/count-overlap.py: Use CSV format for the curve file output.
   Includes column headers.
   * scripts/abundance-dist-single.py: Use CSV format for the histogram. 
   Includes column headers.
   * tests/test_scripts.py: add test functions for the --csv option in
   abundance-dist-single.py and count-overlap.py

2015-02-26  Jacob Fenton  <bocajnotnef@gmail.com>

   * doc/introduction.txt, doc/user/choosing-table-sizes.txt: Updated docs to
   ref correct links and names

2015-02-25  Aditi Gupta  <agupta@msu.edu>

   * sandbox/{collect-reads.py, correct-errors.py, 
   normalize-by-median-pct.py, slice-reads-by-coverage.py, 
   sweep-files.py, sweep-reads3.py, to-casava-1.8-fastq.py}: 
   Replaced 'accuracy' with 'quality'. Fixes #787.

2015-02-25  Tamer A. Mansour  <drtamermansour@gmail.com>

   * scripts/normalize-by-median.py: change to the default behavior to
   overwrite the sequences output file. Also add a new argument --append to
   append new reads to the output file.
   * tests/test_scripts.py: add a test for the --append option in
   normalize-by-median.py

2015-02-25  Hussien Alameldin  <hussien@msu.edu>

   * khmer/khmer_args.py: add 'hll' citation entry "Irber and Brown,
     unpublished." to  _alg. dict.
   * sandbox/unique-kmers.py: add call to 'info' with 'hll' in the
     algorithms list.

2015-02-24  Luiz Irber  <irberlui@msu.edu>

    * khmer/_khmermodule.cc: expose HLL internals as read-only attributes.
    * lib/hllcounter.{cc,hh}: simplify error checking, add getters for HLL.
    * tests/test_hll.py: add test cases for increasing coverage, also fix
    some of the previous ones using the new HLL read-only attributes.

2015-02-24  Luiz Irber  <irberlui@msu.edu>

   * khmer/_khmermodule.cc: Fix coding style violations.

2015-02-24  Luiz Irber  <irberlui@msu.edu>

   * khmer/_khmermodule.cc: Update extension to use recommended practices,
   PyLong instead of PyInt, Type initialization, PyBytes instead of PyString.
   Replace common initialization with explicit type structs, and all types
   conform to the CPython checklist.

2015-02-24  Tamer A. Mansour  <drtamermansour@gmail.com>

   * scripts/abundance-dist.py: Use CSV format for the histogram. Includes
   column headers.
   * tests/test_scripts.py: add coverage for the new --csv option in
   abundance-dist.py

2015-02-24  Michael R. Crusoe  <mcrusoe@msu.edu>

   * jenkins-build.sh: remove examples/stamps/do.sh testing for now; takes too
   long to run on every build. Related to #836

2015-02-24  Kevin Murray  <spam@kdmurray.id.au>

   * scripts/interleave-reads.py: Make the output file name print nicely.

2015-02-23  Titus Brown  <titus@idyll.org>

   * khmer/utils.py: added 'check_is_left' and 'check_is_right' functions;
   fixed bug in check_is_pair.
   * tests/test_functions.py: added tests for now-fixed bug in check_is_pair,
   as well as 'check_is_left' and 'check_is_right'.
   * scripts/interleave-reads.py: updated to handle Casava 1.8 formatting.
   * scripts/split-paired-reads.py: fixed bug where sequences with bad names
   got dropped; updated to properly handle Casava 1.8 names in FASTQ files.
   * scripts/count-median.py: added '--csv' output format; updated to properly
   handle Casava 1.8 FASTQ format when '--csv' is specified.
   * scripts/normalize-by-median.py: replaced pair checking with
   utils.check_is_pair(), which properly handles Casava 1.8 FASTQ format.
   * tests/test_scripts.py: updated script tests to check Casava 1.8
   formatting; fixed extract-long-sequences.py test.
   * scripts/{extract-long-sequences.py,extract-paired-reads.py,
   fastq-to-fasta.py,readstats.py,sample-reads-randomly.py,trim-low-abund.py},
   khmer/thread_utils.py: updated to handle Casava 1.8 FASTQ format by
   setting parse_description=False in screed.open(...).
   * tests/test-data/{paired-mixed.fq,paired-mixed.fq.pe,random-20-a.fq,
   test-abund-read-2.fq,test-abund-read-2.paired2.fq,test-abund-read-paired.fa,
   test-abund-read-paired.fq}: switched some sequences over to Casava 1.8
   format, to test format handling.
   * tests/test-data/{casava_18-pe.fq,test-reads.fq.gz}: new test file for
   Casava 1.8 format handling.
   * tests/test-data/{overlap.curve,paired-mixed.fq.1,paired-mixed.fq.2,
   simple_1.fa,simple_2.fa,simple_3.fa,test-colors.fa,test-est.fa,
   test-graph3.fa,test-graph4.fa,test-graph6.fa}: removed no-longer used
   test files.

2015-02-23  Titus Brown  <titus@idyll.org>

   * setup.cfg: set !linux flag by default, to avoid running tests that
   request too much memory when 'nosetests' is run.  (This is an OS difference
   where Mac OS X attempts to allocate as much memory as requested, while
   on Linux it just crashes).

2015-02-23  Michael R. Crusoe  <mcrusoe@msu.edu>

   * khmer/{__init__.py,_khmermodule.cc},lib/{hashbits.cc,hashbits.hh,
   hashtable,tests/test_{c_wrapper,read_parsers}.py: remove unused callback
   functionality

2015-02-23  Michael R. Crusoe  <mcrusoe@msu.edu>

   * setup.py: point to the latest screed release candidate to work around
   versioneer bug.

2015-02-23  Tamer A. Mansour  <drtamermansour@gmail.com>

   * examples/stamps/do.sh: the argument --savehash was changed to --savetable
   and change mode to u+x
   * jenkins-build.sh: add a test to check for the do.sh file

2015-02-23  Kevin Murray  <spam@kdmurray.id.au>

   * khmer/load_pe.py: Remove unused/undocumented module. See #784

2015-02-21  Hussien Alameldin  <hussien@msu.edu>

   * sandbox/normalize-by-align.py: "copyright header 2013-2015 was added"
   * sandbob/read_aligner.py: "copyright header 2013-2015 was added"
   * sandbox/slice-reads-by-coverage.py: "copyright header 2014  was added"

2015-02-21  Hussien Alameldin  <hussien@msu.edu>

   * sandbox/calc-best-assembly.py, collect-variants.py, graph-size.py: Set executable bits using "chmod +x"

2015-02-21  Michael R. Crusoe  <mcrusoe@msu.edu>

   * khmer/_khmermodule.cc,lib/read_parsers.cc: Rename the 'accuracy' attribute
   of ReadParser Reads to 'quality'
   * tests/test_read_parsers.py: update test to match

2015-02-21  Rhys Kidd  <rhyskidd@gmail.com>

   * sandbox/{calc-best-assembly,calc-error-profile,normalize-by-align,
   read_aligner,slice-reads-by-coverage}.py: reference /usr/bin/env python2
   in the #! line.

2015-02-21  Rhys Kidd  <rhyskidd@gmail.com>

   * sandbox/sweep-paired-reads.py: remove empty script

2015-02-20  Titus Brown  <titus@idyll.org>

   * doc/dev/scripts-and-sandbox.txt: policies for sandbox/ and scripts/
   content, and a process for adding new command line scripts into scripts/.
   * doc/dev/index.txt: added scripts-and-sandbox to developer doc index.

2015-02-20  Michael R. Crusoe  <mcrusoe@msu.edu>

    * khmer/_khmermodule.cc: convert C++ out of memory exceptions to Python
    out of memory exception.
    * test/test_{counting_hash,counting_single,hashbits_obj,labelhash,
    scripts}.py: partial tests for the above

2015-02-20  Aditi Gupta  <agupta@msu.edu>

   * doc/dev/coding-guidelines-and-review.txt: fixed spelling errors.

2015-02-19  Michael R. Crusoe  <mcrusoe@msu.edu>

   * doc/dev/coding-guidelines-and-review.txt: added checklist for new CPython
   types
   * khmer/_khmermodule.cc: Update ReadAligner to follow the new guidelines

2015-02-19  Daniel Standage  <daniel.standage@gmail.com>

   * Makefile: add a new Makefile target `help` to list and describe all
   common targets.
   * khmer/utils.py, tests/test_functions.py: minor style fixes.

2015-02-16  Titus Brown  <titus@idyll.org>

   * khmer/utils.py: added 'check_is_pair', 'broken_paired_reader', and
   'write_record_pair' functions.
   * khmer/khmer_args.py: added streaming reference for future algorithms
   citation.
   * tests/test_functions.py: added unit tests for 'check_is_pair' and
   'broken_paired_reader'.
   * scripts/trim-low-abund.py: upgraded to track pairs properly; added
   proper get_parser information; moved to scripts/ from sandbox/.
   * tests/test_scripts.py: added paired-read tests for
   trim-low-abund.py.
   * tests/test-data/test-abund-read-2.paired.fq: data for paired-read tests.
   * scripts/extract-paired-reads.py: removed 'is_pair' in favor of
   'check_is_pair'; switched to using 'broken_paired_reader'; fixed use
   of sys.argv.
   * scripts/sample-reads-randomly.py: removed unused 'output_single' function.
   * doc/user/scripts.txt: added trim-low-abund.py.

2015-02-13  Qingpeng Zhang  <qingpeng@msu.edu>

   * scripts/sample-reads-randomly.py: fix a glitch about string formatting.

2015-02-11  Titus Brown  <titus@idyll.org>

   * khmer/_khmermodule.cc: fixed k-mer size checking; updated some error
   messages.
   * tests/test_graph.py: added test for k-mer size checking in find_all_tags.

2015-02-09  Titus Brown  <titus@idyll.org>

   * scripts/split-paired-reads.py: added -1 and -2 options to allow fine-
   grain specification of output locations; switch to using write_record
   instead of script-specific output functionality.
   * tests/test_scripts.py: added accompanying tests.

2015-02-09  Bede Constantinides  <bede.constantinides@manchester.ac.uk>

   * scripts/split-paired-reads.py: added -o option to allow specification
   of an output directory
   * tests/test_scripts.py: added accompanying test for split-paired-reads.py

2015-02-01  Titus Brown  <titus@idyll.org>

   * khmer/_khmermodule.cc: added functions hash_find_all_tags_list and
   hash_get_tags_and_positions to CountingHash objects.
   * tests/test_counting_hash.py: added tests for new functionality.

2015-01-25  Titus Brown  <titus@idyll.org>

   * sandbox/correct-errors.py: fixed sequence output so that quality
   scores length always matches the sequence length; fixed argparse
   setup to make use of default parameter.

2015-01-25  Titus Brown  <titus@idyll.org>

    * sandbox/readstats.py: fixed non-functional string interpolation at end;
    added -o to send output to a file; moved to scripts/.
    * doc/user/scripts.txt: added readstats description.
    * tests/test_scripts.py: added tests for readstats.py

2015-01-23  Jessica Mizzi  <mizzijes@msu.edu>

    * khmer/utils.py: Added single write_record fuction to write FASTA/Q
    * scripts/{abundance-dist,extract-long-sequences,extract-partitions,
    interleave-reads,normalize-by-median,sample-reads-randomly}.py: 
    Replaced FASTA/Q writing method with write_record

2015-01-23  Michael R. Crusoe  <mcrusoe@msu.edu>

    * Makefile: remove the user installs for the `install-dependencies` target

2015-01-23  Michael R. Crusoe  <mcrusoe@msu.edu>

    * README.rst,doc/user/install.txt: clarify that we support Python 2.7.x
    and not Python 3.

2015-01-21  Luiz Irber  <irberlui@msu.edu>

    * lib/hllcounter.{cc,hh}: Implemented a HyperLogLog counter.
    * khmer/{_khmermodule.cc, __init__.py}: added HLLCounter class
    initialization and wrapper.
    * tests/test_hll.py: added test functions for the new
    HyperLogLog counter.
    * sandbox/unique-kmers.py: implemented a CLI script for
    approximate cardinality estimation using a HyperLogLog counter.
    * setup.cfg, Makefile, third-party/smhasher/MurmurHash3.{cc,h},
    lib/kmer_hash.{cc,hh}, setup.py: added MurmurHash3 hash function
    and configuration.
    * setup.py: added a function to check if compiler supports OpenMP.

2015-01-14  Reed Cartwright  <cartwright@asu.edu>

    * doc/dev/getting-started.txt: Added install information for
    Arch Linux

2014-01-14  Michael R. Crusoe  <mcrusoe@msu.edu>

    * doc/user/{blog-posts,guide}.txt,examples/stamps/do.sh,sandbox/{
    collect-reads,error-correct-pass2,filter-median-and-pct,filter-median,
    read_aligner,split-sequences-by-length}.py,scripts/{filter-abund,
    load-into-counting}.py,tests/test_{counting_hash,hashbits,scripts}.py:
    remove references to ".kh" files replaces with ".pt" or ".ct" as
    appropriate
    * tests/test-data/{bad-versionk12,normC20k20}.kh: renamed to "*.ct"

2015-01-13  Daniel Standage  <daniel.standage@gmail.com>

    * tests/khmer_tst_utils.py, tests/test_sandbox_scripts.py: removed
    unused module imports
    * .gitignore: added pylint_report.txt so that it is not accidentally
    committed after running make diff_pylint_report
    * khmer/file.py -> khmer/kfile.py: renamed internal file handling
    class to avoid collisions with builtin Python file module
    * sandbox/collect-reads.py, sanbox/saturate-by-median.py,
    sandbox/sweep-files.py, sandbox/sweep-reads.py,
    scripts/abundance-dist-single.py, scripts/abundance-dist.py,
    scripts/annotate-partitions.py, scripts/count-median.py,
    scripts/count-overlap.py, scripts/do-partition.py,
    scripts/extract-long-sequences.py, scripts/extract-paired-reads.py,
    scripts/extract-partitions.py, scripts/filter-abund-single.py,
    scripts/filter-abund.py, scripts/filter-stoptags.py,
    scripts/find-knots.py, scripts/interleave-reads.py,
    scripts/load-graph.py, scripts/load-into-counting.py,
    scripts/make-initial-stoptags.py, scripts/merge-partitions.py,
    scripts/normalize-by-median.py, scripts/partition-graph.py,
    scripts/sample-reads-randomly.py, scripts/split-paired-reads.py,
    tests/test_script_arguments.py, tests/test_scripts.py: changed all
    occurrences of `file` to `kfile`

2015-01-09  Rhys Kidd  <rhyskidd@gmail.com>

    * lib/khmer.hh: implement generic NONCOPYABLE() macro guard
    * lib/hashtable.hh: apply NONCOPYABLE macro guard in case of future 
    modifications to Hashtable that might exposure potential memory corruption 
    with default copy constructor

2014-12-30  Michael Wright  <wrig517@msu.edu>

    * tests/test_scripts.py: Attained complete testing coverage for 
    scripts/filter_abund.py

2014-12-30  Brian Wyss  <wyssbria@msu.edu>

    * tests/test_scripts.py: added four new tests:
    load_into_counting_multifile(), test_abundance_dist_single_nosquash(),
    test_abundance_dist_single_savehash, test_filter_abund_2_singlefile

2015-12-29  Michael R. Crusoe  <mcrusoe@msu.edu>

    * CITATION,khmer/khmer_args.py,scripts/{abundance-dist-single,
    filter-abund-single,load-graph,load-into-counting}.py: Give credit to the
    SeqAn project for their FASTQ/FASTA reader that we use.

2014-12-26  Titus Brown  <titus@idyll.org>

    * tests/tests_sandbox_scripts.py: added import and execfile test for all
    sandbox/ scripts.
    * sandbox/{abundance-hist-by-position.py,
    sandbox/assembly-diff-2.py, sandbox/assembly-diff.py,
    sandbox/bloom_count.py, sandbox/bloom_count_intersection.py,
    sandbox/build-sparse-graph.py, sandbox/combine-pe.py,
    sandbox/compare-partitions.py, sandbox/count-within-radius.py,
    sandbox/degree-by-position.py, sandbox/ec.py,
    sandbox/error-correct-pass2.py, sandbox/extract-single-partition.py,
    sandbox/fasta-to-abundance-hist.py, sandbox/filter-median-and-pct.py,
    sandbox/filter-median.py, sandbox/find-high-abund-kmers.py,
    sandbox/find-unpart.py, sandbox/graph-size.py,
    sandbox/hi-lo-abundance-by-position.py, sandbox/multi-rename.py,
    sandbox/normalize-by-median-pct.py, sandbox/print-stoptags.py,
    sandbox/print-tagset.py, sandbox/readstats.py,
    sandbox/renumber-partitions.py, sandbox/shuffle-fasta.py,
    sandbox/shuffle-reverse-rotary.py, sandbox/split-fasta.py,
    sandbox/split-sequences-by-length.py, sandbox/stoptag-abundance-hist.py,
    sandbox/stoptags-by-position.py, sandbox/strip-partition.py,
    sandbox/subset-report.py, sandbox/sweep-out-reads-with-contigs.py,
    sandbox/sweep-reads2.py, sandbox/sweep-reads3.py,
    sandbox/uniqify-sequences.py, sandbox/write-interleave.py}: cleaned up
    to make 'import'-able and 'execfile'-able.

2014-12-26  Michael R. Crusoe  <mcrusoe@msu.edu>

    * tests/test_functions.py: Generate a temporary filename instead of
    writing to the current directory
    * Makefile: always run the `test` target if specified

2014-12-20  Titus Brown  <titus@idyll.org>

    * sandbox/slice-reads-by-coverage.py: fixed 'N' behavior to match other
    scripts ('N's are now replaced by 'A', not 'G').
    * sandbox/trim-low-abund.py: corrected reporting bug (bp written);
    simplified second-pass logic a bit; expanded reporting.

2014-12-17  Jessica Mizzi  <mizzijes@msu.edu>

    * khmer/file.py,sandbox/sweep-reads.py,scripts/{abundance-dist-single,
    abundance-dist,annotate-partitions,count-median,count-overlap,do-partition,
    extract-paired-reads,extract-partitions,filter-abund-single,filter-abund,
    filter-stoptags,interleave-reads,load-graph,load-into-counting,
    make-initial-stoptags,merge-partitions,normalize-by-median,partition-graph,
    sample-reads-randomly,split-paired-reads}.py,setup.cfg,
    tests/{test_script_arguments,test_scripts}.py: Added force option to all 
    scripts to script IO sanity checks and updated tests to match. 

2014-12-17  Michael R. Crusoe  <mcrusoe@msu.edu>

    * setup.cfg,tests/test_{counting_hash,counting_single,filter,graph,
    hashbits,hashbits_obj,labelhash,lump,read_parsers,scripts,subset_graph}.py:
    reduce memory usage of tests to about 100 megabytes max.

2014-12-17  Michael R. Crusoe  <mcrusoe@msu.edu>

    * scripts/load-graph.py,khmer/_khmermodule.cc: restore threading to
    load-graph.py

2014-12-16  Titus Brown  <titus@idyll.org>

    * sandbox/{calc-error-profile.py,collect-variants.py,correct-errors.py,
    trim-low-abund.py}: Support for k-mer spectral error analysis, sublinear
    error profile calculations from shotgun data sets, adaptive variant
    collection based on graphalign, streaming error correction, and streaming
    error trimming.
    * tests/test_sandbox_scripts.py: added tests for sandbox/trim-low-abund.py.
    * tests/test_counting_hash.py: added tests for new
    CountingHash::find_spectral_error_positions function.

2014-12-16  Michael R. Crusoe  <mcrusoe@msu.edu>  &  Camille Scott
<camille.scott.w@gmail.com>

    * khmer/_khmermodule.cc: fixed memory leak in the ReadParser paired
    iterator (not used by any scripts).
    * lib/read_parsers.cc,khmer/_khmermodule.cc: Improved exception handling.
    * tests/test_read_parsers.py,
    tests/test-data/100-reads.fq.truncated.{bz2,gz}: Added tests for truncated
    compressed files accessed via ReadParser paired and unpaired iterators.

2014-12-09  Michael R. Crusoe  <mcrusoe@msu.edu>

    New FAST[AQ] parser (from the SeqAn project). Fixes known issue and a
    newly found read dropping issue
    https://github.com/dib-lab/khmer/issues/249
    https://github.com/dib-lab/khmer/pull/641
    Supports reading from non-seekable plain and gziped FAST[AQ] files (a.k.a
    pipe or streaming support)

    * khmer/{__init__.py,_khmermodule.cc}: removed the Config object, the
    threads argument to new_counting_hash, and adapted to other changes in API.
    Dropped the unused _dump_report_fn method. Enhanced error reporting.
    * lib/{bittest,consume_prof,error,khmer_config,scoringmatrix,thread_id_map}
    .{cc,hh},tests/test_khmer_config.py: deleted unused files
    * sandbox/collect-reads.py,scripts/{abundance-dist-single,do-partition,
    filter-abund-single,load-into-counting}.py: adapted to Python API changes:
    no threads argument to ReadParser, no more config
    * tests/test_{counting_hash,counting_single,hashbits,hashbits_obj,
    test_read_parsers}.py: updated tests to new error pattern (upon object
    creation, not first access) and the same API change as above. Thanks to
    Camille for her enhanced multi-thread test.
    * lib/{counting,hashtable,ht-diff}.cc,khmer.hh: renamed MAX_COUNT define to
    MAX_KCOUNT; avoids naming conflict with SeqAn
    * khmer/file.py: check_file_status(): ignored input files named '-'
    * khmer/khmer_tst_utils.py: added method to pipe input files to a target
    script
    * tests/test_scripts.py: enhanced streaming tests now that four of them
    work.
    * Makefile: refreshed cppcheck{,-result.xml} targets, added develop
    setuptools command prior to testing

2014-12-08  Michael R. Crusoe  <mcrusoe@msu.edu>

    * doc/user/known_issues.txt: Document that multithreading leads to dropped
    reads.

2014-12-07  Michael R. Crusoe  <mcrusoe@msu.edu>

    This is khmer v1.2

    * Makefile: add sandbox scripts to the pylint_report.txt target
    * doc/dev/coding-guidelines-and-review.txt: Add question about command
    line API to the checklist
    * doc/dev/release.txt: refresh release procedure
    * doc/release-notes/release-1.2.md

2014-12-05  Michael R. Crusoe  <mcrusoe@msu.edu>

    * CITATIONS,khmer/khmer_args.py: update citations for Qingpeng's paper

2014-12-01  Michael R. Crusoe  <mcrusoe@msu.edu>

    * doc/roadmap.txt: Explain the roadmap to v2 through v4

2014-12-01  Kevin Murray  <spam@kdmurray.id.au>

    * tests/test_scripts.py: Stop a test from making a temporary output file
    in the current dir by explicitly specifying an output file.

2014-12-01  Kevin Murray  <spam@kdmurray.id.au>

    * load-into-counting.py: Add a CLI parameter to output a machine-readable
    summary of the run, including number of k-mers, FPR, input files etc in
    json or TSV format.

2014-12-01  Titus Brown  <t@idyll.org>

    * Update sandbox docs: some scripts now used in recipes

2014-11-23  Phillip Garland  <pgarland@gmail.com>

    * lib/khmer.hh (khmer): define KSIZE_MAX
    * khmer/_khmermodule.cc (forward_hash, forward_hash_no_rc) (reverse_hash):
    Use KSIZE_MAX to check whether the user-supplied k is larger than khmer
    supports.

2014-11-19  Michael R. Crusoe  <mcrusoe@msu.edu>

    * CODE_OF_CONDUT.RST,doc/dev/{index,CODE_OF_CONDUCT}.txt: added a code of
    conduct

2014-11-18  Jonathan Gluck  <jdg@cs.umd.edu>

    * tests/test_counting_hash.py: Fixed copy paste error in comments, True to
    False.

2014-11-15  Jacob Fenton  <bocajnotnef@gmail.com>

    * tests/test_scripts.py: added screed/read_parsers stream testing
    * khmer/file.py: modified file size checker to not break when fed
    a fifo/block device
    * tests/test-data/test-abund-read-2.fa.{bz2, gz}: new test files

2014-11-11  Jacob Fenton  <bocajnotnef@gmail.com>

    * do-partition.py: replaced threading args in scripts with things from 
    khmer_args
    * khmer/theading_args.py: removed as it has been deprecated

2014-11-06  Michael R. Crusoe  <mcrusoe@msu.edu>

    * lib/{counting,hashbits}.{cc,hh},lib/hashtable.hh: Moved the n_kmers()
    function into the parent Hashtable class as n_unique_kmers(), adding it to
    CountingHash along the way. Removed the unused start and stop parameters.
    * khmer/_khmermodule.cc: Added Python wrapping for CountingHash::
    n_unique_kmers(); adapted to the dropped start and stop parameters.
    * scripts/{load-graph,load-into-counting,normalize-by-median}.py: used the
    n_unique_kmers() function instead of the n_occupied() function to get the
    number of unique kmers in a table.
    * tests/test_{hashbits,hashbits_obj,labelhash,scripts}.py: updated the
    tests to reflect the above

2014-10-24  Camille Scott  <camille.scott.w@gmail.com>

    * do-partition.py: Add type=int to n_threads arg and assert to check
    number of active threads

2014-10-10  Brian Wyss  <wyssbria@msu.edu>

    * khmer/scripts/{abundance-dist, abundance-dist-single,
    annotate-partitions, count-median, count-overlap, do-partition,
    extract-paired-reads, extract-partitions, filter-abund, filter-abund-single,
    filter-stoptags, find-knots, load-graph, load-into-counting,
    make-initial-stoptags, merge-partitions, normalize-by-median, 
    partition-graph, sample-reads-randomly}.py:
    changed stdout output in scripts to go to stderr.

2014-10-06  Michael R. Crusoe  <mcrusoe@msu.edu>

    * Doxyfile.in: add links to the stdc++ docs

2014-10-01  Ben Taylor  <taylo886@msu.edu>

    * khmer/_khmermodule.cc, lib/hashtable.cc, lib/hashtable.hh,
    tests/test_counting_hash.py, tests/test_labelhash.py,
    tests/test_hashbits.py, tests/test_hashbits_obj.py:
    Removed Hashtable::consume_high_abund_kmers,
    Hashtable::count_kmers_within_depth, Hashtable::find_radius_for_volume,
    Hashtable::count_kmers_on_radius

2014-09-29  Michael R. Crusoe  <mcrusoe@msu.edu>

    * versioneer.py: upgrade versioneer 0.11->0.12

2014-09-29  Sherine Awad  <sherine.awad@gmail.com>

    * scripts/normalize-by-median.py: catch expections generated by wrong
    indentation for 'total'

2014-09-23  Jacob G. Fenton  <bocajnotnef@gmail.com>

    * scripts/{abundance-dist-single, abundance-dist, count-median,
    count-overlap, extract-paired-reads, filter-abund-single,
    load-graph, load-into-counting, make-initial-stoptags,
    partition-graph, split-paired-reads}.py: 
    added output file listing at end of file
    * scripts/extract-long-sequences.py: refactored to set write_out to
    sys.stdout by default; added output location listing.
    * scripts/{fastq-to-fasta, interleave-reads}.py: 
    added output file listing sensitive to optional -o argument
    * tests/test_scripts.py: added test for scripts/make-initial-stoptags.py

2014-09-19  Ben Taylor  <taylo886@msu.edu>

    * Makefile: added --inline-suppr to cppcheck, cppcheck-result.xml targets
    * khmer/_khmermodule.cc: Added comments to address cppcheck false positives
    * lib/hashtable.cc, lib/hashtable.hh: take args to filter_if_present by
    reference, address scope in destructor
    * lib/read_parsers.cc: Added comments to address cppcheck false positives
    * lib/subset.cc, lib/subset.hh: Adjusted output_partitioned_file,
    find_unpart to take args by reference, fix assign_partition_id to use
    .empty() instead of .size()

2014-09-19  Ben Taylor  <taylo886@msu.edu>
		
    * Makefile: Add astyle, format targets
    * doc/dev/coding-guidelines-and-review.txt: Add reference to `make format`
		target

2014-09-10  Titus Brown  <titus@idyll.org>

    * sandbox/calc-median-distribution.py: catch exceptions generated by reads
	shorter than k in length.
    * sandbox/collect-reads.py: added script to collect reads until specific
	average cutoff.
    * sandbox/slice-reads-by-coverage.py: added script to extract reads with
	a specific coverage slice (based on median k-mer abundance).
	
2014-09-09  Titus Brown  <titus@idyll.org>

    * Added sandbox/README.rst to describe/reference removed files,
	 and document remaining sandbox files.

    * Removed many obsolete sandbox files, including:
      sandbox/abund-ablate-reads.py,
      sandbox/annotate-with-median-count.py,
      sandbox/assemble-individual-partitions.py,
      sandbox/assemstats.py,
      sandbox/assemstats2.py,
      sandbox/bench-graphsize-orig.py,
      sandbox/bench-graphsize-th.py,
      sandbox/bin-reads-by-abundance.py,
      sandbox/bowtie-parser.py,
      sandbox/calc-degree.py,
      sandbox/calc-kmer-partition-counts.py,
      sandbox/calc-kmer-read-abunds.py,
      sandbox/calc-kmer-read-stats.py,
      sandbox/calc-kmer-to-partition-ratio.py,
      sandbox/calc-sequence-entropy.py,
      sandbox/choose-largest-assembly.py,
      sandbox/consume-and-traverse.py,
      sandbox/contig-coverage.py,
      sandbox/count-circum-by-position.py,
      sandbox/count-density-by-position.py,
      sandbox/count-distance-to-volume.py,
      sandbox/count-median-abund-by-partition.py,
      sandbox/count-shared-kmers-btw-assemblies.py,
      sandbox/ctb-iterative-bench-2-old.py,
      sandbox/ctb-iterative-bench.py,
      sandbox/discard-high-abund.py,
      sandbox/discard-pre-high-abund.py,
      sandbox/do-intertable-part.py,
      sandbox/do-partition-2.py,
      sandbox/do-partition-stop.py,
      sandbox/do-partition.py,
      sandbox/do-subset-merge.py,
      sandbox/do-th-subset-calc.py,
      sandbox/do-th-subset-load.py,
      sandbox/do-th-subset-save.py,
      sandbox/extract-surrender.py,
      sandbox/extract-with-median-count.py,
      sandbox/fasta-to-fastq.py,
      sandbox/filter-above-median.py,
      sandbox/filter-abund-output-by-length.py,
      sandbox/filter-area.py,
      sandbox/filter-degree.py,
      sandbox/filter-density-explosion.py,
      sandbox/filter-if-present.py,
      sandbox/filter-max255.py,
      sandbox/filter-min2-multi.py,
      sandbox/filter-sodd.py,
      sandbox/filter-subsets-by-partsize.py,
      sandbox/get-occupancy.py,
      sandbox/get-occupancy2.py,
      sandbox/graph-partition-separate.py,
      sandbox/graph-size-circum-trim.py,
      sandbox/graph-size-degree-trim.py,
      sandbox/graph-size-py.py,
      sandbox/join_pe.py,
      sandbox/keep-stoptags.py,
      sandbox/label-pairs.py,
      sandbox/length-dist.py,
      sandbox/load-ht-and-tags.py,
      sandbox/make-coverage-by-position-for-node.py,
      sandbox/make-coverage-histogram.py,
      sandbox/make-coverage.py,
      sandbox/make-random.py,
      sandbox/make-read-stats.py,
      sandbox/multi-abyss.py,
      sandbox/multi-stats.py,
      sandbox/multi-velvet.py,
      sandbox/normalize-by-min.py,
      sandbox/occupy.py,
      sandbox/parse-bowtie-pe.py,
      sandbox/parse-stats.py,
      sandbox/partition-by-contig.py,
      sandbox/partition-by-contig2.py,
      sandbox/partition-size-dist-running.py,
      sandbox/partition-size-dist.py,
      sandbox/path-compare-to-vectors.py,
      sandbox/print-exact-abund-kmer.py,
      sandbox/print-high-density-kmers.py,
      sandbox/quality-trim-pe.py,
      sandbox/quality-trim.py,
      sandbox/reformat.py,
      sandbox/remove-N.py,
      sandbox/softmask-high-abund.py,
      sandbox/split-N.py,
      sandbox/split-fasta-on-circum.py,
      sandbox/split-fasta-on-circum2.py,
      sandbox/split-fasta-on-circum3.py,
      sandbox/split-fasta-on-circum4.py,
      sandbox/split-fasta-on-degree-th.py,
      sandbox/split-fasta-on-degree.py,
      sandbox/split-fasta-on-density.py,
      sandbox/split-reads-on-median-diff.py,
      sandbox/summarize.py,
      sandbox/sweep_perf.py,
      sandbox/test_scripts.py,
      sandbox/traverse-contigs.py,
      sandbox/traverse-from-reads.py,
      sandbox/validate-partitioning.py -- removed as obsolete.

2014-09-01  Michael R. Crusoe  <mcrusoe@msu.edu>

    * doc/dev/coding-guidelines-and-review.txt: Clarify pull request checklist
    * CONTRIBUTING.md: update URL to new dev docs

2014-08-30  Rhys Kidd  <rhyskidd@gmail.com>

    * khmer/_khmermodule.cc: fix table.get("wrong_length_string") gives core
    dump
    * lib/kmer_hash.cc: improve quality of exception error message
    * tests/{test_counting_hash,test_counting_single,test_hashbits,
        test_hashbits_obj}.py: add regression unit tests

2014-08-28  Titus Brown  <titus@idyll.org>

    * scripts/normalize-by-median.py: added reporting output after main loop
	exits, in case it hadn't been triggered.
    * sandbox/saturate-by-median.py: added flag to change reporting frequency,
	cleaned up leftover code from when it was copied from
	normalize-by-median.

2014-08-24  Rhys Kidd  <rhyskidd@gmail.com>

    * khmer/thread_utils.py, sandbox/filter-below-abund.py,
	scripts/{extract-long-sequences,load-graph,load-into-counting,
	normalize-by-median,split-paired-reads}.py,
	scripts/galaxy/gedlab.py: fix minor PyLint issues 

2014-08-20  Michael R. Crusoe  <mcrusoe@msu.edu>

    * test/test_version.py: add Python2.6 compatibility.

2014-08-20  Rhys Kidd  <rhyskidd@gmail.com>

    * setup.py,README.rst,doc/user/install.txt: Test requirement for a 
    64-bit operating system, documentation changes. Fixes #529

2014-08-19  Michael R. Crusoe  <mcrusoe@msu.edu>

    * {setup,versioneer,khmer/_version}.py: upgrade versioneer from 0.10 to 0.11

2014-08-18  Michael R. Crusoe  <mcrusoe@msu.edu>

    * setup.py: Use the system bz2 and/or zlib libraries if specified in
    setup.cfg or overridden on the commandline

2014-08-06  Michael R. Crusoe  <mcrusoe@msu.edu>

    * CITATION: fixed formatting, added BibTeX
    * Makefile: Python code coverage targets will now compile khmer if needed
    * doc/dev/galaxy.txt: moved to doc/user/; updated & simplified
    * doc/{dev,user}/index.txt: galaxy.txt move
    * scripts/*.xml: moved to scripts/galaxy/; citations added; additional
    scripts wrapped
    * scripts/galaxy/README.txt: documented Galaxy codebase requirements
    * doc/citations.txt: symlink to CITATION
    * scripts/galaxy/test-data: added symlinks to files in tests/test-data or
    added short test files from scratch
    * scripts/galaxy/macros.xml: common configuration moved to central file
    * scripts/galaxy/gedlab.py: custom Galaxy datatypes for the counting
    tables and presence tables: it inherits from the Galaxy Binary type but
    isn't sniffable. Written with GalaxyTeam's Dave_B.
    * scripts/filter-abund.py: fix inaccurate parameter description
    * scripts/galaxy/tool_dependencies.xml: document install process
    * scripts/galaxy/filter-below-abund.py: symlink to
    sandbox/filter-below-abund.py for now.
    * khmer/khmer_args.py: point users to online citation file for details

2014-08-05  Michael R. Crusoe  <mcrusoe@msu.edu>

    * lib/read_parsers.{cc,hh}: close file handles. Fixes CID 1222793

2014-08-05  Justin Lippi  <jlippi@gmail.com>

    * khmer/__init__.py: import get_version_cpp method as __version_cpp__.
    * khmer/_khmermodule.cc: added get_version_cpp implementation
    * tests/test_version.py: check that version from C++ matches version from
    khmer.__version__
    * setup.cfg: don't run tests with 'jenkins' @attr with 'make test'

2014-08-04  Michael R. Crusoe  <mcrusoe@msu.edu>

    * khmer/_khmermodule.cc,lib/{kmer_hash.{cc,hh},read_aligner.cc,
    read_parsers.{cc,hh},trace_logger.cc: Replace remaining uses of assert()
    with khmer_exceptions. Fixes #215.
    * setup.py: simplify argparse conditional dependency

2014-08-03  Titus Brown & Michael R. Crusoe  <t@idyll.org>

    * doc/{artifact-removal,partitioning-workflow{.graffle,.png}},{biblio,
    blog-posts,guide,install,choosing-table-sizes,known-issues,scripts,
    partitioning-big-data.txt: moved to doc/user/
    * doc/{crazy-ideas,details,development,galaxy,release,examples}.txt: moved
    to doc/dev/
    * doc/dev/{a-quick-guide-to-testing,codebase-guide,
    coding-guidelines-and-review,for-khmer-developers,getting-started,
    hackathon,index}.txt,doc/user/index.txt: new content.
    * doc/design.txt: deleted
    The documentation has been split into user focused documentation and
    developer focused documentation. The new developer docs were field tested
    as part of the Mozilla Science Lab global sprint that we participated in;
    we are grateful to all the volunteers.

2014-07-24  Ivan Gonzalez  <iglpdc@gmail.com>

    * lib/khmer.hh, lib/khmer_exception.hh: All exceptions are now derived from
	a new base class exception, khmer::khmer_exception. Issue #508.
    * lib/counting.cc, lib/hashbits.cc, lib/hashtable.{cc,hh},lib/kmer_hash.cc,
	lib/labelhash.cc, lib/perf_metrics.hh, lib/read_parsers.{cc,hh},
	lib/subset.cc, lib/thread_id_map.hh: All exceptions thrown are now
	instances (or derived from) khmer::khmer_exception.

2014-07-24  Jiarong Guo  <guojiaro@gmail.com>

    * khmer/_khmermodule.cc: add python exception when thread = 0 for
    ReadParser.
    * tests/test_read_parsers.py: add test_with_zero_threads() to test Python
    exception when ReadParser has zero threads.

2014-07-23  Qingpeng Zhang  <qingpeng@gmail.com>

    * scripts/load-graph.py: write fp rate into *.info file with option 
    to switch on
    * tests/test_scripts.py: add test_load_graph_write_fp

2014-07-23  Ryan R. Boyce  <boycerya@msu.edu>

    * Makefile: fixed >80 character line wrap-around

2014-07-23  Leonor Garcia-Gutierrez  <l.garcia-gutierrez@warwick.ac.uk>

    * tests/test_hashbits.py, tests/test_graph.py, 
    tests/test_lump.py: reduced memory requirement
    
2014-07-23  Heather L. Wiencko  <wienckhl@tcd.ie>

    * khmer_tst_utils.py: added import traceback
    * test_scripts.py: added test for normalize_by_median.py for fpr rate

2014-07-22  Justin Lippi  <jlippi@gmail.com>
 
    * khmer/_khmermodule.cc: removed unused assignment
    * lib/read_aligner.cc,lib/read_aligner.hh: wrapped function declarations
    in the same compiler options that the only invocations are in to avoid
    unusedPrivateFunction violation.
    * lib/read_parsers.cc: fix redundantassignment error by assigning variable
    to its value directly

2014-07-22  Michael R. Crusoe  <mcrusoe@msu.edu>

    * Makefile: combine pip invocation into single "install-dependencies"
    target.

2014-07-22  Justin Lippi  <jlippi@gmail.com>

    * tests/test_subset_graph.py: decrease the amount of memory that is being
    requested for the hash tables in test.

2014-07-22  Jim Stapleton  <jas@msu.edu>

     * scripts/filter-abund.py: no longer asks for parameters that are unused,
     issue #524

2014-07-22  Justin Lippi  <jlippi@gmail.com> 

    * tests/khmer_tst_utils.py: put runscript here
    * tests/test_sandbox_scripts.py: remove 'runsandbox', renamed to runscript
      and placed in khmer_tst_utils
    * tests/test_scripts.py: removed 'runscript' and placed in khmer_tst_utils

2014-07-22  Jeramia Ory  <jeramia.ory@gmail.com>

    * khmer/_khmermodule.cc: removed unused KhmerError, issue #503

2014-07-22  Rodney Picett  <pickett.rodney@gmail.com>

    * lib/scoringmatrix.{cc,hh}: removed assign function, issue #502
 
2014-07-22  Leonor Garcia-Gutierrez  <l.garcia-gutierrez@warwick.ac.uk>

    * tests/test_counting_single.py: reduced memory requirements
    
2014-07-21  Titus Brown  <t@idyll.org>

    * sandbox/saturate-by-median.py: introduce new sandbox script for
	saturation analysis of low-coverage data sets.

2014-07-10  Joe Stein  <joeaarons@gmail.com>

    * sandbox/readstats.py: fixed divide-by-zero error, issue #458

2014-07-06  Titus Brown  <t@idyll.org>

    * doc/release.txt: fix formatting.

2014-06-25  Michael R. Crusoe <mcrusoe@msu.edu>

    * scripts/load-graph.py: fix #507. Threading doesn't give any advantages
    to this script right now; the threading parameter is ignored for now.

2014-06-20  Chuck Pepe-Ranney  <chuck.peperanney@gmail.com>

    * scripts/extract-partitions.py: added epilog documentation for 
	<base>.dist columns.

2014-06-20  Michael R. Crusoe  <mcrusoe@msu.edu>

    * doc/release.txt: Add Coverity Scan to release checklist

2014-06-19  Michael R. Crusoe  <mcrusoe@msu.edu>

    * lib/read_aligner.{cc,hh},khmer/_khmermodule.cc,setup.py,
    tests/test_read_aligner.py,sandbox/{normalize-by-align,read-aligner}.py:
    Update of @fishjord's graph alignment work
    * lib/{aligner,kmer,node}.{cc,hh},tests/test_align.py: removed as they are
    superceded by the above
    * Makefile: fixed wildcards
    * tests/read_parsers.py: tests that are too complicated to run with
    Valgrind's memcheck are now marked @attr('multithread')

2014-06-16  Titus Brown  <t@idyll.org>

    * doc/release.txt: updated release process.
    * doc/known-issues.txt: updated known-issues for v1.1 release
    * doc/release-notes/: added release notes for 1.0, 1.0.1, and 1.1

2014-06-16  Michael R. Crusoe  <mcrusoe@msu.edu>

    * scripts/{abundance-dist-single,filter-abund-single,load-into-counting,
    normalize-by-median,load-graph}.py: restore Python 2.6 compatibility for
    Debian 6, RedHat 6, SL6, and Ubuntu 10.04 LTS users.

2014-06-15  Titus Brown  <t@idyll.org>

    * doc/scripts.txt: removed sweep-reads.py from script documentation.
    * scripts/sweep-reads.py, scripts/sweep-files.py: moved sweep-reads.py
	and sweep-files.py over to sandbox.
    * tests/test_sandbox_scripts.py: created a test file for scripts in
	sandbox/; skip when not in developer mode (e.g. installed egg).
    * tests/test_script_arguments.py: capture file.py output to stderr
	so that it is not displayed during tests.
    * sandbox/calc-median-distribution.py: updates to print cumulative
	distribution for calc-median-distribution.

2014-06-14  Michael R. Crusoe  <mcrusoe@msu.edu>

    * scripts/{abundance-dist-single,filter-abund-single,load-into-counting,
    normalize-by-median,load-graph}.py,tests/test_scripts.py: added
    '--report-total-kmers' option to all scripts that create k-mer tables.

2014-06-14  Titus Brown  <t@idyll.org>

    * doc/scripts.txt, tests/test_scripts.py, scripts/sweep-reads.py:
	renamed sweep-reads-buffered to sweep-reads; added FASTQ output to
	sweep-reads.
    * doc/scripts.txt: added extract-long-sequences.py doc reference.
    * scripts/extract-long-sequences.py: set default sequence length to
	extract to 200 bp.

2014-06-13  Michael R. Crusoe  <mcrusoe@msu.edu>

    * MANIFEST.in: don't include docs/, data/, or examples/ in our PyPI
    distribution. Saves 15MB.

2014-06-13  Michael R. Crusoe  <mcrusoe@msu.edu>

    * Makefile: split coverity target in two: -build and -upload. Added
    configuration target

2014-06-13  Titus Brown  <t@idyll.org>

    * doc/install.txt: updated virtualenv command to use python2 explicitly,
	for arch support.

2014-06-13  Titus Brown  <t@idyll.org>

    * khmer/__init__.py, khmer/file_args.py: Moved copyright message to a
	comment.
    * khmer/file.py: updated error messages for disk-space checking functions;
	added test hooks.
    * tests/test_script_arguments.py: added tests for several functions in
	khmer/file.py.
    * sandbox/assemstats3.py: handle missing input files.

2014-06-12  Michael Wright <wrigh517@msu.edu>

    * sandbox/load-into-hashbits: Deleted from sandbox. It is superseded
    by load-graph.py --no-tagset.

2014-06-11  Michael Wright <wrigh517@msu.edu>

    * scripts/load-into-counting: Fixed docstring misnomer to 
	load-into-counting.py

2014-06-10  Michael R. Crusoe  <mcrusoe@msu.edu>

    * setup.py,tests/{__init__,khmer_tst_utils,test_scripts,
    khmer_test_counting_single}.py: made tests runnable after installation.
    * lib/{khmer.hh,hashtable.hh,read_parsers.cc,read_parsers.hh}: restructure
    exception hierarchy.
    * khmer/_khmermodule.cc: Nicer error checking for hash_consume_fasta,
    hash_abundance_distribution, hashbits_consume_{fasta,fasta_and_tag
    {,with_stoptags},partitioned_fasta}, hashbits_output_partitions, and
    labelhash_consume_{,partitioned_}fasta_and_tag_with_labels.

2014-06-10  Titus Brown  <t@idyll.org>

    * Makefile: remove SHELL setting so that 'make doc' works in virtualenvs.
    * scripts/sample-reads-randomly.py: extend to take multiple subsamples
	with -S.
    * tests/test_scripts.py: added test for multiple subsamples from
	sample-reads-randomly.py

2014-06-10  Michael Wright <wrigh517@msu.edu>

    * scripts/extract-long-sequences: Moved from sandbox, added argparse and 
    FASTQ support.
    * scripts/fastq-to-fasta: Fixed outdated argparse oversight.
    * tests/test_scripts.py: Added tests for extract-long-sequences.py

2014-06-08  Titus Brown  <t@idyll.org>

    * doc/conf.py: set google_analytics_id and disqus_shortname properly;
	disable "editme" popup.
    * doc/_templates/page.html: take google_analytics_id and disqus_shortname
	from doc/conf.py.

2014-06-04  Michael R. Crusoe <mcrusoe@msu.edu>

    * lib/Makefile: do a distclean as the CFLAGS may have changed. Fixes #442

2014-06-03 Chuck Pepe-Ranney <chuck.peperanney@gmail.com>

    * scripts/abundance-dist.py: removed call to check_space on infiles.  

2014-05-31  Michael R. Crusoe  <mcrusoe@msu.edu>

    * khmer/_khmermodule.cc,lib/counting.{cc,hh},
    sandbox/{stoptag-abundance-ham1-hist.py,off-by-one.py,filter-ham1.py}:
    Remove CountingHash get_kmer_abund_mean, get_kmer_abund_abs_deviation, and
    max_hamming1_count along with Python glue code and sandbox scripts. They
    are no longer useful.

2014-05-30  Titus Brown  <t@idyll.org>

    * khmer/_khmermodule.cc: remove merge2* functions: unused, untested.
    * lib/counting.cc, lib/hashbits.cc, lib/hashtable.cc: made file loading
	exceptions more verbose and informative.
    * tests/test_subset_graph.py: added tests for SubsetPartition::
	load_partitionmap.
    * khmer/_khmermodule.cc, lib/subset.cc, wrapped SubsetPartition::
	load_partitionmap to catch, propagate exceptions
    * tests/test_hashbits.py, tests/test_counting_hash.py: added tests
	for fail-on-load of bad file format versions; print exception messages.
    * .gitignore: added various temporary pip & build files
    * lib/counting.cc: added I/O exception handling to CountingHashFileReader
	and CountingHashGzFileReader.
    * lib/hashbits.cc: added I/O exception handling to Hashbits::load.
    * lib/subset.cc: added I/O exception handling to merge_from_disk.
    * lib/hashtable.cc: added I/O exception handling to load_tagset and
	load_stop_tags
    * khmer/_khmermodule.cc: added I/O exception propagation from C++ to
	Python, for all loading functions.

2014-05-22  Michael Wright  <wrigh517@msu.edu>

    * scripts/fastq-to-fasta: Moved and improved fastq-to-fasta.py into scripts 
    from sandbox
    * tests/test_scripts.py: Added tests for fastq-to-fasta.py
    * tests/test-data: Added test-fastq-n-to-fasta.py file with N's in 
    sequence for testing

2014-05-19  Michael R. Crusoe  <mcrusoe@msu.edu>

    * Makefile: add target for python test coverage plain-text report;
    clarified where the HTML report is

2014-05-16  Michael R. Crusoe  <mcrusoe@msu.edu>

    * docs/scripts.txt: include sweep-reads-buffered.py

2014-05-14  Adam Caldwell  <adam.caldwell@gmail.com>

    * Makefile: change pip to pip2. Fixes assorted make problems on systems
    where pip links to pip3

2014-05-14  Michael R. Crusoe  <mcrusoe@msu.edu>

    * lib/{zlib,bzip2} -> third-party/
    * setup.{cfg,py}: Move third party libraries to their own directory
    * Makefile: add sloccount target for humans and the sloccount.sc target for
   Jenkins

2014-05-13  Michael Wright  <wrigh517@msu.edu>

    * sandbox/fastq-to-fasta.py: now reports number of reads dropped due to
    'N's in sequence. close 395

2014-05-13  Michael R. Crusoe  <mcrusoe@msu.edu>

    * doc/release.txt: additional fixes

2014-05-09  Luiz Irber  <irberlui@msu.edu>

    Version 1.0.1

2014-05-09  Michael R. Crusoe  <mcrusoe@msu.edu>

    * doc/release.txt: update release instructions

2014-05-06  Michael R. Crusoe  <mcrusoe@msu.edu>

    * lib/{subset,counting}.cc: fix cppcheck errors; astyle -A10
    --max-code-length=80

2014-05-06  Titus Brown  <titus@idyll.org>

    * sandbox/calc-best-assembly.py: added script to calculate best
    assembly from a list of contig/scaffold files
	
2014-04-23  Titus Brown  <titus@idyll.org>

    * scripts/abundance-dist-single.py: fixed problem where ReadParser was
    being created anew for each thread; regression introduced in 4b823fc.

2014-04-22  Michael R. Crusoe  <mcrusoe@msu.edu>

    *.py: switch to explicit python2 invocation. Fixes #385.

2014-04-21  Titus Brown  <t@idyll.org>

    * doc/development.txt: added spellcheck to review checklist

2014-04-21  Titus Brown  <titus@idyll.org>

    * scripts/normalize-by-median.py: updated FP rate to match latest info from
      Qingpeng's paper; corrected spelling error.

2014-04-21  Michael R. Crusoe  <mcrusoe@msu.edu>

    * setup.py,doc/installing.txt: Remove argparse from the requirements
    unless it isn't available. Argparse is bundled with Python 2.7+. This
    simplifies the installation instructions.

2014-04-17  Ram RS  <ramrs@nyu.edu>

    * scripts/make-initial-stoptags.py: fixed bug that threw error on
     missing .ht input file while actual expected input file is .pt

2014-04-11  Titus Brown  <t@idyll.org>

    * scripts/*.py: fixed argument to check_space_for_hashtable to rely
    on args.n_tables and not args.ksize.

2014-04-06  Titus Brown  <titus@idyll.org>

    * scripts/normalize-by-median.py: added comment about table compatibility
    with abundance-dist.

2014-04-05  Michael R. Crusoe  <mcrusoe@msu.edu>

    * MANIFEST.in,setup.py: fix to correct zlib packaging for #365
    * ChangeLog: fix date for 1.0 release, email addresses

2014-04-01  Michael R. Crusoe  <mcrusoe@msu.edu>

    Version 1.0
    * Makefile: run 'build' command before install; ignore _version.py for
    coverage purposes.
    * bink.ipynb: deleted
    * doc/choosing-hash-sizes.txt -> choosing-table-sizes.txt
    * setup.py,doc/{conf.py,index.txt}: update lists of authors
    * doc/development.txt: typo
    * doc/{galaxy,guide,index,introduction,scripts}.txt: remove some
    references to implementation details of the k-mer tables
    * doc/{known-issues,release}.txt: updated
    * khmer/*.cc,lib/*.{cc,hh}: astyle -A10 formatted
    * lib/read_parsers.cc: fixed case statement fall through
    * lib/subset.cc: removed unnecessary NULL check (CID 1054804 & 1195088)
    * scripts/*.py: additional documentation updates
    * tests/test-data/test-overlap1.ht,data/MSB2-surrender.fa &
    data/1m-filtered.fa: removed from repository history, .git is now 36M!

2014-04-01  Titus Brown  <t@idyll.org>

    * CITATION,khmer/khmer_args.py: Updated khmer software citation for
    release.

2014-03-31  Titus Brown  <t@idyll.org>

    * scripts/normalize-by-median.py: Fixed unbound variable bug introduced in
    20a433c2.

    * khmer/file.py: Fixed incorrect use of __file__ dirname instead of
    os.getcwd(); also fixed bug where statvfs would choke on an empty
    dirname resulting from input files being in the cwd.

2014-03-31  Michael R. Crusoe  <mcrusoe@msu.edu>

    * versioneer.py,ez_setup.py: updated to version 0.10 and 3.4.1
    respectively.
    * docs/release.txt,khmer/_version.py,MANIFEST.in: update ancillary
    versioneer files

2014-03-31  Titus Brown  <t@idyll.org>

    * scripts/*.py,khmer/khmer_args.py: added 'info' function to khmer_args,
    and added citation information to each script.
    * CITATION: added basic citation information for khmer functionality.

2013-03-31  Michael R. Crusoe  <mcrusoe@msu.edu>

    * docs/scripts.txt,scripts/*.py,khmer/*.py: overhaul the documentation of
    the scripts. Uses sphinxcontrib.autoprogram to leverage the existing
    argparse objects. Moved the documentation into each script + misc cleanups.
    All scripts support the --version option. Migrated the last scripts to use
    khmer_args
    * docs/blog-posts.txt: removed outdated reference to filter-exact.py; its
    replacement filter-abund.py is better documented in the eel-pond protocol
    * figuregen/,novelty/,plots/,templatem/,scripts/do-partition.sh: removed
    outdated code not part of core project

2013-03-30  Michael R. Crusoe  <mcrusoe@msu.edu>

    * setup.py: monkeypatched distutils.Distribution.reinitialize_command() so
    that it matches the behavior of Distribution.get_command_obj(). This fixes
    issues with 'pip install -e' and './setup.py nosetests' not respecting the
    setup.cfg configuration directives for the build_ext command. Also
    enhanced our build_ext command to respect the dry_run mode.

    * .ycm_extra_conf.py: Update our custom YouCompleteMe configuration to
    query the package configuration for the proper compilation flags.

2014-03-28  Michael R. Crusoe  <mcrusoe@msu.edu>

    * Makefile,setup.py: demote nose & sphinx to extra dependencies.
    Auto-install Python developer tools as needed.

2013-03-27  Michael R. Crusoe  <mcrusoe@msu.edu>

    * The system zlib and bzip2 libraries are now used instead of the bundled
    versions if specified in setup.cfg or the command line.

2014-03-25  Michael R. Crusoe  <mcrusoe@msu.edu>

    * Makefile: update cppcheck command to match new version of Jenkins
    plugin. Now ignores the lib/test*.cc files.

2013-03-20  Michael R. Crusoe  <mcrusoe@msu.edu>

    * lib/storage.hh,khmer/_khmermodule.cc,lib/{readtable,read_parsers}.hh:
    remove unused storage.hh

2014-03-19  Qingpeng Zhang  <qingpeng@msu.edu>

    * hashbits.cc: fix a bug of 'Division or modulo by zero' described in #182
    * test_scripts.py: add test code for count-overlap.py
    * count-overlap.py: (fix a bug because of a typo and hashsize was replaced
    by min_hashsize)
    * count-overlap.py: needs hashbits table generated by load-graph.py. 
    This information is added to the "usage:" line.
    * count-overlap.py: fix minor PyLint issues

2014-03-19  Michael R. Crusoe  <mcrusoe@msu.edu>

    * Update bundled zlib version to 1.2.8 from 1.2.3. Changes of note:
    "Wholesale replacement of gz* functions with faster versions"
    "Added LFS (Large File Summit) support for 64-bit file offsets"
    "Fix serious but very rare decompression bug"

2014-03-19  Michael R. Crusoe <mcrusoe@msu.edu>

    * lib/counting.hh: include hashtable.hh
    * lib/{counting,aligner,hashbits,hashtable,labelhash,node,subset}.{cc,hh},
    kmer.cc,khmer/_khmermodule.cc: removed downcast, replaced non-functional
    asserts() with exception throws.
    * khmer/_khmermodule.cc: fixed parsing of PyLists
    * setup.py: force 64bit only builds on OS X.

2014-03-19  Titus Brown  <t@idyll.org>

    * Makefile: update documentation on targets at top; clean autopep8 output.
    * test_counting_single.py: fixed pep8 violations in spacing
    * test_scripts.py: eliminate popenscript in favor of proper SystemExit
	handling in runscript; fix pep8 violations.

2014-03-19  Michael R. Crusoe <mcrusoe@msu.edu> and Luiz Irber
<luiz.irber@gmail.com>

    * lib/ktable.{cc,hh},khmer/{__init__.py},{_khmermodule.cc}, tests/
    test_{counting_{hash,single},ktable}.py: remove the unused KTable object
    * doc/{index,ktable}.txt: remove references to KTable
    * lib/{ktable.{hh,cc} → kmer_hash.{hh,cc}}: rename remaining ktable files
    to kmer_hash
    * lib/{hashtable,kmer}.hh: replace ktable headers with kmer_hash

2014-03-17  Ram RS  <ramrs@nyu.edu>

    * extract-partitions.py: pylint warnings addressed
    * test_scripts.py: tests added to cover extract-partitions completely

2014-03-16  Michael R. Crusoe <mcrusoe@msu.edu>

    * lib/read_parsers.cc: fix for Coverity CID 1054789: Unititialized scalar
    field II: fill_id is never zeroed out.

2014-03-16  Ram RS  <ramrs@nyu.edu>

    * Project email in copyright headers updated

2014-03-14  Michael R. Crusoe <mcrusoe@msu.edu>

    * khmer/_khmermodule.cc, lib/{khmer.hh, hashtable.{cc,hh}},
    tests/test_{hashbits,hashbits_obj,labelhash}.py: don't implicitly downcast
    tagset_size(). Changes fileformat version for saved tagsets.

2014-03-13  Ram RS  <ramrs@nyu.edu>

    * added: khmer/file.py - script to check disk space, check input file
    status and check space before hashtable writing
    * modified: scripts/*.py - all scripts now use khmer.file for above-mentioned
    functionality.
    * modified: scripts/*.py - pylint violations addressed in all scripts
    under scripts/

2014-03-13  Ram RS  <ramrs@nyu.edu>

    * Bug fix: tests.test_normalize_by_median_no_bigcount() now runs within
    temp directory

2014-03-11  Michael R. Crusoe  <mcrusoe@mcrusoe.edu>

    * lib/read_parsers.hh: fix for Coverity CID 1054789: Uninitialized scalar
    field

2014-03-10  Michael R. Crusoe  <mcrusoe@msu.edu>

    * doc/development.txt: document fork/tag policy + formatting fixes

2014-03-03  Michael R. Crusoe  <mcrusoe@msu.edu>

    * lib/trace_logger.{cc,hh}: fix for Coverity CID 1063852: Uninitialized
    scalar field (UNINIT_CTOR) 
    * lib/node.cc: fix for Coverity CID 1173035:  Uninitialized scalar field
    (UNINIT_CTOR)
    * lib/hashbits.hh: fix for Coverity CID 1153101:  Resource leak in object
    (CTOR_DTOR_LEAK)
    * lib/{perf_metrics.{cc,hh},hashtable.{cc,hh}
    ,read_parsers.{cc,hh},trace_logger.{cc,hh}}: ifndef WITH_INTERNAL_METRICS
    then lets not + astyle -A10

2014-02-27  Michael R. Crusoe <mcrusoe@msu.edu>

    * tagged: version 0.8
    * setup.py: Specify a known working version of setuptools so we don't
    force an unneeded and awkward upgrade.
    * setup.py: We aren't zipsafe, mark as such

2014-02-18  Michael R. Crusoe <mcrusoe@msu.edu>

* Normalized C++ namespace usage to fix CID 1054792
* Updated install instructions. We recommend OS X users and those Linux
users without root access to install virtualenv instead of pip.
* New documentation: doc/known-issues.txt
* Added code review checklist & other guidance: doc/development.txt

2014-02-03  Camille Scott <camille.scott.w@gmail.com>

* Standardized command line arguments in khmer_args; added version flag

* Added support for sparse graph labeling

* Added script to reinflate partitions from read files using the 
  labeling system, called sweep-reads-by-partition-buffered.py

* Implemented __new__ methods for Hashbits, enforced inheritance
  hierarchy between it and the new LabelHash class both in C++
  and CPython API

2013-12-20  Titus Brown  <titus@idyll.org>

* Fixed output_partitioned_file, sweep-reads3.py, and extract-partitions.py
  to retain FASTQ format in output.

2013-12-11  Michael R. Crusoe <mcrusoe@msu.edu>

* normalize-by-median.py: new optional argument: --record-filenames to specify
a path where a list of all the output filenames will be written to. Will
be used to better integrate with Galaxy.

* All commands that use the counting args now support the --version switch

* abundance-dist-single.py, abundance-dist.py, do-partition.py,
interleave-reads.py, load-graph.py, load-into-counting.py
normalize-by-median.py now exit with return code 1 instead of 255 as is
standard.

2013-12-19  Michael R. Crusoe  <mcrusoe@msu.edu>

* doc/install.txt Add setup instructions for RHEL6 & fix invocation to get
master branch to work for non-developers

2013-12-18  Titus Brown  <titus@idyll.org>

* Added a test to ensure that normalize-by-median.py has bigcount set to
  False.

2013-11-22  Camille Scott  <camille.scott.w@gmail.com>

* Makefile: Added debug target for profiling.

2013-11-22  Michael R. Crusoe  <mcrusoe@msu.edu>

* Documented release process

2013-10-21  Michael R. Crusoe  <mcrusoe@msu.edu>

* Version 0.7

* New script: sample-reads-randomly.py which does a single pass random
subsample using reservoir sampling.

* the version number is now only stored in one place

* Makefile: new dist, cppcheck, pep8, and autopep8 targets for developers.
VERSION is now set by versioneer and exported to C/C++ code.

* README switched from MarkDown to ReStructuredText format to clean up PyPI
listing. Install count badge added.

* doc/: updates to how the scripts are called. Sphinx now pulls version
number from versioneer. C/Python integration is now partially documented.
Reference to bleeding-edge has been removed. Release instructions have been
clarified and simplified.

* all python code in khmer/, scripts/, and tests/ should be PEP8 compliant now.

* khmer/_khmermodule.cc has gotten a once-over with cpychecker. Type errors
were eliminated and the error checking has improved.

* Several fixes motivated by the results of a Coverity C/C++ scan. 

* Tests that require greater than 0.5 gigabytes of memory are now annotated as
being 'highmem' and be skipped by changing two lines in setup.cfg

* warnings about -Wstrict-prototypes will no longer appear

* contributors to this release are: ctb, mr-c and camillescott. 

2013-10-15  Michael R. Crusoe  <mcrusoe@msu.edu>

* Version 0.6.1

* No code changes, just build fixes

2013-10-10  Michael R. Crusoe  <mcrusoe@msu.edu>

* Version 0.6

* Switch to setuptools to run the entire build

* The various Makefiles have been merged into one inside lib for posterity

* A new top-level Makefile wraps "python setup.py"

* argparse.py has been removed and is installed automatically by setuptools/pip

* setup.py and the python/khmer directory have been moved to the root of the
project to conform to the standard layout

* The project contact address is now khmer-project@idyll.org

* Due to the new build system the project now easily builds under OS X + XCode

* In light of the above the installation instructions have been rewritten

* Sphinx now builds the documentation without warnings or errors

* It is now easy to calculate code coverage.

* setup.py is now PEP8 compliant
2014-04-10  Michael R. Crusoe  <mcrusoe@msu.edu>

    * Makefile: run 'build' command before install; ignore _version.py for
    coverage purposes.
    * bink.ipynb: deleted
    * doc/choosing-hash-sizes.txt -> choosing-table-sizes.txt
    * setup.py,doc/{conf.py,index.txt}: update lists of authors
    * doc/development.txt: typo
    * doc/{galaxy,guide,index,introduction,scripts}.txt: remove some
    references to implementation details of the k-mer tables
    * doc/{known-issues,release}.txt: updated
    * khmer/*.cc,lib/*.{cc,hh}: astyle -A10 formatted
    * lib/read_parsers.cc: fixed case statement fall through
    * lib/subset.cc: removed unnecessary NULL check (CID 1054804 & 1195088)
    * scripts/*.py: additional documentation updates
    * tests/test-data/test-overlap1.ht,data/MSB2-surrender.fa &
    data/1m-filtered.fa: removed from repository history, .git is now 36M!

2014-03-31  Titus Brown  <ctb@msu.edu>

    * scripts/normalize-by-median.py: Fixed unbound variable bug introduced in
    20a433c2.

    * khmer/file.py: Fixed incorrect use of __file__ dirname instead of
    os.getcwd(); also fixed bug where statvfs would choke on an empty
    dirname resulting from input files being in the cwd.

2014-03-31  Michael R. Crusoe  <mcrusoe@msu.edu>

    * versioneer.py,ez_setup.py: updated to version 0.10 and 3.4.1
    respectively.
    * docs/release.txt,khmer/_version.py,MANIFEST.in: update ancillary
    versioneer files

2014-03-31  Titus Brown  <ctb@msu.edu>

    * scripts/*.py,khmer/khmer_args.py: added 'info' function to khmer_args,
    and added citation information to each script.
    * CITATION: added basic citation information for khmer functionality.

2013-03-31  Michael R. Crusoe  <mcrusoe@msu.edu>

    * docs/scripts.txt,scripts/*.py,khmer/*.py: overhaul the documentation of
    the scripts. Uses sphinxcontrib.autoprogram to leverage the existing
    argparse objects. Moved the documentation into each script + misc cleanups.
    All scripts support the --version option. Migrated the last scripts to use
    khmer_args
    * docs/blog-posts.txt: removed outdated reference to filter-exact.py; its
    replacement filter-abund.py is better documented in the eel-pond protocol
    * figuregen/,novelty/,plots/,templatem/,scripts/do-partition.sh: removed
    outdated code not part of core project

2013-03-30  Michael R. Crusoe  <mcrusoe@msu.edu>

    * setup.py: monkeypatched distutils.Distribution.reinitialize_command() so
    that it matches the behavior of Distribution.get_command_obj(). This fixes
    issues with 'pip install -e' and './setup.py nosetests' not respecting the
    setup.cfg configuration directives for the build_ext command. Also
    enhanced our build_ext command to respect the dry_run mode.

    * .ycm_extra_conf.py: Update our custom YouCompleteMe configuration to
    query the package configuration for the proper compilation flags.

2014-03-28  Michael R. Crusoe  <mcrusoe@msu.edu>

    * Makefile,setup.py: demote nose & sphinx to extra dependencies.
    Auto-install Python developer tools as needed.

2013-03-27  Michael R. Crusoe  <mcrusoe@msu.edu>

    * The system zlib and bzip2 libraries are now used instead of the bundled
    versions if specified in setup.cfg or the command line.

2014-03-25  Michael R. Crusoe  <mcrusoe@msu.edu>

    * Makefile: update cppcheck command to match new version of Jenkins
    plugin. Now ignores the lib/test*.cc files.

2013-03-20  Michael R. Crusoe  <mcrusoe@msu.edu>

    * lib/storage.hh,khmer/_khmermodule.cc,lib/{readtable,read_parsers}.hh:
    remove unused storage.hh

2014-03-19  Qingpeng Zhang  <qingpeng@msu.edu>

    * hashbits.cc: fix a bug of 'Division or modulo by zero' described in #182
    * test_scripts.py: add test code for count-overlap.py
    * count-overlap.py: (fix a bug because of a typo and hashsize was replaced
    by min_hashsize)
    * count-overlap.py: needs hashbits table generated by load-graph.py. 
    This information is added to the "usage:" line.
    * count-overlap.py: fix minor PyLint issues

2014-03-19  Michael R. Crusoe  <mcrusoe@msu.edu>

    * Update bundled zlib version to 1.2.8 from 1.2.3. Changes of note:
    "Wholesale replacement of gz* functions with faster versions"
    "Added LFS (Large File Summit) support for 64-bit file offsets"
    "Fix serious but very rare decompression bug"

2014-03-19  Michael R. Crusoe <mcrusoe@msu.edu>

    * lib/counting.hh: include hashtable.hh
    * lib/{counting,aligner,hashbits,hashtable,labelhash,node,subset}.{cc,hh},
    kmer.cc,khmer/_khmermodule.cc: removed downcast, replaced non-functional
    asserts() with exception throws.
    * khmer/_khmermodule.cc: fixed parsing of PyLists
    * setup.py: force 64bit only builds on OS X.

2014-03-19  Titus Brown  <t@idyll.org>

    * Makefile: update documentation on targets at top; clean autopep8 output.
    * test_counting_single.py: fixed pep8 violations in spacing
    * test_scripts.py: eliminate popenscript in favor of proper SystemExit
	handling in runscript; fix pep8 violations.

2014-03-19  Michael R. Crusoe <mcrusoe@msu.edu> and Luiz Irber
<luiz.irber@gmail.com>

    * lib/ktable.{cc,hh},khmer/{__init__.py},{_khmermodule.cc}, tests/
    test_{counting_{hash,single},ktable}.py: remove the unused KTable object
    * doc/{index,ktable}.txt: remove references to KTable
    * lib/{ktable.{hh,cc} → kmer_hash.{hh,cc}}: rename remaining ktable files
    to kmer_hash
    * lib/{hashtable,kmer}.hh: replace ktable headers with kmer_hash

2014-03-17  Ram RS  <ramrs@nyu.edu>

    * extract-partitions.py: pylint warnings addressed
    * test_scripts.py: tests added to cover extract-partitions completely

2014-03-16  Michael R. Crusoe <mcrusoe@msu.edu>

    * lib/read_parsers.cc: fix for Coverity CID 1054789: Unititialized scalar
    field II: fill_id is never zeroed out.

2014-03-16  Ram RS  <ramrs@nyu.edu>

    * Project email in copyright headers updated

2014-03-14  Michael R. Crusoe <mcrusoe@msu.edu>

    * khmer/_khmermodule.cc, lib/{khmer.hh, hashtable.{cc,hh}},
    tests/test_{hashbits,hashbits_obj,labelhash}.py: don't implicitly downcast
    tagset_size(). Changes fileformat version for saved tagsets.

2014-03-13  Ram RS  <ramrs@nyu.edu>

    * added: khmer/file.py - script to check disk space, check input file
    status and check space before hashtable writing
    * modified: scripts/*.py - all scripts now use khmer.file for above-mentioned
    functionality.
    * modified: scripts/*.py - pylint violations addressed in all scripts
    under scripts/

2014-03-13  Ram RS  <ramrs@nyu.edu>

    * Bug fix: tests.test_normalize_by_median_no_bigcount() now runs within
    temp directory

2014-03-11  Michael R. Crusoe  <mcrusoe@mcrusoe.edu>

    * lib/read_parsers.hh: fix for Coverity CID 1054789: Uninitialized scalar
    field

2014-03-10  Michael R. Crusoe  <mcrusoe@msu.edu>

    * doc/development.txt: document fork/tag policy + formatting fixes

2014-03-03  Michael R. Crusoe  <mcrusoe@msu.edu>

    * lib/trace_logger.{cc,hh}: fix for Coverity CID 1063852: Uninitialized
    scalar field (UNINIT_CTOR) 
    * lib/node.cc: fix for Coverity CID 1173035:  Uninitialized scalar field
    (UNINIT_CTOR)
    * lib/hashbits.hh: fix for Coverity CID 1153101:  Resource leak in object
    (CTOR_DTOR_LEAK)
    * lib/{perf_metrics.{cc,hh},hashtable.{cc,hh}
    ,read_parsers.{cc,hh},trace_logger.{cc,hh}}: ifndef WITH_INTERNAL_METRICS
    then lets not + astyle -A10

2014-02-27  Michael R. Crusoe <mcrusoe@msu.edu>

    * tagged: version 0.8
    * setup.py: Specify a known working version of setuptools so we don't
    force an unneeded and awkward upgrade.
    * setup.py: We aren't zipsafe, mark as such

2014-02-18  Michael R. Crusoe <mcrusoe@msu.edu>

* Normalized C++ namespace usage to fix CID 1054792
* Updated install instructions. We recommend OS X users and those Linux
users without root access to install virtualenv instead of pip.
* New documentation: doc/known-issues.txt
* Added code review checklist & other guidance: doc/development.txt

2014-02-03  Camille Scott <camille.scott.w@gmail.com>

* Standardized command line arguments in khmer_args; added version flag

* Added support for sparse graph labeling

* Added script to reinflate partitions from read files using the 
  labeling system, called sweep-reads-by-partition-buffered.py

* Implemented __new__ methods for Hashbits, enforced inheritance
  hierarchy between it and the new LabelHash class both in C++
  and CPython API

2013-12-20  Titus Brown  <titus@idyll.org>

* Fixed output_partitioned_file, sweep-reads3.py, and extract-partitions.py
  to retain FASTQ format in output.

2013-12-11  Michael R. Crusoe <mcrusoe@msu.edu>

* normalize-by-median.py: new optional argument: --record-filenames to specify
a path where a list of all the output filenames will be written to. Will
be used to better integrate with Galaxy.

* All commands that use the counting args now support the --version switch

* abundance-dist-single.py, abundance-dist.py, do-partition.py,
interleave-reads.py, load-graph.py, load-into-counting.py
normalize-by-median.py now exit with return code 1 instead of 255 as is
standard.

2013-12-19  Michael R. Crusoe  <mcrusoe@msu.edu>

* doc/install.txt Add setup instructions for RHEL6 & fix invocation to get
master branch to work for non-developers

2013-12-18  Titus Brown  <titus@idyll.org>

* Added a test to ensure that normalize-by-median.py has bigcount set to
  False.

2013-11-22  Camille Scott  <camille.scott.w@gmail.com>

* Makefile: Added debug target for profiling.

2013-11-22  Michael R. Crusoe  <mcrusoe@msu.edu>

* Documented release process

2013-10-21  Michael R. Crusoe  <mcrusoe@msu.edu>

* Version 0.7

* New script: sample-reads-randomly.py which does a single pass random
subsample using reservoir sampling.

* the version number is now only stored in one place

* Makefile: new dist, cppcheck, pep8, and autopep8 targets for developers.
VERSION is now set by versioneer and exported to C/C++ code.

* README switched from MarkDown to ReStructuredText format to clean up PyPI
listing. Install count badge added.

* doc/: updates to how the scripts are called. Sphinx now pulls version
number from versioneer. C/Python integration is now partially documented.
Reference to bleeding-edge has been removed. Release instructions have been
clarified and simplified.

* all python code in khmer/, scripts/, and tests/ should be PEP8 compliant now.

* khmer/_khmermodule.cc has gotten a once-over with cpychecker. Type errors
were eliminated and the error checking has improved.

* Several fixes motivated by the results of a Coverity C/C++ scan. 

* Tests that require greater than 0.5 gigabytes of memory are now annotated as
being 'highmem' and be skipped by changing two lines in setup.cfg

* warnings about -Wstrict-prototypes will no longer appear

* contributors to this release are: ctb, mr-c and camillescott. 

2013-10-15  Michael R. Crusoe  <mcrusoe@msu.edu>

* Version 0.6.1

* No code changes, just build fixes

2013-10-10  Michael R. Crusoe  <mcrusoe@msu.edu>

* Version 0.6

* Switch to setuptools to run the entire build

* The various Makefiles have been merged into one inside lib for posterity

* A new top-level Makefile wraps "python setup.py"

* argparse.py has been removed and is installed automatically by setuptools/pip

* setup.py and the python/khmer directory have been moved to the root of the
project to conform to the standard layout

* The project contact address is now khmer-project@idyll.org

* Due to the new build system the project now easily builds under OS X + XCode

* In light of the above the installation instructions have been rewritten

* Sphinx now builds the documentation without warnings or errors

* It is now easy to calculate code coverage.

* setup.py is now PEP8 compliant<|MERGE_RESOLUTION|>--- conflicted
+++ resolved
@@ -1,13 +1,13 @@
 2015-06-30  Titus Brown  <titus@idyll.org>
 
-<<<<<<< HEAD
    * khmer/khmer_args.py: removed incorrect warning for default max_tablesize
    when -M is used.
    * tests/test_scripts.py: added test for correct max_tablesize behavior.
-=======
+
+2015-06-30  Titus Brown  <titus@idyll.org>
+
    * setup.cfg: changed 'stop=TRUE' to 'stop=FALSE', so that tests do not
    stop running at first failure.
->>>>>>> 47d2505c
 
 2015-06-30  Kevin Murray  <spam@kdmurray.id.au>
 
