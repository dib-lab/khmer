<<<<<<< HEAD
2016-10-01  Camille Scott  <camille.scott.w@gmail.com>

   * khmer/__init__.py, khmer/_khmer.cc, tests/test_functions.py: Expose
   reverse_complement to Python.
   * lib/{traversal.cc, traversal.hh}: Add two new Traverser classes,
   AssemblerTraverser and NonloopingAT, to do the traversal portions of
   assembly.
   * lib/{assembler.cc, assembler.hh}, khmer/_khmer.cc: New code files
   containing the LinearAssembler and LabeledLinearAssembler classes which wrap
   AssemblerTraverser and NonloopingAT, respectively, and expose a contig
   assembly interface.
   * lib/{hashtable.cc, hashtable.hh, labelhash.cc, labelhash.hh}: Move
   assembler API to the new assembler.hh.
   * lib/{kmer_filters.hh, kmer_filters.cc}: Helper filter-functions for the
   AssemblerTraversers.
   * lib/kmer_hash.hh: Helper functions for the Kmer class.
   * lib/{symbols.hh, symbols.cc}: Global DNA alphabets.
   * tests/test_nodegraph.py: Additional tests for the assembler API.
=======
2016-10-03  Tim Head  <betatim@gmail.com>

   * .travis.yml: adjust setup for exclusive use of travis (jenkins is retiring)

2016-10-02  Titus Brown  <titus@idyll.org>

   * khmer/{utils.py,thread_utils.py,trimming.py}: introduce new function,
   clean_input_reads, that does consistent read cleaning; update ReadBundle
   and trimming to make use of new cleaned_seq attribute.
   * scripts/{normalize-by-median.py,trim-low-abund.py}: refactor to use
   cleaned_seq attribute properly; this fixed a bug in normalize-by-median.py
   that led to ignoring lowercase 'actgn'.
   * doc/dev/development.rst: update developer documentation for new
   cleaned_seq attribute and ReadBundle behavior.
   * tests/test_script_output.py: update md5 signatures for output to reflect
   corrected behavior.
   * tests/test_functions.py: add test for broken_paired_iter uppercase
   behavior.
   * tests/test_read_handling.py: update tests for ReadBundle.
>>>>>>> 49a0b617

2016-10-01  Titus Brown  <titus@idyll.org>

   * khmer/trimming.py,scripts/{filter-abund-single.py,filter-abund.py,
   trim-low-abund.py}: extracted similar trimming code and refactored.
   * khmer/utils.py,tests/test_read_handling.py: change ReadBundle.trimmed_reads
   to trimmed_seqs; fix associated tests.
   * tests/test_functions.py: updated tests to use screed.Record instead of
   namedtuple classes.

2016-10-01  Titus Brown  <titus@idyll.org>

   * lib/hashtable.{cc,hh}: added assemble_linear_path function & helpers.
   * khmer/_khmer.cc: CPython API for assemble_linear_path.
   * tests/test_nodegraph.py: tests for new assemble_linear_path behavior.
   * khmer/khmer_args.py, tests/test_script_arguments.py: fix some lingering
   PEP 8 errors.
   * lib/kmer_hash.hh: added string -> string _revcomp function.

2016-09-30  Daniel Standage  <daniel.standage@gmail.com>

   * scripts/trim-low-abund.py, khmer/utils.py, doc/dev/development.rst: moved
   ReadBundle class to utils
   * tests/test_read_handling.py, tests/test-data/unclean-reads.fastq: tests
   related to ReadBundle

2016-09-29  Tim Head  <betatim@gmail.com>

   * khmer/khmer_args.py, tests/test_functions.py,
   tests/test_script_arguments.py: fix up formatting

2016-09-26 Ali Aliyari <aaliyari@ucdavis.edu>

   * khmer/khmer_args.py: prevent -N from being set to more than 20 (override by -f)
   * tests/test_script_arguments.py added test functions for the above change

2016-09-26  Luiz Irber  <khmer@luizirber.org>

   * khmer/khmer_args.py: Update HLL citation to point to preprint.

2016-09-23  Tim Head  <betatim@gmail.com>

   * khmer/_khmer.cc, lib/counting.{cc,hh}, lib/hashbits.{cc,hh},
     lib/hashtable.hh, lib/hllcounter.{cc,hh}, lib/kmer_hash.cc,
     tests/khmer_tst_utils.py, tests/test_functions.py: move away from using
     HashIntoType as synonym to uint64.

2016-09-21  Tim Head  <betatim@gmail.com>

   * .travis.yml: add python 3.5 to the build matrix and allow fast finishing

2016-09-20  Titus Brown  <titus@idyll.org>

   * khmer/utils.py: fixed bug in broken_paired_reader when short reads
   are discarded and require_paired is set; improved read pair error reporting.
   * tests/test_functions.py: added tests for broken_paired_reader fix.
   * tests/khmer_tst_utils.py: de-nested exceptions for better error reporting
   from tests.

2016-09-09  Daniel Standage  <daniel.standage@gmail.com>

   * lib/read_parsers.{cc,hh}: rename SeqAnParser to FastxParser.

2016-09-09  Tim Head  <betatim@gmail.com>

   * tests/test_filter_abund.py: remove for loops introduce to the test suite.

2016-09-01  Tim Head  <betatim@gmail.com>

   * khmer/khmer_args.py: added check_argument_range to check an integer
   command-line argument is within a given range.
   * scripts/{normalize-by-median.py, filter-abund.py, filter-abund-single.py}
   now use check_argument_range for the cutoff parameter.
   * tests/test_normalize_by_median.py: modified
   test_normalize_by_median_no_bigcount.

2016-09-01  Tim Head  <betatim@gmail.com>

   * scripts/filter-abund-single.py: Add support for variable coverage trimming

2016-08-31  Tim Head  <betatim@gmail.com>

   * Fixed several source code style issues in python and cpp.
   * Makefile: removed setup.py from the list of files passed to astyle

2016-08-30  Tim Head  <betatim@gmail.com>

   * Fix coverage reporting on OSX and rename nosetests.xml to pytests.xml

2016-08-29  Daniel Standage  <daniel.standage@gmail.com>

   * doc/dev/getting-started.rst: updated dev environment setup instructions to
   include installation of 'enchant' library, and dropped Arch linux install
   instructions.

2016-08-26  Daniel Standage  <daniel.standage@gmail.com>

   * tests/test_scripts.py: fix PEP8 errors missed with previous PR (due to CI
   issues)
   * Makefile: make the pep8 target less verbose by removing the --show-pep8
   option

2016-08-26  Ryan Shean  <rcs333@uw.edu>

   * tests/{test_countergraph.py, test_filter_abund.py,
   test_normalize_by_median.py, test_read_handling.py,
   test_sandbox_scripts.py, test_scripts.py}: updated to use
   copy_test_data function

2016-07-18  Titus Brown  <titus@idyll.org>

   * khmer/_khmer.cc: fixed ReadPairIterator exception return error messages.

2016-07-03  Titus Brown  <titus@idyll.org>

   * lib/{hashtable.cc, hashtable.hh}: added get_kmer_hashes_as_hashset to
   graphs.
   * khmer/_khmer.cc: updated CPython API to add get_kmer_hashes_as_hashset.
   * tests/test_countgraph.py: added test for get_kmer_hashes_as_hashset.

2016-06-27  Titus Brown  <titus@idyll.org>

   * doc/requirements.txt: updated sphinx-autoprogram requirement for building
   documentation, to point at released version.

2016-06-26  Titus Brown  <titus@idyll.org>

   * khmer/_khmer.cc, tests/test_nodegraph.py: 'add' is now a synonym for
   graph.count(kmer).
   * khmer/thread_utils.py: update verbose_loader function to take 'verbose'
   argument.
   * scripts/{abundance-dist-single.py, abundance-dist.py,
   filter-abund-single.py, filter-abund.py, load-into-counting.py,
   normalize-by-median.py,trim-low-abund.py}: updated to
   respect -q/--quiet.
   * tests/test_filter_abund.py: tests for '-q'.
   * scripts/partition-graph.py: fix typo in args help message.

2016-06-26  Titus Brown  <titus@idyll.org>

   * khmer/_khmer.cc, lib/{hashtable.cc, hashtable.hh},
   tests/test-data/simple-genome.fa, tests/test_nodegraph.py: added functions
   'find_high_degree_nodes' and 'traverse_linear_path' to hashtables/graphs.
   * lib/kmer_hash.cc: minor change to use object member _seq instead of
   constructor argument seq in KmerIterator.
   * lib/kmer_hash.hh: added const to Kmer::get_string_rep(...) signature.
   * sandbox/extract-compact-dbg.py: new sandbox script to
   extract compact De Bruijn graphs (with linear paths contracted).
   * tests/test_sandbox_scripts.py: added tests for the extract-compact-dbg.py
   script.

2016-06-26  Titus Brown  <titus@idyll.org>

   * lib/khmer.hh,lib/{labelhash.cc,labelhash.hh}: removed label pointer-based
   indirection from labelhash code.
   * khmer/_khmer.cc: updated CPython API to match new behavior.
   * tests/test_labelhash.py: renamed to match new API; no changes in test
   logic.

2016-06-17  Daniel Standage <daniel.standage@gmail.com>

   * scripts/filter-abund-single.py: add -o/--outfile option.
   * tests/test_script_output.py: move `_calc_md5` function for calculating
   file MD5 hashes to test utils module (tests/khmer_tst_utils.py).
   * tests/{test_filter_abund.py,test_scripts.py): move filter_abund tests to
   dedicated test script, add minimal test for new -o option.
   * tests/test-data/paired-mixed-witherror.fa.pe: add data file in support of
   new test.
   * .gitignore: add .cache/ directory, which appears to be an artifact of the
   py.test framework.

2016-06-17  Daniel Standage <daniel.standage@gmail.com>

  * scripts/filter-abund-single.py: add -o/--outfile option.
  * tests/test_script_output.py: move `_calc_md5` function for calculating file
  MD5 hashes to test utils module (tests/khmer_tst_utils.py).
  * tests/{test_filter_abund.py,test_scripts.py): move filter_abund tests to
  dedicated test script, add minimal test for new -o option.
  * tests/test-data/paired-mixed-witherror.fa.pe: add data file in support of
  new test.
  * .gitignore: add .cache/ directory, which appears to be an artifact of the
  py.test framework.

2016-05-25  Titus Brown  <titus@idyll.org>

   * scripts/trim-low-abund.py: switched to watermark-based reporting to
   isolate a hard-to-trigger undefined variable error in reporting.
   * tests/test_scripts.py: added a test for basic reporting functionality.

2016-05-16  Titus Brown  <titus@idyll.org>

   * khmer/_khmer.cc: define new khmer_HashSet_Type and khmer_HashSet_Object;
   lots of associated cleanup of k-mer <-> C++ interface; added
   Hashtable::neighbors; added Hashtable::hash and Hashtable::reverse_hash;
   CPython 'hashtable.count(...)' function now takes either hash or string.
   * lib/{kmer_hash.cc, kmer_hash.hh}: added some function overloads so that
   _hash(...) could take strings as arguments without conversion; added
   Kmer::set_from_unique_hash convenience function.
   * lib/{hashtable.cc, hashtable.hh}: minor cleanup;
   * lib/{read_aligner.cc, subset.cc}: minor refactoring.
   * lib/{traversal.cc, traversal.hh}: made 'filter' argument to traverse*
   functions optional; added 'traverse' function for combine traversal.
   * tests/test_hashset.py: tests for new HashSet class.
   * tests/test_countgraph.py: tests for new hash/reverse_hash functions,
   and 'count' behavior.
   * tests/test_nodegraph.py: tests for new neighbors function.
   * khmer/__init__.py: import new HashSet type from _khmer.
   * scripts/{do-partition.py, make-initial-stoptags.py,
   partition-graph.py},tests/{test_labelhash.py, test_subset_graph.py}:
   refactor existing code to use HashSet object.
   * tests/test_counting_single.py: add printout to assert.

2016-05-16  Luiz Irber  <khmer@luizirber.org>

   * Makefile,jenkins-build.sh,setup.cfg,tests/khmer_tst_utils.py,
   tests/test_{countgraph,counting_single,hll,labelhash,nodegraph,
   normalize_by_median,read_aligner,read_handling,read_parsers,sandbox_scripts,
   scripts,version}.py: replace nose with pytest, update configuration.

2016-05-16  Luiz Irber  <khmer@luizirber.org>

   * lib/hashtable.cc: fix bug with substr
   * tests/test_countgraph.py: add test to trigger the substr bug.

2016-05-11  Titus Brown  <titus@idyll.org>

   * scripts/trim-low-abund.py: refactor to use generators; add --diginorm
   option to include digital normalization in trim-low-abund functionality.
   * tests/test_script_output.py: added md5sum hashing tests to pin down
   functionality in trim-low-abund.py and normalize-by-median.py; verified
   that refactoring does not alter existing functionality.
   * tests/test-data/simple-genome-reads.fa: supporting file for md5sum
   tests.
   * tests/test-data/README.rst: a new README for describing test files,
   how to generate them, and their uses.
   * tests/test_scripts.py: added additional tests for trim-low-abund.py
   functionality and error cases.

2016-05-11  Titus Brown  <titus@idyll.org>

   * tests/test_read_parsers.py: fixed syntax error introduced by previous
   merge.

2016-05-08  Michael R. Crusoe  <crusoe@ucdavis.edu>

   * scripts/{do-partition,partition-graph}.py,oxli/partition.py: pulled up
   duplicate `worker` partition function into a reusable place.

2016-05-08  Michael R. Crusoe  <michael.crusoe@gmail.com>

   * .dictionary, pylintrc:  added `pylint` configuration that checks spelling
   in Python files. Added dictionary of project specific words.
   * khmer/__init__.py, scripts/readstats.py, setup.py: Fixed typos.
   * Makefile: line-wrapped; bumped up `pep8` version; beefed up `cppcheck`
   target to correctly list the defines and includes for the current platform
   which eliminates false positives; `*.pyc` files are now cleaned from the
   `sandbox` as well as the `dist` directory. Added `cppcheck-long` target to
   also examine the seqan headers. Fed the dynamically constucted list of
   includes to Doxygen. Added simultaneous OS X, Debian, and Ubuntu
   compatibility to many targets. Added helper target to print the value of
   any variable via `make print-VARNAME`. Fixed the `make coverage-report`
   target. pep257 is now called pydocstyle
   * third-party/seqan/core/include/seqan/basic/debug_test_system.h,
   third-party/seqan/ChangeLog: silenced bogus import
   * doc/dev/coding-guidelines-and-review.rst,.github/PULL_REQUEST_TEMPLATE.md:
   reformulated checklist to list action followed by a motivating question.
   * doc/dev/release.rst: added author management to release checklist
   * lib/counting.{cc,hh},sandbox/find-high-abund-kmers.py,
   sandbox/README.rsr: removed the unused function
   CountingHash::collect_high_abundance_kmers and the nonfunctional sandbox
   script that called it.
   * lib/kmer_hash.hh: make KmerFactory's default contrustor explicit to avoid
   auto-casting optimizations.
   * */*.py: a multitude of pylint inspired cleanups and bug fixes. Some
   checks silenced in place.

2016-05-08  Michael R. Crusoe  <michael.crusoe@gmail.com>

   * README.rst: add depsy badge

2016-05-08 Michael R. Crusoe  <michael.crusoe@gmail.com>

   * setup.py,sandbox/{readaligner_pairhmm_train.py,
   Makefile.read_aligner_training}: switch to BAM parsing using simplesam

2016-05-06  Titus Brown  <titus@idyll.org>

   * khmer/_khmer.cc, lib/{counting.cc,counting.hh,hashbits.cc,hashbits.hh,
     hashtable.cc,hashtable.hh,subset.cc,subset.hh},
   sandbox/{fasta-to-abundance-hist.py,find-high-abund-kmers.py
     hi-lo-abundance-by-position.py,stoptag-abundance-hist.py,
     abundance-hist-by-position.py},
   tests/{test_countgraph.py,test_counting_single.py,test_filter.py,
     test_nodegraph.py,test_subset_graph.py}: removed unused functions,
   sandbox scripts, and tests for many functions. Specifically,
   consume_fasta_and_tag_with_stoptags, identify_stop_tags_by_position and
   identify_stoptags_by_position,
   count_and_transfer_to_stoptags, traverse_from_tags,
   filter_if_present, consume_fasta_and_traverse,
   collect_high_abundance_kmers, fasta_dump_kmers_by_abundance,
   fasta_count_kmers_by_position, output_fasta_kmer_pos_freq,
   compare_partitions/compare_to_partition, join_partitions_by_path,
   is_single_partition, and find_unpart function.

   * sandbox/README.rst: updated for removed sandbox scripts.

2016-04-29  Luiz Irber  <khmer@luizirber.org>

   * jenkins-build.sh: add codecov coverage upload tool.

2016-02-17  Daniel Standage <daniel.standage@gmail.com>

   * ./github/CONTRIBUTING.md,.github/PULL_REQUEST_TEMPLATE.md: auto-populate
   pull requests with checklist using GitHub's new template feature
   * doc/dev/coding-guidelines-and-review.rst: update developer docs with
   compensatory changes

2016-02-15  Kevin Murray <spam@kdmurray.id.au>

   * scripts/load-into-counting.py: Insert khmer's version into .info files

2015-08-14  Luiz Irber  <khmer@luizirber.org>

   * lib/subset.cc: check iterator before decrementing in
   repartition_largest_partition

2015-10-25  Titus Brown  <titus@idyll.org>

   * scripts/normalize-by-median.py,tests/test_normalize_by_median.py: test
   and fix for close of --output file after first input file.

2015-10-19  Michael R. Crusoe  <crusoe@ucdavis.edu>

   * versioneer.py,khmer/_version.py,setup.py,setup.cfg: upgrade Versioneer to
   version 0.15+dev, Mon Jun 29 2015 99d5d9341830945f7080537ddd3bbd79c4aa1732
   * doc/conf.py, lib/Makefile: update method of retrieving current version
   * lib/get_version.py: no longer needed, removed

2015-10-05  Michael R. Crusoe  <crusoe@ucdavis.edu>

   * lib/magic: add file extensions, one media type, and a better comment
   * khmer/__init__.py: Replace an errant 'Presence table' with 'node graph'

2015-09-28  Lisa Cohen  <ljcohen@ucdavis.edu>

   * tests/test_read_handling.py: created new file with interleave-reads,
   split-paired-reads, and extract-paired-reads functions
   * tests/test_scripts.py: removed functions mentioned above

2015-09-19  Titus Brown  <titus@idyll.org>

   * scripts/filter-abund.py: fixed bug with -o and --gzip used together.
   * tests/test_scripts.py: added test for fixed bug.
   * sandbox/count-kmers.py: added executable bit.

2015-09-17  Camille Scott  <camille.scott.w@gmail.com>

   * scripts/interleave-reads.py: Added --no-reformat flag
   to disable format checking and renaming of headers
   * tests/{test_scripts.py, test-data/paired.malformat*}: Tests
   and test data for --no-reformat flag.

2015-09-11  Russell Y. Neches  <ryneches@ucdavis.edu>

   * lib/hashbits.hh: added get_raw_tables to Hashbits
   * khmer/_khmer.cc: added get_raw_tables to Hashbits
   * tests/test_nodegraph.py: added test for Nodegraph.get_raw_tables

2015-09-11  Camille Scott  <camille.scott.w@gmail.com>

   * lib/hashbits.cc: Make hasbits::update_from() correctly update
   _occupied_bins.
   * lib/test_nodegraph.py: Test Nodegraph.n_occupied() after update.

2015-09-07  Michael R. Crusoe  <crusoe@ucdavis.edu>

   * doc/roadmap.rst: Updated for 2.0 release.
   * README.rst: drop unstable badges; fix links
   * doc/index.rst: point at getting help guide

2015-09-05  Michael R. Crusoe  <crusoe@ucdavis.edu>

   * tests/test_scripts.py: make the script version test more specific; double
   check that script in question is from the 'khmer' project based upon the
   second line of the file.

2015-09-04  Michael R. Crusoe  <crusoe@ucdavis.edu>

   * tests/khmer_tst_utils.py: look in "EGG-INFO" for scripts before checking
   the PATH

2015-09-04  Michael R. Crusoe  <crusoe@ucdavis.edu>

   * doc/release-notes/release-2.0.md: release notes for 2.0
   * doc/user/install.txt: correct second invocation of nosetests to match the
   first.
   * setup.py: update the authors list for PyPI.
   * doc/user/known-issues.rst: remove three fixed issues; add a new one
   * doc/whats-new-2.0.rst: update to match the release notes
   * doc/release-notes/*.rst: refresh using `make convert-release-notes'

2015-09-02  Michael R. Crusoe  <crusoe@ucdavis.edu>

   * *: complete audit of license headers
   * LICENSE: listings of some of the third-party licenses
   * bink.ipynb,lib/graphtest.cc,lib/primes.hh: deleted unused files
   * sandbox/assemstats.py: updated screed install instructions

2015-09-02  Michael R. Crusoe  <crusoe@ucdavis.edu>

   * *: finish undoing the `load-graph.py` rename

2015-09-02  Micheal R. Crusoe  <crusoe@ucdavis.edu>

   * doc/requirements.txt: Update URL to sphinxcontrib-autoprogram tarball

2015-08-31  Michael R. Crusoe  <crusoe@ucdavis.edu>

   * khmer/thread_utils.py: Use the robust test for paired reads from
   khmer.utils; drop `is_pair()`
   * tests/test_threaded_sequence_processor.py: Update to use Screed Record
   objects.

2015-08-28  Michael R. Crusoe  <crusoe@ucdavis.edu>

   * doc/whats-new-2.0.rst: Many updates from `diff`ing the `--help` output of
   version 1.4.1 vs now.
   * Makefile: build the project if needed when making a PDF
   * doc/index.rst: fixed inter-doc links to be relative
   * doc/user/blog-posts.rst: replaced link to 88m-reads.fa.gz with a working
   URL
   * doc/user/{choosing-table-sizes,guide}.rst: disambiguated :option:
   references so that they link properly.
   * scripts/README.txt: removed unhelpful file
   * scripts/normalize-by-median.py: replace `--force-single` with
   `--force_single`. Added help text for `--cutoff`.

2015-08-27  Titus Brown  <titus@idyll.org>

  * doc/dev/getting-started.rst: fixed a few misspellings.

2015-08-26  Michael R. Crusoe  <crusoe@ucdavis.edu>

   * tests/test_scripts.py: removed the unused `_DEBUG_make_graph` function in
   favor of other debugging methods like `ipdb`. Added
   test_do_partition_no_big_traverse and test_extract_paired_reads_unpaired.

2015-08-24  Michael R. Crusoe  <crusoe@ucdavis.edu>

   * khmer/khmer_args.py: Replaced sanitize_epilog() with santize_help() that
   reflows the text of ArgParse descriptions and epilog while preserving the
   formatting. Enhanced removal of Sphinx directives by replacing double
   backticks with the double quote character.
   * scripts/*.py: Renamed sanitize_epilog to sanitize_help; leading newlines
   from triple-quoted epilogs removed; formatting made consistent;
   sanitize_help and ComboFormatter added where it was missing; a couple
   script specific epilog reformatting (for use of `:doc:` and a
   hyperlink).
   * scripts/{count-median,filter-abund-single}.py: Fixed printing of output
   file name to do so instead of printing information about the file handle.
   * scripts/count-median.py: Added missing command so that example given
   actually works.
   * scripts/filter-abund-single.py: Removed redundant printing of output file
   names.
   * scripts/normalize-by-median.py: Removed unused option "-d" from an example
   command (left over from the "--dump-frequency" era).
   * scripts/{partition-graph.py,do-partition.py}: Fixed erasure of the queue
   module name in the worker functions, which is necessary for basic
   functionality.
   * scripts/{do-partition,abundance-dist,abundance-dist-single,
   extract-long-sequences}.py: Added an example command to the epilog.
   * tests/khmer_tst_utils.py: Added 'name' attribute to make the fake
   sys.stdout more like a read stdout object.
   * oxli/__init__.py: removed redundant and unused help text
   * scripts/{abundance-dist,annotate-partitions,count-median,
   extract-long-sequences,extract-paired-reads,extract-partitions,
   fastq-to-fasta,filter-abund,filter-stopgaps,interleave-reads,
   load-into-graph,merge-partitions,normalize-by-median,partition-graph,
   readstats,sample-reads-randomly,split-paired-reads}.py: made "--version"
   and the citation header consistent across the scripts.
   * tests/test_scripts.py: added tests for the "--version" and citation
   header behavior.
   * tests/test_normalize_by_median.py: updated test for 'quiet' mode as
   citation header still prints to STDERR.
   * setup.py,tests/test_scripts.py: turned off the "oxli" script for v2.0.

2015-08-17  Michael R. Crusoe  <crusoe@ucdavis.edu>

   * Makefile: remove BASH shell designation that appears to be incompatible
   with OS X Mavericks & virtualenv; refactored out BASH-isms for those whose
   default shell isn't BASH (Debian, and others).
   * lib/test-read-aligner.cc,read_aligner_test.sh: removed unused test files
   found during search for other shell scripts with BASHisms.

2015-08-18  Michael R. Crusoe  <crusoe@ucdavis.edu>

   * *: reverted load-into-counting.py -> load-into-countgraph.py and
   load-graph.py -> load-into nodegraph.py rename.
   * CITATION: unescaped URL
   * doc/user/guide.rst: added `:program:` and `:option:` directives as
   needed; replaced references to `strip-and-split-for-assembly` with
   `extract-paired-reads`. Updated instructions to use `--unpaired-reads` with
   `normalize-by-median.py` instead of second round of diginorm.

2015-08-18  Titus Brown  <titus@idyll.org>

   * doc/index.rst: update introductory text.
   * doc/user/biblio.rst: update bibliography link descriptions and text.
   * doc/_static/labibi.css: reference new location of base CSS

2015-08-14  Luiz Irber  <khmer@luizirber.org>

   * scripts/unique-kmers.py: Rename option --stream-out to --stream-records.
   * tests/test_streaming_io.py: Fix unique-kmers tests, use new option.
   * khmer/_khmer.cc, lib/hllcounter.cc: Rename some variables for consistency.

2015-08-13  Jacob Fenton  <bocajnotnef@gmail.com>

      * scripts/extract-partitions.py: refactored much of the processing into
      generators
      * tests/test_scripts.py: added test

2015-08-12  Jacob Fenton  <bocajnotnef@gmail.com>

   * doc/dev/{codebase-guide,coding-guidelines-and-review,development,
   for-khmer-developers,getting-started,release,scripts-and-sandbox,
   binary-file-formats}.rst,doc/{index,introduction,whats-new-2.0,
   contributors}.rst,doc/user/{blog-posts,choosing-table-sizes,galaxy,
   getting-help,guide,install,known-issues,partitioning-big-data,
   scripts}.rst,CITATION: Cleaned up documentation
   * scripts/*.py, khmer/khmer_args.py: added epilog sanitation
   * scripts/{load-into-counting,load-graph,load-into-countgraph,
   load-into-nodegraph}.py, tests/{test_scripts,test_normalize_by_median,
   test_streaming_io,test_countgraph}: renamed load-into-counting ->
   load-into-countgraph, load-graph -> load-into-nodegraph, fixed tests to not
   bork

2015-08-12  Luiz Irber  <khmer@luizirber.org>

   * khmer/_khmer.cc: Fix a GCC string initialization warning.

2015-08-12  Michael R. Crusoe  <crusoe@ucdavis.edu>

   * CITATION, doc/{index,introduction,user/scripts}.rst, khmer/khmer_args.py:
   formatting fixes and new citation for the software as a whole
   * Makefile: PDF building hints, tweaked dependencies, update coverity URL,
   new target to generate author list for the paper citation
   * sort-authors-list.py: helper script for the above
   * doc/conf.py: don't generate a module index
   * doc/contributors.rst: formatting, remove references to old lab
   * doc/dev/coding-guidelines-and-review.rst: add C++ version standard
   * doc/dev/getting-started.rst: ccache, git-merge-changelog, and advanced
   commit squashing
   * doc/user/biblio.rst: added links to khmer citation collections
   * doc/user/examples.rst: linked to online version of example scripts
   * doc/user/guide.rst: commented out empty section, added BSD note
   * lib/counting.{cc},lib/*.hh: c++11 fixes: remove unneeded trailing
   semicolons
   * scripts/*.py: line-wrap & scrub output
   * setup.py: turn optimizations back on and -pedantic
   * .mailmap: additional tweaks to author list


2015-08-11  Kevin Murray  <spam@kdmurray.id.au>

   * lib/Makefile: Fix SONAME and ABI versioning to sync with Debian standard
   practice.

2015-08-10  Camille Scott  <camille.scott.w@gmail.com>

   * lib/traversal.{cc,hh}: Add new files with unified traversal machinery.
   Introduce Traverser class to handle finding neighbors and appropriate
   bitmasking.
   * khmer/_khmer.cc,lib/{counting,hashbits,hashtable,labelhash,subset}.{cc,hh}:
   Updated relevant instances of HashIntoType and KMerIterator to use new Kmer
   and KmerIterator, respectively.
   * lib/Makefile: Add -std=c++11 flag.
   * Makefile: Update -std=c++11 flag in libtest target.
   * lib/hashtable.{cc,hh}: Update calc_connected_graph_size to use Traverser.
   Change kmer_degree to use functions from traversal.cc. Remove redundant
   count_kmers_with_radius in favor of calc_connected_graph_size. Update
   traverse_from_kmer to use Traverser. Hashtable subclasses KmerFactory.
   * lib/{hashtable.hh,kmer_hash.{cc,hh}}: Move KmerIterator from hashtable.hh
   to kmer_hash.{cc,hh}. Add Kmer class to store forward, reverse, and
   uniqified integer representations of k-mers, and to handle string
   conversion. Update KmerIterator to emit objects of type Kmer and to subclass
   KmerFactory; add doxygen markup.
   * lib/khmer.hh: Forward declare Kmer and typedef new Kmer data structures.
   * lib/subset.{cc,hh}: Move constructor definition to .cc file. Remove
   queue_neighbors in favor of new traversal machinery. Update find_all_tags,
   sweep_for_tags, and find_all_tags_truncate_on_abundance to use Traverser.
   * setup.py: Add traversal.{cc,hh} to deps.

2015-08-10  Luiz Irber  <khmer@luizirber.org>

   * scripts/unique-kmers.py: use consume_fasta again.
   * khmer/_khmer.cc: expose output_records option on HLLCounter consume_fasta.
   * lib/hllcounter.{cc,hh}: implement output_records option in consume_fasta.
   * lib/read_parsers.{cc,hh}: add Read method write_to, useful for outputting
   the read to an output stream.
   * doc/whats-new-2.0.rst: Add unique-kmers description.

2015-08-09  Jacob Fenton  <bocajnotnef@gmail.com>

   * khmer/khmer_args.py: pep8
   * scripts/{interleave-reads,load-graph}.py: Removed unreachable code
   * tests/test-data/{paired-broken.fq.badleft,paired-broken.fq.badright,
   paired-broken.fq.paired.bad}: added test data files
   * tests/{test_normalize_by_median,test_scripts}.py: added tests

2015-08-07  Titus Brown  <titus@idyll.org>

  * khmer/_khmer.cc,lib/hashbits.{cc,hh}: removed overlap functionality;
  eliminated n_entries() as redundant with hashsizes(); removed arguments to
  n_occupied(); removed get_kadian_count.
  * lib/{hashbits.cc,counting.cc,khmer.hh},tests/test_hashbits.py: updated
  save/load of countgraph/nodegraph structures to save _n_occupied.
  * lib/{hashtable.hh,counting.hh,hashbits.hh}: promoted n_occupied() to
  Hashtable class; fixed CountingHash unique_kmers calculation.
  * lib/counting.{cc,hh}: removed get_kadian_count() and moved
  n_unique_kmers(); updated countgraph writing to save n_occupied.
  * khmer/__init__.py: modified extract_nodegraph_info and
  extract_countgraph_info to read in & return n_occupied;
  * sandbox/bloom-count-intersection.py,scripts/count-overlap.py,
  tests/test-data/overlap.out: removed overlap scripts and test files.
  * doc/user/scripts.rst: removed count-overlap.py documentation.
  * tests/test_scripts.py: removed count-overlap.py tests.
  * sandbox/README.rst: updated with removal of bloom-count-intersection.py.
  * tests/test-data/normC20k20.ct: updated file contents to reflect new
  format containing _n_occupied.
  * tests/test_countgraph.py: removed get_kadian_count tests; added save/load
  tests.
  * tests/test_counting_single.py: remove n_entries() tests; replace
  n_entries() calls with hashsizes() call.
  * tests/test_functions.py: updated tests for new extract_*_info functions.
  * tests/test_nodegraph.py: update htable etc. to nodegraph; added a
  save/load test for n_occupied() on nodegraph.
  * tests/{test_normalize_by_median,test_scripts}.py: fixed unique kmers
  tests.

2015-08-07  Michael R. Crusoe  <crusoe@ucdavis.edu>

   * scripts/*.py,tests/*.py,sandbox/*.py,khmer/*.py,oxli/*.py:
   many function and variable renames:
   counting_hash, countinghash, hashtable->countgraph;
   CountingHash->Countgraph
   hashbits->nodegraph; Hashbits->Nodegraph;
   check_space_for_hashtable->check_space_for_graph;
   hash_args->graph_args
   * khmer/_khmer.cc: remove unused 'new_hashtable' method; match renames
   * TODO: removed several items
   * doc/dev/scripts-and-sandbox.rst: fixed hashbang

2015-08-04  Jacob Fenton  <bocajnotnef@gmail.com>

   * khmer/khmer_args.py, oxli/functions.py: migrated estimation functions out
   oxli and into khmer_args
   * oxli/build_graph.py, tests/test_oxli_functions.py,
   sandbox/{estimate_optimal_hash,optimal_args_hashbits}.py,
   scripts/{normalize-by-median,unique-kmers}.py: changed to not break on
   location change
   * tests/{test_normalize_by_median,test_scripts}.py: added tests for
   automatic arg setting
   * tests/test_script_arguments: changed to play nice with unique_kmers as an
   argument

2015-08-04  Titus Brown  <titus@idyll.org> and Camille Scott
<camille.scott.w@gmail.com>

   * khmer/utils.py: added UnpairedReadsError exception.
   * scripts/{extract-paired-reads,split-paired-reads}.py: changed --output-dir
   argument short form to use '-d'.
   * scripts/{split-paired-reads.py} added -0 <filename> to allow orphans; made
   '-p'/'--force-paired' default & removed from script.
   * scripts/{normalize-by-median,filter-abund,trim-low-abund}.py: changed
   long form of '-o' to be '--output'.
   * tests/{test_scripts,test_streaming_io}.py: updated and added tests for
   new behavior.

2015-08-03  Jacob Fenton  <bocajnotnef@gmail.com>

   * doc/dev/coding-guidelines-and-review.rst: added codespell as a possible
   spelling tool

2015-08-03  Jacob Fenton  <bocajnotnef@gmail.com>

   * Makefile: added oxli to pep257 make target, made clean target wipe out all
   .pyc files in scripts/* and tests/* and oxli/*

2015-08-03  Jacob Fenton  <bocajnotnef@gmail.com>

   * tests/test_counting_single.py: removed redundant test

2015-08-01  Jacob Fenton  <bocajnotnef@gmail.com> and Titus Brown
<titus@idyll.org>

   * scripts/normalize-by-median.py,khmer/khmer_logger.py: added logging
   framework, prototyped in normalize-by-median; added -q/--quiet to
   * tests/test_normalize_by_median.py: associated tests.
   * khmer/khmer_args.py: Made info function use logging functions.
   * tests/khmer_tst_utils.py: removed info reporting in runscript from 'out'
   returned.

2015-08-01  Jacob Fenton  <bocajnotnef@gmail.com>

   * khmer/kfile.py: added infrastructure for doing compressed output
   * khmer/thread_utils.py: switched threaded_sequence_processor to make use of
   write_record
   * scripts/{extract-long-sequences,extract-paired-reads,
   extract-partitions,fastq-to-fasta,filter-abund-single,filter-abund,
   interleave-reads,normalize-by-median,sample-reads-randomly,
   split-paired-reads,trim-low-abund}.py: added output compression
   * tests/{test_functions,test_scripts,test_normalize_by_median}.py: added
   tests
   * scripts/{load-graph,partition-graph,find-knots.py,
   make-initial-stoptags}.py,oxli/build_graph.py: made load-graph no longer
   add .pt to graph outfiles, changed partition-graph to not expect .pt's
   * doc/whats-new-2.0.rst: doc'd changes to load-graph and partition-graph
   * doc/dev/scripts-and-sandbox.rst: updated scripts/ requirements.

2015-08-01  Sherine Awad  <drmahmoud@ucdavis.edu>

   * sandbox/multi-rename.py: updated output of long FASTA sequences to
   wrap text at 80 characters.
   * tests/test_sandbox_scripts.py: Added a test for multi-rename.py.

2015-07-31  Kevin Murray  <spam@kdmurray.id.au>

   * lib/Makefile,Makefile,lib/*.pc.in,lib/test-compile.cc: Misc debian-based
   compatibility changes
   * lib/get_version.py: Add crunchbang, chmod +x

2015-07-29  Michael R. Crusoe  <crusoe@ucdavis.edu>

   * khmer/_khmer.cc: add more CPyChecker inspired fixes
   * lib/*.{cc,hh}: clean up includes and forward declarations

2015-07-29  Luiz Irber  <khmer@luizirber.org>

   * Makefile: Adapt Makefile rules for py3 changes.
   * jenkins-build.sh: Read PYTHON_EXECUTABLE and TEST_ATTR from environment.

2015-07-29  Amanda Charbonneau  <charbo24@msu.edu>

   * scripts/fastq-to-fasta.py: Changed '-n' default description to match
   behaviour

2015-07-29  Luiz Irber  <khmer@luizirber.org>

   * tests/test_{scripts,streaming_io}.py: Fix the build + add a test

2015-07-28  Titus Brown  <titus@idyll.org>

   * tests/test_streaming_io.py: new shell cmd tests for streaming/piping.
   * tests/khmer_tst_utils.py: refactor/replace runtestredirect(...) with
   scriptpath(...) and run_shell_cmd(...).
   * scripts/test_scripts.py: remove test_interleave_reads_broken_fq_4 for
   only one input file for interleave-reads.py; replace runscriptredirect call
   with run_shell_cmd.
   * scripts/interleave-reads.py: force exactly two input files.
   * scripts/split-paired-reads.py: fix print statement; clarify output.
   * scripts/{normalize-by-median.py,sample-reads-randomly.py,
   trim-low-abund.py}: if stdin is supplied for input, check that -o
   specifies output file.
   * scripts/filter-abund.py: if stdin is supplied for input, check that -o
   specifies output file; switched -o to use argparse.FileType.
   * scripts/extract-long-sequences.py: switched -o to use argparse.FileType.
   * scripts/{abundance-dist,count-median}.py: added '-' handling for output.
   * khmer/kfile.py: change 'check_input_files' to no longer warn that
   '-' doesn't exist'.
   * tests/test-data/paired.fq.2: removed extraneous newline from end.
   * tests/{test_normalize_by_median,test_script_arguments,test_scripts}.py:
   added tests for new code.
   * scripts/oxli: added script for running tests in development directory.
   * khmer/{__init__,khmer_args}.py,tests/{test_normalize_by_median,
   test_script_arguments}.py: refactored out use of AssertionError by not
   throwing plain Exceptions when a ValueError or RuntimeError would do.
   * oxli/__init__.py: give default help instead of an error when `oxli` is
   called with no arguments.
   * tests/test_{normalize_by_median,sandbox_scripts,scripts,streaming_io}.py:
   always check status code if calling `runscripts` with `fail_ok=True`.

2015-07-28  Luiz Irber  <khmer@luizirber.org>

   * sandbox/unique-kmers.py: moved to scripts.
   * scripts/unique-kmers.py: fix import bug and initialize to_print earlier.
   * tests/test_scripts.py: add tests for unique-kmers.py.
   * doc/user/scripts.rst: added unique-kmers.py to script page

2015-07-28  Jacob Fenton  <bocajnotnef@gmail.com>

   * scripts/abundance-dist.py: disallowed forcing on the input file check for
   the counting table file

2015-07-28  Michael R. Crusoe  <crusoe@ucdavis.edu>

   * .mailmap, Makefile: generate a list of authors

2015-07-28  Kevin Murray  <spam@kdmurray.id.au>
            Titus Brown  <titus@idyll.org>

   * khmer/utils.py: added fix for SRA-style FASTQ output.
   * tests/test_scripts.py: tested against a broken version of SRA format.
   * tests/test-data/paired-broken4.fq.{1,2}: added test files.

2015-07-28  Michael R. Crusoe  <crusoe@ucdavis.edu>
            Titus Brown  <titus@idyll.org>

   * lib/read_aligner.{cc,hh},tests/{test_read_aligner.py,
   test-data/readaligner-{default,k12}.json},khmer/__init__.py: refactor,
   read aligner parameters are now configurable & save/load-able. Can do
   whole-genome variant finding.
   * khmer/_khmer.cc,tests/test_read_aligner.py: ReadAligner.align_forward
   method added
   * sandbox/correct-errors.py -> sandbox/correct-reads.py: total rewrite
   * sandbox/error-correct-pass2.py: new script
   * sandbox/readaligner_pairhmm_train.py: new script
   * tests/test_sandbox_scripts.py, doc/release-notes/release-1.4.rst:
   spelling fixes, import re-arrangement
   * sandbox/{Makefile.read_aligner_training,readaligner_pairhmm_train.py}:
   Added script to train the aligner

2015-07-27  Titus Brown  <titus@idyll.org>

   * khmer/khmer_args.py,CITATION: added entry for PeerJ paper on
   semi-streaming to citations.
   * scripts/{abundance-dist-single.py,abundance-dist.py,count-median.py,
   count-overlap.py,filter-abund-single.py,load-into-counting.py}: changed
   default behavior to output data in CSV format and report total k-mers.
   * tests/test_scripts.py: updated/removed tests for CSV.
   * doc/whats-new-2.0.rst: added information about change in columnar output,
   along with other minor corrections.
   * scripts/normalize-by-median.py: corrected epilog.
   * khmer/thread_utils.py,
   sandbox/{calc-best-assembly.py,extract-single-partition.py},
   scripts/{count-median.py,extract-long-sequences.py,extract-paired-reads.py,
   extract-partitions.py,fastq-to-fasta.py,
   interleave-reads.py,normalize-by-median.py,readstats.py,
   sample-reads-randomly.py,split-paired-reads.py,trim-low-abund.py},
   tests/{test_normalize_by_median.py,test_scripts.py}: remove explicit
   'parse_description' from screed open calls.
   * khmer/_khmer.cc,lib/Makefile,lib/hashtable.{cc,hh},setup.py: removed
   WITH_INTERNAL_METRICS and trace_logger/perf_metrics references.
   * lib/perf_metrics.{cc,hh},lib/trace_logger.{cc,hh}: removed unused files.

2015-07-24  Jacob Fenton  <bocajnotnef@gmail.com>

   * doc/dev/getting-started.rst: added instructions for second contribution

2015-07-22  Jacob Fenton  <bocajnotnef@gmail.com>

   * tests/test_read_parsers.py: added workaround for bug in OSX Python
   * Makefile: respect that workaround when running the tests

2015-07-21  Jacob Fenton  <bocajnotnef@gmail.com>

   * khmer/{kfile,khmer_args}.py: refactored information passing, made it so
   space checks happen in the right directory.
   * oxli/build_graph.py,sandbox/collect-reads.py,scripts/{
   abundance-dist-single,filter-abund-single,load-into-counting,
   normalize-by-median,trim-low-abund}.py,tests/test_script_arguments.py:
   changed to use new arg structure for checking hashtable save space.
   * oxli/functions.py,scripts/saturate-by-median.py: updated error message
   to mention --force option.
   * scripts/{count-overlap,load-into-counting,make-initial-stoptags,
   partition-graph,sample-reads-randomly}.py: removed unnecessary call to
   check_space.

2015-07-20  Titus Brown  <titus@idyll.org>

   * khmer/__init__.py: cleaned up FP rate reporting.
   * scripts/normalize-by-median.py: corrected epilog; refactored reporting
   to be a bit cleaner; use CSV for reporting file;
   added --report-frequency arg.
   * tests/test_normalize_by_median.py: updated/added tests for reporting.

2015-07-17  Jacob Fenton  <bocajnotnef@gmail.com>

   * oxli/{functions,build_graph}.py,scripts/{load-graph,normalize-by-median,
   abundance-dist}.py,tests/test_{normalize_by_median,subset_graph,hashbits,
   oxli_function}.py: pylint cleanup.

2015-07-17  Michael R. Crusoe  <crusoe@ucdavis.edu>

   * Makefile, tests/test_read_aligner.py: import khmer when pylinting.

2015-07-17  Michael R. Crusoe  <crusoe@ucdavis.edu>

   * lib/read_parser.{cc,hh}: use std::string everywhere to match existing
   exceptions.

2015-07-10  Jacob Fenton  <bocajnotnef@gmail.com>

   * khmer/kfile.py: changed check_valid_file_exists to recognize fifos as
   non-empty.
   * tests/test_normalize_by_median.py: added test.

2015-07-10  Jacob Fenton  <bocajnotnef@gmail.com>

   * oxli/functions.py: changed estimate functions to use correct letter
   abbreviations.
   * sandbox/estimate_optimal_hash.py: changed to use renamed estimate
   functions.
   * sandbox/unique-kmers.py: changed to not output recommended HT args by
   default.
   * tests/test_oxli_functions.py: changed to use renamed estimate functions.

2015-07-10  Jacob Fenton  <bocajnotnef@gmail.com>

   * oxli/functions.py: added '--force' check to sanity check.

2015-07-10  Jacob Fenton  <bocajnotnef@gmail.com>

   * oxli/functions.py: moved optimization/sanity check func to oxli.
   * scripts/normalize-by-median.py,oxli/build_graph.py: added
   optimization/sanity checking via oxli estimation funcs.
   * tests/test_normalize_by_median.py: updated tests to cover estimation
   functions.

2015-07-08  Luiz Irber  <khmer@luizirber.org>

   * lib/{counting,hashbits,hashtable,labelhash,subset}.cc: print hexadecimal
   representation of the signature read from the file.

2015-07-06  Luiz Irber  <khmer@luizirber.org>

   * sandbox/collect-reads.py: Set a default value for coverage based
   on the docstring.
   * sandbox/count-kmers-single.py, tests/test_{functions,script_arguments}.py:
   Replace xrange and cStringIO (not Python 3 compatible).
   * lib/*.{hh,cc}, oxli/functions.py, tests/*.py: make format.

2015-07-05  Jacob Fenton  <bocajnotnef@gmail.com>

   * doc/whats-new-2.0.rst: added in normalize-by-median.py broken paired
   updates.

2015-07-05  Michael R. Crusoe  <crusoe@ucdavis.edu>

   * Makefile: fix cppcheck invocation.
   * khmer/_khmer.cc: switch to prefix increment for non-primitive objects,
   use a C++ cast, adjust scope.
   * lib/hashtable.{hh,cc}: make copy constructor no-op explicit. adjust scope
   * lib/{ht-diff,test-HashTables,test-Parser}.cc: remove unused test code.
   * lib/labelhash.cc,hllcounter.cc: astyle reformatting.
   * lib/read_parsers.hh: more explicit constructors.

2015-07-05  Michael R. Crusoe  <crusoe@ucdavis.edu>

   * sandbox/{collect-variants,optimal_args_hashbits,sweep-files}.py:
   update API usage.

2015-07-05  Titus Brown  <titus@idyll.org>

   * sandbox/{count-kmers.py,count-kmers-single.py}: added scripts to output
   k-mer counts.
   * tests/test_sandbox_scripts.py: added tests for count-kmers.py and
   count-kmers-single.py.
   * sandbox/README.rst: added count-kmers.py and count-kmers-single.py to
   sandbox/README.

2015-07-05  Kevin Murray  <spam@kdmurray.id.au>

   * lib/*.{cc,hh},sandbox/*.py,khmer/_khmer.cc,tests/test_*.py: Simplify
   exception hierarchy, and ensure all C++ exceptions are converted to python
   errors.
   * scripts/normalize-by-median.py: Clarify error message.
   * tests/khmer_tst_utils.py: Add longify function, converts int => long on
   py2, and passes thru list unmodified on py3.

2015-06-30  Jacob Fenton  <bocajnotnef@gmail.com>

   * tests/{test_script_arguments,test_functions}.py: changed tests to use
   stderr redirection to prevent leaks
   * tests/test_normalize_by_median.py: changed to not duplicate a test
   * tests/test_script_arguments.py: changed tests to use stderr redirection

2015-06-30  Titus Brown  <titus@idyll.org>

   * tests/test_normalize_by_median.py: disabled running
   test_normalize_by_median_report_fp during normal test running.

2015-06-30  Titus Brown  <titus@idyll.org>

   * khmer/khmer_args.py: removed incorrect warning for default max_tablesize
   when -M is used.
   * tests/test_scripts.py: added test for correct max_tablesize behavior.

2015-06-30  Titus Brown  <titus@idyll.org>

   * setup.cfg: changed 'stop=TRUE' to 'stop=FALSE', so that tests do not
   stop running at first failure.

2015-06-30  Kevin Murray  <spam@kdmurray.id.au>

   * scripts/{extract-paired-reads,split-paired-reads}.py: Fix creation of
   default output files even when output files were provided on CLI.

2015-06-29  Sherine Awad  <drmahmoud@ucdavis.edu>

   * khmer/utils.py: Fix bug in naming in interleave-reads.py
   * tests/test_scripts.py: Add a test function for the new behavior
   * tests/test-data/*.fq: Add 3 test files needed for the testing

2015-06-28  Jacob Fenton  <bocajnotnef@gmail.com>

   * tests/test_sandbox_scripts.py: made error more informative and not crashy
   * sandbox/{estimate_optimal_hash,optimal_args_hashbits}.py: minor cleanups

2015-06-28  Qingpeng Zhang  <qingpeng@msu.edu>

   * sandbox/{estimate_optimal_hash,optimal_args_hashbits}.py: added sandbox
   methods for estimating memory usage based on desired fp rate, etc.

2015-06-27  Kevin Murray  <spam@kdmurray.id.au>

   * doc/dev/binary-file-formats.rst: Fix issue in ksize documentation for
   Countgraph

2015-06-27  Kevin Murray  <spam@kdmurray.id.au>

   * README.rst: Fix link to virtualenv installation instructions.

2015-06-19  Titus Brown  <titus@idyll.org>

   * khmer/__init__.py: split CountingHash into _CountingHash (CPython) and
   CountingHash to mimic Hashbits behavior; pass IOError through
   extract_countinghash_info and extract_hashbits_info so that
   file-does-not-exist errors are correctly reported; fixed FP rate reporting;
   changed to using get_n_primes_near_x to build hashtable sizes; removed
   get_n_primes_above_x, new_hashbits, and new_counting_hash functions.
   * khmer/_khmer.cc: changed tp_flags for KCountingHash so that it could
   be a base class.
   * khmer/khmer_args.py: removed environment variable override for hash size
   defaults; added -M/--max_memory_usage, and functions create_nodegraph()
   and create_countgraph().  Also renamed --min-tablesize to --max-tablesize.
   * khmer/kfile.py: fixed check_space_for_hashtable to depend on args obj.
   * oxli/build_graph.py, scripts/{annotate-partitions.py,count-overlap.py,
   do-partition.py,filter-stoptags.py,
   merge-partitions.py}, sandbox/{assembly-diff.py,assembly-diff-2.py,
   bloom-count-intersection.py,bloom-count.py,build-sparse-graph.py,
   collect-reads.py,saturate-by-median.py, graph-size.py,print-stoptags.py,
   print-tagset.py,stoptags-by-position.py, subset-report.py,
   sweep-out-reads-with-contigs.py,sweep-reads2.py,sweep-reads3.py}: changed
   hashtype over to 'nodegraph' and 'countgraph' in call to report_on_config;
   replaced counting hash/hashbits creation with new khmer_args create*
   functions, and/or new_counting_hash/new_hashbits with CountingHash/Hashbits.
   * doc/scripts.rst: updated hashtable size help text.
   * doc/whats-new-2.0.rst: updated with description of -M/--max-memory-usage.
   * tests/test*.py: switched from new_counting_hash to CountingHash, and
   new_hashbits to Hashbits; adjusts tests for new behavior of hashtable
   size calculation.
   * tests/test_hashbits_obj.py: merged into test_hashbits.py and removed file.
   * tests/test_script_arguments.py: updated for new check_space_for_hashtable
   behavior; added tests for create_countgraph and create_nodegraph.
   * tests/test_counting_single.py: fixed countgraph size & palindrome testing
   beahavior in test_complete_no_collision.

2015-06-19  Titus Brown  <titus@idyll.org>

   * Makefile: temporarily disable 'huge' tests on Linux.

2015-06-17  Titus Brown  <titus@idyll.org>

   * scripts/normalize-by-median.py: changed DEFAULT_DESIRED_COVERAGE to 20,
   and corrected options help.
   * tests/{test_scripts.py,test_normalize_by_median.py}: moved
   normalize-by-median.py tests into a their own file.
   * tests/test-data/{dn-test-all-paired-all-keep.fa,dn-test-none-paired.fa,
   dn-test-some-paired-all-keep.fa}: added test data files for specific
   pairing/saturation behavior.

2015-06-16  Kevin Murray  <spam@kdmurray.id.au>

   * doc/dev/binary-file-formats.rst: Add documentation of khmer's binary file
   formats.
   * doc/dev/index.rst: Add above docs to developer documentation index.

2015-06-14  Michael R. Crusoe  <crusoe@ucdavis.edu>

   * khmer/__init__.py,lib/{counting,hashbits,hashtable,subset,labelhash}.cc,
   lib/khmer.hh: add signature to beginning of all binary file types
   * tests/test-data/{normC20k20.ct,badversion-k32.tagset,
   goodversion-k32.tagset}: update to new format by prepending "OXLI" to the
   data stream
   * tests/test_{counting_hash,functions,scripts,hashbits,hashbits_obj,
   labelhash}.py: tests should fail, not error (add try, except + assert
   blocks). Adapted other tests to cope with the new file formats
   * lib/magic: new, teaches the unix `file` command about khmer file types
   * doc/index.rst,doc/whats-new-2.0.rst: document these changes

2015-06-14  Titus Brown  <titus@idyll.org>

   * scripts/extract-paired-reads.py: added --output_dir, --paired-output,
   and --single-output arguments to change output file details; script
   now accepts stdin, and will output to stdout upon request.
   * scripts/split-paired-reads.py: changed script to output to stdout upon
   request; added '-' as stdin input.
   * tests/test_scripts.py: added tests for new extract-paired-reads.py
   behavior.

2015-06-14  Titus Brown  <titus@idyll.org>

   * tests/test_counting_hash.py: fixed duplicated test
   'get_kmer_counts_too_short' by changing to 'get_kmer_hashes_too_short'.

2015-06-14  Jacob Fenton  <bocajnotnef@gmail.com>

   * scripts/abundance-dist.py: added weird bigcount circumstance detection
   * tests/test_scripts.py: added test for the above

2015-06-14  Kevin Murray  <spam@kdmurray.id.au>

   * lib/counting.cc: Fix infinite loop in gzipped CountingHash I/O
   * tests/test_counting_hash.py: Add test of large CountingHash I/O
   * setup.cfg: Skip tests with the 'huge' label by default

2015-06-13  Michael R. Crusoe  <crusoe@ucdavis.edu>

   * Makefile, build-jenkins.sh: unify sphinx dependencies
   * scripts/readstats.py: fix typo

2015-06-13  Titus Brown  <titus@idyll.org>

   * doc/dev/getting-started.rst: update instructions for creating a new
   branch name to preferred practice (fix/brief_issue_description, instead
   of fix/issuenum).

2015-06-13  Michael R. Crusoe  <crusoe@ucdavis.edu>

   * doc/dev/release.rst: remove false positive from version check
   * tests/test_{counting_hash,scripts}.py: remove scriptpath no-op method

2015-06-12  Luiz Irber  <khmer@luizirber.org>

   * setup.py: revert changes to zlib compilation.
   * setup.cfg: nose should stop on first error by default.
   * Makefile, tests/test_threaded_sequence_processor.py,
   scripts/{do-partition,partition-graph}.py, khmer/thread_utils.py: Remove
   dependency on future package.

2015-06-12  Michael R. Crusoe  <crusoe@ucdavis.edu>

   * setup.py: update screed version to 0.9

2015-06-12  Luiz Irber  <khmer@luizirber.org>

   * *.py: refactor for Python 3 compatibility. Clear separation of Unicode
   and Byte strings, use __future__ imports for compatibility (print function,
   absolute imports, unicode_literals), fix tests to consider changes to random
   number generator between Python versions.
   * khmer/_khmer.cc: rename file, methods return Unicode strings instead of
   Bytestrings.

2015-06-12  Luiz Irber  <khmer@luizirber.org>

   * khmer/{khmermodule.cc},tests/test_hashbits.py: Add Unicode support to
   hashbits.get method.
   * tests/test_hll.py: Avoid using translate for revcomp calculation.

2015-06-12  Sarah Guermond  <sarah.guermond@gmail.com>

   * scripts/trim-low-abund.py: changed _screed_record_dict to Record

2015-06-11  Sherine Awad  <drmahmoud@ucdavis.edu>

   * Change split-paired-reads.py to accept input from stdin.
   * Add test function to test new behavior of split-paired.

2015-06-10  Camille Scott  <camille.scott.w@gmail.com>

   * lib/hashtable.cc: Tweaked median_at_least to reduce number of
   conditional checks.

2015-06-10  Titus Brown  <titus@idyll.org>

   * scripts/find-knots.py: fixed invocation of check_space to take correct
   arguments.
   * tests/test_scripts.py: added simple test of find-knots.py execution.

2015-06-09  Jacob Fenton  <bocajnotnef@gmail.com>

   * scripts/normalize-by-median.py: implemented broken_paired_reader
   * tests/test_scripts.py: modified tests to properly use new args
   * khmer/utils.py: added force-paired option to broken_paired_reader (@ctb)

2015-06-09   Luiz Irber  <khmer@luizirber.org>

   * khmer/_khmermodule.cc, lib/hashtable.{cc,hh}: astyle fixes.

2015-06-09  Titus Brown  <titus@idyll.org>

   * khmer/_khmermodule.cc: fixed nasty Hashtable.get() bug.
   * lib/hashtable.{cc,hh}: add Hashtable::get_kmers(), get_kmer_hashes(),
   and get_kmer_counts().
   * khmer/_khmermodule.cc: add CPython functions for get_kmers(),
   get_kmer_hashes(), and get_kmer_counts(); reorganize hashtable_methods.
   * tests/test_counting_hash.py: add tests for get_kmers(), get_kmer_hashes(),
   and get_kmer_counts(), as well as for nasty Hashtable.get() bug.

2015-06-08  Camille Scott  <camille.scott.w@gmail.com>

   * lib/hashtable.{cc,hh}: Add filter_on_median method to check
   if median k-mer count is above a cutoff
   * khmer/_khmermodule.cc: Expose filter_on_median to python-land
   * scripts/normalize-by-median.py: Switch to new filter_on_median
   * tests/test_counting_hash.py: Tests for new method

2015-06-08  Luiz Irber  <khmer@luizirber.org>

   * tests/test_hll.py: test return values from consume_{string,fasta}.

2015-06-06  Titus Brown  <titus@idyll.org>

   * khmer/_khmermodule.cc: added hllcounter_merge.
   * tests/test_hll.py: added merge tests.
   * lib/hllcounter.cc: changed HLLCounter::consume_string to uppercase input.
   * sandbox/unique-kmers.py: added --stream-out option; updated to print out
   k-mers per file as well as k-mer size used.

2015-06-04  Titus Brown  <titus@idyll.org>

   * khmer/_khmermodule.cc: added error handling to load_partitionmap.
   * lib/subset.cc: modified partitionmap format to detect truncated files;
   changed untestable sanity checks to assertions.
   * tests/{test_counting_hash,test_hashbits,test_subset_graph}.py: added
   tests to try loading all possible truncations of binary save files.

2015-06-04  Titus Brown  <titus@idyll.org>

   * khmer/_khmermodule.cc,lib/hashbits.{cc,hh}: add Hashbits::update_from()
   and Hashbits.update().
   * tests/test_hashbits.py: associated tests.

2015-06-01  Jacob Fenton  <bocajnotnef@gmail.com>

   * scripts/normalize-by-median.py: major refactoring to use context
   managers and classes; fixed -R
   * tests/test_scripts.py: added test for normalize's -R arg

2015-06-01  Tamer Mansour <drtamermansour@gmail.com>

   * scripts/normalize-by-median.py: changed to count kmers from both PE reads
   when either one of them is below the coverage cutoff
   * tests/test_scripts.py: Added test for new behaviour

2015-05-26  Titus Brown  <titus@idyll.org>

   * khmer/_khmermodule.cc: refactor CPython layer so that KHashtable
   is at base of CountingHash and Hashbits.
   * lib/hashbits.hh: add n_entries() function from Hashtable::n_entries.
   * lib/hashtable.hh: add several virtual functions to Hashtable that exist in
   CountingHash and Hashbits.

2015-05-26  Titus Brown  <titus@idyll.org>

   * khmer/{__init__.py,_khmermodule.cc},lib/labelhash.{cc,hh},
   lib/{hashtable,khmer}.hh: changed LabelHash to be a "friend" of Hashtable,
   rather than a subclass; allowed initialization with either a CountingHash
   or a Hashbits; added 'graph' attribute to the Python object to store a
   reference to host object.
   * lib/labelhash.{cc,hh}: changed TagPtr maps to Tag maps to fix disastrous
   bug.
   * lib/labelhash.{cc,hh}: added save/load_tags_and_labels functions for
   saving and loading labels.
   * tests/test_labelhash.py: removed unnecessary tests; added tests for save
   and load.
   * sandbox/sweep-reads.py: updated with LabelHash changes.

2015-05-26  Kevin Murray  <spam@kdmurray.id.au>

   * lib/Makefile: Remove old libkhmer.so versions during make clean

2015-05-25  Kevin Murray  <spam@kdmurray.id.au>

   * Makefile: Fix issue with 'lib' target not building by using FORCE

2015-05-20  Jacob Fenton  <bocajnotnef@gmail.com>

   * oxli/{__init__,khmer_api,common}.py,scripts/build-graph.py,
   tests/test_scripts.py: added oxli module, oxlified load_graph script, tests
   * scripts/load-graph.py: replaced with oxlified version
   * setup.py: added oxli module and entry point

2015-05-20  Kevin Murray  <spam@kdmurray.id.au>

   * .gitignore: Add htmlcov/ and diff-cover.html to gitignore
   * Makefile: Use rm -f to remove files to quash error messages on
   non-existant files

2015-05-18  Sherine Awad  <sherine.awad@gmail.com>

   * tests/test_scripts.py: Test loading of compressed counting table
   with bigcounts,and test abundance with bigcounts

2015-05-18  Michael R. Crusoe  <mcrusoe@msu.edu>

   * all files: references to github.com/ged-lab changed to
   github.com/dib-lab. All GitHub URLs normalized to use HTTPS
   * README.rst: broken landscape.io badge removed
   * doc/user/known-issues.rst: removed two known issues fixed in v1.4 release

2015-05-18  Titus Brown  <titus@idyll.org>

   * sandbox/{assembly-diff-2.py,sandbox/collect-reads.py},
   scripts/{count-median.py,filter-abund-single.py,filter-abund.py}: changed
   sequence-reading behavior to replace 'N' with 'A', to be consistent with
   rest of code base.
   * scripts/{filter-abund.py,filter-abund-single.py}: changed behavior of
   scripts to keep sequences with 'N's in them, and count them as 'A's.
   * tests/test_scripts.py: added tests for new
   filter-abund/filter-abund-single behavior.
   * tests/test-data/test-filter-abund-Ns.fq: new test file for new tests.

2015-05-13  Scott Sievert  <sieve121@umn.edu>

   * tests/*,scripts/*,lib/*,sandbox/*,khmer/*: changed "doc/LICENSE.txt" to
   "LICENSE" in copyright header.

2015-05-13  Michael R. Crusoe  <mcrusoe@msu.edu>

   * doc/dev/getting-started.rst: added missing dev tools to install list

2015-05-12  Kevin Murray  <spam@kdmurray.id.au>

   * scripts/load-into-counting.py,test/test_scripts.py: Add the number of
   reads processed to the machine readable output files of --summary-info.

2015-05-11  Titus Brown  <titus@idyll.org>

   * scripts/sample-reads-randomly.py: fixed boundary error in
   sample-reads-randomly.py.
   * tests/test_scripts.py: updated tests to correspond with correct
   behavior of sample-reads-randomly.py.

2015-04-23  Lex Nederbragt  <lex.nederbragt@ibv.uio.no>

   * tests/test_scripts.py: added a test for extract-partitions:
   whitespace in fasta header.

2015-04-21  Daniel Standage  <daniel.standage@gmail.com>

   * scripts/sample-reads-randomly.py: use broken paired reader to provide
   paired-end read support.
   * tests/test_scripts.py: change test results to compensate for the change in
   implementation.

2015-04-17  Jessica Mizzi  <mizzijes@msu.edu>

   * tests/test_scripts.py: split test_extract_long_sequences
   into test_extract_long_sequences_fa and test_extract_long_sequences_fq

2015-04-15  Elmar Bucher <buchere@ohsu.edu>

   * khmer/doc/dev/getting-started.rst: add information for OS X
   mac port and homebrew distro users as well as Linux
   Debian and Ubuntu distro users.
   And add copyright header.

2015-04-15  Susan Steinman  <steinman.tutoring@gmail.com>

   * khmer/tests/khmer_tst_utils.py,doc/dev/a-quick-guide-to-testing.rst
      edited docstring and docs to remind people to make sure tests test
      errors correctly

2015-04-15  Michael R. Crusoe  <mcrusoe@msu.edu>

   * sandbox/make-coverage.py: tweak for importability

2015-04-15  Sherine Awad  <sherine.awad@gmail.com>

   * sandbox/make-coverage.py: restored, was deleted by accident

2015-04-15  Susan Steinman  <steinman.tutoring@gmail.com>

   * khmer/tests/test_scripts.py: changed tests that use `runscript` with
      `fail_okay=True` to use asserts to confirm the correct failure type

2015-04-15  Sarah Guermond  <sarah.guermond@gmail.com>

   * doc/dev/getting-started.rst: clarified dev communication

2015-04-15  Sarah Guermond  <sarah.guermond@gmail.com>

   * scripts/trim-low-abund.py: implemented STDOUT output, redirected
   existing print statements to STDERR, fixed existing & new PEP 8 issues
   * tests/test_scripts.py: added test for above changes

2014-04-15  Andreas Härpfer  <ahaerpfer@gmail.com>

   * doc/conf.py: disable Sphinx smart rendering

2015-04-15  Michael R. Crusoe  <mcrusoe@msu.edu>

   * lib/hashtable.cc: remove memory leak
   * scripts/readstats.py,tests/test_scripts.py: fix PEP8 violations

2015-04-15  Susan Steinman  <steinman.tutoring@gmail.com>

   * khmer/scripts/normalize-by-median.py: pass individual arg values to
      functions instead of ArgParse object

2015-04-15  Thomas Fenzl  <thomas.fenzl@gmx.net>

   * scripts/{count-overlap.py,readstats.py},tests/test_scripts.py:
   added a --csv option to readstats
   updated documentation for count-overlap
   * khmer/_khmermodule.cc: fixed missing error handling
   for hashbits_count_overlap

2015-04-15  en zyme  <en_zyme@outlook.com>

   * khmer/khmer/kfile.py: check_file_status() -> check_input_files()
   * khmer/sandbox/{collect-reads, khmer/sandbox/sweep-reads}.py
     khmer/scripts/{abundance-dist-single, abundance-dist, annotate-partitions,
     count-median, count-overlap, do-partition, extract-paired-reads,
     extract-partitions, filter-abund-single, filter-abund, filter-stoptags,
     find-knots, interleave-reads, load-graph, load-into-counting,
     make-initial-stoptags, merge-partitions, partition-graph,
     sample-reads-randomly, split-paired-reads}.py:
       check_file_status() -> check_input_files()
   * khmer/tests/test_functions.py: check_file_status() -> check_input_files()

2015-04-15  Andreas Härpfer  <ahaerpfer@gmail.com>

   * khmer/utils.py: fix record checks to account for comments in old style
   FASTQ data.
   * tests/test-data/old-style-format-w-comments.fq: new test data.
   * tests/test_scripts.py: add test against new test data.

2015-04-15  Michael R. Crusoe  <mcrusoe@msu.edu>

   * doc/dev/release.txt: update release instructions to more thoroughly run
   tests.

2015-04-14  Susan Steinman  <steinman.tutoring@gmail.com>

   * khmer/scripts/normalize-by-median.py: allow for paired and unpaired
      files to be normalized together. separate function for error check
   * khmer/tests/test_scripts.py: created test for paired/unpaired data

2015-04-14  Scott Fay  <scott.a.fay@gmail.com>

   * doc/user/getting-help.rst: added to user docs
   * doc/index.rst: changed: added link to getting-help doc
   * README.rst: changed: added link to getting-help doc

2015-04-14  Scott Fay  <scott.a.fay@gmail.com>

   * docs/index.rst: added github repo and release notes page to main docs page

2015-04-14  Susan Steinman  <steinman.tutoring@gmail.com>

   * khmer/{__init__.py},sandbox/{collect-reads,collect-variants,
   saturate-by-median},scripts/{do-partition,filter-abund-single,load-graph,
   load-into-counting,normalize-by-median,trim-low-abund}: pulled out check
   max collisions logic to init.
   * khmer/tests/test_scripts.py: modified tests to account for new error
   message

2015-04-14  Josiah Seaman  <josiah@dnaskittle.com>

   * lib/{hashbits.cc}: changed: adding doxygen comments

2015-04-14  Sarah Guermond  <sarah.guermond@gmail.com>

   * doc/dev/coding-guidelines-and-review.rst: added copyright question
   to commit checklist.

2015-04-14  Andreas Härpfer  <ahaerpfer@gmail.com>

   * */*.py: Make docstrings PEP 257 compliant.

2015-04-14  Michael R. Crusoe  <mcrusoe@msu.edu>

   * khmer/_khmermodule.cc: catch more exceptions
   * tests/test_{sandbox_scripts,subset_graph}.py: make tests more resilient

2015-04-14  Michael R. Crusoe  <mcrusoe@msu.edu>

   * lib/count.cc: Make CountingHash::abundance_distribution threadsafe
   * khmer/_khmermodule.cc: remove newly unnecessary check for exception
   * tests/test_scripts.py: added test to confirm the above

2015-04-14  Michael R. Crusoe  <mcrusoe@msu.edu>

   * khmer/{__init__.py,_khmermodule.cc},lib/{counting,hashbits,hashtable,
   subset}.cc: catch IO errors and report them.
   * tests/test_hashbits.py: remove write to fixed path in /tmp
   * tests/test_scripts.py: added test for empty counting table file

2015-04-13  Thomas Fenzl  <thomas.fenzl@gmx.net>

   * lib/{khmer_exception.hh,{counting,hashbits,hashtable,subset}.cc}: changed
   khmer_exception to use std::string to fix memory management.

2015-04-13  Elmar Bucher  <buchere@ohsu.edu>

   * scripts/normalize-by-median.py (main): introduced warning for when at
   least two input files are named the same.

2015-04-13  Andreas Härpfer  <ahaerpfer@gmail.com>

   * doc/dev/getting-started.rst: clarify Conda usage

2015-04-13  Daniel Standage  <daniel.standage@gmail.com>

   * scripts/normalize-by-median.py: Added support to the diginorm script for
   sending output to terminal (stdout) when using the conventional - as the
   output filename. Also removed --append option.
   * tests/test_scripts.py: Added functional test for diginorm stdout, removed
   test of --append option.

2015-04-13  Scott Fay  <scott.a.fay@gmail.com>

   * scripts/filter-abund.py: added checking of input_table by
   `check_file_status()`

2015-04-13  David Lin

   * scripts/abundance-dist.py: disambiguate documentation for force and
   squash options

2015-04-13  Michael R. Crusoe  <mcrusoe@msu.edu>

   * README.rst,doc/index.rst: added link to gitter.im chat room
   * doc/README.rst: removed ancient, outdated, and unused file

2015-04-13  Thomas Fenzl  <thomas.fenzl@gmx.net>

   * khmer/_khmermodule.cc: removed unused find_all_tags_truncate_on_abundance
   from python api

2015-04-10  Will Trimble

   * tests/test_script_arguments.py: added a test to check for the empty file
   warning when checking if a file exists

2015-04-10  Jacob Fenton  <bocajnotnef@gmail.com>

   * scripts/test-{scripts.py}: added test for check_file_writable using
   load_into_counting

2015-04-10  Phillip Garland  <pgarland@gmail.com>

   * khmer/file.py (check_file_writable): new function to check writability
   * scripts/load-into-counting.py (main): early check to see if output is
   writable

2015-04-07  Michael R. Crusoe  <mcrusoe@msu.edu>

    * README.rst: add a ReadTheDocs badge

2015-04-06  Michael R. Crusoe  <mcrusoe@msu.edu>

   * jenkins-build.sh: updated OS X warning flag to quiet the build a bit

2015-04-06  Michael R. Crusoe  <mcrusoe@msu.edu>

   * Makefile: added 'convert-release-notes' target for MD->RST conversion
   * doc/{,release-notes}/index.rst: include release notes in documentation
   * doc/release-notes/*.rst: added pandoc converted versions of release notes
   * jenkins-build.sh: use the Sphinx method to install doc dependencies

2015-04-05  Michael R. Crusoe  <mcrusoe@msu.edu>

   * setup.py: use the release version of screed 0.8

2015-04-05  Michael R. Crusoe  <mcrusoe@msu.edu>

   * doc/*/*.txt: all documentation sources have been renamed to use the rst
   extension to indicate that they are reStructuredText files. This enables
   use of rich text editors on GitHub and elsewhere.
   * doc/conf.py: update Sphinx configuration to reflect this change
   * doc/requirements.txt: added hint to install version 3.4.1 of Setuptools;
   this file is used by ReadTheDocs only.

2015-04-05  Michael R. Crusoe  <mcrusoe@msu.edu>

   * ChangeLog, lib/read_aligner.cc, sandbox/sweep-reads.py: fixed spelling
   errors.

2015-04-05  Kevin Murray  <spam@kdmurray.id.au>

   * lib/read_parsers.{cc,hh}: Work around an issue (#884) in SeqAn 1.4.x
   handling of truncated sequence files. Also revamp exceptions
   * khmer/_khmermodule.cc: Use new/updated exceptions handling malformed
   FASTA/Q files.
   * tests/test_read_parsers.py: add a test of parsing of truncated fastq
   files

2015-04-03  Luiz Irber  <irberlui@msu.edu>

   * lib/hllcounter.cc: Use for loop instead of transform on merge method,
   now works on C++11.

2015-04-01  Luiz Irber  <irberlui@msu.edu>

   * third-party/smhasher/MurmurHash3.{cc,h}: remove unused code, fix warnings.

2015-04-01  Michael R. Crusoe  <mcrusoe@msu.edu>

   * Doxyfile.in: make documentation generation reproducible, removed timestamp

2015-04-01  Alex Hyer  <theonehyer@gmail.com>

   * scripts/find-knots.py: added force argument to check_file_status()
   call in main().

2015-03-31  Kevin Murray  <spam@kdmurray.id.au>

   * lib/read_parsers.{cc,hh}: add read counting to IParser and subclasses
   * khmer/_khmermodule.cc,tests/test_read_parsers.py: add 'num_reads'
   attribute to khmer.ReadParser objects in python land, and test it.

2015-03-28  Kevin Murray  <spam@kdmurray.id.au>

   * lib/hashbits.hh: Add Hashbits::n_tables() accessor

2015-03-27  Michael R. Crusoe  <mcrusoe@msu.edu>

   * lib/read_parsers.{cc,hh}: Obfuscate SeqAn SequenceStream objects with a
   wrapper struct, to avoid #include-ing the SeqAn headers.
   * lib/Makefile: Don't install the SeqAn headers.

2015-03-27  Kevin Murray  <spam@kdmurray.id.au>

   * lib/Makefile: Add libkhmer targets, clean up
   * lib/get_version.py: Rewrite to use versioneer.py
   * lib/.gitignore,third-party/.gitignore: Add more compiled outputs
   * lib/.check_openmp.cc: add source that checks compiler for openmp support.
   * lib/khmer.pc.in: add pkg-config file for khmer

2015-03-23  Kevin Murray  <spam@kdmurray.id.au>

   * lib/counting.hh: Add CountingHash::n_tables() accessor

2015-03-16  Jessica Mizzi  <mizzijes@msu.edu>

    * khmer/kfile.py: Added file not existing error for system exit
    * tests/{test_scripts,test_functions}.py: Added tests for
    check_file_status for file existence and force option

2015-03-15  Kevin Murray  <spam@kdmurray.id.au>  &  Titus Brown  <titus@idyll.org>

   * tests/test_counting_hash.py: Skip get_raw_tables test if python doesn't
   have the memoryview type/function.

2015-03-11  Erich Schwarz  <ems394@cornell.edu>

   * Added URLs and brief descriptions for khmer-relevant documentation in
   doc/introduction.txt, pointing to http://khmer-protocols.readthedocs.org and
   khmer-recipes.readthedocs.org, with brief descriptions of their content.

2015-03-10  Camille Scott  <camille.scott.w@gmail.com>

   * lib/counting.hh, khmer/_khmermodule.cc: Expose the raw tables of
   count-min sketches to the world of python using a buffer interface.
   * tests/test_counting_hash.py: Tests of the above functionality.

2015-03-08  Michael R. Crusoe  <mcrusoe@msu.edu>

   * Makefile: make 'pep8' target be more verbose
   * jenkins-build.sh: specify setuptools version
   * scripts/{abundance-dist,annotate-partitions,count-median,do-partition,
   extract-paired-reads,extract-partitions,filter-stoptags,find-knots,
   interleave-reads,merge-partitions,partition-graph,sample-reads-randomly,
   split-paired-reads}.py,setup.py: fix new PEP8 errors
   * setup.py: specify that this is a Python 2 only project (for now)
   * tests/test_{counting_single,subset_graph}.py: make explicit the use of
   floor division behavior.

2015-03-06  Titus Brown  <titus@idyll.org>

   * sandbox/{collect-reads.py,saturate-by-median.py}: update for 'force'
   argument in khmer.kfile functions, so that khmer-recipes compile.

2015-03-02  Titus Brown  <titus@idyll.org>

   * sandbox/{combine-pe.py,compare-partitions.py,count-within-radius.py,
   degree-by-position.py,dn-identify-errors.py,ec.py,error-correct-pass2.py,
   find-unpart.py,normalize-by-align.py,read-aligner.py,shuffle-fasta.py,
   to-casava-1.8-fastq.py,uniqify-sequences.py}: removed from sandbox/ as
   obsolete/unmaintained.
   * sandbox/README.rst: updated to reflect readstats.py and trim-low-abund.py
   promotion to sandbox/.
   * doc/dev/scripts-and-sandbox.txt: updated to reflect sandbox/ script name
   preferences, and note to remove from README.rst when moved over to scripts/.

2015-02-27  Kevin Murray  <spam@kdmurray.id.au>

   * scripts/load-into-counting.py: Be verbose in the help text, to clarify
   what the -b flag does.

2015-02-25  Hussien Alameldin  <hussien@msu.edu>

   * sandbox/bloom_count.py: renamed to bloom-count.py
   * sandbox/bloom_count_intersection.py: renamed to
     bloom-count-intersection.py
   * sandbox/read_aligner.py: renamed to read-aligner.py

2015-02-26  Tamer A. Mansour  <drtamermansour@gmail.com>

   * scripts/abundance-dist-single.py: Use CSV format for the histogram.
   * scripts/count-overlap.py: Use CSV format for the curve file output.
   Includes column headers.
   * scripts/abundance-dist-single.py: Use CSV format for the histogram.
   Includes column headers.
   * tests/test_scripts.py: add test functions for the --csv option in
   abundance-dist-single.py and count-overlap.py

2015-02-26  Jacob Fenton  <bocajnotnef@gmail.com>

   * doc/introduction.txt, doc/user/choosing-table-sizes.txt: Updated docs to
   ref correct links and names

2015-02-25  Aditi Gupta  <agupta@msu.edu>

   * sandbox/{collect-reads.py, correct-errors.py,
   normalize-by-median-pct.py, slice-reads-by-coverage.py,
   sweep-files.py, sweep-reads3.py, to-casava-1.8-fastq.py}:
   Replaced 'accuracy' with 'quality'. Fixes #787.

2015-02-25  Tamer A. Mansour  <drtamermansour@gmail.com>

   * scripts/normalize-by-median.py: change to the default behavior to
   overwrite the sequences output file. Also add a new argument --append to
   append new reads to the output file.
   * tests/test_scripts.py: add a test for the --append option in
   normalize-by-median.py

2015-02-25  Hussien Alameldin  <hussien@msu.edu>

   * khmer/khmer_args.py: add 'hll' citation entry "Irber and Brown,
     unpublished." to  _alg. dict.
   * sandbox/unique-kmers.py: add call to 'info' with 'hll' in the
     algorithms list.

2015-02-24  Luiz Irber  <irberlui@msu.edu>

    * khmer/_khmermodule.cc: expose HLL internals as read-only attributes.
    * lib/hllcounter.{cc,hh}: simplify error checking, add getters for HLL.
    * tests/test_hll.py: add test cases for increasing coverage, also fix
    some of the previous ones using the new HLL read-only attributes.

2015-02-24  Luiz Irber  <irberlui@msu.edu>

   * khmer/_khmermodule.cc: Fix coding style violations.

2015-02-24  Luiz Irber  <irberlui@msu.edu>

   * khmer/_khmermodule.cc: Update extension to use recommended practices,
   PyLong instead of PyInt, Type initialization, PyBytes instead of PyString.
   Replace common initialization with explicit type structs, and all types
   conform to the CPython checklist.

2015-02-24  Tamer A. Mansour  <drtamermansour@gmail.com>

   * scripts/abundance-dist.py: Use CSV format for the histogram. Includes
   column headers.
   * tests/test_scripts.py: add coverage for the new --csv option in
   abundance-dist.py

2015-02-24  Michael R. Crusoe  <mcrusoe@msu.edu>

   * jenkins-build.sh: remove examples/stamps/do.sh testing for now; takes too
   long to run on every build. Related to #836

2015-02-24  Kevin Murray  <spam@kdmurray.id.au>

   * scripts/interleave-reads.py: Make the output file name print nicely.

2015-02-23  Titus Brown  <titus@idyll.org>

   * khmer/utils.py: added 'check_is_left' and 'check_is_right' functions;
   fixed bug in check_is_pair.
   * tests/test_functions.py: added tests for now-fixed bug in check_is_pair,
   as well as 'check_is_left' and 'check_is_right'.
   * scripts/interleave-reads.py: updated to handle Casava 1.8 formatting.
   * scripts/split-paired-reads.py: fixed bug where sequences with bad names
   got dropped; updated to properly handle Casava 1.8 names in FASTQ files.
   * scripts/count-median.py: added '--csv' output format; updated to properly
   handle Casava 1.8 FASTQ format when '--csv' is specified.
   * scripts/normalize-by-median.py: replaced pair checking with
   utils.check_is_pair(), which properly handles Casava 1.8 FASTQ format.
   * tests/test_scripts.py: updated script tests to check Casava 1.8
   formatting; fixed extract-long-sequences.py test.
   * scripts/{extract-long-sequences.py,extract-paired-reads.py,
   fastq-to-fasta.py,readstats.py,sample-reads-randomly.py,trim-low-abund.py},
   khmer/thread_utils.py: updated to handle Casava 1.8 FASTQ format by
   setting parse_description=False in screed.open(...).
   * tests/test-data/{paired-mixed.fq,paired-mixed.fq.pe,random-20-a.fq,
   test-abund-read-2.fq,test-abund-read-2.paired2.fq,test-abund-read-paired.fa,
   test-abund-read-paired.fq}: switched some sequences over to Casava 1.8
   format, to test format handling.
   * tests/test-data/{casava_18-pe.fq,test-reads.fq.gz}: new test file for
   Casava 1.8 format handling.
   * tests/test-data/{overlap.curve,paired-mixed.fq.1,paired-mixed.fq.2,
   simple_1.fa,simple_2.fa,simple_3.fa,test-colors.fa,test-est.fa,
   test-graph3.fa,test-graph4.fa,test-graph6.fa}: removed no-longer used
   test files.

2015-02-23  Titus Brown  <titus@idyll.org>

   * setup.cfg: set !linux flag by default, to avoid running tests that
   request too much memory when 'nosetests' is run.  (This is an OS difference
   where Mac OS X attempts to allocate as much memory as requested, while
   on Linux it just crashes).

2015-02-23  Michael R. Crusoe  <mcrusoe@msu.edu>

   * khmer/{__init__.py,_khmermodule.cc},lib/{hashbits.cc,hashbits.hh,
   hashtable,tests/test_{c_wrapper,read_parsers}.py: remove unused callback
   functionality

2015-02-23  Michael R. Crusoe  <mcrusoe@msu.edu>

   * setup.py: point to the latest screed release candidate to work around
   versioneer bug.

2015-02-23  Tamer A. Mansour  <drtamermansour@gmail.com>

   * examples/stamps/do.sh: the argument --savehash was changed to --savetable
   and change mode to u+x
   * jenkins-build.sh: add a test to check for the do.sh file

2015-02-23  Kevin Murray  <spam@kdmurray.id.au>

   * khmer/load_pe.py: Remove unused/undocumented module. See #784

2015-02-21  Hussien Alameldin  <hussien@msu.edu>

   * sandbox/normalize-by-align.py: "copyright header 2013-2015 was added"
   * sandbob/read_aligner.py: "copyright header 2013-2015 was added"
   * sandbox/slice-reads-by-coverage.py: "copyright header 2014  was added"

2015-02-21  Hussien Alameldin  <hussien@msu.edu>

   * sandbox/calc-best-assembly.py, collect-variants.py, graph-size.py: Set executable bits using "chmod +x"

2015-02-21  Michael R. Crusoe  <mcrusoe@msu.edu>

   * khmer/_khmermodule.cc,lib/read_parsers.cc: Rename the 'accuracy' attribute
   of ReadParser Reads to 'quality'
   * tests/test_read_parsers.py: update test to match

2015-02-21  Rhys Kidd  <rhyskidd@gmail.com>

   * sandbox/{calc-best-assembly,calc-error-profile,normalize-by-align,
   read_aligner,slice-reads-by-coverage}.py: reference /usr/bin/env python2
   in the #! line.

2015-02-21  Rhys Kidd  <rhyskidd@gmail.com>

   * sandbox/sweep-paired-reads.py: remove empty script

2015-02-20  Titus Brown  <titus@idyll.org>

   * doc/dev/scripts-and-sandbox.txt: policies for sandbox/ and scripts/
   content, and a process for adding new command line scripts into scripts/.
   * doc/dev/index.txt: added scripts-and-sandbox to developer doc index.

2015-02-20  Michael R. Crusoe  <mcrusoe@msu.edu>

    * khmer/_khmermodule.cc: convert C++ out of memory exceptions to Python
    out of memory exception.
    * test/test_{counting_hash,counting_single,hashbits_obj,labelhash,
    scripts}.py: partial tests for the above

2015-02-20  Aditi Gupta  <agupta@msu.edu>

   * doc/dev/coding-guidelines-and-review.txt: fixed spelling errors.

2015-02-19  Michael R. Crusoe  <mcrusoe@msu.edu>

   * doc/dev/coding-guidelines-and-review.txt: added checklist for new CPython
   types
   * khmer/_khmermodule.cc: Update ReadAligner to follow the new guidelines

2015-02-19  Daniel Standage  <daniel.standage@gmail.com>

   * Makefile: add a new Makefile target `help` to list and describe all
   common targets.
   * khmer/utils.py, tests/test_functions.py: minor style fixes.

2015-02-16  Titus Brown  <titus@idyll.org>

   * khmer/utils.py: added 'check_is_pair', 'broken_paired_reader', and
   'write_record_pair' functions.
   * khmer/khmer_args.py: added streaming reference for future algorithms
   citation.
   * tests/test_functions.py: added unit tests for 'check_is_pair' and
   'broken_paired_reader'.
   * scripts/trim-low-abund.py: upgraded to track pairs properly; added
   proper get_parser information; moved to scripts/ from sandbox/.
   * tests/test_scripts.py: added paired-read tests for
   trim-low-abund.py.
   * tests/test-data/test-abund-read-2.paired.fq: data for paired-read tests.
   * scripts/extract-paired-reads.py: removed 'is_pair' in favor of
   'check_is_pair'; switched to using 'broken_paired_reader'; fixed use
   of sys.argv.
   * scripts/sample-reads-randomly.py: removed unused 'output_single' function.
   * doc/user/scripts.txt: added trim-low-abund.py.

2015-02-13  Qingpeng Zhang  <qingpeng@msu.edu>

   * scripts/sample-reads-randomly.py: fix a glitch about string formatting.

2015-02-11  Titus Brown  <titus@idyll.org>

   * khmer/_khmermodule.cc: fixed k-mer size checking; updated some error
   messages.
   * tests/test_graph.py: added test for k-mer size checking in find_all_tags.

2015-02-09  Titus Brown  <titus@idyll.org>

   * scripts/split-paired-reads.py: added -1 and -2 options to allow fine-
   grain specification of output locations; switch to using write_record
   instead of script-specific output functionality.
   * tests/test_scripts.py: added accompanying tests.

2015-02-09  Bede Constantinides  <bede.constantinides@manchester.ac.uk>

   * scripts/split-paired-reads.py: added -o option to allow specification
   of an output directory
   * tests/test_scripts.py: added accompanying test for split-paired-reads.py

2015-02-01  Titus Brown  <titus@idyll.org>

   * khmer/_khmermodule.cc: added functions hash_find_all_tags_list and
   hash_get_tags_and_positions to CountingHash objects.
   * tests/test_counting_hash.py: added tests for new functionality.

2015-01-25  Titus Brown  <titus@idyll.org>

   * sandbox/correct-errors.py: fixed sequence output so that quality
   scores length always matches the sequence length; fixed argparse
   setup to make use of default parameter.

2015-01-25  Titus Brown  <titus@idyll.org>

    * sandbox/readstats.py: fixed non-functional string interpolation at end;
    added -o to send output to a file; moved to scripts/.
    * doc/user/scripts.txt: added readstats description.
    * tests/test_scripts.py: added tests for readstats.py

2015-01-23  Jessica Mizzi  <mizzijes@msu.edu>

    * khmer/utils.py: Added single write_record fuction to write FASTA/Q
    * scripts/{abundance-dist,extract-long-sequences,extract-partitions,
    interleave-reads,normalize-by-median,sample-reads-randomly}.py:
    Replaced FASTA/Q writing method with write_record

2015-01-23  Michael R. Crusoe  <mcrusoe@msu.edu>

    * Makefile: remove the user installs for the `install-dependencies` target

2015-01-23  Michael R. Crusoe  <mcrusoe@msu.edu>

    * README.rst,doc/user/install.txt: clarify that we support Python 2.7.x
    and not Python 3.

2015-01-21  Luiz Irber  <irberlui@msu.edu>

    * lib/hllcounter.{cc,hh}: Implemented a HyperLogLog counter.
    * khmer/{_khmermodule.cc, __init__.py}: added HLLCounter class
    initialization and wrapper.
    * tests/test_hll.py: added test functions for the new
    HyperLogLog counter.
    * sandbox/unique-kmers.py: implemented a CLI script for
    approximate cardinality estimation using a HyperLogLog counter.
    * setup.cfg, Makefile, third-party/smhasher/MurmurHash3.{cc,h},
    lib/kmer_hash.{cc,hh}, setup.py: added MurmurHash3 hash function
    and configuration.
    * setup.py: added a function to check if compiler supports OpenMP.

2015-01-14  Reed Cartwright  <cartwright@asu.edu>

    * doc/dev/getting-started.txt: Added install information for
    Arch Linux

2014-01-14  Michael R. Crusoe  <mcrusoe@msu.edu>

    * doc/user/{blog-posts,guide}.txt,examples/stamps/do.sh,sandbox/{
    collect-reads,error-correct-pass2,filter-median-and-pct,filter-median,
    read_aligner,split-sequences-by-length}.py,scripts/{filter-abund,
    load-into-counting}.py,tests/test_{counting_hash,hashbits,scripts}.py:
    remove references to ".kh" files replaces with ".pt" or ".ct" as
    appropriate
    * tests/test-data/{bad-versionk12,normC20k20}.kh: renamed to "*.ct"

2015-01-13  Daniel Standage  <daniel.standage@gmail.com>

    * tests/khmer_tst_utils.py, tests/test_sandbox_scripts.py: removed
    unused module imports
    * .gitignore: added pylint_report.txt so that it is not accidentally
    committed after running make diff_pylint_report
    * khmer/file.py -> khmer/kfile.py: renamed internal file handling
    class to avoid collisions with builtin Python file module
    * sandbox/collect-reads.py, sanbox/saturate-by-median.py,
    sandbox/sweep-files.py, sandbox/sweep-reads.py,
    scripts/abundance-dist-single.py, scripts/abundance-dist.py,
    scripts/annotate-partitions.py, scripts/count-median.py,
    scripts/count-overlap.py, scripts/do-partition.py,
    scripts/extract-long-sequences.py, scripts/extract-paired-reads.py,
    scripts/extract-partitions.py, scripts/filter-abund-single.py,
    scripts/filter-abund.py, scripts/filter-stoptags.py,
    scripts/find-knots.py, scripts/interleave-reads.py,
    scripts/load-graph.py, scripts/load-into-counting.py,
    scripts/make-initial-stoptags.py, scripts/merge-partitions.py,
    scripts/normalize-by-median.py, scripts/partition-graph.py,
    scripts/sample-reads-randomly.py, scripts/split-paired-reads.py,
    tests/test_script_arguments.py, tests/test_scripts.py: changed all
    occurrences of `file` to `kfile`

2015-01-09  Rhys Kidd  <rhyskidd@gmail.com>

    * lib/khmer.hh: implement generic NONCOPYABLE() macro guard
    * lib/hashtable.hh: apply NONCOPYABLE macro guard in case of future
    modifications to Hashtable that might exposure potential memory corruption
    with default copy constructor

2014-12-30  Michael Wright  <wrig517@msu.edu>

    * tests/test_scripts.py: Attained complete testing coverage for
    scripts/filter_abund.py

2014-12-30  Brian Wyss  <wyssbria@msu.edu>

    * tests/test_scripts.py: added four new tests:
    load_into_counting_multifile(), test_abundance_dist_single_nosquash(),
    test_abundance_dist_single_savehash, test_filter_abund_2_singlefile

2015-12-29  Michael R. Crusoe  <mcrusoe@msu.edu>

    * CITATION,khmer/khmer_args.py,scripts/{abundance-dist-single,
    filter-abund-single,load-graph,load-into-counting}.py: Give credit to the
    SeqAn project for their FASTQ/FASTA reader that we use.

2014-12-26  Titus Brown  <titus@idyll.org>

    * tests/tests_sandbox_scripts.py: added import and execfile test for all
    sandbox/ scripts.
    * sandbox/{abundance-hist-by-position.py,
    sandbox/assembly-diff-2.py, sandbox/assembly-diff.py,
    sandbox/bloom_count.py, sandbox/bloom_count_intersection.py,
    sandbox/build-sparse-graph.py, sandbox/combine-pe.py,
    sandbox/compare-partitions.py, sandbox/count-within-radius.py,
    sandbox/degree-by-position.py, sandbox/ec.py,
    sandbox/error-correct-pass2.py, sandbox/extract-single-partition.py,
    sandbox/fasta-to-abundance-hist.py, sandbox/filter-median-and-pct.py,
    sandbox/filter-median.py, sandbox/find-high-abund-kmers.py,
    sandbox/find-unpart.py, sandbox/graph-size.py,
    sandbox/hi-lo-abundance-by-position.py, sandbox/multi-rename.py,
    sandbox/normalize-by-median-pct.py, sandbox/print-stoptags.py,
    sandbox/print-tagset.py, sandbox/readstats.py,
    sandbox/renumber-partitions.py, sandbox/shuffle-fasta.py,
    sandbox/shuffle-reverse-rotary.py, sandbox/split-fasta.py,
    sandbox/split-sequences-by-length.py, sandbox/stoptag-abundance-hist.py,
    sandbox/stoptags-by-position.py, sandbox/strip-partition.py,
    sandbox/subset-report.py, sandbox/sweep-out-reads-with-contigs.py,
    sandbox/sweep-reads2.py, sandbox/sweep-reads3.py,
    sandbox/uniqify-sequences.py, sandbox/write-interleave.py}: cleaned up
    to make 'import'-able and 'execfile'-able.

2014-12-26  Michael R. Crusoe  <mcrusoe@msu.edu>

    * tests/test_functions.py: Generate a temporary filename instead of
    writing to the current directory
    * Makefile: always run the `test` target if specified

2014-12-20  Titus Brown  <titus@idyll.org>

    * sandbox/slice-reads-by-coverage.py: fixed 'N' behavior to match other
    scripts ('N's are now replaced by 'A', not 'G').
    * sandbox/trim-low-abund.py: corrected reporting bug (bp written);
    simplified second-pass logic a bit; expanded reporting.

2014-12-17  Jessica Mizzi  <mizzijes@msu.edu>

    * khmer/file.py,sandbox/sweep-reads.py,scripts/{abundance-dist-single,
    abundance-dist,annotate-partitions,count-median,count-overlap,do-partition,
    extract-paired-reads,extract-partitions,filter-abund-single,filter-abund,
    filter-stoptags,interleave-reads,load-graph,load-into-counting,
    make-initial-stoptags,merge-partitions,normalize-by-median,partition-graph,
    sample-reads-randomly,split-paired-reads}.py,setup.cfg,
    tests/{test_script_arguments,test_scripts}.py: Added force option to all
    scripts to script IO sanity checks and updated tests to match.

2014-12-17  Michael R. Crusoe  <mcrusoe@msu.edu>

    * setup.cfg,tests/test_{counting_hash,counting_single,filter,graph,
    hashbits,hashbits_obj,labelhash,lump,read_parsers,scripts,subset_graph}.py:
    reduce memory usage of tests to about 100 megabytes max.

2014-12-17  Michael R. Crusoe  <mcrusoe@msu.edu>

    * scripts/load-graph.py,khmer/_khmermodule.cc: restore threading to
    load-graph.py

2014-12-16  Titus Brown  <titus@idyll.org>

    * sandbox/{calc-error-profile.py,collect-variants.py,correct-errors.py,
    trim-low-abund.py}: Support for k-mer spectral error analysis, sublinear
    error profile calculations from shotgun data sets, adaptive variant
    collection based on graphalign, streaming error correction, and streaming
    error trimming.
    * tests/test_sandbox_scripts.py: added tests for sandbox/trim-low-abund.py.
    * tests/test_counting_hash.py: added tests for new
    CountingHash::find_spectral_error_positions function.

2014-12-16  Michael R. Crusoe  <mcrusoe@msu.edu>  &  Camille Scott
<camille.scott.w@gmail.com>

    * khmer/_khmermodule.cc: fixed memory leak in the ReadParser paired
    iterator (not used by any scripts).
    * lib/read_parsers.cc,khmer/_khmermodule.cc: Improved exception handling.
    * tests/test_read_parsers.py,
    tests/test-data/100-reads.fq.truncated.{bz2,gz}: Added tests for truncated
    compressed files accessed via ReadParser paired and unpaired iterators.

2014-12-09  Michael R. Crusoe  <mcrusoe@msu.edu>

    New FAST[AQ] parser (from the SeqAn project). Fixes known issue and a
    newly found read dropping issue
    https://github.com/dib-lab/khmer/issues/249
    https://github.com/dib-lab/khmer/pull/641
    Supports reading from non-seekable plain and gziped FAST[AQ] files (a.k.a
    pipe or streaming support)

    * khmer/{__init__.py,_khmermodule.cc}: removed the Config object, the
    threads argument to new_counting_hash, and adapted to other changes in API.
    Dropped the unused _dump_report_fn method. Enhanced error reporting.
    * lib/{bittest,consume_prof,error,khmer_config,scoringmatrix,thread_id_map}
    .{cc,hh},tests/test_khmer_config.py: deleted unused files
    * sandbox/collect-reads.py,scripts/{abundance-dist-single,do-partition,
    filter-abund-single,load-into-counting}.py: adapted to Python API changes:
    no threads argument to ReadParser, no more config
    * tests/test_{counting_hash,counting_single,hashbits,hashbits_obj,
    test_read_parsers}.py: updated tests to new error pattern (upon object
    creation, not first access) and the same API change as above. Thanks to
    Camille for her enhanced multi-thread test.
    * lib/{counting,hashtable,ht-diff}.cc,khmer.hh: renamed MAX_COUNT define to
    MAX_KCOUNT; avoids naming conflict with SeqAn
    * khmer/file.py: check_file_status(): ignored input files named '-'
    * khmer/khmer_tst_utils.py: added method to pipe input files to a target
    script
    * tests/test_scripts.py: enhanced streaming tests now that four of them
    work.
    * Makefile: refreshed cppcheck{,-result.xml} targets, added develop
    setuptools command prior to testing

2014-12-08  Michael R. Crusoe  <mcrusoe@msu.edu>

    * doc/user/known_issues.txt: Document that multithreading leads to dropped
    reads.

2014-12-07  Michael R. Crusoe  <mcrusoe@msu.edu>

    This is khmer v1.2

    * Makefile: add sandbox scripts to the pylint_report.txt target
    * doc/dev/coding-guidelines-and-review.txt: Add question about command
    line API to the checklist
    * doc/dev/release.txt: refresh release procedure
    * doc/release-notes/release-1.2.md

2014-12-05  Michael R. Crusoe  <mcrusoe@msu.edu>

    * CITATIONS,khmer/khmer_args.py: update citations for Qingpeng's paper

2014-12-01  Michael R. Crusoe  <mcrusoe@msu.edu>

    * doc/roadmap.txt: Explain the roadmap to v2 through v4

2014-12-01  Kevin Murray  <spam@kdmurray.id.au>

    * tests/test_scripts.py: Stop a test from making a temporary output file
    in the current dir by explicitly specifying an output file.

2014-12-01  Kevin Murray  <spam@kdmurray.id.au>

    * load-into-counting.py: Add a CLI parameter to output a machine-readable
    summary of the run, including number of k-mers, FPR, input files etc in
    json or TSV format.

2014-12-01  Titus Brown  <t@idyll.org>

    * Update sandbox docs: some scripts now used in recipes

2014-11-23  Phillip Garland  <pgarland@gmail.com>

    * lib/khmer.hh (khmer): define KSIZE_MAX
    * khmer/_khmermodule.cc (forward_hash, forward_hash_no_rc) (reverse_hash):
    Use KSIZE_MAX to check whether the user-supplied k is larger than khmer
    supports.

2014-11-19  Michael R. Crusoe  <mcrusoe@msu.edu>

    * CODE_OF_CONDUT.RST,doc/dev/{index,CODE_OF_CONDUCT}.txt: added a code of
    conduct

2014-11-18  Jonathan Gluck  <jdg@cs.umd.edu>

    * tests/test_counting_hash.py: Fixed copy paste error in comments, True to
    False.

2014-11-15  Jacob Fenton  <bocajnotnef@gmail.com>

    * tests/test_scripts.py: added screed/read_parsers stream testing
    * khmer/file.py: modified file size checker to not break when fed
    a fifo/block device
    * tests/test-data/test-abund-read-2.fa.{bz2, gz}: new test files

2014-11-11  Jacob Fenton  <bocajnotnef@gmail.com>

    * do-partition.py: replaced threading args in scripts with things from
    khmer_args
    * khmer/theading_args.py: removed as it has been deprecated

2014-11-06  Michael R. Crusoe  <mcrusoe@msu.edu>

    * lib/{counting,hashbits}.{cc,hh},lib/hashtable.hh: Moved the n_kmers()
    function into the parent Hashtable class as n_unique_kmers(), adding it to
    CountingHash along the way. Removed the unused start and stop parameters.
    * khmer/_khmermodule.cc: Added Python wrapping for CountingHash::
    n_unique_kmers(); adapted to the dropped start and stop parameters.
    * scripts/{load-graph,load-into-counting,normalize-by-median}.py: used the
    n_unique_kmers() function instead of the n_occupied() function to get the
    number of unique kmers in a table.
    * tests/test_{hashbits,hashbits_obj,labelhash,scripts}.py: updated the
    tests to reflect the above

2014-10-24  Camille Scott  <camille.scott.w@gmail.com>

    * do-partition.py: Add type=int to n_threads arg and assert to check
    number of active threads

2014-10-10  Brian Wyss  <wyssbria@msu.edu>

    * khmer/scripts/{abundance-dist, abundance-dist-single,
    annotate-partitions, count-median, count-overlap, do-partition,
    extract-paired-reads, extract-partitions, filter-abund, filter-abund-single,
    filter-stoptags, find-knots, load-graph, load-into-counting,
    make-initial-stoptags, merge-partitions, normalize-by-median,
    partition-graph, sample-reads-randomly}.py:
    changed stdout output in scripts to go to stderr.

2014-10-06  Michael R. Crusoe  <mcrusoe@msu.edu>

    * Doxyfile.in: add links to the stdc++ docs

2014-10-01  Ben Taylor  <taylo886@msu.edu>

    * khmer/_khmermodule.cc, lib/hashtable.cc, lib/hashtable.hh,
    tests/test_counting_hash.py, tests/test_labelhash.py,
    tests/test_hashbits.py, tests/test_hashbits_obj.py:
    Removed Hashtable::consume_high_abund_kmers,
    Hashtable::count_kmers_within_depth, Hashtable::find_radius_for_volume,
    Hashtable::count_kmers_on_radius

2014-09-29  Michael R. Crusoe  <mcrusoe@msu.edu>

    * versioneer.py: upgrade versioneer 0.11->0.12

2014-09-29  Sherine Awad  <sherine.awad@gmail.com>

    * scripts/normalize-by-median.py: catch expections generated by wrong
    indentation for 'total'

2014-09-23  Jacob G. Fenton  <bocajnotnef@gmail.com>

    * scripts/{abundance-dist-single, abundance-dist, count-median,
    count-overlap, extract-paired-reads, filter-abund-single,
    load-graph, load-into-counting, make-initial-stoptags,
    partition-graph, split-paired-reads}.py:
    added output file listing at end of file
    * scripts/extract-long-sequences.py: refactored to set write_out to
    sys.stdout by default; added output location listing.
    * scripts/{fastq-to-fasta, interleave-reads}.py:
    added output file listing sensitive to optional -o argument
    * tests/test_scripts.py: added test for scripts/make-initial-stoptags.py

2014-09-19  Ben Taylor  <taylo886@msu.edu>

    * Makefile: added --inline-suppr to cppcheck, cppcheck-result.xml targets
    * khmer/_khmermodule.cc: Added comments to address cppcheck false positives
    * lib/hashtable.cc, lib/hashtable.hh: take args to filter_if_present by
    reference, address scope in destructor
    * lib/read_parsers.cc: Added comments to address cppcheck false positives
    * lib/subset.cc, lib/subset.hh: Adjusted output_partitioned_file,
    find_unpart to take args by reference, fix assign_partition_id to use
    .empty() instead of .size()

2014-09-19  Ben Taylor  <taylo886@msu.edu>

    * Makefile: Add astyle, format targets
    * doc/dev/coding-guidelines-and-review.txt: Add reference to `make format`
		target

2014-09-10  Titus Brown  <titus@idyll.org>

    * sandbox/calc-median-distribution.py: catch exceptions generated by reads
	shorter than k in length.
    * sandbox/collect-reads.py: added script to collect reads until specific
	average cutoff.
    * sandbox/slice-reads-by-coverage.py: added script to extract reads with
	a specific coverage slice (based on median k-mer abundance).

2014-09-09  Titus Brown  <titus@idyll.org>

    * Added sandbox/README.rst to describe/reference removed files,
	 and document remaining sandbox files.

    * Removed many obsolete sandbox files, including:
      sandbox/abund-ablate-reads.py,
      sandbox/annotate-with-median-count.py,
      sandbox/assemble-individual-partitions.py,
      sandbox/assemstats.py,
      sandbox/assemstats2.py,
      sandbox/bench-graphsize-orig.py,
      sandbox/bench-graphsize-th.py,
      sandbox/bin-reads-by-abundance.py,
      sandbox/bowtie-parser.py,
      sandbox/calc-degree.py,
      sandbox/calc-kmer-partition-counts.py,
      sandbox/calc-kmer-read-abunds.py,
      sandbox/calc-kmer-read-stats.py,
      sandbox/calc-kmer-to-partition-ratio.py,
      sandbox/calc-sequence-entropy.py,
      sandbox/choose-largest-assembly.py,
      sandbox/consume-and-traverse.py,
      sandbox/contig-coverage.py,
      sandbox/count-circum-by-position.py,
      sandbox/count-density-by-position.py,
      sandbox/count-distance-to-volume.py,
      sandbox/count-median-abund-by-partition.py,
      sandbox/count-shared-kmers-btw-assemblies.py,
      sandbox/ctb-iterative-bench-2-old.py,
      sandbox/ctb-iterative-bench.py,
      sandbox/discard-high-abund.py,
      sandbox/discard-pre-high-abund.py,
      sandbox/do-intertable-part.py,
      sandbox/do-partition-2.py,
      sandbox/do-partition-stop.py,
      sandbox/do-partition.py,
      sandbox/do-subset-merge.py,
      sandbox/do-th-subset-calc.py,
      sandbox/do-th-subset-load.py,
      sandbox/do-th-subset-save.py,
      sandbox/extract-surrender.py,
      sandbox/extract-with-median-count.py,
      sandbox/fasta-to-fastq.py,
      sandbox/filter-above-median.py,
      sandbox/filter-abund-output-by-length.py,
      sandbox/filter-area.py,
      sandbox/filter-degree.py,
      sandbox/filter-density-explosion.py,
      sandbox/filter-if-present.py,
      sandbox/filter-max255.py,
      sandbox/filter-min2-multi.py,
      sandbox/filter-sodd.py,
      sandbox/filter-subsets-by-partsize.py,
      sandbox/get-occupancy.py,
      sandbox/get-occupancy2.py,
      sandbox/graph-partition-separate.py,
      sandbox/graph-size-circum-trim.py,
      sandbox/graph-size-degree-trim.py,
      sandbox/graph-size-py.py,
      sandbox/join_pe.py,
      sandbox/keep-stoptags.py,
      sandbox/label-pairs.py,
      sandbox/length-dist.py,
      sandbox/load-ht-and-tags.py,
      sandbox/make-coverage-by-position-for-node.py,
      sandbox/make-coverage-histogram.py,
      sandbox/make-coverage.py,
      sandbox/make-random.py,
      sandbox/make-read-stats.py,
      sandbox/multi-abyss.py,
      sandbox/multi-stats.py,
      sandbox/multi-velvet.py,
      sandbox/normalize-by-min.py,
      sandbox/occupy.py,
      sandbox/parse-bowtie-pe.py,
      sandbox/parse-stats.py,
      sandbox/partition-by-contig.py,
      sandbox/partition-by-contig2.py,
      sandbox/partition-size-dist-running.py,
      sandbox/partition-size-dist.py,
      sandbox/path-compare-to-vectors.py,
      sandbox/print-exact-abund-kmer.py,
      sandbox/print-high-density-kmers.py,
      sandbox/quality-trim-pe.py,
      sandbox/quality-trim.py,
      sandbox/reformat.py,
      sandbox/remove-N.py,
      sandbox/softmask-high-abund.py,
      sandbox/split-N.py,
      sandbox/split-fasta-on-circum.py,
      sandbox/split-fasta-on-circum2.py,
      sandbox/split-fasta-on-circum3.py,
      sandbox/split-fasta-on-circum4.py,
      sandbox/split-fasta-on-degree-th.py,
      sandbox/split-fasta-on-degree.py,
      sandbox/split-fasta-on-density.py,
      sandbox/split-reads-on-median-diff.py,
      sandbox/summarize.py,
      sandbox/sweep_perf.py,
      sandbox/test_scripts.py,
      sandbox/traverse-contigs.py,
      sandbox/traverse-from-reads.py,
      sandbox/validate-partitioning.py -- removed as obsolete.

2014-09-01  Michael R. Crusoe  <mcrusoe@msu.edu>

    * doc/dev/coding-guidelines-and-review.txt: Clarify pull request checklist
    * CONTRIBUTING.md: update URL to new dev docs

2014-08-30  Rhys Kidd  <rhyskidd@gmail.com>

    * khmer/_khmermodule.cc: fix table.get("wrong_length_string") gives core
    dump
    * lib/kmer_hash.cc: improve quality of exception error message
    * tests/{test_counting_hash,test_counting_single,test_hashbits,
        test_hashbits_obj}.py: add regression unit tests

2014-08-28  Titus Brown  <titus@idyll.org>

    * scripts/normalize-by-median.py: added reporting output after main loop
	exits, in case it hadn't been triggered.
    * sandbox/saturate-by-median.py: added flag to change reporting frequency,
	cleaned up leftover code from when it was copied from
	normalize-by-median.

2014-08-24  Rhys Kidd  <rhyskidd@gmail.com>

    * khmer/thread_utils.py, sandbox/filter-below-abund.py,
	scripts/{extract-long-sequences,load-graph,load-into-counting,
	normalize-by-median,split-paired-reads}.py,
	scripts/galaxy/gedlab.py: fix minor PyLint issues

2014-08-20  Michael R. Crusoe  <mcrusoe@msu.edu>

    * test/test_version.py: add Python2.6 compatibility.

2014-08-20  Rhys Kidd  <rhyskidd@gmail.com>

    * setup.py,README.rst,doc/user/install.txt: Test requirement for a
    64-bit operating system, documentation changes. Fixes #529

2014-08-19  Michael R. Crusoe  <mcrusoe@msu.edu>

    * {setup,versioneer,khmer/_version}.py: upgrade versioneer from 0.10 to 0.11

2014-08-18  Michael R. Crusoe  <mcrusoe@msu.edu>

    * setup.py: Use the system bz2 and/or zlib libraries if specified in
    setup.cfg or overridden on the commandline

2014-08-06  Michael R. Crusoe  <mcrusoe@msu.edu>

    * CITATION: fixed formatting, added BibTeX
    * Makefile: Python code coverage targets will now compile khmer if needed
    * doc/dev/galaxy.txt: moved to doc/user/; updated & simplified
    * doc/{dev,user}/index.txt: galaxy.txt move
    * scripts/*.xml: moved to scripts/galaxy/; citations added; additional
    scripts wrapped
    * scripts/galaxy/README.txt: documented Galaxy codebase requirements
    * doc/citations.txt: symlink to CITATION
    * scripts/galaxy/test-data: added symlinks to files in tests/test-data or
    added short test files from scratch
    * scripts/galaxy/macros.xml: common configuration moved to central file
    * scripts/galaxy/gedlab.py: custom Galaxy datatypes for the counting
    tables and presence tables: it inherits from the Galaxy Binary type but
    isn't sniffable. Written with GalaxyTeam's Dave_B.
    * scripts/filter-abund.py: fix inaccurate parameter description
    * scripts/galaxy/tool_dependencies.xml: document install process
    * scripts/galaxy/filter-below-abund.py: symlink to
    sandbox/filter-below-abund.py for now.
    * khmer/khmer_args.py: point users to online citation file for details

2014-08-05  Michael R. Crusoe  <mcrusoe@msu.edu>

    * lib/read_parsers.{cc,hh}: close file handles. Fixes CID 1222793

2014-08-05  Justin Lippi  <jlippi@gmail.com>

    * khmer/__init__.py: import get_version_cpp method as __version_cpp__.
    * khmer/_khmermodule.cc: added get_version_cpp implementation
    * tests/test_version.py: check that version from C++ matches version from
    khmer.__version__
    * setup.cfg: don't run tests with 'jenkins' @attr with 'make test'

2014-08-04  Michael R. Crusoe  <mcrusoe@msu.edu>

    * khmer/_khmermodule.cc,lib/{kmer_hash.{cc,hh},read_aligner.cc,
    read_parsers.{cc,hh},trace_logger.cc: Replace remaining uses of assert()
    with khmer_exceptions. Fixes #215.
    * setup.py: simplify argparse conditional dependency

2014-08-03  Titus Brown & Michael R. Crusoe  <t@idyll.org>

    * doc/{artifact-removal,partitioning-workflow{.graffle,.png}},{biblio,
    blog-posts,guide,install,choosing-table-sizes,known-issues,scripts,
    partitioning-big-data.txt: moved to doc/user/
    * doc/{crazy-ideas,details,development,galaxy,release,examples}.txt: moved
    to doc/dev/
    * doc/dev/{a-quick-guide-to-testing,codebase-guide,
    coding-guidelines-and-review,for-khmer-developers,getting-started,
    hackathon,index}.txt,doc/user/index.txt: new content.
    * doc/design.txt: deleted
    The documentation has been split into user focused documentation and
    developer focused documentation. The new developer docs were field tested
    as part of the Mozilla Science Lab global sprint that we participated in;
    we are grateful to all the volunteers.

2014-07-24  Ivan Gonzalez  <iglpdc@gmail.com>

    * lib/khmer.hh, lib/khmer_exception.hh: All exceptions are now derived from
	a new base class exception, khmer::khmer_exception. Issue #508.
    * lib/counting.cc, lib/hashbits.cc, lib/hashtable.{cc,hh},lib/kmer_hash.cc,
	lib/labelhash.cc, lib/perf_metrics.hh, lib/read_parsers.{cc,hh},
	lib/subset.cc, lib/thread_id_map.hh: All exceptions thrown are now
	instances (or derived from) khmer::khmer_exception.

2014-07-24  Jiarong Guo  <guojiaro@gmail.com>

    * khmer/_khmermodule.cc: add python exception when thread = 0 for
    ReadParser.
    * tests/test_read_parsers.py: add test_with_zero_threads() to test Python
    exception when ReadParser has zero threads.

2014-07-23  Qingpeng Zhang  <qingpeng@gmail.com>

    * scripts/load-graph.py: write fp rate into *.info file with option
    to switch on
    * tests/test_scripts.py: add test_load_graph_write_fp

2014-07-23  Ryan R. Boyce  <boycerya@msu.edu>

    * Makefile: fixed >80 character line wrap-around

2014-07-23  Leonor Garcia-Gutierrez  <l.garcia-gutierrez@warwick.ac.uk>

    * tests/test_hashbits.py, tests/test_graph.py,
    tests/test_lump.py: reduced memory requirement

2014-07-23  Heather L. Wiencko  <wienckhl@tcd.ie>

    * khmer_tst_utils.py: added import traceback
    * test_scripts.py: added test for normalize_by_median.py for fpr rate

2014-07-22  Justin Lippi  <jlippi@gmail.com>

    * khmer/_khmermodule.cc: removed unused assignment
    * lib/read_aligner.cc,lib/read_aligner.hh: wrapped function declarations
    in the same compiler options that the only invocations are in to avoid
    unusedPrivateFunction violation.
    * lib/read_parsers.cc: fix redundantassignment error by assigning variable
    to its value directly

2014-07-22  Michael R. Crusoe  <mcrusoe@msu.edu>

    * Makefile: combine pip invocation into single "install-dependencies"
    target.

2014-07-22  Justin Lippi  <jlippi@gmail.com>

    * tests/test_subset_graph.py: decrease the amount of memory that is being
    requested for the hash tables in test.

2014-07-22  Jim Stapleton  <jas@msu.edu>

     * scripts/filter-abund.py: no longer asks for parameters that are unused,
     issue #524

2014-07-22  Justin Lippi  <jlippi@gmail.com>

    * tests/khmer_tst_utils.py: put runscript here
    * tests/test_sandbox_scripts.py: remove 'runsandbox', renamed to runscript
      and placed in khmer_tst_utils
    * tests/test_scripts.py: removed 'runscript' and placed in khmer_tst_utils

2014-07-22  Jeramia Ory  <jeramia.ory@gmail.com>

    * khmer/_khmermodule.cc: removed unused KhmerError, issue #503

2014-07-22  Rodney Picett  <pickett.rodney@gmail.com>

    * lib/scoringmatrix.{cc,hh}: removed assign function, issue #502

2014-07-22  Leonor Garcia-Gutierrez  <l.garcia-gutierrez@warwick.ac.uk>

    * tests/test_counting_single.py: reduced memory requirements

2014-07-21  Titus Brown  <t@idyll.org>

    * sandbox/saturate-by-median.py: introduce new sandbox script for
	saturation analysis of low-coverage data sets.

2014-07-10  Joe Stein  <joeaarons@gmail.com>

    * sandbox/readstats.py: fixed divide-by-zero error, issue #458

2014-07-06  Titus Brown  <t@idyll.org>

    * doc/release.txt: fix formatting.

2014-06-25  Michael R. Crusoe <mcrusoe@msu.edu>

    * scripts/load-graph.py: fix #507. Threading doesn't give any advantages
    to this script right now; the threading parameter is ignored for now.

2014-06-20  Chuck Pepe-Ranney  <chuck.peperanney@gmail.com>

    * scripts/extract-partitions.py: added epilog documentation for
	<base>.dist columns.

2014-06-20  Michael R. Crusoe  <mcrusoe@msu.edu>

    * doc/release.txt: Add Coverity Scan to release checklist

2014-06-19  Michael R. Crusoe  <mcrusoe@msu.edu>

    * lib/read_aligner.{cc,hh},khmer/_khmermodule.cc,setup.py,
    tests/test_read_aligner.py,sandbox/{normalize-by-align,read-aligner}.py:
    Update of @fishjord's graph alignment work
    * lib/{aligner,kmer,node}.{cc,hh},tests/test_align.py: removed as they are
    superceded by the above
    * Makefile: fixed wildcards
    * tests/read_parsers.py: tests that are too complicated to run with
    Valgrind's memcheck are now marked @attr('multithread')

2014-06-16  Titus Brown  <t@idyll.org>

    * doc/release.txt: updated release process.
    * doc/known-issues.txt: updated known-issues for v1.1 release
    * doc/release-notes/: added release notes for 1.0, 1.0.1, and 1.1

2014-06-16  Michael R. Crusoe  <mcrusoe@msu.edu>

    * scripts/{abundance-dist-single,filter-abund-single,load-into-counting,
    normalize-by-median,load-graph}.py: restore Python 2.6 compatibility for
    Debian 6, RedHat 6, SL6, and Ubuntu 10.04 LTS users.

2014-06-15  Titus Brown  <t@idyll.org>

    * doc/scripts.txt: removed sweep-reads.py from script documentation.
    * scripts/sweep-reads.py, scripts/sweep-files.py: moved sweep-reads.py
	and sweep-files.py over to sandbox.
    * tests/test_sandbox_scripts.py: created a test file for scripts in
	sandbox/; skip when not in developer mode (e.g. installed egg).
    * tests/test_script_arguments.py: capture file.py output to stderr
	so that it is not displayed during tests.
    * sandbox/calc-median-distribution.py: updates to print cumulative
	distribution for calc-median-distribution.

2014-06-14  Michael R. Crusoe  <mcrusoe@msu.edu>

    * scripts/{abundance-dist-single,filter-abund-single,load-into-counting,
    normalize-by-median,load-graph}.py,tests/test_scripts.py: added
    '--report-total-kmers' option to all scripts that create k-mer tables.

2014-06-14  Titus Brown  <t@idyll.org>

    * doc/scripts.txt, tests/test_scripts.py, scripts/sweep-reads.py:
	renamed sweep-reads-buffered to sweep-reads; added FASTQ output to
	sweep-reads.
    * doc/scripts.txt: added extract-long-sequences.py doc reference.
    * scripts/extract-long-sequences.py: set default sequence length to
	extract to 200 bp.

2014-06-13  Michael R. Crusoe  <mcrusoe@msu.edu>

    * MANIFEST.in: don't include docs/, data/, or examples/ in our PyPI
    distribution. Saves 15MB.

2014-06-13  Michael R. Crusoe  <mcrusoe@msu.edu>

    * Makefile: split coverity target in two: -build and -upload. Added
    configuration target

2014-06-13  Titus Brown  <t@idyll.org>

    * doc/install.txt: updated virtualenv command to use python2 explicitly,
	for arch support.

2014-06-13  Titus Brown  <t@idyll.org>

    * khmer/__init__.py, khmer/file_args.py: Moved copyright message to a
	comment.
    * khmer/file.py: updated error messages for disk-space checking functions;
	added test hooks.
    * tests/test_script_arguments.py: added tests for several functions in
	khmer/file.py.
    * sandbox/assemstats3.py: handle missing input files.

2014-06-12  Michael Wright <wrigh517@msu.edu>

    * sandbox/load-into-hashbits: Deleted from sandbox. It is superseded
    by load-graph.py --no-tagset.

2014-06-11  Michael Wright <wrigh517@msu.edu>

    * scripts/load-into-counting: Fixed docstring misnomer to
	load-into-counting.py

2014-06-10  Michael R. Crusoe  <mcrusoe@msu.edu>

    * setup.py,tests/{__init__,khmer_tst_utils,test_scripts,
    khmer_test_counting_single}.py: made tests runnable after installation.
    * lib/{khmer.hh,hashtable.hh,read_parsers.cc,read_parsers.hh}: restructure
    exception hierarchy.
    * khmer/_khmermodule.cc: Nicer error checking for hash_consume_fasta,
    hash_abundance_distribution, hashbits_consume_{fasta,fasta_and_tag
    {,with_stoptags},partitioned_fasta}, hashbits_output_partitions, and
    labelhash_consume_{,partitioned_}fasta_and_tag_with_labels.

2014-06-10  Titus Brown  <t@idyll.org>

    * Makefile: remove SHELL setting so that 'make doc' works in virtualenvs.
    * scripts/sample-reads-randomly.py: extend to take multiple subsamples
	with -S.
    * tests/test_scripts.py: added test for multiple subsamples from
	sample-reads-randomly.py

2014-06-10  Michael Wright <wrigh517@msu.edu>

    * scripts/extract-long-sequences: Moved from sandbox, added argparse and
    FASTQ support.
    * scripts/fastq-to-fasta: Fixed outdated argparse oversight.
    * tests/test_scripts.py: Added tests for extract-long-sequences.py

2014-06-08  Titus Brown  <t@idyll.org>

    * doc/conf.py: set google_analytics_id and disqus_shortname properly;
	disable "editme" popup.
    * doc/_templates/page.html: take google_analytics_id and disqus_shortname
	from doc/conf.py.

2014-06-04  Michael R. Crusoe <mcrusoe@msu.edu>

    * lib/Makefile: do a distclean as the CFLAGS may have changed. Fixes #442

2014-06-03 Chuck Pepe-Ranney <chuck.peperanney@gmail.com>

    * scripts/abundance-dist.py: removed call to check_space on infiles.

2014-05-31  Michael R. Crusoe  <mcrusoe@msu.edu>

    * khmer/_khmermodule.cc,lib/counting.{cc,hh},
    sandbox/{stoptag-abundance-ham1-hist.py,off-by-one.py,filter-ham1.py}:
    Remove CountingHash get_kmer_abund_mean, get_kmer_abund_abs_deviation, and
    max_hamming1_count along with Python glue code and sandbox scripts. They
    are no longer useful.

2014-05-30  Titus Brown  <t@idyll.org>

    * khmer/_khmermodule.cc: remove merge2* functions: unused, untested.
    * lib/counting.cc, lib/hashbits.cc, lib/hashtable.cc: made file loading
	exceptions more verbose and informative.
    * tests/test_subset_graph.py: added tests for SubsetPartition::
	load_partitionmap.
    * khmer/_khmermodule.cc, lib/subset.cc, wrapped SubsetPartition::
	load_partitionmap to catch, propagate exceptions
    * tests/test_hashbits.py, tests/test_counting_hash.py: added tests
	for fail-on-load of bad file format versions; print exception messages.
    * .gitignore: added various temporary pip & build files
    * lib/counting.cc: added I/O exception handling to CountingHashFileReader
	and CountingHashGzFileReader.
    * lib/hashbits.cc: added I/O exception handling to Hashbits::load.
    * lib/subset.cc: added I/O exception handling to merge_from_disk.
    * lib/hashtable.cc: added I/O exception handling to load_tagset and
	load_stop_tags
    * khmer/_khmermodule.cc: added I/O exception propagation from C++ to
	Python, for all loading functions.

2014-05-22  Michael Wright  <wrigh517@msu.edu>

    * scripts/fastq-to-fasta: Moved and improved fastq-to-fasta.py into scripts
    from sandbox
    * tests/test_scripts.py: Added tests for fastq-to-fasta.py
    * tests/test-data: Added test-fastq-n-to-fasta.py file with N's in
    sequence for testing

2014-05-19  Michael R. Crusoe  <mcrusoe@msu.edu>

    * Makefile: add target for python test coverage plain-text report;
    clarified where the HTML report is

2014-05-16  Michael R. Crusoe  <mcrusoe@msu.edu>

    * docs/scripts.txt: include sweep-reads-buffered.py

2014-05-14  Adam Caldwell  <adam.caldwell@gmail.com>

    * Makefile: change pip to pip2. Fixes assorted make problems on systems
    where pip links to pip3

2014-05-14  Michael R. Crusoe  <mcrusoe@msu.edu>

    * lib/{zlib,bzip2} -> third-party/
    * setup.{cfg,py}: Move third party libraries to their own directory
    * Makefile: add sloccount target for humans and the sloccount.sc target for
   Jenkins

2014-05-13  Michael Wright  <wrigh517@msu.edu>

    * sandbox/fastq-to-fasta.py: now reports number of reads dropped due to
    'N's in sequence. close 395

2014-05-13  Michael R. Crusoe  <mcrusoe@msu.edu>

    * doc/release.txt: additional fixes

2014-05-09  Luiz Irber  <irberlui@msu.edu>

    Version 1.0.1

2014-05-09  Michael R. Crusoe  <mcrusoe@msu.edu>

    * doc/release.txt: update release instructions

2014-05-06  Michael R. Crusoe  <mcrusoe@msu.edu>

    * lib/{subset,counting}.cc: fix cppcheck errors; astyle -A10
    --max-code-length=80

2014-05-06  Titus Brown  <titus@idyll.org>

    * sandbox/calc-best-assembly.py: added script to calculate best
    assembly from a list of contig/scaffold files

2014-04-23  Titus Brown  <titus@idyll.org>

    * scripts/abundance-dist-single.py: fixed problem where ReadParser was
    being created anew for each thread; regression introduced in 4b823fc.

2014-04-22  Michael R. Crusoe  <mcrusoe@msu.edu>

    *.py: switch to explicit python2 invocation. Fixes #385.

2014-04-21  Titus Brown  <t@idyll.org>

    * doc/development.txt: added spellcheck to review checklist

2014-04-21  Titus Brown  <titus@idyll.org>

    * scripts/normalize-by-median.py: updated FP rate to match latest info from
      Qingpeng's paper; corrected spelling error.

2014-04-21  Michael R. Crusoe  <mcrusoe@msu.edu>

    * setup.py,doc/installing.txt: Remove argparse from the requirements
    unless it isn't available. Argparse is bundled with Python 2.7+. This
    simplifies the installation instructions.

2014-04-17  Ram RS  <ramrs@nyu.edu>

    * scripts/make-initial-stoptags.py: fixed bug that threw error on
     missing .ht input file while actual expected input file is .pt

2014-04-11  Titus Brown  <t@idyll.org>

    * scripts/*.py: fixed argument to check_space_for_hashtable to rely
    on args.n_tables and not args.ksize.

2014-04-06  Titus Brown  <titus@idyll.org>

    * scripts/normalize-by-median.py: added comment about table compatibility
    with abundance-dist.

2014-04-05  Michael R. Crusoe  <mcrusoe@msu.edu>

    * MANIFEST.in,setup.py: fix to correct zlib packaging for #365
    * ChangeLog: fix date for 1.0 release, email addresses

2014-04-01  Michael R. Crusoe  <mcrusoe@msu.edu>

    Version 1.0
    * Makefile: run 'build' command before install; ignore _version.py for
    coverage purposes.
    * bink.ipynb: deleted
    * doc/choosing-hash-sizes.txt -> choosing-table-sizes.txt
    * setup.py,doc/{conf.py,index.txt}: update lists of authors
    * doc/development.txt: typo
    * doc/{galaxy,guide,index,introduction,scripts}.txt: remove some
    references to implementation details of the k-mer tables
    * doc/{known-issues,release}.txt: updated
    * khmer/*.cc,lib/*.{cc,hh}: astyle -A10 formatted
    * lib/read_parsers.cc: fixed case statement fall through
    * lib/subset.cc: removed unnecessary NULL check (CID 1054804 & 1195088)
    * scripts/*.py: additional documentation updates
    * tests/test-data/test-overlap1.ht,data/MSB2-surrender.fa &
    data/1m-filtered.fa: removed from repository history, .git is now 36M!

2014-04-01  Titus Brown  <t@idyll.org>

    * CITATION,khmer/khmer_args.py: Updated khmer software citation for
    release.

2014-03-31  Titus Brown  <t@idyll.org>

    * scripts/normalize-by-median.py: Fixed unbound variable bug introduced in
    20a433c2.

    * khmer/file.py: Fixed incorrect use of __file__ dirname instead of
    os.getcwd(); also fixed bug where statvfs would choke on an empty
    dirname resulting from input files being in the cwd.

2014-03-31  Michael R. Crusoe  <mcrusoe@msu.edu>

    * versioneer.py,ez_setup.py: updated to version 0.10 and 3.4.1
    respectively.
    * docs/release.txt,khmer/_version.py,MANIFEST.in: update ancillary
    versioneer files

2014-03-31  Titus Brown  <t@idyll.org>

    * scripts/*.py,khmer/khmer_args.py: added 'info' function to khmer_args,
    and added citation information to each script.
    * CITATION: added basic citation information for khmer functionality.

2013-03-31  Michael R. Crusoe  <mcrusoe@msu.edu>

    * docs/scripts.txt,scripts/*.py,khmer/*.py: overhaul the documentation of
    the scripts. Uses sphinxcontrib.autoprogram to leverage the existing
    argparse objects. Moved the documentation into each script + misc cleanups.
    All scripts support the --version option. Migrated the last scripts to use
    khmer_args
    * docs/blog-posts.txt: removed outdated reference to filter-exact.py; its
    replacement filter-abund.py is better documented in the eel-pond protocol
    * figuregen/,novelty/,plots/,templatem/,scripts/do-partition.sh: removed
    outdated code not part of core project

2013-03-30  Michael R. Crusoe  <mcrusoe@msu.edu>

    * setup.py: monkeypatched distutils.Distribution.reinitialize_command() so
    that it matches the behavior of Distribution.get_command_obj(). This fixes
    issues with 'pip install -e' and './setup.py nosetests' not respecting the
    setup.cfg configuration directives for the build_ext command. Also
    enhanced our build_ext command to respect the dry_run mode.

    * .ycm_extra_conf.py: Update our custom YouCompleteMe configuration to
    query the package configuration for the proper compilation flags.

2014-03-28  Michael R. Crusoe  <mcrusoe@msu.edu>

    * Makefile,setup.py: demote nose & sphinx to extra dependencies.
    Auto-install Python developer tools as needed.

2013-03-27  Michael R. Crusoe  <mcrusoe@msu.edu>

    * The system zlib and bzip2 libraries are now used instead of the bundled
    versions if specified in setup.cfg or the command line.

2014-03-25  Michael R. Crusoe  <mcrusoe@msu.edu>

    * Makefile: update cppcheck command to match new version of Jenkins
    plugin. Now ignores the lib/test*.cc files.

2013-03-20  Michael R. Crusoe  <mcrusoe@msu.edu>

    * lib/storage.hh,khmer/_khmermodule.cc,lib/{readtable,read_parsers}.hh:
    remove unused storage.hh

2014-03-19  Qingpeng Zhang  <qingpeng@msu.edu>

    * hashbits.cc: fix a bug of 'Division or modulo by zero' described in #182
    * test_scripts.py: add test code for count-overlap.py
    * count-overlap.py: (fix a bug because of a typo and hashsize was replaced
    by min_hashsize)
    * count-overlap.py: needs hashbits table generated by load-graph.py.
    This information is added to the "usage:" line.
    * count-overlap.py: fix minor PyLint issues

2014-03-19  Michael R. Crusoe  <mcrusoe@msu.edu>

    * Update bundled zlib version to 1.2.8 from 1.2.3. Changes of note:
    "Wholesale replacement of gz* functions with faster versions"
    "Added LFS (Large File Summit) support for 64-bit file offsets"
    "Fix serious but very rare decompression bug"

2014-03-19  Michael R. Crusoe <mcrusoe@msu.edu>

    * lib/counting.hh: include hashtable.hh
    * lib/{counting,aligner,hashbits,hashtable,labelhash,node,subset}.{cc,hh},
    kmer.cc,khmer/_khmermodule.cc: removed downcast, replaced non-functional
    asserts() with exception throws.
    * khmer/_khmermodule.cc: fixed parsing of PyLists
    * setup.py: force 64bit only builds on OS X.

2014-03-19  Titus Brown  <t@idyll.org>

    * Makefile: update documentation on targets at top; clean autopep8 output.
    * test_counting_single.py: fixed pep8 violations in spacing
    * test_scripts.py: eliminate popenscript in favor of proper SystemExit
	handling in runscript; fix pep8 violations.

2014-03-19  Michael R. Crusoe <mcrusoe@msu.edu> and Luiz Irber
<luiz.irber@gmail.com>

    * lib/ktable.{cc,hh},khmer/{__init__.py},{_khmermodule.cc}, tests/
    test_{counting_{hash,single},ktable}.py: remove the unused KTable object
    * doc/{index,ktable}.txt: remove references to KTable
    * lib/{ktable.{hh,cc} → kmer_hash.{hh,cc}}: rename remaining ktable files
    to kmer_hash
    * lib/{hashtable,kmer}.hh: replace ktable headers with kmer_hash

2014-03-17  Ram RS  <ramrs@nyu.edu>

    * extract-partitions.py: pylint warnings addressed
    * test_scripts.py: tests added to cover extract-partitions completely

2014-03-16  Michael R. Crusoe <mcrusoe@msu.edu>

    * lib/read_parsers.cc: fix for Coverity CID 1054789: Unititialized scalar
    field II: fill_id is never zeroed out.

2014-03-16  Ram RS  <ramrs@nyu.edu>

    * Project email in copyright headers updated

2014-03-14  Michael R. Crusoe <mcrusoe@msu.edu>

    * khmer/_khmermodule.cc, lib/{khmer.hh, hashtable.{cc,hh}},
    tests/test_{hashbits,hashbits_obj,labelhash}.py: don't implicitly downcast
    tagset_size(). Changes fileformat version for saved tagsets.

2014-03-13  Ram RS  <ramrs@nyu.edu>

    * added: khmer/file.py - script to check disk space, check input file
    status and check space before hashtable writing
    * modified: scripts/*.py - all scripts now use khmer.file for above-mentioned
    functionality.
    * modified: scripts/*.py - pylint violations addressed in all scripts
    under scripts/

2014-03-13  Ram RS  <ramrs@nyu.edu>

    * Bug fix: tests.test_normalize_by_median_no_bigcount() now runs within
    temp directory

2014-03-11  Michael R. Crusoe  <mcrusoe@mcrusoe.edu>

    * lib/read_parsers.hh: fix for Coverity CID 1054789: Uninitialized scalar
    field

2014-03-10  Michael R. Crusoe  <mcrusoe@msu.edu>

    * doc/development.txt: document fork/tag policy + formatting fixes

2014-03-03  Michael R. Crusoe  <mcrusoe@msu.edu>

    * lib/trace_logger.{cc,hh}: fix for Coverity CID 1063852: Uninitialized
    scalar field (UNINIT_CTOR)
    * lib/node.cc: fix for Coverity CID 1173035:  Uninitialized scalar field
    (UNINIT_CTOR)
    * lib/hashbits.hh: fix for Coverity CID 1153101:  Resource leak in object
    (CTOR_DTOR_LEAK)
    * lib/{perf_metrics.{cc,hh},hashtable.{cc,hh}
    ,read_parsers.{cc,hh},trace_logger.{cc,hh}}: ifndef WITH_INTERNAL_METRICS
    then lets not + astyle -A10

2014-02-27  Michael R. Crusoe <mcrusoe@msu.edu>

    * tagged: version 0.8
    * setup.py: Specify a known working version of setuptools so we don't
    force an unneeded and awkward upgrade.
    * setup.py: We aren't zipsafe, mark as such

2014-02-18  Michael R. Crusoe <mcrusoe@msu.edu>

* Normalized C++ namespace usage to fix CID 1054792
* Updated install instructions. We recommend OS X users and those Linux
users without root access to install virtualenv instead of pip.
* New documentation: doc/known-issues.txt
* Added code review checklist & other guidance: doc/development.txt

2014-02-03  Camille Scott <camille.scott.w@gmail.com>

* Standardized command line arguments in khmer_args; added version flag

* Added support for sparse graph labeling

* Added script to reinflate partitions from read files using the
  labeling system, called sweep-reads-by-partition-buffered.py

* Implemented __new__ methods for Hashbits, enforced inheritance
  hierarchy between it and the new LabelHash class both in C++
  and CPython API

2013-12-20  Titus Brown  <titus@idyll.org>

* Fixed output_partitioned_file, sweep-reads3.py, and extract-partitions.py
  to retain FASTQ format in output.

2013-12-11  Michael R. Crusoe <mcrusoe@msu.edu>

* normalize-by-median.py: new optional argument: --record-filenames to specify
a path where a list of all the output filenames will be written to. Will
be used to better integrate with Galaxy.

* All commands that use the counting args now support the --version switch

* abundance-dist-single.py, abundance-dist.py, do-partition.py,
interleave-reads.py, load-graph.py, load-into-counting.py
normalize-by-median.py now exit with return code 1 instead of 255 as is
standard.

2013-12-19  Michael R. Crusoe  <mcrusoe@msu.edu>

* doc/install.txt Add setup instructions for RHEL6 & fix invocation to get
master branch to work for non-developers

2013-12-18  Titus Brown  <titus@idyll.org>

* Added a test to ensure that normalize-by-median.py has bigcount set to
  False.

2013-11-22  Camille Scott  <camille.scott.w@gmail.com>

* Makefile: Added debug target for profiling.

2013-11-22  Michael R. Crusoe  <mcrusoe@msu.edu>

* Documented release process

2013-10-21  Michael R. Crusoe  <mcrusoe@msu.edu>

* Version 0.7

* New script: sample-reads-randomly.py which does a single pass random
subsample using reservoir sampling.

* the version number is now only stored in one place

* Makefile: new dist, cppcheck, pep8, and autopep8 targets for developers.
VERSION is now set by versioneer and exported to C/C++ code.

* README switched from MarkDown to ReStructuredText format to clean up PyPI
listing. Install count badge added.

* doc/: updates to how the scripts are called. Sphinx now pulls version
number from versioneer. C/Python integration is now partially documented.
Reference to bleeding-edge has been removed. Release instructions have been
clarified and simplified.

* all python code in khmer/, scripts/, and tests/ should be PEP8 compliant now.

* khmer/_khmermodule.cc has gotten a once-over with cpychecker. Type errors
were eliminated and the error checking has improved.

* Several fixes motivated by the results of a Coverity C/C++ scan.

* Tests that require greater than 0.5 gigabytes of memory are now annotated as
being 'highmem' and be skipped by changing two lines in setup.cfg

* warnings about -Wstrict-prototypes will no longer appear

* contributors to this release are: ctb, mr-c and camillescott.

2013-10-15  Michael R. Crusoe  <mcrusoe@msu.edu>

* Version 0.6.1

* No code changes, just build fixes

2013-10-10  Michael R. Crusoe  <mcrusoe@msu.edu>

* Version 0.6

* Switch to setuptools to run the entire build

* The various Makefiles have been merged into one inside lib for posterity

* A new top-level Makefile wraps "python setup.py"

* argparse.py has been removed and is installed automatically by setuptools/pip

* setup.py and the python/khmer directory have been moved to the root of the
project to conform to the standard layout

* The project contact address is now khmer-project@idyll.org

* Due to the new build system the project now easily builds under OS X + XCode

* In light of the above the installation instructions have been rewritten

* Sphinx now builds the documentation without warnings or errors

* It is now easy to calculate code coverage.

* setup.py is now PEP8 compliant
2014-04-10  Michael R. Crusoe  <mcrusoe@msu.edu>

    * Makefile: run 'build' command before install; ignore _version.py for
    coverage purposes.
    * bink.ipynb: deleted
    * doc/choosing-hash-sizes.txt -> choosing-table-sizes.txt
    * setup.py,doc/{conf.py,index.txt}: update lists of authors
    * doc/development.txt: typo
    * doc/{galaxy,guide,index,introduction,scripts}.txt: remove some
    references to implementation details of the k-mer tables
    * doc/{known-issues,release}.txt: updated
    * khmer/*.cc,lib/*.{cc,hh}: astyle -A10 formatted
    * lib/read_parsers.cc: fixed case statement fall through
    * lib/subset.cc: removed unnecessary NULL check (CID 1054804 & 1195088)
    * scripts/*.py: additional documentation updates
    * tests/test-data/test-overlap1.ht,data/MSB2-surrender.fa &
    data/1m-filtered.fa: removed from repository history, .git is now 36M!

2014-03-31  Titus Brown  <ctb@msu.edu>

    * scripts/normalize-by-median.py: Fixed unbound variable bug introduced in
    20a433c2.

    * khmer/file.py: Fixed incorrect use of __file__ dirname instead of
    os.getcwd(); also fixed bug where statvfs would choke on an empty
    dirname resulting from input files being in the cwd.

2014-03-31  Michael R. Crusoe  <mcrusoe@msu.edu>

    * versioneer.py,ez_setup.py: updated to version 0.10 and 3.4.1
    respectively.
    * docs/release.txt,khmer/_version.py,MANIFEST.in: update ancillary
    versioneer files

2014-03-31  Titus Brown  <ctb@msu.edu>

    * scripts/*.py,khmer/khmer_args.py: added 'info' function to khmer_args,
    and added citation information to each script.
    * CITATION: added basic citation information for khmer functionality.

2013-03-31  Michael R. Crusoe  <mcrusoe@msu.edu>

    * docs/scripts.txt,scripts/*.py,khmer/*.py: overhaul the documentation of
    the scripts. Uses sphinxcontrib.autoprogram to leverage the existing
    argparse objects. Moved the documentation into each script + misc cleanups.
    All scripts support the --version option. Migrated the last scripts to use
    khmer_args
    * docs/blog-posts.txt: removed outdated reference to filter-exact.py; its
    replacement filter-abund.py is better documented in the eel-pond protocol
    * figuregen/,novelty/,plots/,templatem/,scripts/do-partition.sh: removed
    outdated code not part of core project

2013-03-30  Michael R. Crusoe  <mcrusoe@msu.edu>

    * setup.py: monkeypatched distutils.Distribution.reinitialize_command() so
    that it matches the behavior of Distribution.get_command_obj(). This fixes
    issues with 'pip install -e' and './setup.py nosetests' not respecting the
    setup.cfg configuration directives for the build_ext command. Also
    enhanced our build_ext command to respect the dry_run mode.

    * .ycm_extra_conf.py: Update our custom YouCompleteMe configuration to
    query the package configuration for the proper compilation flags.

2014-03-28  Michael R. Crusoe  <mcrusoe@msu.edu>

    * Makefile,setup.py: demote nose & sphinx to extra dependencies.
    Auto-install Python developer tools as needed.

2013-03-27  Michael R. Crusoe  <mcrusoe@msu.edu>

    * The system zlib and bzip2 libraries are now used instead of the bundled
    versions if specified in setup.cfg or the command line.

2014-03-25  Michael R. Crusoe  <mcrusoe@msu.edu>

    * Makefile: update cppcheck command to match new version of Jenkins
    plugin. Now ignores the lib/test*.cc files.

2013-03-20  Michael R. Crusoe  <mcrusoe@msu.edu>

    * lib/storage.hh,khmer/_khmermodule.cc,lib/{readtable,read_parsers}.hh:
    remove unused storage.hh

2014-03-19  Qingpeng Zhang  <qingpeng@msu.edu>

    * hashbits.cc: fix a bug of 'Division or modulo by zero' described in #182
    * test_scripts.py: add test code for count-overlap.py
    * count-overlap.py: (fix a bug because of a typo and hashsize was replaced
    by min_hashsize)
    * count-overlap.py: needs hashbits table generated by load-graph.py.
    This information is added to the "usage:" line.
    * count-overlap.py: fix minor PyLint issues

2014-03-19  Michael R. Crusoe  <mcrusoe@msu.edu>

    * Update bundled zlib version to 1.2.8 from 1.2.3. Changes of note:
    "Wholesale replacement of gz* functions with faster versions"
    "Added LFS (Large File Summit) support for 64-bit file offsets"
    "Fix serious but very rare decompression bug"

2014-03-19  Michael R. Crusoe <mcrusoe@msu.edu>

    * lib/counting.hh: include hashtable.hh
    * lib/{counting,aligner,hashbits,hashtable,labelhash,node,subset}.{cc,hh},
    kmer.cc,khmer/_khmermodule.cc: removed downcast, replaced non-functional
    asserts() with exception throws.
    * khmer/_khmermodule.cc: fixed parsing of PyLists
    * setup.py: force 64bit only builds on OS X.

2014-03-19  Titus Brown  <t@idyll.org>

    * Makefile: update documentation on targets at top; clean autopep8 output.
    * test_counting_single.py: fixed pep8 violations in spacing
    * test_scripts.py: eliminate popenscript in favor of proper SystemExit
	handling in runscript; fix pep8 violations.

2014-03-19  Michael R. Crusoe <mcrusoe@msu.edu> and Luiz Irber
<luiz.irber@gmail.com>

    * lib/ktable.{cc,hh},khmer/{__init__.py},{_khmermodule.cc}, tests/
    test_{counting_{hash,single},ktable}.py: remove the unused KTable object
    * doc/{index,ktable}.txt: remove references to KTable
    * lib/{ktable.{hh,cc} → kmer_hash.{hh,cc}}: rename remaining ktable files
    to kmer_hash
    * lib/{hashtable,kmer}.hh: replace ktable headers with kmer_hash

2014-03-17  Ram RS  <ramrs@nyu.edu>

    * extract-partitions.py: pylint warnings addressed
    * test_scripts.py: tests added to cover extract-partitions completely

2014-03-16  Michael R. Crusoe <mcrusoe@msu.edu>

    * lib/read_parsers.cc: fix for Coverity CID 1054789: Unititialized scalar
    field II: fill_id is never zeroed out.

2014-03-16  Ram RS  <ramrs@nyu.edu>

    * Project email in copyright headers updated

2014-03-14  Michael R. Crusoe <mcrusoe@msu.edu>

    * khmer/_khmermodule.cc, lib/{khmer.hh, hashtable.{cc,hh}},
    tests/test_{hashbits,hashbits_obj,labelhash}.py: don't implicitly downcast
    tagset_size(). Changes fileformat version for saved tagsets.

2014-03-13  Ram RS  <ramrs@nyu.edu>

    * added: khmer/file.py - script to check disk space, check input file
    status and check space before hashtable writing
    * modified: scripts/*.py - all scripts now use khmer.file for above-mentioned
    functionality.
    * modified: scripts/*.py - pylint violations addressed in all scripts
    under scripts/

2014-03-13  Ram RS  <ramrs@nyu.edu>

    * Bug fix: tests.test_normalize_by_median_no_bigcount() now runs within
    temp directory

2014-03-11  Michael R. Crusoe  <mcrusoe@mcrusoe.edu>

    * lib/read_parsers.hh: fix for Coverity CID 1054789: Uninitialized scalar
    field

2014-03-10  Michael R. Crusoe  <mcrusoe@msu.edu>

    * doc/development.txt: document fork/tag policy + formatting fixes

2014-03-03  Michael R. Crusoe  <mcrusoe@msu.edu>

    * lib/trace_logger.{cc,hh}: fix for Coverity CID 1063852: Uninitialized
    scalar field (UNINIT_CTOR)
    * lib/node.cc: fix for Coverity CID 1173035:  Uninitialized scalar field
    (UNINIT_CTOR)
    * lib/hashbits.hh: fix for Coverity CID 1153101:  Resource leak in object
    (CTOR_DTOR_LEAK)
    * lib/{perf_metrics.{cc,hh},hashtable.{cc,hh}
    ,read_parsers.{cc,hh},trace_logger.{cc,hh}}: ifndef WITH_INTERNAL_METRICS
    then lets not + astyle -A10

2014-02-27  Michael R. Crusoe <mcrusoe@msu.edu>

    * tagged: version 0.8
    * setup.py: Specify a known working version of setuptools so we don't
    force an unneeded and awkward upgrade.
    * setup.py: We aren't zipsafe, mark as such

2014-02-18  Michael R. Crusoe <mcrusoe@msu.edu>

* Normalized C++ namespace usage to fix CID 1054792
* Updated install instructions. We recommend OS X users and those Linux
users without root access to install virtualenv instead of pip.
* New documentation: doc/known-issues.txt
* Added code review checklist & other guidance: doc/development.txt

2014-02-03  Camille Scott <camille.scott.w@gmail.com>

* Standardized command line arguments in khmer_args; added version flag

* Added support for sparse graph labeling

* Added script to reinflate partitions from read files using the
  labeling system, called sweep-reads-by-partition-buffered.py

* Implemented __new__ methods for Hashbits, enforced inheritance
  hierarchy between it and the new LabelHash class both in C++
  and CPython API

2013-12-20  Titus Brown  <titus@idyll.org>

* Fixed output_partitioned_file, sweep-reads3.py, and extract-partitions.py
  to retain FASTQ format in output.

2013-12-11  Michael R. Crusoe <mcrusoe@msu.edu>

* normalize-by-median.py: new optional argument: --record-filenames to specify
a path where a list of all the output filenames will be written to. Will
be used to better integrate with Galaxy.

* All commands that use the counting args now support the --version switch

* abundance-dist-single.py, abundance-dist.py, do-partition.py,
interleave-reads.py, load-graph.py, load-into-counting.py
normalize-by-median.py now exit with return code 1 instead of 255 as is
standard.

2013-12-19  Michael R. Crusoe  <mcrusoe@msu.edu>

* doc/install.txt Add setup instructions for RHEL6 & fix invocation to get
master branch to work for non-developers

2013-12-18  Titus Brown  <titus@idyll.org>

* Added a test to ensure that normalize-by-median.py has bigcount set to
  False.

2013-11-22  Camille Scott  <camille.scott.w@gmail.com>

* Makefile: Added debug target for profiling.

2013-11-22  Michael R. Crusoe  <mcrusoe@msu.edu>

* Documented release process

2013-10-21  Michael R. Crusoe  <mcrusoe@msu.edu>

* Version 0.7

* New script: sample-reads-randomly.py which does a single pass random
subsample using reservoir sampling.

* the version number is now only stored in one place

* Makefile: new dist, cppcheck, pep8, and autopep8 targets for developers.
VERSION is now set by versioneer and exported to C/C++ code.

* README switched from MarkDown to ReStructuredText format to clean up PyPI
listing. Install count badge added.

* doc/: updates to how the scripts are called. Sphinx now pulls version
number from versioneer. C/Python integration is now partially documented.
Reference to bleeding-edge has been removed. Release instructions have been
clarified and simplified.

* all python code in khmer/, scripts/, and tests/ should be PEP8 compliant now.

* khmer/_khmermodule.cc has gotten a once-over with cpychecker. Type errors
were eliminated and the error checking has improved.

* Several fixes motivated by the results of a Coverity C/C++ scan.

* Tests that require greater than 0.5 gigabytes of memory are now annotated as
being 'highmem' and be skipped by changing two lines in setup.cfg

* warnings about -Wstrict-prototypes will no longer appear

* contributors to this release are: ctb, mr-c and camillescott.

2013-10-15  Michael R. Crusoe  <mcrusoe@msu.edu>

* Version 0.6.1

* No code changes, just build fixes

2013-10-10  Michael R. Crusoe  <mcrusoe@msu.edu>

* Version 0.6

* Switch to setuptools to run the entire build

* The various Makefiles have been merged into one inside lib for posterity

* A new top-level Makefile wraps "python setup.py"

* argparse.py has been removed and is installed automatically by setuptools/pip

* setup.py and the python/khmer directory have been moved to the root of the
project to conform to the standard layout

* The project contact address is now khmer-project@idyll.org

* Due to the new build system the project now easily builds under OS X + XCode

* In light of the above the installation instructions have been rewritten

* Sphinx now builds the documentation without warnings or errors

* It is now easy to calculate code coverage.

* setup.py is now PEP8 compliant<|MERGE_RESOLUTION|>--- conflicted
+++ resolved
@@ -1,5 +1,4 @@
-<<<<<<< HEAD
-2016-10-01  Camille Scott  <camille.scott.w@gmail.com>
+2016-10-06  Camille Scott  <camille.scott.w@gmail.com>
 
    * khmer/__init__.py, khmer/_khmer.cc, tests/test_functions.py: Expose
    reverse_complement to Python.
@@ -15,9 +14,9 @@
    * lib/{kmer_filters.hh, kmer_filters.cc}: Helper filter-functions for the
    AssemblerTraversers.
    * lib/kmer_hash.hh: Helper functions for the Kmer class.
-   * lib/{symbols.hh, symbols.cc}: Global DNA alphabets.
-   * tests/test_nodegraph.py: Additional tests for the assembler API.
-=======
+   * lib/{alphabets.hh, alphabets.cc}: Global DNA alphabets.
+   * tests/test_assembly.py: Tests for the assembler API.
+
 2016-10-03  Tim Head  <betatim@gmail.com>
 
    * .travis.yml: adjust setup for exclusive use of travis (jenkins is retiring)
@@ -37,7 +36,6 @@
    * tests/test_functions.py: add test for broken_paired_iter uppercase
    behavior.
    * tests/test_read_handling.py: update tests for ReadBundle.
->>>>>>> 49a0b617
 
 2016-10-01  Titus Brown  <titus@idyll.org>
 
