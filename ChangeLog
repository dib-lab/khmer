--- conflicted
+++ resolved
@@ -1,13 +1,9 @@
-<<<<<<< HEAD
 2015-05-22  Jacob Fenton  <bocajnotnef@gmail.com>
 
    * scripts/normalize-by-median.py: minor refactoring, fixed -R
    * tests/test_scripts.py: added test for normalize's -R arg
 
-2015-05-13  Scott Sievert <sieve121@umn.edu>
-=======
 2015-05-20  Jacob Fenton  <bocajnotnef@gmail.com>
->>>>>>> b2507bd7
 
    * oxli/{__init__,khmer_api,common}.py,scripts/build-graph.py,
    tests/test_scripts.py: added oxli module, oxlified load_graph script, tests
