--- conflicted
+++ resolved
@@ -1,13 +1,14 @@
 2015-06-04  Titus Brown  <titus@idyll.org>
 
-<<<<<<< HEAD
    * lib/hashtable.{cc,hh}: add Hashtable::get_kmers()
    and Hashtable::get_kmer_counts().
    * khmer/_khmermodule.cc: add CPython functions for get_kmers() and
    get_kmer_counts(); reorganize hashtable_methods a bit.
    * tests/test_counting_hash.py: add tests for get_kmers() and
    get_kmer_counts().
-=======
+
+2015-06-04  Titus Brown  <titus@idyll.org>
+
    * khmer/_khmermodule.cc: added error handling to load_partitionmap.
    * lib/subset.cc: modified partitionmap format to detect truncated files;
    changed untestable sanity checks to assertions.
@@ -19,7 +20,6 @@
    * khmer/_khmermodule.cc,lib/hashbits.{cc,hh}: add Hashbits::update_from()
    and Hashbits.update().
    * tests/test_hashbits.py: associated tests.
->>>>>>> 74351e5b
 
 2015-06-01  Jacob Fenton  <bocajnotnef@gmail.com>
 
