--- conflicted
+++ resolved
@@ -1,5 +1,3 @@
-<<<<<<< HEAD
-=======
 2016-10-31  Titus Brown  <titus@idyll.org>
 
    * lib/{counting.hh,hashbits.hh,hashtable.hh}: factor out global functions
@@ -7,7 +5,6 @@
    * khmer/_khmer.cc, lib/{hashtable.cc,read_aligner.cc,subset.cc}: update
    Hashtable code to use new hash_dna and unhash_dna methods.
 
->>>>>>> d76fe705
 2016-10-31  Camille Scott  <camille.scott.w@gmail.com>
 
    * khmer/__init__.py, khmer/_khmer.cc, tests/test_functions.py: Expose
