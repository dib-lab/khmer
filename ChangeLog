--- conflicted
+++ resolved
@@ -1,8 +1,3 @@
-<<<<<<< HEAD
-2016-02-15  Kevin Murray <spam@kdmurray.id.au>
-
-   * scripts/load-into-counting.py: Insert khmer's version into .info files
-=======
 2016-05-25  Titus Brown  <titus@idyll.org>
 
    * scripts/trim-low-abund.py: switched to watermark-based reporting to
@@ -136,7 +131,10 @@
    pull requests with checklist using GitHub's new template feature
    * doc/dev/coding-guidelines-and-review.rst: update developer docs with
    compensatory changes
->>>>>>> a802fea2
+
+2016-02-15  Kevin Murray <spam@kdmurray.id.au>
+
+   * scripts/load-into-counting.py: Insert khmer's version into .info files
 
 2015-08-14  Luiz Irber  <khmer@luizirber.org>
 
@@ -337,7 +335,7 @@
    * scripts/*.py, khmer/khmer_args.py: added epilog sanitation
    * scripts/{load-into-counting,load-graph,load-into-countgraph,
    load-into-nodegraph}.py, tests/{test_scripts,test_normalize_by_median,
-   test_streaming_io,test_countgraph}: renamed load-into-counting -> 
+   test_streaming_io,test_countgraph}: renamed load-into-counting ->
    load-into-countgraph, load-graph -> load-into-nodegraph, fixed tests to not
    bork
 
@@ -350,7 +348,7 @@
    * CITATION, doc/{index,introduction,user/scripts}.rst, khmer/khmer_args.py:
    formatting fixes and new citation for the software as a whole
    * Makefile: PDF building hints, tweaked dependencies, update coverity URL,
-   new target to generate author list for the paper citation 
+   new target to generate author list for the paper citation
    * sort-authors-list.py: helper script for the above
    * doc/conf.py: don't generate a module index
    * doc/contributors.rst: formatting, remove references to old lab
@@ -382,18 +380,18 @@
    and KmerIterator, respectively.
    * lib/Makefile: Add -std=c++11 flag.
    * Makefile: Update -std=c++11 flag in libtest target.
-   * lib/hashtable.{cc,hh}: Update calc_connected_graph_size to use Traverser. 
+   * lib/hashtable.{cc,hh}: Update calc_connected_graph_size to use Traverser.
    Change kmer_degree to use functions from traversal.cc. Remove redundant
    count_kmers_with_radius in favor of calc_connected_graph_size. Update
    traverse_from_kmer to use Traverser. Hashtable subclasses KmerFactory.
    * lib/{hashtable.hh,kmer_hash.{cc,hh}}: Move KmerIterator from hashtable.hh
    to kmer_hash.{cc,hh}. Add Kmer class to store forward, reverse, and
    uniqified integer representations of k-mers, and to handle string
-   conversion. Update KmerIterator to emit objects of type Kmer and to subclass 
+   conversion. Update KmerIterator to emit objects of type Kmer and to subclass
    KmerFactory; add doxygen markup.
    * lib/khmer.hh: Forward declare Kmer and typedef new Kmer data structures.
    * lib/subset.{cc,hh}: Move constructor definition to .cc file. Remove
-   queue_neighbors in favor of new traversal machinery. Update find_all_tags, 
+   queue_neighbors in favor of new traversal machinery. Update find_all_tags,
    sweep_for_tags, and find_all_tags_truncate_on_abundance to use Traverser.
    * setup.py: Add traversal.{cc,hh} to deps.
 
@@ -459,9 +457,9 @@
 
 2015-08-04  Jacob Fenton  <bocajnotnef@gmail.com>
 
-   * khmer/khmer_args.py, oxli/functions.py: migrated estimation functions out 
+   * khmer/khmer_args.py, oxli/functions.py: migrated estimation functions out
    oxli and into khmer_args
-   * oxli/build_graph.py, tests/test_oxli_functions.py, 
+   * oxli/build_graph.py, tests/test_oxli_functions.py,
    sandbox/{estimate_optimal_hash,optimal_args_hashbits}.py,
    scripts/{normalize-by-median,unique-kmers}.py: changed to not break on
    location change
@@ -686,7 +684,7 @@
    abundance-dist}.py,tests/test_{normalize_by_median,subset_graph,hashbits,
    oxli_function}.py: pylint cleanup.
 
-2015-07-17  Michael R. Crusoe  <crusoe@ucdavis.edu>  
+2015-07-17  Michael R. Crusoe  <crusoe@ucdavis.edu>
 
    * Makefile, tests/test_read_aligner.py: import khmer when pylinting.
 
@@ -738,7 +736,7 @@
 
 2015-07-05  Jacob Fenton  <bocajnotnef@gmail.com>
 
-   * doc/whats-new-2.0.rst: added in normalize-by-median.py broken paired 
+   * doc/whats-new-2.0.rst: added in normalize-by-median.py broken paired
    updates.
 
 2015-07-05  Michael R. Crusoe  <crusoe@ucdavis.edu>
@@ -815,7 +813,7 @@
 
 2015-06-28  Qingpeng Zhang  <qingpeng@msu.edu>
 
-   * sandbox/{estimate_optimal_hash,optimal_args_hashbits}.py: added sandbox 
+   * sandbox/{estimate_optimal_hash,optimal_args_hashbits}.py: added sandbox
    methods for estimating memory usage based on desired fp rate, etc.
 
 2015-06-27  Kevin Murray  <spam@kdmurray.id.au>
@@ -1153,7 +1151,7 @@
 
 2015-04-17  Jessica Mizzi  <mizzijes@msu.edu>
 
-   * tests/test_scripts.py: split test_extract_long_sequences 
+   * tests/test_scripts.py: split test_extract_long_sequences
    into test_extract_long_sequences_fa and test_extract_long_sequences_fq
 
 2015-04-15  Elmar Bucher <buchere@ohsu.edu>
@@ -1189,7 +1187,7 @@
 2015-04-15  Sarah Guermond  <sarah.guermond@gmail.com>
 
    * scripts/trim-low-abund.py: implemented STDOUT output, redirected
-   existing print statements to STDERR, fixed existing & new PEP 8 issues 
+   existing print statements to STDERR, fixed existing & new PEP 8 issues
    * tests/test_scripts.py: added test for above changes
 
 2014-04-15  Andreas Härpfer  <ahaerpfer@gmail.com>
@@ -1203,25 +1201,25 @@
 
 2015-04-15  Susan Steinman  <steinman.tutoring@gmail.com>
 
-   * khmer/scripts/normalize-by-median.py: pass individual arg values to 
+   * khmer/scripts/normalize-by-median.py: pass individual arg values to
       functions instead of ArgParse object
 
 2015-04-15  Thomas Fenzl  <thomas.fenzl@gmx.net>
 
-   * scripts/{count-overlap.py,readstats.py},tests/test_scripts.py: 
+   * scripts/{count-overlap.py,readstats.py},tests/test_scripts.py:
    added a --csv option to readstats
    updated documentation for count-overlap
-   * khmer/_khmermodule.cc: fixed missing error handling 
+   * khmer/_khmermodule.cc: fixed missing error handling
    for hashbits_count_overlap
 
 2015-04-15  en zyme  <en_zyme@outlook.com>
 
    * khmer/khmer/kfile.py: check_file_status() -> check_input_files()
-   * khmer/sandbox/{collect-reads, khmer/sandbox/sweep-reads}.py 
+   * khmer/sandbox/{collect-reads, khmer/sandbox/sweep-reads}.py
      khmer/scripts/{abundance-dist-single, abundance-dist, annotate-partitions,
-     count-median, count-overlap, do-partition, extract-paired-reads, 
+     count-median, count-overlap, do-partition, extract-paired-reads,
      extract-partitions, filter-abund-single, filter-abund, filter-stoptags,
-     find-knots, interleave-reads, load-graph, load-into-counting, 
+     find-knots, interleave-reads, load-graph, load-into-counting,
      make-initial-stoptags, merge-partitions, partition-graph,
      sample-reads-randomly, split-paired-reads}.py:
        check_file_status() -> check_input_files()
@@ -1297,7 +1295,7 @@
 
 2015-04-13  Thomas Fenzl  <thomas.fenzl@gmx.net>
 
-   * lib/{khmer_exception.hh,{counting,hashbits,hashtable,subset}.cc}: changed 
+   * lib/{khmer_exception.hh,{counting,hashbits,hashtable,subset}.cc}: changed
    khmer_exception to use std::string to fix memory management.
 
 2015-04-13  Elmar Bucher  <buchere@ohsu.edu>
@@ -1324,7 +1322,7 @@
 
 2015-04-13  David Lin
 
-   * scripts/abundance-dist.py: disambiguate documentation for force and 
+   * scripts/abundance-dist.py: disambiguate documentation for force and
    squash options
 
 2015-04-13  Michael R. Crusoe  <mcrusoe@msu.edu>
@@ -1344,7 +1342,7 @@
 
 2015-04-10  Jacob Fenton  <bocajnotnef@gmail.com>
 
-   * scripts/test-{scripts.py}: added test for check_file_writable using 
+   * scripts/test-{scripts.py}: added test for check_file_writable using
    load_into_counting
 
 2015-04-10  Phillip Garland  <pgarland@gmail.com>
@@ -1510,7 +1508,7 @@
    * scripts/abundance-dist-single.py: Use CSV format for the histogram.
    * scripts/count-overlap.py: Use CSV format for the curve file output.
    Includes column headers.
-   * scripts/abundance-dist-single.py: Use CSV format for the histogram. 
+   * scripts/abundance-dist-single.py: Use CSV format for the histogram.
    Includes column headers.
    * tests/test_scripts.py: add test functions for the --csv option in
    abundance-dist-single.py and count-overlap.py
@@ -1522,9 +1520,9 @@
 
 2015-02-25  Aditi Gupta  <agupta@msu.edu>
 
-   * sandbox/{collect-reads.py, correct-errors.py, 
-   normalize-by-median-pct.py, slice-reads-by-coverage.py, 
-   sweep-files.py, sweep-reads3.py, to-casava-1.8-fastq.py}: 
+   * sandbox/{collect-reads.py, correct-errors.py,
+   normalize-by-median-pct.py, slice-reads-by-coverage.py,
+   sweep-files.py, sweep-reads3.py, to-casava-1.8-fastq.py}:
    Replaced 'accuracy' with 'quality'. Fixes #787.
 
 2015-02-25  Tamer A. Mansour  <drtamermansour@gmail.com>
@@ -1754,7 +1752,7 @@
 
     * khmer/utils.py: Added single write_record fuction to write FASTA/Q
     * scripts/{abundance-dist,extract-long-sequences,extract-partitions,
-    interleave-reads,normalize-by-median,sample-reads-randomly}.py: 
+    interleave-reads,normalize-by-median,sample-reads-randomly}.py:
     Replaced FASTA/Q writing method with write_record
 
 2015-01-23  Michael R. Crusoe  <mcrusoe@msu.edu>
@@ -1822,13 +1820,13 @@
 2015-01-09  Rhys Kidd  <rhyskidd@gmail.com>
 
     * lib/khmer.hh: implement generic NONCOPYABLE() macro guard
-    * lib/hashtable.hh: apply NONCOPYABLE macro guard in case of future 
-    modifications to Hashtable that might exposure potential memory corruption 
+    * lib/hashtable.hh: apply NONCOPYABLE macro guard in case of future
+    modifications to Hashtable that might exposure potential memory corruption
     with default copy constructor
 
 2014-12-30  Michael Wright  <wrig517@msu.edu>
 
-    * tests/test_scripts.py: Attained complete testing coverage for 
+    * tests/test_scripts.py: Attained complete testing coverage for
     scripts/filter_abund.py
 
 2014-12-30  Brian Wyss  <wyssbria@msu.edu>
@@ -1890,8 +1888,8 @@
     filter-stoptags,interleave-reads,load-graph,load-into-counting,
     make-initial-stoptags,merge-partitions,normalize-by-median,partition-graph,
     sample-reads-randomly,split-paired-reads}.py,setup.cfg,
-    tests/{test_script_arguments,test_scripts}.py: Added force option to all 
-    scripts to script IO sanity checks and updated tests to match. 
+    tests/{test_script_arguments,test_scripts}.py: Added force option to all
+    scripts to script IO sanity checks and updated tests to match.
 
 2014-12-17  Michael R. Crusoe  <mcrusoe@msu.edu>
 
@@ -2020,7 +2018,7 @@
 
 2014-11-11  Jacob Fenton  <bocajnotnef@gmail.com>
 
-    * do-partition.py: replaced threading args in scripts with things from 
+    * do-partition.py: replaced threading args in scripts with things from
     khmer_args
     * khmer/theading_args.py: removed as it has been deprecated
 
@@ -2048,7 +2046,7 @@
     annotate-partitions, count-median, count-overlap, do-partition,
     extract-paired-reads, extract-partitions, filter-abund, filter-abund-single,
     filter-stoptags, find-knots, load-graph, load-into-counting,
-    make-initial-stoptags, merge-partitions, normalize-by-median, 
+    make-initial-stoptags, merge-partitions, normalize-by-median,
     partition-graph, sample-reads-randomly}.py:
     changed stdout output in scripts to go to stderr.
 
@@ -2079,11 +2077,11 @@
     * scripts/{abundance-dist-single, abundance-dist, count-median,
     count-overlap, extract-paired-reads, filter-abund-single,
     load-graph, load-into-counting, make-initial-stoptags,
-    partition-graph, split-paired-reads}.py: 
+    partition-graph, split-paired-reads}.py:
     added output file listing at end of file
     * scripts/extract-long-sequences.py: refactored to set write_out to
     sys.stdout by default; added output location listing.
-    * scripts/{fastq-to-fasta, interleave-reads}.py: 
+    * scripts/{fastq-to-fasta, interleave-reads}.py:
     added output file listing sensitive to optional -o argument
     * tests/test_scripts.py: added test for scripts/make-initial-stoptags.py
 
@@ -2099,7 +2097,7 @@
     .empty() instead of .size()
 
 2014-09-19  Ben Taylor  <taylo886@msu.edu>
-		
+
     * Makefile: Add astyle, format targets
     * doc/dev/coding-guidelines-and-review.txt: Add reference to `make format`
 		target
@@ -2112,7 +2110,7 @@
 	average cutoff.
     * sandbox/slice-reads-by-coverage.py: added script to extract reads with
 	a specific coverage slice (based on median k-mer abundance).
-	
+
 2014-09-09  Titus Brown  <titus@idyll.org>
 
     * Added sandbox/README.rst to describe/reference removed files,
@@ -2244,7 +2242,7 @@
     * khmer/thread_utils.py, sandbox/filter-below-abund.py,
 	scripts/{extract-long-sequences,load-graph,load-into-counting,
 	normalize-by-median,split-paired-reads}.py,
-	scripts/galaxy/gedlab.py: fix minor PyLint issues 
+	scripts/galaxy/gedlab.py: fix minor PyLint issues
 
 2014-08-20  Michael R. Crusoe  <mcrusoe@msu.edu>
 
@@ -2252,7 +2250,7 @@
 
 2014-08-20  Rhys Kidd  <rhyskidd@gmail.com>
 
-    * setup.py,README.rst,doc/user/install.txt: Test requirement for a 
+    * setup.py,README.rst,doc/user/install.txt: Test requirement for a
     64-bit operating system, documentation changes. Fixes #529
 
 2014-08-19  Michael R. Crusoe  <mcrusoe@msu.edu>
@@ -2339,7 +2337,7 @@
 
 2014-07-23  Qingpeng Zhang  <qingpeng@gmail.com>
 
-    * scripts/load-graph.py: write fp rate into *.info file with option 
+    * scripts/load-graph.py: write fp rate into *.info file with option
     to switch on
     * tests/test_scripts.py: add test_load_graph_write_fp
 
@@ -2349,16 +2347,16 @@
 
 2014-07-23  Leonor Garcia-Gutierrez  <l.garcia-gutierrez@warwick.ac.uk>
 
-    * tests/test_hashbits.py, tests/test_graph.py, 
+    * tests/test_hashbits.py, tests/test_graph.py,
     tests/test_lump.py: reduced memory requirement
-    
+
 2014-07-23  Heather L. Wiencko  <wienckhl@tcd.ie>
 
     * khmer_tst_utils.py: added import traceback
     * test_scripts.py: added test for normalize_by_median.py for fpr rate
 
 2014-07-22  Justin Lippi  <jlippi@gmail.com>
- 
+
     * khmer/_khmermodule.cc: removed unused assignment
     * lib/read_aligner.cc,lib/read_aligner.hh: wrapped function declarations
     in the same compiler options that the only invocations are in to avoid
@@ -2381,7 +2379,7 @@
      * scripts/filter-abund.py: no longer asks for parameters that are unused,
      issue #524
 
-2014-07-22  Justin Lippi  <jlippi@gmail.com> 
+2014-07-22  Justin Lippi  <jlippi@gmail.com>
 
     * tests/khmer_tst_utils.py: put runscript here
     * tests/test_sandbox_scripts.py: remove 'runsandbox', renamed to runscript
@@ -2395,11 +2393,11 @@
 2014-07-22  Rodney Picett  <pickett.rodney@gmail.com>
 
     * lib/scoringmatrix.{cc,hh}: removed assign function, issue #502
- 
+
 2014-07-22  Leonor Garcia-Gutierrez  <l.garcia-gutierrez@warwick.ac.uk>
 
     * tests/test_counting_single.py: reduced memory requirements
-    
+
 2014-07-21  Titus Brown  <t@idyll.org>
 
     * sandbox/saturate-by-median.py: introduce new sandbox script for
@@ -2420,7 +2418,7 @@
 
 2014-06-20  Chuck Pepe-Ranney  <chuck.peperanney@gmail.com>
 
-    * scripts/extract-partitions.py: added epilog documentation for 
+    * scripts/extract-partitions.py: added epilog documentation for
 	<base>.dist columns.
 
 2014-06-20  Michael R. Crusoe  <mcrusoe@msu.edu>
@@ -2509,7 +2507,7 @@
 
 2014-06-11  Michael Wright <wrigh517@msu.edu>
 
-    * scripts/load-into-counting: Fixed docstring misnomer to 
+    * scripts/load-into-counting: Fixed docstring misnomer to
 	load-into-counting.py
 
 2014-06-10  Michael R. Crusoe  <mcrusoe@msu.edu>
@@ -2533,7 +2531,7 @@
 
 2014-06-10  Michael Wright <wrigh517@msu.edu>
 
-    * scripts/extract-long-sequences: Moved from sandbox, added argparse and 
+    * scripts/extract-long-sequences: Moved from sandbox, added argparse and
     FASTQ support.
     * scripts/fastq-to-fasta: Fixed outdated argparse oversight.
     * tests/test_scripts.py: Added tests for extract-long-sequences.py
@@ -2551,7 +2549,7 @@
 
 2014-06-03 Chuck Pepe-Ranney <chuck.peperanney@gmail.com>
 
-    * scripts/abundance-dist.py: removed call to check_space on infiles.  
+    * scripts/abundance-dist.py: removed call to check_space on infiles.
 
 2014-05-31  Michael R. Crusoe  <mcrusoe@msu.edu>
 
@@ -2584,10 +2582,10 @@
 
 2014-05-22  Michael Wright  <wrigh517@msu.edu>
 
-    * scripts/fastq-to-fasta: Moved and improved fastq-to-fasta.py into scripts 
+    * scripts/fastq-to-fasta: Moved and improved fastq-to-fasta.py into scripts
     from sandbox
     * tests/test_scripts.py: Added tests for fastq-to-fasta.py
-    * tests/test-data: Added test-fastq-n-to-fasta.py file with N's in 
+    * tests/test-data: Added test-fastq-n-to-fasta.py file with N's in
     sequence for testing
 
 2014-05-19  Michael R. Crusoe  <mcrusoe@msu.edu>
@@ -2637,7 +2635,7 @@
 
     * sandbox/calc-best-assembly.py: added script to calculate best
     assembly from a list of contig/scaffold files
-	
+
 2014-04-23  Titus Brown  <titus@idyll.org>
 
     * scripts/abundance-dist-single.py: fixed problem where ReadParser was
@@ -2777,7 +2775,7 @@
     * test_scripts.py: add test code for count-overlap.py
     * count-overlap.py: (fix a bug because of a typo and hashsize was replaced
     by min_hashsize)
-    * count-overlap.py: needs hashbits table generated by load-graph.py. 
+    * count-overlap.py: needs hashbits table generated by load-graph.py.
     This information is added to the "usage:" line.
     * count-overlap.py: fix minor PyLint issues
 
@@ -2860,7 +2858,7 @@
 2014-03-03  Michael R. Crusoe  <mcrusoe@msu.edu>
 
     * lib/trace_logger.{cc,hh}: fix for Coverity CID 1063852: Uninitialized
-    scalar field (UNINIT_CTOR) 
+    scalar field (UNINIT_CTOR)
     * lib/node.cc: fix for Coverity CID 1173035:  Uninitialized scalar field
     (UNINIT_CTOR)
     * lib/hashbits.hh: fix for Coverity CID 1153101:  Resource leak in object
@@ -2890,7 +2888,7 @@
 
 * Added support for sparse graph labeling
 
-* Added script to reinflate partitions from read files using the 
+* Added script to reinflate partitions from read files using the
   labeling system, called sweep-reads-by-partition-buffered.py
 
 * Implemented __new__ methods for Hashbits, enforced inheritance
@@ -2958,14 +2956,14 @@
 * khmer/_khmermodule.cc has gotten a once-over with cpychecker. Type errors
 were eliminated and the error checking has improved.
 
-* Several fixes motivated by the results of a Coverity C/C++ scan. 
+* Several fixes motivated by the results of a Coverity C/C++ scan.
 
 * Tests that require greater than 0.5 gigabytes of memory are now annotated as
 being 'highmem' and be skipped by changing two lines in setup.cfg
 
 * warnings about -Wstrict-prototypes will no longer appear
 
-* contributors to this release are: ctb, mr-c and camillescott. 
+* contributors to this release are: ctb, mr-c and camillescott.
 
 2013-10-15  Michael R. Crusoe  <mcrusoe@msu.edu>
 
@@ -3088,7 +3086,7 @@
     * test_scripts.py: add test code for count-overlap.py
     * count-overlap.py: (fix a bug because of a typo and hashsize was replaced
     by min_hashsize)
-    * count-overlap.py: needs hashbits table generated by load-graph.py. 
+    * count-overlap.py: needs hashbits table generated by load-graph.py.
     This information is added to the "usage:" line.
     * count-overlap.py: fix minor PyLint issues
 
@@ -3171,7 +3169,7 @@
 2014-03-03  Michael R. Crusoe  <mcrusoe@msu.edu>
 
     * lib/trace_logger.{cc,hh}: fix for Coverity CID 1063852: Uninitialized
-    scalar field (UNINIT_CTOR) 
+    scalar field (UNINIT_CTOR)
     * lib/node.cc: fix for Coverity CID 1173035:  Uninitialized scalar field
     (UNINIT_CTOR)
     * lib/hashbits.hh: fix for Coverity CID 1153101:  Resource leak in object
@@ -3201,7 +3199,7 @@
 
 * Added support for sparse graph labeling
 
-* Added script to reinflate partitions from read files using the 
+* Added script to reinflate partitions from read files using the
   labeling system, called sweep-reads-by-partition-buffered.py
 
 * Implemented __new__ methods for Hashbits, enforced inheritance
@@ -3269,14 +3267,14 @@
 * khmer/_khmermodule.cc has gotten a once-over with cpychecker. Type errors
 were eliminated and the error checking has improved.
 
-* Several fixes motivated by the results of a Coverity C/C++ scan. 
+* Several fixes motivated by the results of a Coverity C/C++ scan.
 
 * Tests that require greater than 0.5 gigabytes of memory are now annotated as
 being 'highmem' and be skipped by changing two lines in setup.cfg
 
 * warnings about -Wstrict-prototypes will no longer appear
 
-* contributors to this release are: ctb, mr-c and camillescott. 
+* contributors to this release are: ctb, mr-c and camillescott.
 
 2013-10-15  Michael R. Crusoe  <mcrusoe@msu.edu>
 
