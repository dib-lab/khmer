--- conflicted
+++ resolved
@@ -1,12 +1,10 @@
-<<<<<<< HEAD
-2015-04-14 Elmar Bucher <buchere@ohsu.edu>
+2015-04-15  Elmar Bucher <buchere@ohsu.edu>
 
    * khmer/doc/dev/getting-started.rst: add information for OS X
    mac port and homebrew distro users as well as Linux
    Debian and Ubuntu distro users.
-
-2015-04-14 Susan Steinman <steinman.tutoring@gmail.com>
-=======
+   And add copyright header.
+
 2015-04-15  Susan Steinman  <steinman.tutoring@gmail.com>
 
    * khmer/tests/khmer_tst_utils.py,doc/dev/a-quick-guide-to-testing.rst
@@ -84,7 +82,6 @@
    tests.
 
 2015-04-14  Susan Steinman  <steinman.tutoring@gmail.com>
->>>>>>> e1ce0f7c
 
    * khmer/scripts/normalize-by-median.py: allow for paired and unpaired
       files to be normalized together. separate function for error check
