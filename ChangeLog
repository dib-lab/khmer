<<<<<<< HEAD
2015-07-01  Jaob Fenton  <bocajnotnef@gmail.com>

   * doc/whats-new-2.0.rst: added in norm-by-med broken paired updates
=======
2015-07-05  Michael R. Crusoe  <crusoe@ucdavis.edu>

   * sandbox/{collect-variants,optimal_args_hashbits,sweep-files}.py:
   update API usage

2015-07-05  Titus Brown  <titus@idyll.org>

   * sandbox/{count-kmers.py,count-kmers-single.py}: added scripts to output
   k-mer counts.
   * tests/test_sandbox_scripts.py: added tests for count-kmers.py and
   count-kmers-single.py.
   * sandbox/README.rst: added count-kmers.py and count-kmers-single.py to
   sandbox/README.

2015-07-05  Kevin Murray  <spam@kdmurray.id.au>

   * lib/*.{cc,hh},sandbox/*.py,khmer/_khmer.cc,tests/test_*.py: Simplify
   exception hierarchy, and ensure all C++ exceptions are converted to python
   errors.
   * scripts/normalize-by-median.py: Clarify error message.
   * tests/khmer_tst_utils.py: Add longify function, converts int => long on
   py2, and passes thru list unmodified on py3.

2015-06-30  Jacob Fenton  <bocajnotnef@gmail.com>

   * tests/{test_script_arguments,test_functions}.py: changed tests to use
   stderr redirection to prevent leaks
   * tests/test_normalize_by_median.py: changed to not duplicate a test
   * tests/test_script_arguments.py: changed tests to use stderr redirection
>>>>>>> ac3610d2

2015-06-30  Titus Brown  <titus@idyll.org>

   * tests/test_normalize_by_median.py: disabled running
   test_normalize_by_median_report_fp during normal test running.

2015-06-30  Titus Brown  <titus@idyll.org>

   * khmer/khmer_args.py: removed incorrect warning for default max_tablesize
   when -M is used.
   * tests/test_scripts.py: added test for correct max_tablesize behavior.

2015-06-30  Titus Brown  <titus@idyll.org>

   * setup.cfg: changed 'stop=TRUE' to 'stop=FALSE', so that tests do not
   stop running at first failure.

2015-06-30  Kevin Murray  <spam@kdmurray.id.au>

   * scripts/{extract-paired-reads,split-paired-reads}.py: Fix creation of
   default output files even when output files were provided on CLI.

2015-06-29  Sherine Awad  <drmahmoud@ucdavis.edu>

   * khmer/utils.py: Fix bug in naming in interleave-reads.py
   * tests/test_scripts.py: Add a test function for the new behavior
   * tests/test-data/*.fq: Add 3 test files needed for the testing

2015-06-28  Jacob Fenton  <bocajnotnef@gmail.com>

   * tests/test_sandbox_scripts.py: made error more informative and not crashy
   * sandbox/{estimate_optimal_hash,optimal_args_hashbits}.py: minor cleanups

2015-06-28  Qingpeng Zhang  <qingpeng@msu.edu>

   * sandbox/{estimate_optimal_hash,optimal_args_hashbits}.py: added sandbox 
   methods for estimating memory usage based on desired fp rate, etc.

2015-06-27  Kevin Murray  <spam@kdmurray.id.au>

   * doc/dev/binary-file-formats.rst: Fix issue in ksize documentation for
   Countgraph

2015-06-27  Kevin Murray  <spam@kdmurray.id.au>

   * README.rst: Fix link to virtualenv installation instructions.

2015-06-19  Titus Brown  <titus@idyll.org>

   * khmer/__init__.py: split CountingHash into _CountingHash (CPython) and
   CountingHash to mimic Hashbits behavior; pass IOError through
   extract_countinghash_info and extract_hashbits_info so that
   file-does-not-exist errors are correctly reported; fixed FP rate reporting;
   changed to using get_n_primes_near_x to build hashtable sizes; removed
   get_n_primes_above_x, new_hashbits, and new_counting_hash functions.
   * khmer/_khmer.cc: changed tp_flags for KCountingHash so that it could
   be a base class.
   * khmer/khmer_args.py: removed environment variable override for hash size
   defaults; added -M/--max_memory_usage, and functions create_nodegraph()
   and create_countgraph().  Also renamed --min-tablesize to --max-tablesize.
   * khmer/kfile.py: fixed check_space_for_hashtable to depend on args obj.
   * oxli/build_graph.py, scripts/{annotate-partitions.py,count-overlap.py,
   do-partition.py,filter-stoptags.py,
   merge-partitions.py}, sandbox/{assembly-diff.py,assembly-diff-2.py,
   bloom-count-intersection.py,bloom-count.py,build-sparse-graph.py,
   collect-reads.py,saturate-by-median.py, graph-size.py,print-stoptags.py,
   print-tagset.py,stoptags-by-position.py, subset-report.py,
   sweep-out-reads-with-contigs.py,sweep-reads2.py,sweep-reads3.py}: changed
   hashtype over to 'nodegraph' and 'countgraph' in call to report_on_config;
   replaced counting hash/hashbits creation with new khmer_args create*
   functions, and/or new_counting_hash/new_hashbits with CountingHash/Hashbits.
   * doc/scripts.rst: updated hashtable size help text.
   * doc/whats-new-2.0.rst: updated with description of -M/--max-memory-usage.
   * tests/test*.py: switched from new_counting_hash to CountingHash, and
   new_hashbits to Hashbits; adjusts tests for new behavior of hashtable
   size calculation.
   * tests/test_hashbits_obj.py: merged into test_hashbits.py and removed file.
   * tests/test_script_arguments.py: updated for new check_space_for_hashtable
   behavior; added tests for create_countgraph and create_nodegraph.
   * tests/test_counting_single.py: fixed countgraph size & palindrome testing
   beahavior in test_complete_no_collision.

2015-06-19  Titus Brown  <titus@idyll.org>

   * Makefile: temporarily disable 'huge' tests on Linux.

2015-06-17  Titus Brown  <titus@idyll.org>

   * scripts/normalize-by-median.py: changed DEFAULT_DESIRED_COVERAGE to 20,
   and corrected options help.
   * tests/{test_scripts.py,test_normalize_by_median.py}: moved
   normalize-by-median.py tests into a their own file.
   * tests/test-data/{dn-test-all-paired-all-keep.fa,dn-test-none-paired.fa,
   dn-test-some-paired-all-keep.fa}: added test data files for specific
   pairing/saturation behavior.

2015-06-16  Kevin Murray  <spam@kdmurray.id.au>

   * doc/dev/binary-file-formats.rst: Add documentation of khmer's binary file
   formats.
   * doc/dev/index.rst: Add above docs to developer documentation index.

2015-06-14  Michael R. Crusoe  <crusoe@ucdavis.edu>

   * khmer/__init__.py,lib/{counting,hashbits,hashtable,subset,labelhash}.cc,
   lib/khmer.hh: add signature to beginning of all binary file types
   * tests/test-data/{normC20k20.ct,badversion-k32.tagset,
   goodversion-k32.tagset}: update to new format by prepending "OXLI" to the
   data stream
   * tests/test_{counting_hash,functions,scripts,hashbits,hashbits_obj,
   labelhash}.py: tests should fail, not error (add try, except + assert
   blocks). Adapted other tests to cope with the new file formats
   * lib/magic: new, teaches the unix `file` command about khmer file types
   * doc/index.rst,doc/whats-new-2.0.rst: document these changes

2015-06-14  Titus Brown  <titus@idyll.org>

   * scripts/extract-paired-reads.py: added --output_dir, --paired-output,
   and --single-output arguments to change output file details; script
   now accepts stdin, and will output to stdout upon request.
   * scripts/split-paired-reads.py: changed script to output to stdout upon
   request; added '-' as stdin input.
   * tests/test_scripts.py: added tests for new extract-paired-reads.py
   behavior.

2015-06-14  Titus Brown  <titus@idyll.org>

   * tests/test_counting_hash.py: fixed duplicated test
   'get_kmer_counts_too_short' by changing to 'get_kmer_hashes_too_short'.

2015-06-14  Jacob Fenton  <bocajnotnef@gmail.com>

   * scripts/abundance-dist.py: added weird bigcount circumstance detection
   * tests/test_scripts.py: added test for the above

2015-06-14  Kevin Murray  <spam@kdmurray.id.au>

   * lib/counting.cc: Fix infinite loop in gzipped CountingHash I/O
   * tests/test_counting_hash.py: Add test of large CountingHash I/O
   * setup.cfg: Skip tests with the 'huge' label by default

2015-06-13  Michael R. Crusoe  <crusoe@ucdavis.edu>

   * Makefile, build-jenkins.sh: unify sphinx dependencies
   * scripts/readstats.py: fix typo

2015-06-13  Titus Brown  <titus@idyll.org>

   * doc/dev/getting-started.rst: update instructions for creating a new
   branch name to preferred practice (fix/brief_issue_description, instead
   of fix/issuenum).

2015-06-13  Michael R. Crusoe  <crusoe@ucdavis.edu>

   * doc/dev/release.rst: remove false positive from version check
   * tests/test_{counting_hash,scripts}.py: remove scriptpath no-op method

2015-06-12  Luiz Irber  <khmer@luizirber.org>

   * setup.py: revert changes to zlib compilation.
   * setup.cfg: nose should stop on first error by default.
   * Makefile, tests/test_threaded_sequence_processor.py,
   scripts/{do-partition,partition-graph}.py, khmer/thread_utils.py: Remove
   dependency on future package.

2015-06-12  Michael R. Crusoe  <crusoe@ucdavis.edu>

   * setup.py: update screed version to 0.9

2015-06-12  Luiz Irber  <khmer@luizirber.org>

   * *.py: refactor for Python 3 compatibility. Clear separation of Unicode
   and Byte strings, use __future__ imports for compatibility (print function,
   absolute imports, unicode_literals), fix tests to consider changes to random
   number generator between Python versions.
   * khmer/_khmer.cc: rename file, methods return Unicode strings instead of
   Bytestrings.

2015-06-12  Luiz Irber  <khmer@luizirber.org>

   * khmer/{khmermodule.cc},tests/test_hashbits.py: Add Unicode support to
   hashbits.get method.
   * tests/test_hll.py: Avoid using translate for revcomp calculation.

2015-06-12  Sarah Guermond  <sarah.guermond@gmail.com>

   * scripts/trim-low-abund.py: changed _screed_record_dict to Record

2015-06-11  Sherine Awad  <drmahmoud@ucdavis.edu>

   * Change split-paired-reads.py to accept input from stdin.
   * Add test function to test new behavior of split-paired.

2015-06-10  Camille Scott  <camille.scott.w@gmail.com>

   * lib/hashtable.cc: Tweaked median_at_least to reduce number of
   conditional checks.

2015-06-10  Titus Brown  <titus@idyll.org>

   * scripts/find-knots.py: fixed invocation of check_space to take correct
   arguments.
   * tests/test_scripts.py: added simple test of find-knots.py execution.

2015-06-09  Jacob Fenton  <bocajnotnef@gmail.com>

   * scripts/normalize-by-median.py: implemented broken_paired_reader
   * tests/test_scripts.py: modified tests to properly use new args
   * khmer/utils.py: added force-paired option to broken_paired_reader (@ctb)

2015-06-09   Luiz Irber  <khmer@luizirber.org>

   * khmer/_khmermodule.cc, lib/hashtable.{cc,hh}: astyle fixes.

2015-06-09  Titus Brown  <titus@idyll.org>

   * khmer/_khmermodule.cc: fixed nasty Hashtable.get() bug.
   * lib/hashtable.{cc,hh}: add Hashtable::get_kmers(), get_kmer_hashes(),
   and get_kmer_counts().
   * khmer/_khmermodule.cc: add CPython functions for get_kmers(),
   get_kmer_hashes(), and get_kmer_counts(); reorganize hashtable_methods.
   * tests/test_counting_hash.py: add tests for get_kmers(), get_kmer_hashes(),
   and get_kmer_counts(), as well as for nasty Hashtable.get() bug.

2015-06-08  Camille Scott  <camille.scott.w@gmail.com>

   * lib/hashtable.{cc,hh}: Add filter_on_median method to check
   if median k-mer count is above a cutoff
   * khmer/_khmermodule.cc: Expose filter_on_median to python-land
   * scripts/normalize-by-median.py: Switch to new filter_on_median
   * tests/test_counting_hash.py: Tests for new method

2015-06-08  Luiz Irber  <khmer@luizirber.org>

   * tests/test_hll.py: test return values from consume_{string,fasta}.

2015-06-06  Titus Brown  <titus@idyll.org>

   * khmer/_khmermodule.cc: added hllcounter_merge.
   * tests/test_hll.py: added merge tests.
   * lib/hllcounter.cc: changed HLLCounter::consume_string to uppercase input.
   * sandbox/unique-kmers.py: added --stream-out option; updated to print out
   k-mers per file as well as k-mer size used.

2015-06-04  Titus Brown  <titus@idyll.org>

   * khmer/_khmermodule.cc: added error handling to load_partitionmap.
   * lib/subset.cc: modified partitionmap format to detect truncated files;
   changed untestable sanity checks to assertions.
   * tests/{test_counting_hash,test_hashbits,test_subset_graph}.py: added
   tests to try loading all possible truncations of binary save files.

2015-06-04  Titus Brown  <titus@idyll.org>

   * khmer/_khmermodule.cc,lib/hashbits.{cc,hh}: add Hashbits::update_from()
   and Hashbits.update().
   * tests/test_hashbits.py: associated tests.

2015-06-01  Jacob Fenton  <bocajnotnef@gmail.com>

   * scripts/normalize-by-median.py: major refactoring to use context
   managers and classes; fixed -R
   * tests/test_scripts.py: added test for normalize's -R arg

2015-06-01  Tamer Mansour <drtamermansour@gmail.com>

   * scripts/normalize-by-median.py: changed to count kmers from both PE reads
   when either one of them is below the coverage cutoff
   * tests/test_scripts.py: Added test for new behaviour

2015-05-26  Titus Brown  <titus@idyll.org>

   * khmer/_khmermodule.cc: refactor CPython layer so that KHashtable
   is at base of CountingHash and Hashbits.
   * lib/hashbits.hh: add n_entries() function from Hashtable::n_entries.
   * lib/hashtable.hh: add several virtual functions to Hashtable that exist in
   CountingHash and Hashbits.

2015-05-26  Titus Brown  <titus@idyll.org>

   * khmer/{__init__.py,_khmermodule.cc},lib/labelhash.{cc,hh},
   lib/{hashtable,khmer}.hh: changed LabelHash to be a "friend" of Hashtable,
   rather than a subclass; allowed initialization with either a CountingHash
   or a Hashbits; added 'graph' attribute to the Python object to store a
   reference to host object.
   * lib/labelhash.{cc,hh}: changed TagPtr maps to Tag maps to fix disastrous
   bug.
   * lib/labelhash.{cc,hh}: added save/load_tags_and_labels functions for
   saving and loading labels.
   * tests/test_labelhash.py: removed unnecessary tests; added tests for save
   and load.
   * sandbox/sweep-reads.py: updated with LabelHash changes.

2015-05-26  Kevin Murray  <spam@kdmurray.id.au>

   * lib/Makefile: Remove old libkhmer.so versions during make clean

2015-05-25  Kevin Murray  <spam@kdmurray.id.au>

   * Makefile: Fix issue with 'lib' target not building by using FORCE

2015-05-20  Jacob Fenton  <bocajnotnef@gmail.com>

   * oxli/{__init__,khmer_api,common}.py,scripts/build-graph.py,
   tests/test_scripts.py: added oxli module, oxlified load_graph script, tests
   * scripts/load-graph.py: replaced with oxlified version
   * setup.py: added oxli module and entry point

2015-05-20  Kevin Murray  <spam@kdmurray.id.au>

   * .gitignore: Add htmlcov/ and diff-cover.html to gitignore
   * Makefile: Use rm -f to remove files to quash error messages on
   non-existant files

2015-05-18  Sherine Awad  <sherine.awad@gmail.com>

   * tests/test_scripts.py: Test loading of compressed counting table
   with bigcounts,and test abundance with bigcounts

2015-05-18  Michael R. Crusoe  <mcrusoe@msu.edu>

   * all files: references to github.com/ged-lab changed to
   github.com/dib-lab. All GitHub URLs normalized to use HTTPS
   * README.rst: broken landscape.io badge removed
   * doc/user/known-issues.rst: removed two known issues fixed in v1.4 release

2015-05-18  Titus Brown  <titus@idyll.org>

   * sandbox/{assembly-diff-2.py,sandbox/collect-reads.py},
   scripts/{count-median.py,filter-abund-single.py,filter-abund.py}: changed
   sequence-reading behavior to replace 'N' with 'A', to be consistent with
   rest of code base.
   * scripts/{filter-abund.py,filter-abund-single.py}: changed behavior of
   scripts to keep sequences with 'N's in them, and count them as 'A's.
   * tests/test_scripts.py: added tests for new
   filter-abund/filter-abund-single behavior.
   * tests/test-data/test-filter-abund-Ns.fq: new test file for new tests.

2015-05-13  Scott Sievert  <sieve121@umn.edu>

   * tests/*,scripts/*,lib/*,sandbox/*,khmer/*: changed "doc/LICENSE.txt" to
   "LICENSE" in copyright header.

2015-05-13  Michael R. Crusoe  <mcrusoe@msu.edu>

   * doc/dev/getting-started.rst: added missing dev tools to install list

2015-05-12  Kevin Murray  <spam@kdmurray.id.au>

   * scripts/load-into-counting.py,test/test_scripts.py: Add the number of
   reads processed to the machine readable output files of --summary-info.

2015-05-11  Titus Brown  <titus@idyll.org>

   * scripts/sample-reads-randomly.py: fixed boundary error in
   sample-reads-randomly.py.
   * tests/test_scripts.py: updated tests to correspond with correct
   behavior of sample-reads-randomly.py.

2015-04-23  Lex Nederbragt  <lex.nederbragt@ibv.uio.no>

   * tests/test_scripts.py: added a test for extract-partitions:
   whitespace in fasta header.

2015-04-21  Daniel Standage  <daniel.standage@gmail.com>

   * scripts/sample-reads-randomly.py: use broken paired reader to provide
   paired-end read support.
   * tests/test_scripts.py: change test results to compensate for the change in
   implementation.

2015-04-17  Jessica Mizzi  <mizzijes@msu.edu>

   * tests/test_scripts.py: split test_extract_long_sequences 
   into test_extract_long_sequences_fa and test_extract_long_sequences_fq

2015-04-15  Elmar Bucher <buchere@ohsu.edu>

   * khmer/doc/dev/getting-started.rst: add information for OS X
   mac port and homebrew distro users as well as Linux
   Debian and Ubuntu distro users.
   And add copyright header.

2015-04-15  Susan Steinman  <steinman.tutoring@gmail.com>

   * khmer/tests/khmer_tst_utils.py,doc/dev/a-quick-guide-to-testing.rst
      edited docstring and docs to remind people to make sure tests test
      errors correctly

2015-04-15  Michael R. Crusoe  <mcrusoe@msu.edu>

   * sandbox/make-coverage.py: tweak for importability

2015-04-15  Sherine Awad  <sherine.awad@gmail.com>

   * sandbox/make-coverage.py: restored, was deleted by accident

2015-04-15  Susan Steinman  <steinman.tutoring@gmail.com>

   * khmer/tests/test_scripts.py: changed tests that use `runscript` with
      `fail_okay=True` to use asserts to confirm the correct failure type

2015-04-15  Sarah Guermond  <sarah.guermond@gmail.com>

   * doc/dev/getting-started.rst: clarified dev communication

2015-04-15  Sarah Guermond  <sarah.guermond@gmail.com>

   * scripts/trim-low-abund.py: implemented STDOUT output, redirected
   existing print statements to STDERR, fixed existing & new PEP 8 issues 
   * tests/test_scripts.py: added test for above changes

2014-04-15  Andreas Härpfer  <ahaerpfer@gmail.com>

   * doc/conf.py: disable Sphinx smart rendering

2015-04-15  Michael R. Crusoe  <mcrusoe@msu.edu>

   * lib/hashtable.cc: remove memory leak
   * scripts/readstats.py,tests/test_scripts.py: fix PEP8 violations

2015-04-15  Susan Steinman  <steinman.tutoring@gmail.com>

   * khmer/scripts/normalize-by-median.py: pass individual arg values to 
      functions instead of ArgParse object

2015-04-15  Thomas Fenzl  <thomas.fenzl@gmx.net>

   * scripts/{count-overlap.py,readstats.py},tests/test_scripts.py: 
   added a --csv option to readstats
   updated documentation for count-overlap
   * khmer/_khmermodule.cc: fixed missing error handling 
   for hashbits_count_overlap

2015-04-15  en zyme  <en_zyme@outlook.com>

   * khmer/khmer/kfile.py: check_file_status() -> check_input_files()
   * khmer/sandbox/{collect-reads, khmer/sandbox/sweep-reads}.py 
     khmer/scripts/{abundance-dist-single, abundance-dist, annotate-partitions,
     count-median, count-overlap, do-partition, extract-paired-reads, 
     extract-partitions, filter-abund-single, filter-abund, filter-stoptags,
     find-knots, interleave-reads, load-graph, load-into-counting, 
     make-initial-stoptags, merge-partitions, partition-graph,
     sample-reads-randomly, split-paired-reads}.py:
       check_file_status() -> check_input_files()
   * khmer/tests/test_functions.py: check_file_status() -> check_input_files()

2015-04-15  Andreas Härpfer  <ahaerpfer@gmail.com>

   * khmer/utils.py: fix record checks to account for comments in old style
   FASTQ data.
   * tests/test-data/old-style-format-w-comments.fq: new test data.
   * tests/test_scripts.py: add test against new test data.

2015-04-15  Michael R. Crusoe  <mcrusoe@msu.edu>

   * doc/dev/release.txt: update release instructions to more thoroughly run
   tests.

2015-04-14  Susan Steinman  <steinman.tutoring@gmail.com>

   * khmer/scripts/normalize-by-median.py: allow for paired and unpaired
      files to be normalized together. separate function for error check
   * khmer/tests/test_scripts.py: created test for paired/unpaired data

2015-04-14  Scott Fay  <scott.a.fay@gmail.com>

   * doc/user/getting-help.rst: added to user docs
   * doc/index.rst: changed: added link to getting-help doc
   * README.rst: changed: added link to getting-help doc

2015-04-14  Scott Fay  <scott.a.fay@gmail.com>

   * docs/index.rst: added github repo and release notes page to main docs page

2015-04-14  Susan Steinman  <steinman.tutoring@gmail.com>

   * khmer/{__init__.py},sandbox/{collect-reads,collect-variants,
   saturate-by-median},scripts/{do-partition,filter-abund-single,load-graph,
   load-into-counting,normalize-by-median,trim-low-abund}: pulled out check
   max collisions logic to init.
   * khmer/tests/test_scripts.py: modified tests to account for new error
   message

2015-04-14  Josiah Seaman  <josiah@dnaskittle.com>

   * lib/{hashbits.cc}: changed: adding doxygen comments

2015-04-14  Sarah Guermond  <sarah.guermond@gmail.com>

   * doc/dev/coding-guidelines-and-review.rst: added copyright question
   to commit checklist.

2015-04-14  Andreas Härpfer  <ahaerpfer@gmail.com>

   * */*.py: Make docstrings PEP 257 compliant.

2015-04-14  Michael R. Crusoe  <mcrusoe@msu.edu>

   * khmer/_khmermodule.cc: catch more exceptions
   * tests/test_{sandbox_scripts,subset_graph}.py: make tests more resilient

2015-04-14  Michael R. Crusoe  <mcrusoe@msu.edu>

   * lib/count.cc: Make CountingHash::abundance_distribution threadsafe
   * khmer/_khmermodule.cc: remove newly unnecessary check for exception
   * tests/test_scripts.py: added test to confirm the above

2015-04-14  Michael R. Crusoe  <mcrusoe@msu.edu>

   * khmer/{__init__.py,_khmermodule.cc},lib/{counting,hashbits,hashtable,
   subset}.cc: catch IO errors and report them.
   * tests/test_hashbits.py: remove write to fixed path in /tmp
   * tests/test_scripts.py: added test for empty counting table file

2015-04-13  Thomas Fenzl  <thomas.fenzl@gmx.net>

   * lib/{khmer_exception.hh,{counting,hashbits,hashtable,subset}.cc}: changed 
   khmer_exception to use std::string to fix memory management.

2015-04-13  Elmar Bucher  <buchere@ohsu.edu>

   * scripts/normalize-by-median.py (main): introduced warning for when at
   least two input files are named the same.

2015-04-13  Andreas Härpfer  <ahaerpfer@gmail.com>

   * doc/dev/getting-started.rst: clarify Conda usage

2015-04-13  Daniel Standage  <daniel.standage@gmail.com>

   * scripts/normalize-by-median.py: Added support to the diginorm script for
   sending output to terminal (stdout) when using the conventional - as the
   output filename. Also removed --append option.
   * tests/test_scripts.py: Added functional test for diginorm stdout, removed
   test of --append option.

2015-04-13  Scott Fay  <scott.a.fay@gmail.com>

   * scripts/filter-abund.py: added checking of input_table by
   `check_file_status()`

2015-04-13  David Lin

   * scripts/abundance-dist.py: disambiguate documentation for force and 
   squash options

2015-04-13  Michael R. Crusoe  <mcrusoe@msu.edu>

   * README.rst,doc/index.rst: added link to gitter.im chat room
   * doc/README.rst: removed ancient, outdated, and unused file

2015-04-13  Thomas Fenzl  <thomas.fenzl@gmx.net>

   * khmer/_khmermodule.cc: removed unused find_all_tags_truncate_on_abundance
   from python api

2015-04-10  Will Trimble

   * tests/test_script_arguments.py: added a test to check for the empty file
   warning when checking if a file exists

2015-04-10  Jacob Fenton  <bocajnotnef@gmail.com>

   * scripts/test-{scripts.py}: added test for check_file_writable using 
   load_into_counting

2015-04-10  Phillip Garland  <pgarland@gmail.com>

   * khmer/file.py (check_file_writable): new function to check writability
   * scripts/load-into-counting.py (main): early check to see if output is
   writable

2015-04-07  Michael R. Crusoe  <mcrusoe@msu.edu>

    * README.rst: add a ReadTheDocs badge

2015-04-06  Michael R. Crusoe  <mcrusoe@msu.edu>

   * jenkins-build.sh: updated OS X warning flag to quiet the build a bit

2015-04-06  Michael R. Crusoe  <mcrusoe@msu.edu>

   * Makefile: added 'convert-release-notes' target for MD->RST conversion
   * doc/{,release-notes}/index.rst: include release notes in documentation
   * doc/release-notes/*.rst: added pandoc converted versions of release notes
   * jenkins-build.sh: use the Sphinx method to install doc dependencies

2015-04-05  Michael R. Crusoe  <mcrusoe@msu.edu>

   * setup.py: use the release version of screed 0.8

2015-04-05  Michael R. Crusoe  <mcrusoe@msu.edu>

   * doc/*/*.txt: all documentation sources have been renamed to use the rst
   extension to indicate that they are reStructuredText files. This enables
   use of rich text editors on GitHub and elsewhere.
   * doc/conf.py: update Sphinx configuration to reflect this change
   * doc/requirements.txt: added hint to install version 3.4.1 of Setuptools;
   this file is used by ReadTheDocs only.

2015-04-05  Michael R. Crusoe  <mcrusoe@msu.edu>

   * ChangeLog, lib/read_aligner.cc, sandbox/sweep-reads.py: fixed spelling
   errors.

2015-04-05  Kevin Murray  <spam@kdmurray.id.au>

   * lib/read_parsers.{cc,hh}: Work around an issue (#884) in SeqAn 1.4.x
   handling of truncated sequence files. Also revamp exceptions
   * khmer/_khmermodule.cc: Use new/updated exceptions handling malformed
   FASTA/Q files.
   * tests/test_read_parsers.py: add a test of parsing of truncated fastq
   files

2015-04-03  Luiz Irber  <irberlui@msu.edu>

   * lib/hllcounter.cc: Use for loop instead of transform on merge method,
   now works on C++11.

2015-04-01  Luiz Irber  <irberlui@msu.edu>

   * third-party/smhasher/MurmurHash3.{cc,h}: remove unused code, fix warnings.

2015-04-01  Michael R. Crusoe  <mcrusoe@msu.edu>

   * Doxyfile.in: make documentation generation reproducible, removed timestamp

2015-04-01  Alex Hyer  <theonehyer@gmail.com>

   * scripts/find-knots.py: added force argument to check_file_status()
   call in main().

2015-03-31  Kevin Murray  <spam@kdmurray.id.au>

   * lib/read_parsers.{cc,hh}: add read counting to IParser and subclasses
   * khmer/_khmermodule.cc,tests/test_read_parsers.py: add 'num_reads'
   attribute to khmer.ReadParser objects in python land, and test it.

2015-03-28  Kevin Murray  <spam@kdmurray.id.au>

   * lib/hashbits.hh: Add Hashbits::n_tables() accessor

2015-03-27  Michael R. Crusoe  <mcrusoe@msu.edu>

   * lib/read_parsers.{cc,hh}: Obfuscate SeqAn SequenceStream objects with a
   wrapper struct, to avoid #include-ing the SeqAn headers.
   * lib/Makefile: Don't install the SeqAn headers.

2015-03-27  Kevin Murray  <spam@kdmurray.id.au>

   * lib/Makefile: Add libkhmer targets, clean up
   * lib/get_version.py: Rewrite to use versioneer.py
   * lib/.gitignore,third-party/.gitignore: Add more compiled outputs
   * lib/.check_openmp.cc: add source that checks compiler for openmp support.
   * lib/khmer.pc.in: add pkg-config file for khmer

2015-03-23  Kevin Murray  <spam@kdmurray.id.au>

   * lib/counting.hh: Add CountingHash::n_tables() accessor

2015-03-16  Jessica Mizzi  <mizzijes@msu.edu>

    * khmer/kfile.py: Added file not existing error for system exit
    * tests/{test_scripts,test_functions}.py: Added tests for
    check_file_status for file existence and force option

2015-03-15  Kevin Murray  <spam@kdmurray.id.au>  &  Titus Brown  <titus@idyll.org>

   * tests/test_counting_hash.py: Skip get_raw_tables test if python doesn't
   have the memoryview type/function.

2015-03-11  Erich Schwarz  <ems394@cornell.edu>

   * Added URLs and brief descriptions for khmer-relevant documentation in
   doc/introduction.txt, pointing to http://khmer-protocols.readthedocs.org and
   khmer-recipes.readthedocs.org, with brief descriptions of their content.

2015-03-10  Camille Scott  <camille.scott.w@gmail.com>

   * lib/counting.hh, khmer/_khmermodule.cc: Expose the raw tables of
   count-min sketches to the world of python using a buffer interface.
   * tests/test_counting_hash.py: Tests of the above functionality.

2015-03-08  Michael R. Crusoe  <mcrusoe@msu.edu>

   * Makefile: make 'pep8' target be more verbose
   * jenkins-build.sh: specify setuptools version
   * scripts/{abundance-dist,annotate-partitions,count-median,do-partition,
   extract-paired-reads,extract-partitions,filter-stoptags,find-knots,
   interleave-reads,merge-partitions,partition-graph,sample-reads-randomly,
   split-paired-reads}.py,setup.py: fix new PEP8 errors
   * setup.py: specify that this is a Python 2 only project (for now)
   * tests/test_{counting_single,subset_graph}.py: make explicit the use of
   floor division behavior.

2015-03-06  Titus Brown  <titus@idyll.org>

   * sandbox/{collect-reads.py,saturate-by-median.py}: update for 'force'
   argument in khmer.kfile functions, so that khmer-recipes compile.

2015-03-02  Titus Brown  <titus@idyll.org>

   * sandbox/{combine-pe.py,compare-partitions.py,count-within-radius.py,
   degree-by-position.py,dn-identify-errors.py,ec.py,error-correct-pass2.py,
   find-unpart.py,normalize-by-align.py,read-aligner.py,shuffle-fasta.py,
   to-casava-1.8-fastq.py,uniqify-sequences.py}: removed from sandbox/ as
   obsolete/unmaintained.
   * sandbox/README.rst: updated to reflect readstats.py and trim-low-abund.py
   promotion to sandbox/.
   * doc/dev/scripts-and-sandbox.txt: updated to reflect sandbox/ script name
   preferences, and note to remove from README.rst when moved over to scripts/.

2015-02-27  Kevin Murray  <spam@kdmurray.id.au>

   * scripts/load-into-counting.py: Be verbose in the help text, to clarify
   what the -b flag does.

2015-02-25  Hussien Alameldin  <hussien@msu.edu>

   * sandbox/bloom_count.py: renamed to bloom-count.py
   * sandbox/bloom_count_intersection.py: renamed to
     bloom-count-intersection.py
   * sandbox/read_aligner.py: renamed to read-aligner.py

2015-02-26  Tamer A. Mansour  <drtamermansour@gmail.com>

   * scripts/abundance-dist-single.py: Use CSV format for the histogram.
   * scripts/count-overlap.py: Use CSV format for the curve file output.
   Includes column headers.
   * scripts/abundance-dist-single.py: Use CSV format for the histogram. 
   Includes column headers.
   * tests/test_scripts.py: add test functions for the --csv option in
   abundance-dist-single.py and count-overlap.py

2015-02-26  Jacob Fenton  <bocajnotnef@gmail.com>

   * doc/introduction.txt, doc/user/choosing-table-sizes.txt: Updated docs to
   ref correct links and names

2015-02-25  Aditi Gupta  <agupta@msu.edu>

   * sandbox/{collect-reads.py, correct-errors.py, 
   normalize-by-median-pct.py, slice-reads-by-coverage.py, 
   sweep-files.py, sweep-reads3.py, to-casava-1.8-fastq.py}: 
   Replaced 'accuracy' with 'quality'. Fixes #787.

2015-02-25  Tamer A. Mansour  <drtamermansour@gmail.com>

   * scripts/normalize-by-median.py: change to the default behavior to
   overwrite the sequences output file. Also add a new argument --append to
   append new reads to the output file.
   * tests/test_scripts.py: add a test for the --append option in
   normalize-by-median.py

2015-02-25  Hussien Alameldin  <hussien@msu.edu>

   * khmer/khmer_args.py: add 'hll' citation entry "Irber and Brown,
     unpublished." to  _alg. dict.
   * sandbox/unique-kmers.py: add call to 'info' with 'hll' in the
     algorithms list.

2015-02-24  Luiz Irber  <irberlui@msu.edu>

    * khmer/_khmermodule.cc: expose HLL internals as read-only attributes.
    * lib/hllcounter.{cc,hh}: simplify error checking, add getters for HLL.
    * tests/test_hll.py: add test cases for increasing coverage, also fix
    some of the previous ones using the new HLL read-only attributes.

2015-02-24  Luiz Irber  <irberlui@msu.edu>

   * khmer/_khmermodule.cc: Fix coding style violations.

2015-02-24  Luiz Irber  <irberlui@msu.edu>

   * khmer/_khmermodule.cc: Update extension to use recommended practices,
   PyLong instead of PyInt, Type initialization, PyBytes instead of PyString.
   Replace common initialization with explicit type structs, and all types
   conform to the CPython checklist.

2015-02-24  Tamer A. Mansour  <drtamermansour@gmail.com>

   * scripts/abundance-dist.py: Use CSV format for the histogram. Includes
   column headers.
   * tests/test_scripts.py: add coverage for the new --csv option in
   abundance-dist.py

2015-02-24  Michael R. Crusoe  <mcrusoe@msu.edu>

   * jenkins-build.sh: remove examples/stamps/do.sh testing for now; takes too
   long to run on every build. Related to #836

2015-02-24  Kevin Murray  <spam@kdmurray.id.au>

   * scripts/interleave-reads.py: Make the output file name print nicely.

2015-02-23  Titus Brown  <titus@idyll.org>

   * khmer/utils.py: added 'check_is_left' and 'check_is_right' functions;
   fixed bug in check_is_pair.
   * tests/test_functions.py: added tests for now-fixed bug in check_is_pair,
   as well as 'check_is_left' and 'check_is_right'.
   * scripts/interleave-reads.py: updated to handle Casava 1.8 formatting.
   * scripts/split-paired-reads.py: fixed bug where sequences with bad names
   got dropped; updated to properly handle Casava 1.8 names in FASTQ files.
   * scripts/count-median.py: added '--csv' output format; updated to properly
   handle Casava 1.8 FASTQ format when '--csv' is specified.
   * scripts/normalize-by-median.py: replaced pair checking with
   utils.check_is_pair(), which properly handles Casava 1.8 FASTQ format.
   * tests/test_scripts.py: updated script tests to check Casava 1.8
   formatting; fixed extract-long-sequences.py test.
   * scripts/{extract-long-sequences.py,extract-paired-reads.py,
   fastq-to-fasta.py,readstats.py,sample-reads-randomly.py,trim-low-abund.py},
   khmer/thread_utils.py: updated to handle Casava 1.8 FASTQ format by
   setting parse_description=False in screed.open(...).
   * tests/test-data/{paired-mixed.fq,paired-mixed.fq.pe,random-20-a.fq,
   test-abund-read-2.fq,test-abund-read-2.paired2.fq,test-abund-read-paired.fa,
   test-abund-read-paired.fq}: switched some sequences over to Casava 1.8
   format, to test format handling.
   * tests/test-data/{casava_18-pe.fq,test-reads.fq.gz}: new test file for
   Casava 1.8 format handling.
   * tests/test-data/{overlap.curve,paired-mixed.fq.1,paired-mixed.fq.2,
   simple_1.fa,simple_2.fa,simple_3.fa,test-colors.fa,test-est.fa,
   test-graph3.fa,test-graph4.fa,test-graph6.fa}: removed no-longer used
   test files.

2015-02-23  Titus Brown  <titus@idyll.org>

   * setup.cfg: set !linux flag by default, to avoid running tests that
   request too much memory when 'nosetests' is run.  (This is an OS difference
   where Mac OS X attempts to allocate as much memory as requested, while
   on Linux it just crashes).

2015-02-23  Michael R. Crusoe  <mcrusoe@msu.edu>

   * khmer/{__init__.py,_khmermodule.cc},lib/{hashbits.cc,hashbits.hh,
   hashtable,tests/test_{c_wrapper,read_parsers}.py: remove unused callback
   functionality

2015-02-23  Michael R. Crusoe  <mcrusoe@msu.edu>

   * setup.py: point to the latest screed release candidate to work around
   versioneer bug.

2015-02-23  Tamer A. Mansour  <drtamermansour@gmail.com>

   * examples/stamps/do.sh: the argument --savehash was changed to --savetable
   and change mode to u+x
   * jenkins-build.sh: add a test to check for the do.sh file

2015-02-23  Kevin Murray  <spam@kdmurray.id.au>

   * khmer/load_pe.py: Remove unused/undocumented module. See #784

2015-02-21  Hussien Alameldin  <hussien@msu.edu>

   * sandbox/normalize-by-align.py: "copyright header 2013-2015 was added"
   * sandbob/read_aligner.py: "copyright header 2013-2015 was added"
   * sandbox/slice-reads-by-coverage.py: "copyright header 2014  was added"

2015-02-21  Hussien Alameldin  <hussien@msu.edu>

   * sandbox/calc-best-assembly.py, collect-variants.py, graph-size.py: Set executable bits using "chmod +x"

2015-02-21  Michael R. Crusoe  <mcrusoe@msu.edu>

   * khmer/_khmermodule.cc,lib/read_parsers.cc: Rename the 'accuracy' attribute
   of ReadParser Reads to 'quality'
   * tests/test_read_parsers.py: update test to match

2015-02-21  Rhys Kidd  <rhyskidd@gmail.com>

   * sandbox/{calc-best-assembly,calc-error-profile,normalize-by-align,
   read_aligner,slice-reads-by-coverage}.py: reference /usr/bin/env python2
   in the #! line.

2015-02-21  Rhys Kidd  <rhyskidd@gmail.com>

   * sandbox/sweep-paired-reads.py: remove empty script

2015-02-20  Titus Brown  <titus@idyll.org>

   * doc/dev/scripts-and-sandbox.txt: policies for sandbox/ and scripts/
   content, and a process for adding new command line scripts into scripts/.
   * doc/dev/index.txt: added scripts-and-sandbox to developer doc index.

2015-02-20  Michael R. Crusoe  <mcrusoe@msu.edu>

    * khmer/_khmermodule.cc: convert C++ out of memory exceptions to Python
    out of memory exception.
    * test/test_{counting_hash,counting_single,hashbits_obj,labelhash,
    scripts}.py: partial tests for the above

2015-02-20  Aditi Gupta  <agupta@msu.edu>

   * doc/dev/coding-guidelines-and-review.txt: fixed spelling errors.

2015-02-19  Michael R. Crusoe  <mcrusoe@msu.edu>

   * doc/dev/coding-guidelines-and-review.txt: added checklist for new CPython
   types
   * khmer/_khmermodule.cc: Update ReadAligner to follow the new guidelines

2015-02-19  Daniel Standage  <daniel.standage@gmail.com>

   * Makefile: add a new Makefile target `help` to list and describe all
   common targets.
   * khmer/utils.py, tests/test_functions.py: minor style fixes.

2015-02-16  Titus Brown  <titus@idyll.org>

   * khmer/utils.py: added 'check_is_pair', 'broken_paired_reader', and
   'write_record_pair' functions.
   * khmer/khmer_args.py: added streaming reference for future algorithms
   citation.
   * tests/test_functions.py: added unit tests for 'check_is_pair' and
   'broken_paired_reader'.
   * scripts/trim-low-abund.py: upgraded to track pairs properly; added
   proper get_parser information; moved to scripts/ from sandbox/.
   * tests/test_scripts.py: added paired-read tests for
   trim-low-abund.py.
   * tests/test-data/test-abund-read-2.paired.fq: data for paired-read tests.
   * scripts/extract-paired-reads.py: removed 'is_pair' in favor of
   'check_is_pair'; switched to using 'broken_paired_reader'; fixed use
   of sys.argv.
   * scripts/sample-reads-randomly.py: removed unused 'output_single' function.
   * doc/user/scripts.txt: added trim-low-abund.py.

2015-02-13  Qingpeng Zhang  <qingpeng@msu.edu>

   * scripts/sample-reads-randomly.py: fix a glitch about string formatting.

2015-02-11  Titus Brown  <titus@idyll.org>

   * khmer/_khmermodule.cc: fixed k-mer size checking; updated some error
   messages.
   * tests/test_graph.py: added test for k-mer size checking in find_all_tags.

2015-02-09  Titus Brown  <titus@idyll.org>

   * scripts/split-paired-reads.py: added -1 and -2 options to allow fine-
   grain specification of output locations; switch to using write_record
   instead of script-specific output functionality.
   * tests/test_scripts.py: added accompanying tests.

2015-02-09  Bede Constantinides  <bede.constantinides@manchester.ac.uk>

   * scripts/split-paired-reads.py: added -o option to allow specification
   of an output directory
   * tests/test_scripts.py: added accompanying test for split-paired-reads.py

2015-02-01  Titus Brown  <titus@idyll.org>

   * khmer/_khmermodule.cc: added functions hash_find_all_tags_list and
   hash_get_tags_and_positions to CountingHash objects.
   * tests/test_counting_hash.py: added tests for new functionality.

2015-01-25  Titus Brown  <titus@idyll.org>

   * sandbox/correct-errors.py: fixed sequence output so that quality
   scores length always matches the sequence length; fixed argparse
   setup to make use of default parameter.

2015-01-25  Titus Brown  <titus@idyll.org>

    * sandbox/readstats.py: fixed non-functional string interpolation at end;
    added -o to send output to a file; moved to scripts/.
    * doc/user/scripts.txt: added readstats description.
    * tests/test_scripts.py: added tests for readstats.py

2015-01-23  Jessica Mizzi  <mizzijes@msu.edu>

    * khmer/utils.py: Added single write_record fuction to write FASTA/Q
    * scripts/{abundance-dist,extract-long-sequences,extract-partitions,
    interleave-reads,normalize-by-median,sample-reads-randomly}.py: 
    Replaced FASTA/Q writing method with write_record

2015-01-23  Michael R. Crusoe  <mcrusoe@msu.edu>

    * Makefile: remove the user installs for the `install-dependencies` target

2015-01-23  Michael R. Crusoe  <mcrusoe@msu.edu>

    * README.rst,doc/user/install.txt: clarify that we support Python 2.7.x
    and not Python 3.

2015-01-21  Luiz Irber  <irberlui@msu.edu>

    * lib/hllcounter.{cc,hh}: Implemented a HyperLogLog counter.
    * khmer/{_khmermodule.cc, __init__.py}: added HLLCounter class
    initialization and wrapper.
    * tests/test_hll.py: added test functions for the new
    HyperLogLog counter.
    * sandbox/unique-kmers.py: implemented a CLI script for
    approximate cardinality estimation using a HyperLogLog counter.
    * setup.cfg, Makefile, third-party/smhasher/MurmurHash3.{cc,h},
    lib/kmer_hash.{cc,hh}, setup.py: added MurmurHash3 hash function
    and configuration.
    * setup.py: added a function to check if compiler supports OpenMP.

2015-01-14  Reed Cartwright  <cartwright@asu.edu>

    * doc/dev/getting-started.txt: Added install information for
    Arch Linux

2014-01-14  Michael R. Crusoe  <mcrusoe@msu.edu>

    * doc/user/{blog-posts,guide}.txt,examples/stamps/do.sh,sandbox/{
    collect-reads,error-correct-pass2,filter-median-and-pct,filter-median,
    read_aligner,split-sequences-by-length}.py,scripts/{filter-abund,
    load-into-counting}.py,tests/test_{counting_hash,hashbits,scripts}.py:
    remove references to ".kh" files replaces with ".pt" or ".ct" as
    appropriate
    * tests/test-data/{bad-versionk12,normC20k20}.kh: renamed to "*.ct"

2015-01-13  Daniel Standage  <daniel.standage@gmail.com>

    * tests/khmer_tst_utils.py, tests/test_sandbox_scripts.py: removed
    unused module imports
    * .gitignore: added pylint_report.txt so that it is not accidentally
    committed after running make diff_pylint_report
    * khmer/file.py -> khmer/kfile.py: renamed internal file handling
    class to avoid collisions with builtin Python file module
    * sandbox/collect-reads.py, sanbox/saturate-by-median.py,
    sandbox/sweep-files.py, sandbox/sweep-reads.py,
    scripts/abundance-dist-single.py, scripts/abundance-dist.py,
    scripts/annotate-partitions.py, scripts/count-median.py,
    scripts/count-overlap.py, scripts/do-partition.py,
    scripts/extract-long-sequences.py, scripts/extract-paired-reads.py,
    scripts/extract-partitions.py, scripts/filter-abund-single.py,
    scripts/filter-abund.py, scripts/filter-stoptags.py,
    scripts/find-knots.py, scripts/interleave-reads.py,
    scripts/load-graph.py, scripts/load-into-counting.py,
    scripts/make-initial-stoptags.py, scripts/merge-partitions.py,
    scripts/normalize-by-median.py, scripts/partition-graph.py,
    scripts/sample-reads-randomly.py, scripts/split-paired-reads.py,
    tests/test_script_arguments.py, tests/test_scripts.py: changed all
    occurrences of `file` to `kfile`

2015-01-09  Rhys Kidd  <rhyskidd@gmail.com>

    * lib/khmer.hh: implement generic NONCOPYABLE() macro guard
    * lib/hashtable.hh: apply NONCOPYABLE macro guard in case of future 
    modifications to Hashtable that might exposure potential memory corruption 
    with default copy constructor

2014-12-30  Michael Wright  <wrig517@msu.edu>

    * tests/test_scripts.py: Attained complete testing coverage for 
    scripts/filter_abund.py

2014-12-30  Brian Wyss  <wyssbria@msu.edu>

    * tests/test_scripts.py: added four new tests:
    load_into_counting_multifile(), test_abundance_dist_single_nosquash(),
    test_abundance_dist_single_savehash, test_filter_abund_2_singlefile

2015-12-29  Michael R. Crusoe  <mcrusoe@msu.edu>

    * CITATION,khmer/khmer_args.py,scripts/{abundance-dist-single,
    filter-abund-single,load-graph,load-into-counting}.py: Give credit to the
    SeqAn project for their FASTQ/FASTA reader that we use.

2014-12-26  Titus Brown  <titus@idyll.org>

    * tests/tests_sandbox_scripts.py: added import and execfile test for all
    sandbox/ scripts.
    * sandbox/{abundance-hist-by-position.py,
    sandbox/assembly-diff-2.py, sandbox/assembly-diff.py,
    sandbox/bloom_count.py, sandbox/bloom_count_intersection.py,
    sandbox/build-sparse-graph.py, sandbox/combine-pe.py,
    sandbox/compare-partitions.py, sandbox/count-within-radius.py,
    sandbox/degree-by-position.py, sandbox/ec.py,
    sandbox/error-correct-pass2.py, sandbox/extract-single-partition.py,
    sandbox/fasta-to-abundance-hist.py, sandbox/filter-median-and-pct.py,
    sandbox/filter-median.py, sandbox/find-high-abund-kmers.py,
    sandbox/find-unpart.py, sandbox/graph-size.py,
    sandbox/hi-lo-abundance-by-position.py, sandbox/multi-rename.py,
    sandbox/normalize-by-median-pct.py, sandbox/print-stoptags.py,
    sandbox/print-tagset.py, sandbox/readstats.py,
    sandbox/renumber-partitions.py, sandbox/shuffle-fasta.py,
    sandbox/shuffle-reverse-rotary.py, sandbox/split-fasta.py,
    sandbox/split-sequences-by-length.py, sandbox/stoptag-abundance-hist.py,
    sandbox/stoptags-by-position.py, sandbox/strip-partition.py,
    sandbox/subset-report.py, sandbox/sweep-out-reads-with-contigs.py,
    sandbox/sweep-reads2.py, sandbox/sweep-reads3.py,
    sandbox/uniqify-sequences.py, sandbox/write-interleave.py}: cleaned up
    to make 'import'-able and 'execfile'-able.

2014-12-26  Michael R. Crusoe  <mcrusoe@msu.edu>

    * tests/test_functions.py: Generate a temporary filename instead of
    writing to the current directory
    * Makefile: always run the `test` target if specified

2014-12-20  Titus Brown  <titus@idyll.org>

    * sandbox/slice-reads-by-coverage.py: fixed 'N' behavior to match other
    scripts ('N's are now replaced by 'A', not 'G').
    * sandbox/trim-low-abund.py: corrected reporting bug (bp written);
    simplified second-pass logic a bit; expanded reporting.

2014-12-17  Jessica Mizzi  <mizzijes@msu.edu>

    * khmer/file.py,sandbox/sweep-reads.py,scripts/{abundance-dist-single,
    abundance-dist,annotate-partitions,count-median,count-overlap,do-partition,
    extract-paired-reads,extract-partitions,filter-abund-single,filter-abund,
    filter-stoptags,interleave-reads,load-graph,load-into-counting,
    make-initial-stoptags,merge-partitions,normalize-by-median,partition-graph,
    sample-reads-randomly,split-paired-reads}.py,setup.cfg,
    tests/{test_script_arguments,test_scripts}.py: Added force option to all 
    scripts to script IO sanity checks and updated tests to match. 

2014-12-17  Michael R. Crusoe  <mcrusoe@msu.edu>

    * setup.cfg,tests/test_{counting_hash,counting_single,filter,graph,
    hashbits,hashbits_obj,labelhash,lump,read_parsers,scripts,subset_graph}.py:
    reduce memory usage of tests to about 100 megabytes max.

2014-12-17  Michael R. Crusoe  <mcrusoe@msu.edu>

    * scripts/load-graph.py,khmer/_khmermodule.cc: restore threading to
    load-graph.py

2014-12-16  Titus Brown  <titus@idyll.org>

    * sandbox/{calc-error-profile.py,collect-variants.py,correct-errors.py,
    trim-low-abund.py}: Support for k-mer spectral error analysis, sublinear
    error profile calculations from shotgun data sets, adaptive variant
    collection based on graphalign, streaming error correction, and streaming
    error trimming.
    * tests/test_sandbox_scripts.py: added tests for sandbox/trim-low-abund.py.
    * tests/test_counting_hash.py: added tests for new
    CountingHash::find_spectral_error_positions function.

2014-12-16  Michael R. Crusoe  <mcrusoe@msu.edu>  &  Camille Scott
<camille.scott.w@gmail.com>

    * khmer/_khmermodule.cc: fixed memory leak in the ReadParser paired
    iterator (not used by any scripts).
    * lib/read_parsers.cc,khmer/_khmermodule.cc: Improved exception handling.
    * tests/test_read_parsers.py,
    tests/test-data/100-reads.fq.truncated.{bz2,gz}: Added tests for truncated
    compressed files accessed via ReadParser paired and unpaired iterators.

2014-12-09  Michael R. Crusoe  <mcrusoe@msu.edu>

    New FAST[AQ] parser (from the SeqAn project). Fixes known issue and a
    newly found read dropping issue
    https://github.com/dib-lab/khmer/issues/249
    https://github.com/dib-lab/khmer/pull/641
    Supports reading from non-seekable plain and gziped FAST[AQ] files (a.k.a
    pipe or streaming support)

    * khmer/{__init__.py,_khmermodule.cc}: removed the Config object, the
    threads argument to new_counting_hash, and adapted to other changes in API.
    Dropped the unused _dump_report_fn method. Enhanced error reporting.
    * lib/{bittest,consume_prof,error,khmer_config,scoringmatrix,thread_id_map}
    .{cc,hh},tests/test_khmer_config.py: deleted unused files
    * sandbox/collect-reads.py,scripts/{abundance-dist-single,do-partition,
    filter-abund-single,load-into-counting}.py: adapted to Python API changes:
    no threads argument to ReadParser, no more config
    * tests/test_{counting_hash,counting_single,hashbits,hashbits_obj,
    test_read_parsers}.py: updated tests to new error pattern (upon object
    creation, not first access) and the same API change as above. Thanks to
    Camille for her enhanced multi-thread test.
    * lib/{counting,hashtable,ht-diff}.cc,khmer.hh: renamed MAX_COUNT define to
    MAX_KCOUNT; avoids naming conflict with SeqAn
    * khmer/file.py: check_file_status(): ignored input files named '-'
    * khmer/khmer_tst_utils.py: added method to pipe input files to a target
    script
    * tests/test_scripts.py: enhanced streaming tests now that four of them
    work.
    * Makefile: refreshed cppcheck{,-result.xml} targets, added develop
    setuptools command prior to testing

2014-12-08  Michael R. Crusoe  <mcrusoe@msu.edu>

    * doc/user/known_issues.txt: Document that multithreading leads to dropped
    reads.

2014-12-07  Michael R. Crusoe  <mcrusoe@msu.edu>

    This is khmer v1.2

    * Makefile: add sandbox scripts to the pylint_report.txt target
    * doc/dev/coding-guidelines-and-review.txt: Add question about command
    line API to the checklist
    * doc/dev/release.txt: refresh release procedure
    * doc/release-notes/release-1.2.md

2014-12-05  Michael R. Crusoe  <mcrusoe@msu.edu>

    * CITATIONS,khmer/khmer_args.py: update citations for Qingpeng's paper

2014-12-01  Michael R. Crusoe  <mcrusoe@msu.edu>

    * doc/roadmap.txt: Explain the roadmap to v2 through v4

2014-12-01  Kevin Murray  <spam@kdmurray.id.au>

    * tests/test_scripts.py: Stop a test from making a temporary output file
    in the current dir by explicitly specifying an output file.

2014-12-01  Kevin Murray  <spam@kdmurray.id.au>

    * load-into-counting.py: Add a CLI parameter to output a machine-readable
    summary of the run, including number of k-mers, FPR, input files etc in
    json or TSV format.

2014-12-01  Titus Brown  <t@idyll.org>

    * Update sandbox docs: some scripts now used in recipes

2014-11-23  Phillip Garland  <pgarland@gmail.com>

    * lib/khmer.hh (khmer): define KSIZE_MAX
    * khmer/_khmermodule.cc (forward_hash, forward_hash_no_rc) (reverse_hash):
    Use KSIZE_MAX to check whether the user-supplied k is larger than khmer
    supports.

2014-11-19  Michael R. Crusoe  <mcrusoe@msu.edu>

    * CODE_OF_CONDUT.RST,doc/dev/{index,CODE_OF_CONDUCT}.txt: added a code of
    conduct

2014-11-18  Jonathan Gluck  <jdg@cs.umd.edu>

    * tests/test_counting_hash.py: Fixed copy paste error in comments, True to
    False.

2014-11-15  Jacob Fenton  <bocajnotnef@gmail.com>

    * tests/test_scripts.py: added screed/read_parsers stream testing
    * khmer/file.py: modified file size checker to not break when fed
    a fifo/block device
    * tests/test-data/test-abund-read-2.fa.{bz2, gz}: new test files

2014-11-11  Jacob Fenton  <bocajnotnef@gmail.com>

    * do-partition.py: replaced threading args in scripts with things from 
    khmer_args
    * khmer/theading_args.py: removed as it has been deprecated

2014-11-06  Michael R. Crusoe  <mcrusoe@msu.edu>

    * lib/{counting,hashbits}.{cc,hh},lib/hashtable.hh: Moved the n_kmers()
    function into the parent Hashtable class as n_unique_kmers(), adding it to
    CountingHash along the way. Removed the unused start and stop parameters.
    * khmer/_khmermodule.cc: Added Python wrapping for CountingHash::
    n_unique_kmers(); adapted to the dropped start and stop parameters.
    * scripts/{load-graph,load-into-counting,normalize-by-median}.py: used the
    n_unique_kmers() function instead of the n_occupied() function to get the
    number of unique kmers in a table.
    * tests/test_{hashbits,hashbits_obj,labelhash,scripts}.py: updated the
    tests to reflect the above

2014-10-24  Camille Scott  <camille.scott.w@gmail.com>

    * do-partition.py: Add type=int to n_threads arg and assert to check
    number of active threads

2014-10-10  Brian Wyss  <wyssbria@msu.edu>

    * khmer/scripts/{abundance-dist, abundance-dist-single,
    annotate-partitions, count-median, count-overlap, do-partition,
    extract-paired-reads, extract-partitions, filter-abund, filter-abund-single,
    filter-stoptags, find-knots, load-graph, load-into-counting,
    make-initial-stoptags, merge-partitions, normalize-by-median, 
    partition-graph, sample-reads-randomly}.py:
    changed stdout output in scripts to go to stderr.

2014-10-06  Michael R. Crusoe  <mcrusoe@msu.edu>

    * Doxyfile.in: add links to the stdc++ docs

2014-10-01  Ben Taylor  <taylo886@msu.edu>

    * khmer/_khmermodule.cc, lib/hashtable.cc, lib/hashtable.hh,
    tests/test_counting_hash.py, tests/test_labelhash.py,
    tests/test_hashbits.py, tests/test_hashbits_obj.py:
    Removed Hashtable::consume_high_abund_kmers,
    Hashtable::count_kmers_within_depth, Hashtable::find_radius_for_volume,
    Hashtable::count_kmers_on_radius

2014-09-29  Michael R. Crusoe  <mcrusoe@msu.edu>

    * versioneer.py: upgrade versioneer 0.11->0.12

2014-09-29  Sherine Awad  <sherine.awad@gmail.com>

    * scripts/normalize-by-median.py: catch expections generated by wrong
    indentation for 'total'

2014-09-23  Jacob G. Fenton  <bocajnotnef@gmail.com>

    * scripts/{abundance-dist-single, abundance-dist, count-median,
    count-overlap, extract-paired-reads, filter-abund-single,
    load-graph, load-into-counting, make-initial-stoptags,
    partition-graph, split-paired-reads}.py: 
    added output file listing at end of file
    * scripts/extract-long-sequences.py: refactored to set write_out to
    sys.stdout by default; added output location listing.
    * scripts/{fastq-to-fasta, interleave-reads}.py: 
    added output file listing sensitive to optional -o argument
    * tests/test_scripts.py: added test for scripts/make-initial-stoptags.py

2014-09-19  Ben Taylor  <taylo886@msu.edu>

    * Makefile: added --inline-suppr to cppcheck, cppcheck-result.xml targets
    * khmer/_khmermodule.cc: Added comments to address cppcheck false positives
    * lib/hashtable.cc, lib/hashtable.hh: take args to filter_if_present by
    reference, address scope in destructor
    * lib/read_parsers.cc: Added comments to address cppcheck false positives
    * lib/subset.cc, lib/subset.hh: Adjusted output_partitioned_file,
    find_unpart to take args by reference, fix assign_partition_id to use
    .empty() instead of .size()

2014-09-19  Ben Taylor  <taylo886@msu.edu>
		
    * Makefile: Add astyle, format targets
    * doc/dev/coding-guidelines-and-review.txt: Add reference to `make format`
		target

2014-09-10  Titus Brown  <titus@idyll.org>

    * sandbox/calc-median-distribution.py: catch exceptions generated by reads
	shorter than k in length.
    * sandbox/collect-reads.py: added script to collect reads until specific
	average cutoff.
    * sandbox/slice-reads-by-coverage.py: added script to extract reads with
	a specific coverage slice (based on median k-mer abundance).
	
2014-09-09  Titus Brown  <titus@idyll.org>

    * Added sandbox/README.rst to describe/reference removed files,
	 and document remaining sandbox files.

    * Removed many obsolete sandbox files, including:
      sandbox/abund-ablate-reads.py,
      sandbox/annotate-with-median-count.py,
      sandbox/assemble-individual-partitions.py,
      sandbox/assemstats.py,
      sandbox/assemstats2.py,
      sandbox/bench-graphsize-orig.py,
      sandbox/bench-graphsize-th.py,
      sandbox/bin-reads-by-abundance.py,
      sandbox/bowtie-parser.py,
      sandbox/calc-degree.py,
      sandbox/calc-kmer-partition-counts.py,
      sandbox/calc-kmer-read-abunds.py,
      sandbox/calc-kmer-read-stats.py,
      sandbox/calc-kmer-to-partition-ratio.py,
      sandbox/calc-sequence-entropy.py,
      sandbox/choose-largest-assembly.py,
      sandbox/consume-and-traverse.py,
      sandbox/contig-coverage.py,
      sandbox/count-circum-by-position.py,
      sandbox/count-density-by-position.py,
      sandbox/count-distance-to-volume.py,
      sandbox/count-median-abund-by-partition.py,
      sandbox/count-shared-kmers-btw-assemblies.py,
      sandbox/ctb-iterative-bench-2-old.py,
      sandbox/ctb-iterative-bench.py,
      sandbox/discard-high-abund.py,
      sandbox/discard-pre-high-abund.py,
      sandbox/do-intertable-part.py,
      sandbox/do-partition-2.py,
      sandbox/do-partition-stop.py,
      sandbox/do-partition.py,
      sandbox/do-subset-merge.py,
      sandbox/do-th-subset-calc.py,
      sandbox/do-th-subset-load.py,
      sandbox/do-th-subset-save.py,
      sandbox/extract-surrender.py,
      sandbox/extract-with-median-count.py,
      sandbox/fasta-to-fastq.py,
      sandbox/filter-above-median.py,
      sandbox/filter-abund-output-by-length.py,
      sandbox/filter-area.py,
      sandbox/filter-degree.py,
      sandbox/filter-density-explosion.py,
      sandbox/filter-if-present.py,
      sandbox/filter-max255.py,
      sandbox/filter-min2-multi.py,
      sandbox/filter-sodd.py,
      sandbox/filter-subsets-by-partsize.py,
      sandbox/get-occupancy.py,
      sandbox/get-occupancy2.py,
      sandbox/graph-partition-separate.py,
      sandbox/graph-size-circum-trim.py,
      sandbox/graph-size-degree-trim.py,
      sandbox/graph-size-py.py,
      sandbox/join_pe.py,
      sandbox/keep-stoptags.py,
      sandbox/label-pairs.py,
      sandbox/length-dist.py,
      sandbox/load-ht-and-tags.py,
      sandbox/make-coverage-by-position-for-node.py,
      sandbox/make-coverage-histogram.py,
      sandbox/make-coverage.py,
      sandbox/make-random.py,
      sandbox/make-read-stats.py,
      sandbox/multi-abyss.py,
      sandbox/multi-stats.py,
      sandbox/multi-velvet.py,
      sandbox/normalize-by-min.py,
      sandbox/occupy.py,
      sandbox/parse-bowtie-pe.py,
      sandbox/parse-stats.py,
      sandbox/partition-by-contig.py,
      sandbox/partition-by-contig2.py,
      sandbox/partition-size-dist-running.py,
      sandbox/partition-size-dist.py,
      sandbox/path-compare-to-vectors.py,
      sandbox/print-exact-abund-kmer.py,
      sandbox/print-high-density-kmers.py,
      sandbox/quality-trim-pe.py,
      sandbox/quality-trim.py,
      sandbox/reformat.py,
      sandbox/remove-N.py,
      sandbox/softmask-high-abund.py,
      sandbox/split-N.py,
      sandbox/split-fasta-on-circum.py,
      sandbox/split-fasta-on-circum2.py,
      sandbox/split-fasta-on-circum3.py,
      sandbox/split-fasta-on-circum4.py,
      sandbox/split-fasta-on-degree-th.py,
      sandbox/split-fasta-on-degree.py,
      sandbox/split-fasta-on-density.py,
      sandbox/split-reads-on-median-diff.py,
      sandbox/summarize.py,
      sandbox/sweep_perf.py,
      sandbox/test_scripts.py,
      sandbox/traverse-contigs.py,
      sandbox/traverse-from-reads.py,
      sandbox/validate-partitioning.py -- removed as obsolete.

2014-09-01  Michael R. Crusoe  <mcrusoe@msu.edu>

    * doc/dev/coding-guidelines-and-review.txt: Clarify pull request checklist
    * CONTRIBUTING.md: update URL to new dev docs

2014-08-30  Rhys Kidd  <rhyskidd@gmail.com>

    * khmer/_khmermodule.cc: fix table.get("wrong_length_string") gives core
    dump
    * lib/kmer_hash.cc: improve quality of exception error message
    * tests/{test_counting_hash,test_counting_single,test_hashbits,
        test_hashbits_obj}.py: add regression unit tests

2014-08-28  Titus Brown  <titus@idyll.org>

    * scripts/normalize-by-median.py: added reporting output after main loop
	exits, in case it hadn't been triggered.
    * sandbox/saturate-by-median.py: added flag to change reporting frequency,
	cleaned up leftover code from when it was copied from
	normalize-by-median.

2014-08-24  Rhys Kidd  <rhyskidd@gmail.com>

    * khmer/thread_utils.py, sandbox/filter-below-abund.py,
	scripts/{extract-long-sequences,load-graph,load-into-counting,
	normalize-by-median,split-paired-reads}.py,
	scripts/galaxy/gedlab.py: fix minor PyLint issues 

2014-08-20  Michael R. Crusoe  <mcrusoe@msu.edu>

    * test/test_version.py: add Python2.6 compatibility.

2014-08-20  Rhys Kidd  <rhyskidd@gmail.com>

    * setup.py,README.rst,doc/user/install.txt: Test requirement for a 
    64-bit operating system, documentation changes. Fixes #529

2014-08-19  Michael R. Crusoe  <mcrusoe@msu.edu>

    * {setup,versioneer,khmer/_version}.py: upgrade versioneer from 0.10 to 0.11

2014-08-18  Michael R. Crusoe  <mcrusoe@msu.edu>

    * setup.py: Use the system bz2 and/or zlib libraries if specified in
    setup.cfg or overridden on the commandline

2014-08-06  Michael R. Crusoe  <mcrusoe@msu.edu>

    * CITATION: fixed formatting, added BibTeX
    * Makefile: Python code coverage targets will now compile khmer if needed
    * doc/dev/galaxy.txt: moved to doc/user/; updated & simplified
    * doc/{dev,user}/index.txt: galaxy.txt move
    * scripts/*.xml: moved to scripts/galaxy/; citations added; additional
    scripts wrapped
    * scripts/galaxy/README.txt: documented Galaxy codebase requirements
    * doc/citations.txt: symlink to CITATION
    * scripts/galaxy/test-data: added symlinks to files in tests/test-data or
    added short test files from scratch
    * scripts/galaxy/macros.xml: common configuration moved to central file
    * scripts/galaxy/gedlab.py: custom Galaxy datatypes for the counting
    tables and presence tables: it inherits from the Galaxy Binary type but
    isn't sniffable. Written with GalaxyTeam's Dave_B.
    * scripts/filter-abund.py: fix inaccurate parameter description
    * scripts/galaxy/tool_dependencies.xml: document install process
    * scripts/galaxy/filter-below-abund.py: symlink to
    sandbox/filter-below-abund.py for now.
    * khmer/khmer_args.py: point users to online citation file for details

2014-08-05  Michael R. Crusoe  <mcrusoe@msu.edu>

    * lib/read_parsers.{cc,hh}: close file handles. Fixes CID 1222793

2014-08-05  Justin Lippi  <jlippi@gmail.com>

    * khmer/__init__.py: import get_version_cpp method as __version_cpp__.
    * khmer/_khmermodule.cc: added get_version_cpp implementation
    * tests/test_version.py: check that version from C++ matches version from
    khmer.__version__
    * setup.cfg: don't run tests with 'jenkins' @attr with 'make test'

2014-08-04  Michael R. Crusoe  <mcrusoe@msu.edu>

    * khmer/_khmermodule.cc,lib/{kmer_hash.{cc,hh},read_aligner.cc,
    read_parsers.{cc,hh},trace_logger.cc: Replace remaining uses of assert()
    with khmer_exceptions. Fixes #215.
    * setup.py: simplify argparse conditional dependency

2014-08-03  Titus Brown & Michael R. Crusoe  <t@idyll.org>

    * doc/{artifact-removal,partitioning-workflow{.graffle,.png}},{biblio,
    blog-posts,guide,install,choosing-table-sizes,known-issues,scripts,
    partitioning-big-data.txt: moved to doc/user/
    * doc/{crazy-ideas,details,development,galaxy,release,examples}.txt: moved
    to doc/dev/
    * doc/dev/{a-quick-guide-to-testing,codebase-guide,
    coding-guidelines-and-review,for-khmer-developers,getting-started,
    hackathon,index}.txt,doc/user/index.txt: new content.
    * doc/design.txt: deleted
    The documentation has been split into user focused documentation and
    developer focused documentation. The new developer docs were field tested
    as part of the Mozilla Science Lab global sprint that we participated in;
    we are grateful to all the volunteers.

2014-07-24  Ivan Gonzalez  <iglpdc@gmail.com>

    * lib/khmer.hh, lib/khmer_exception.hh: All exceptions are now derived from
	a new base class exception, khmer::khmer_exception. Issue #508.
    * lib/counting.cc, lib/hashbits.cc, lib/hashtable.{cc,hh},lib/kmer_hash.cc,
	lib/labelhash.cc, lib/perf_metrics.hh, lib/read_parsers.{cc,hh},
	lib/subset.cc, lib/thread_id_map.hh: All exceptions thrown are now
	instances (or derived from) khmer::khmer_exception.

2014-07-24  Jiarong Guo  <guojiaro@gmail.com>

    * khmer/_khmermodule.cc: add python exception when thread = 0 for
    ReadParser.
    * tests/test_read_parsers.py: add test_with_zero_threads() to test Python
    exception when ReadParser has zero threads.

2014-07-23  Qingpeng Zhang  <qingpeng@gmail.com>

    * scripts/load-graph.py: write fp rate into *.info file with option 
    to switch on
    * tests/test_scripts.py: add test_load_graph_write_fp

2014-07-23  Ryan R. Boyce  <boycerya@msu.edu>

    * Makefile: fixed >80 character line wrap-around

2014-07-23  Leonor Garcia-Gutierrez  <l.garcia-gutierrez@warwick.ac.uk>

    * tests/test_hashbits.py, tests/test_graph.py, 
    tests/test_lump.py: reduced memory requirement
    
2014-07-23  Heather L. Wiencko  <wienckhl@tcd.ie>

    * khmer_tst_utils.py: added import traceback
    * test_scripts.py: added test for normalize_by_median.py for fpr rate

2014-07-22  Justin Lippi  <jlippi@gmail.com>
 
    * khmer/_khmermodule.cc: removed unused assignment
    * lib/read_aligner.cc,lib/read_aligner.hh: wrapped function declarations
    in the same compiler options that the only invocations are in to avoid
    unusedPrivateFunction violation.
    * lib/read_parsers.cc: fix redundantassignment error by assigning variable
    to its value directly

2014-07-22  Michael R. Crusoe  <mcrusoe@msu.edu>

    * Makefile: combine pip invocation into single "install-dependencies"
    target.

2014-07-22  Justin Lippi  <jlippi@gmail.com>

    * tests/test_subset_graph.py: decrease the amount of memory that is being
    requested for the hash tables in test.

2014-07-22  Jim Stapleton  <jas@msu.edu>

     * scripts/filter-abund.py: no longer asks for parameters that are unused,
     issue #524

2014-07-22  Justin Lippi  <jlippi@gmail.com> 

    * tests/khmer_tst_utils.py: put runscript here
    * tests/test_sandbox_scripts.py: remove 'runsandbox', renamed to runscript
      and placed in khmer_tst_utils
    * tests/test_scripts.py: removed 'runscript' and placed in khmer_tst_utils

2014-07-22  Jeramia Ory  <jeramia.ory@gmail.com>

    * khmer/_khmermodule.cc: removed unused KhmerError, issue #503

2014-07-22  Rodney Picett  <pickett.rodney@gmail.com>

    * lib/scoringmatrix.{cc,hh}: removed assign function, issue #502
 
2014-07-22  Leonor Garcia-Gutierrez  <l.garcia-gutierrez@warwick.ac.uk>

    * tests/test_counting_single.py: reduced memory requirements
    
2014-07-21  Titus Brown  <t@idyll.org>

    * sandbox/saturate-by-median.py: introduce new sandbox script for
	saturation analysis of low-coverage data sets.

2014-07-10  Joe Stein  <joeaarons@gmail.com>

    * sandbox/readstats.py: fixed divide-by-zero error, issue #458

2014-07-06  Titus Brown  <t@idyll.org>

    * doc/release.txt: fix formatting.

2014-06-25  Michael R. Crusoe <mcrusoe@msu.edu>

    * scripts/load-graph.py: fix #507. Threading doesn't give any advantages
    to this script right now; the threading parameter is ignored for now.

2014-06-20  Chuck Pepe-Ranney  <chuck.peperanney@gmail.com>

    * scripts/extract-partitions.py: added epilog documentation for 
	<base>.dist columns.

2014-06-20  Michael R. Crusoe  <mcrusoe@msu.edu>

    * doc/release.txt: Add Coverity Scan to release checklist

2014-06-19  Michael R. Crusoe  <mcrusoe@msu.edu>

    * lib/read_aligner.{cc,hh},khmer/_khmermodule.cc,setup.py,
    tests/test_read_aligner.py,sandbox/{normalize-by-align,read-aligner}.py:
    Update of @fishjord's graph alignment work
    * lib/{aligner,kmer,node}.{cc,hh},tests/test_align.py: removed as they are
    superceded by the above
    * Makefile: fixed wildcards
    * tests/read_parsers.py: tests that are too complicated to run with
    Valgrind's memcheck are now marked @attr('multithread')

2014-06-16  Titus Brown  <t@idyll.org>

    * doc/release.txt: updated release process.
    * doc/known-issues.txt: updated known-issues for v1.1 release
    * doc/release-notes/: added release notes for 1.0, 1.0.1, and 1.1

2014-06-16  Michael R. Crusoe  <mcrusoe@msu.edu>

    * scripts/{abundance-dist-single,filter-abund-single,load-into-counting,
    normalize-by-median,load-graph}.py: restore Python 2.6 compatibility for
    Debian 6, RedHat 6, SL6, and Ubuntu 10.04 LTS users.

2014-06-15  Titus Brown  <t@idyll.org>

    * doc/scripts.txt: removed sweep-reads.py from script documentation.
    * scripts/sweep-reads.py, scripts/sweep-files.py: moved sweep-reads.py
	and sweep-files.py over to sandbox.
    * tests/test_sandbox_scripts.py: created a test file for scripts in
	sandbox/; skip when not in developer mode (e.g. installed egg).
    * tests/test_script_arguments.py: capture file.py output to stderr
	so that it is not displayed during tests.
    * sandbox/calc-median-distribution.py: updates to print cumulative
	distribution for calc-median-distribution.

2014-06-14  Michael R. Crusoe  <mcrusoe@msu.edu>

    * scripts/{abundance-dist-single,filter-abund-single,load-into-counting,
    normalize-by-median,load-graph}.py,tests/test_scripts.py: added
    '--report-total-kmers' option to all scripts that create k-mer tables.

2014-06-14  Titus Brown  <t@idyll.org>

    * doc/scripts.txt, tests/test_scripts.py, scripts/sweep-reads.py:
	renamed sweep-reads-buffered to sweep-reads; added FASTQ output to
	sweep-reads.
    * doc/scripts.txt: added extract-long-sequences.py doc reference.
    * scripts/extract-long-sequences.py: set default sequence length to
	extract to 200 bp.

2014-06-13  Michael R. Crusoe  <mcrusoe@msu.edu>

    * MANIFEST.in: don't include docs/, data/, or examples/ in our PyPI
    distribution. Saves 15MB.

2014-06-13  Michael R. Crusoe  <mcrusoe@msu.edu>

    * Makefile: split coverity target in two: -build and -upload. Added
    configuration target

2014-06-13  Titus Brown  <t@idyll.org>

    * doc/install.txt: updated virtualenv command to use python2 explicitly,
	for arch support.

2014-06-13  Titus Brown  <t@idyll.org>

    * khmer/__init__.py, khmer/file_args.py: Moved copyright message to a
	comment.
    * khmer/file.py: updated error messages for disk-space checking functions;
	added test hooks.
    * tests/test_script_arguments.py: added tests for several functions in
	khmer/file.py.
    * sandbox/assemstats3.py: handle missing input files.

2014-06-12  Michael Wright <wrigh517@msu.edu>

    * sandbox/load-into-hashbits: Deleted from sandbox. It is superseded
    by load-graph.py --no-tagset.

2014-06-11  Michael Wright <wrigh517@msu.edu>

    * scripts/load-into-counting: Fixed docstring misnomer to 
	load-into-counting.py

2014-06-10  Michael R. Crusoe  <mcrusoe@msu.edu>

    * setup.py,tests/{__init__,khmer_tst_utils,test_scripts,
    khmer_test_counting_single}.py: made tests runnable after installation.
    * lib/{khmer.hh,hashtable.hh,read_parsers.cc,read_parsers.hh}: restructure
    exception hierarchy.
    * khmer/_khmermodule.cc: Nicer error checking for hash_consume_fasta,
    hash_abundance_distribution, hashbits_consume_{fasta,fasta_and_tag
    {,with_stoptags},partitioned_fasta}, hashbits_output_partitions, and
    labelhash_consume_{,partitioned_}fasta_and_tag_with_labels.

2014-06-10  Titus Brown  <t@idyll.org>

    * Makefile: remove SHELL setting so that 'make doc' works in virtualenvs.
    * scripts/sample-reads-randomly.py: extend to take multiple subsamples
	with -S.
    * tests/test_scripts.py: added test for multiple subsamples from
	sample-reads-randomly.py

2014-06-10  Michael Wright <wrigh517@msu.edu>

    * scripts/extract-long-sequences: Moved from sandbox, added argparse and 
    FASTQ support.
    * scripts/fastq-to-fasta: Fixed outdated argparse oversight.
    * tests/test_scripts.py: Added tests for extract-long-sequences.py

2014-06-08  Titus Brown  <t@idyll.org>

    * doc/conf.py: set google_analytics_id and disqus_shortname properly;
	disable "editme" popup.
    * doc/_templates/page.html: take google_analytics_id and disqus_shortname
	from doc/conf.py.

2014-06-04  Michael R. Crusoe <mcrusoe@msu.edu>

    * lib/Makefile: do a distclean as the CFLAGS may have changed. Fixes #442

2014-06-03 Chuck Pepe-Ranney <chuck.peperanney@gmail.com>

    * scripts/abundance-dist.py: removed call to check_space on infiles.  

2014-05-31  Michael R. Crusoe  <mcrusoe@msu.edu>

    * khmer/_khmermodule.cc,lib/counting.{cc,hh},
    sandbox/{stoptag-abundance-ham1-hist.py,off-by-one.py,filter-ham1.py}:
    Remove CountingHash get_kmer_abund_mean, get_kmer_abund_abs_deviation, and
    max_hamming1_count along with Python glue code and sandbox scripts. They
    are no longer useful.

2014-05-30  Titus Brown  <t@idyll.org>

    * khmer/_khmermodule.cc: remove merge2* functions: unused, untested.
    * lib/counting.cc, lib/hashbits.cc, lib/hashtable.cc: made file loading
	exceptions more verbose and informative.
    * tests/test_subset_graph.py: added tests for SubsetPartition::
	load_partitionmap.
    * khmer/_khmermodule.cc, lib/subset.cc, wrapped SubsetPartition::
	load_partitionmap to catch, propagate exceptions
    * tests/test_hashbits.py, tests/test_counting_hash.py: added tests
	for fail-on-load of bad file format versions; print exception messages.
    * .gitignore: added various temporary pip & build files
    * lib/counting.cc: added I/O exception handling to CountingHashFileReader
	and CountingHashGzFileReader.
    * lib/hashbits.cc: added I/O exception handling to Hashbits::load.
    * lib/subset.cc: added I/O exception handling to merge_from_disk.
    * lib/hashtable.cc: added I/O exception handling to load_tagset and
	load_stop_tags
    * khmer/_khmermodule.cc: added I/O exception propagation from C++ to
	Python, for all loading functions.

2014-05-22  Michael Wright  <wrigh517@msu.edu>

    * scripts/fastq-to-fasta: Moved and improved fastq-to-fasta.py into scripts 
    from sandbox
    * tests/test_scripts.py: Added tests for fastq-to-fasta.py
    * tests/test-data: Added test-fastq-n-to-fasta.py file with N's in 
    sequence for testing

2014-05-19  Michael R. Crusoe  <mcrusoe@msu.edu>

    * Makefile: add target for python test coverage plain-text report;
    clarified where the HTML report is

2014-05-16  Michael R. Crusoe  <mcrusoe@msu.edu>

    * docs/scripts.txt: include sweep-reads-buffered.py

2014-05-14  Adam Caldwell  <adam.caldwell@gmail.com>

    * Makefile: change pip to pip2. Fixes assorted make problems on systems
    where pip links to pip3

2014-05-14  Michael R. Crusoe  <mcrusoe@msu.edu>

    * lib/{zlib,bzip2} -> third-party/
    * setup.{cfg,py}: Move third party libraries to their own directory
    * Makefile: add sloccount target for humans and the sloccount.sc target for
   Jenkins

2014-05-13  Michael Wright  <wrigh517@msu.edu>

    * sandbox/fastq-to-fasta.py: now reports number of reads dropped due to
    'N's in sequence. close 395

2014-05-13  Michael R. Crusoe  <mcrusoe@msu.edu>

    * doc/release.txt: additional fixes

2014-05-09  Luiz Irber  <irberlui@msu.edu>

    Version 1.0.1

2014-05-09  Michael R. Crusoe  <mcrusoe@msu.edu>

    * doc/release.txt: update release instructions

2014-05-06  Michael R. Crusoe  <mcrusoe@msu.edu>

    * lib/{subset,counting}.cc: fix cppcheck errors; astyle -A10
    --max-code-length=80

2014-05-06  Titus Brown  <titus@idyll.org>

    * sandbox/calc-best-assembly.py: added script to calculate best
    assembly from a list of contig/scaffold files
	
2014-04-23  Titus Brown  <titus@idyll.org>

    * scripts/abundance-dist-single.py: fixed problem where ReadParser was
    being created anew for each thread; regression introduced in 4b823fc.

2014-04-22  Michael R. Crusoe  <mcrusoe@msu.edu>

    *.py: switch to explicit python2 invocation. Fixes #385.

2014-04-21  Titus Brown  <t@idyll.org>

    * doc/development.txt: added spellcheck to review checklist

2014-04-21  Titus Brown  <titus@idyll.org>

    * scripts/normalize-by-median.py: updated FP rate to match latest info from
      Qingpeng's paper; corrected spelling error.

2014-04-21  Michael R. Crusoe  <mcrusoe@msu.edu>

    * setup.py,doc/installing.txt: Remove argparse from the requirements
    unless it isn't available. Argparse is bundled with Python 2.7+. This
    simplifies the installation instructions.

2014-04-17  Ram RS  <ramrs@nyu.edu>

    * scripts/make-initial-stoptags.py: fixed bug that threw error on
     missing .ht input file while actual expected input file is .pt

2014-04-11  Titus Brown  <t@idyll.org>

    * scripts/*.py: fixed argument to check_space_for_hashtable to rely
    on args.n_tables and not args.ksize.

2014-04-06  Titus Brown  <titus@idyll.org>

    * scripts/normalize-by-median.py: added comment about table compatibility
    with abundance-dist.

2014-04-05  Michael R. Crusoe  <mcrusoe@msu.edu>

    * MANIFEST.in,setup.py: fix to correct zlib packaging for #365
    * ChangeLog: fix date for 1.0 release, email addresses

2014-04-01  Michael R. Crusoe  <mcrusoe@msu.edu>

    Version 1.0
    * Makefile: run 'build' command before install; ignore _version.py for
    coverage purposes.
    * bink.ipynb: deleted
    * doc/choosing-hash-sizes.txt -> choosing-table-sizes.txt
    * setup.py,doc/{conf.py,index.txt}: update lists of authors
    * doc/development.txt: typo
    * doc/{galaxy,guide,index,introduction,scripts}.txt: remove some
    references to implementation details of the k-mer tables
    * doc/{known-issues,release}.txt: updated
    * khmer/*.cc,lib/*.{cc,hh}: astyle -A10 formatted
    * lib/read_parsers.cc: fixed case statement fall through
    * lib/subset.cc: removed unnecessary NULL check (CID 1054804 & 1195088)
    * scripts/*.py: additional documentation updates
    * tests/test-data/test-overlap1.ht,data/MSB2-surrender.fa &
    data/1m-filtered.fa: removed from repository history, .git is now 36M!

2014-04-01  Titus Brown  <t@idyll.org>

    * CITATION,khmer/khmer_args.py: Updated khmer software citation for
    release.

2014-03-31  Titus Brown  <t@idyll.org>

    * scripts/normalize-by-median.py: Fixed unbound variable bug introduced in
    20a433c2.

    * khmer/file.py: Fixed incorrect use of __file__ dirname instead of
    os.getcwd(); also fixed bug where statvfs would choke on an empty
    dirname resulting from input files being in the cwd.

2014-03-31  Michael R. Crusoe  <mcrusoe@msu.edu>

    * versioneer.py,ez_setup.py: updated to version 0.10 and 3.4.1
    respectively.
    * docs/release.txt,khmer/_version.py,MANIFEST.in: update ancillary
    versioneer files

2014-03-31  Titus Brown  <t@idyll.org>

    * scripts/*.py,khmer/khmer_args.py: added 'info' function to khmer_args,
    and added citation information to each script.
    * CITATION: added basic citation information for khmer functionality.

2013-03-31  Michael R. Crusoe  <mcrusoe@msu.edu>

    * docs/scripts.txt,scripts/*.py,khmer/*.py: overhaul the documentation of
    the scripts. Uses sphinxcontrib.autoprogram to leverage the existing
    argparse objects. Moved the documentation into each script + misc cleanups.
    All scripts support the --version option. Migrated the last scripts to use
    khmer_args
    * docs/blog-posts.txt: removed outdated reference to filter-exact.py; its
    replacement filter-abund.py is better documented in the eel-pond protocol
    * figuregen/,novelty/,plots/,templatem/,scripts/do-partition.sh: removed
    outdated code not part of core project

2013-03-30  Michael R. Crusoe  <mcrusoe@msu.edu>

    * setup.py: monkeypatched distutils.Distribution.reinitialize_command() so
    that it matches the behavior of Distribution.get_command_obj(). This fixes
    issues with 'pip install -e' and './setup.py nosetests' not respecting the
    setup.cfg configuration directives for the build_ext command. Also
    enhanced our build_ext command to respect the dry_run mode.

    * .ycm_extra_conf.py: Update our custom YouCompleteMe configuration to
    query the package configuration for the proper compilation flags.

2014-03-28  Michael R. Crusoe  <mcrusoe@msu.edu>

    * Makefile,setup.py: demote nose & sphinx to extra dependencies.
    Auto-install Python developer tools as needed.

2013-03-27  Michael R. Crusoe  <mcrusoe@msu.edu>

    * The system zlib and bzip2 libraries are now used instead of the bundled
    versions if specified in setup.cfg or the command line.

2014-03-25  Michael R. Crusoe  <mcrusoe@msu.edu>

    * Makefile: update cppcheck command to match new version of Jenkins
    plugin. Now ignores the lib/test*.cc files.

2013-03-20  Michael R. Crusoe  <mcrusoe@msu.edu>

    * lib/storage.hh,khmer/_khmermodule.cc,lib/{readtable,read_parsers}.hh:
    remove unused storage.hh

2014-03-19  Qingpeng Zhang  <qingpeng@msu.edu>

    * hashbits.cc: fix a bug of 'Division or modulo by zero' described in #182
    * test_scripts.py: add test code for count-overlap.py
    * count-overlap.py: (fix a bug because of a typo and hashsize was replaced
    by min_hashsize)
    * count-overlap.py: needs hashbits table generated by load-graph.py. 
    This information is added to the "usage:" line.
    * count-overlap.py: fix minor PyLint issues

2014-03-19  Michael R. Crusoe  <mcrusoe@msu.edu>

    * Update bundled zlib version to 1.2.8 from 1.2.3. Changes of note:
    "Wholesale replacement of gz* functions with faster versions"
    "Added LFS (Large File Summit) support for 64-bit file offsets"
    "Fix serious but very rare decompression bug"

2014-03-19  Michael R. Crusoe <mcrusoe@msu.edu>

    * lib/counting.hh: include hashtable.hh
    * lib/{counting,aligner,hashbits,hashtable,labelhash,node,subset}.{cc,hh},
    kmer.cc,khmer/_khmermodule.cc: removed downcast, replaced non-functional
    asserts() with exception throws.
    * khmer/_khmermodule.cc: fixed parsing of PyLists
    * setup.py: force 64bit only builds on OS X.

2014-03-19  Titus Brown  <t@idyll.org>

    * Makefile: update documentation on targets at top; clean autopep8 output.
    * test_counting_single.py: fixed pep8 violations in spacing
    * test_scripts.py: eliminate popenscript in favor of proper SystemExit
	handling in runscript; fix pep8 violations.

2014-03-19  Michael R. Crusoe <mcrusoe@msu.edu> and Luiz Irber
<luiz.irber@gmail.com>

    * lib/ktable.{cc,hh},khmer/{__init__.py},{_khmermodule.cc}, tests/
    test_{counting_{hash,single},ktable}.py: remove the unused KTable object
    * doc/{index,ktable}.txt: remove references to KTable
    * lib/{ktable.{hh,cc} → kmer_hash.{hh,cc}}: rename remaining ktable files
    to kmer_hash
    * lib/{hashtable,kmer}.hh: replace ktable headers with kmer_hash

2014-03-17  Ram RS  <ramrs@nyu.edu>

    * extract-partitions.py: pylint warnings addressed
    * test_scripts.py: tests added to cover extract-partitions completely

2014-03-16  Michael R. Crusoe <mcrusoe@msu.edu>

    * lib/read_parsers.cc: fix for Coverity CID 1054789: Unititialized scalar
    field II: fill_id is never zeroed out.

2014-03-16  Ram RS  <ramrs@nyu.edu>

    * Project email in copyright headers updated

2014-03-14  Michael R. Crusoe <mcrusoe@msu.edu>

    * khmer/_khmermodule.cc, lib/{khmer.hh, hashtable.{cc,hh}},
    tests/test_{hashbits,hashbits_obj,labelhash}.py: don't implicitly downcast
    tagset_size(). Changes fileformat version for saved tagsets.

2014-03-13  Ram RS  <ramrs@nyu.edu>

    * added: khmer/file.py - script to check disk space, check input file
    status and check space before hashtable writing
    * modified: scripts/*.py - all scripts now use khmer.file for above-mentioned
    functionality.
    * modified: scripts/*.py - pylint violations addressed in all scripts
    under scripts/

2014-03-13  Ram RS  <ramrs@nyu.edu>

    * Bug fix: tests.test_normalize_by_median_no_bigcount() now runs within
    temp directory

2014-03-11  Michael R. Crusoe  <mcrusoe@mcrusoe.edu>

    * lib/read_parsers.hh: fix for Coverity CID 1054789: Uninitialized scalar
    field

2014-03-10  Michael R. Crusoe  <mcrusoe@msu.edu>

    * doc/development.txt: document fork/tag policy + formatting fixes

2014-03-03  Michael R. Crusoe  <mcrusoe@msu.edu>

    * lib/trace_logger.{cc,hh}: fix for Coverity CID 1063852: Uninitialized
    scalar field (UNINIT_CTOR) 
    * lib/node.cc: fix for Coverity CID 1173035:  Uninitialized scalar field
    (UNINIT_CTOR)
    * lib/hashbits.hh: fix for Coverity CID 1153101:  Resource leak in object
    (CTOR_DTOR_LEAK)
    * lib/{perf_metrics.{cc,hh},hashtable.{cc,hh}
    ,read_parsers.{cc,hh},trace_logger.{cc,hh}}: ifndef WITH_INTERNAL_METRICS
    then lets not + astyle -A10

2014-02-27  Michael R. Crusoe <mcrusoe@msu.edu>

    * tagged: version 0.8
    * setup.py: Specify a known working version of setuptools so we don't
    force an unneeded and awkward upgrade.
    * setup.py: We aren't zipsafe, mark as such

2014-02-18  Michael R. Crusoe <mcrusoe@msu.edu>

* Normalized C++ namespace usage to fix CID 1054792
* Updated install instructions. We recommend OS X users and those Linux
users without root access to install virtualenv instead of pip.
* New documentation: doc/known-issues.txt
* Added code review checklist & other guidance: doc/development.txt

2014-02-03  Camille Scott <camille.scott.w@gmail.com>

* Standardized command line arguments in khmer_args; added version flag

* Added support for sparse graph labeling

* Added script to reinflate partitions from read files using the 
  labeling system, called sweep-reads-by-partition-buffered.py

* Implemented __new__ methods for Hashbits, enforced inheritance
  hierarchy between it and the new LabelHash class both in C++
  and CPython API

2013-12-20  Titus Brown  <titus@idyll.org>

* Fixed output_partitioned_file, sweep-reads3.py, and extract-partitions.py
  to retain FASTQ format in output.

2013-12-11  Michael R. Crusoe <mcrusoe@msu.edu>

* normalize-by-median.py: new optional argument: --record-filenames to specify
a path where a list of all the output filenames will be written to. Will
be used to better integrate with Galaxy.

* All commands that use the counting args now support the --version switch

* abundance-dist-single.py, abundance-dist.py, do-partition.py,
interleave-reads.py, load-graph.py, load-into-counting.py
normalize-by-median.py now exit with return code 1 instead of 255 as is
standard.

2013-12-19  Michael R. Crusoe  <mcrusoe@msu.edu>

* doc/install.txt Add setup instructions for RHEL6 & fix invocation to get
master branch to work for non-developers

2013-12-18  Titus Brown  <titus@idyll.org>

* Added a test to ensure that normalize-by-median.py has bigcount set to
  False.

2013-11-22  Camille Scott  <camille.scott.w@gmail.com>

* Makefile: Added debug target for profiling.

2013-11-22  Michael R. Crusoe  <mcrusoe@msu.edu>

* Documented release process

2013-10-21  Michael R. Crusoe  <mcrusoe@msu.edu>

* Version 0.7

* New script: sample-reads-randomly.py which does a single pass random
subsample using reservoir sampling.

* the version number is now only stored in one place

* Makefile: new dist, cppcheck, pep8, and autopep8 targets for developers.
VERSION is now set by versioneer and exported to C/C++ code.

* README switched from MarkDown to ReStructuredText format to clean up PyPI
listing. Install count badge added.

* doc/: updates to how the scripts are called. Sphinx now pulls version
number from versioneer. C/Python integration is now partially documented.
Reference to bleeding-edge has been removed. Release instructions have been
clarified and simplified.

* all python code in khmer/, scripts/, and tests/ should be PEP8 compliant now.

* khmer/_khmermodule.cc has gotten a once-over with cpychecker. Type errors
were eliminated and the error checking has improved.

* Several fixes motivated by the results of a Coverity C/C++ scan. 

* Tests that require greater than 0.5 gigabytes of memory are now annotated as
being 'highmem' and be skipped by changing two lines in setup.cfg

* warnings about -Wstrict-prototypes will no longer appear

* contributors to this release are: ctb, mr-c and camillescott. 

2013-10-15  Michael R. Crusoe  <mcrusoe@msu.edu>

* Version 0.6.1

* No code changes, just build fixes

2013-10-10  Michael R. Crusoe  <mcrusoe@msu.edu>

* Version 0.6

* Switch to setuptools to run the entire build

* The various Makefiles have been merged into one inside lib for posterity

* A new top-level Makefile wraps "python setup.py"

* argparse.py has been removed and is installed automatically by setuptools/pip

* setup.py and the python/khmer directory have been moved to the root of the
project to conform to the standard layout

* The project contact address is now khmer-project@idyll.org

* Due to the new build system the project now easily builds under OS X + XCode

* In light of the above the installation instructions have been rewritten

* Sphinx now builds the documentation without warnings or errors

* It is now easy to calculate code coverage.

* setup.py is now PEP8 compliant
2014-04-10  Michael R. Crusoe  <mcrusoe@msu.edu>

    * Makefile: run 'build' command before install; ignore _version.py for
    coverage purposes.
    * bink.ipynb: deleted
    * doc/choosing-hash-sizes.txt -> choosing-table-sizes.txt
    * setup.py,doc/{conf.py,index.txt}: update lists of authors
    * doc/development.txt: typo
    * doc/{galaxy,guide,index,introduction,scripts}.txt: remove some
    references to implementation details of the k-mer tables
    * doc/{known-issues,release}.txt: updated
    * khmer/*.cc,lib/*.{cc,hh}: astyle -A10 formatted
    * lib/read_parsers.cc: fixed case statement fall through
    * lib/subset.cc: removed unnecessary NULL check (CID 1054804 & 1195088)
    * scripts/*.py: additional documentation updates
    * tests/test-data/test-overlap1.ht,data/MSB2-surrender.fa &
    data/1m-filtered.fa: removed from repository history, .git is now 36M!

2014-03-31  Titus Brown  <ctb@msu.edu>

    * scripts/normalize-by-median.py: Fixed unbound variable bug introduced in
    20a433c2.

    * khmer/file.py: Fixed incorrect use of __file__ dirname instead of
    os.getcwd(); also fixed bug where statvfs would choke on an empty
    dirname resulting from input files being in the cwd.

2014-03-31  Michael R. Crusoe  <mcrusoe@msu.edu>

    * versioneer.py,ez_setup.py: updated to version 0.10 and 3.4.1
    respectively.
    * docs/release.txt,khmer/_version.py,MANIFEST.in: update ancillary
    versioneer files

2014-03-31  Titus Brown  <ctb@msu.edu>

    * scripts/*.py,khmer/khmer_args.py: added 'info' function to khmer_args,
    and added citation information to each script.
    * CITATION: added basic citation information for khmer functionality.

2013-03-31  Michael R. Crusoe  <mcrusoe@msu.edu>

    * docs/scripts.txt,scripts/*.py,khmer/*.py: overhaul the documentation of
    the scripts. Uses sphinxcontrib.autoprogram to leverage the existing
    argparse objects. Moved the documentation into each script + misc cleanups.
    All scripts support the --version option. Migrated the last scripts to use
    khmer_args
    * docs/blog-posts.txt: removed outdated reference to filter-exact.py; its
    replacement filter-abund.py is better documented in the eel-pond protocol
    * figuregen/,novelty/,plots/,templatem/,scripts/do-partition.sh: removed
    outdated code not part of core project

2013-03-30  Michael R. Crusoe  <mcrusoe@msu.edu>

    * setup.py: monkeypatched distutils.Distribution.reinitialize_command() so
    that it matches the behavior of Distribution.get_command_obj(). This fixes
    issues with 'pip install -e' and './setup.py nosetests' not respecting the
    setup.cfg configuration directives for the build_ext command. Also
    enhanced our build_ext command to respect the dry_run mode.

    * .ycm_extra_conf.py: Update our custom YouCompleteMe configuration to
    query the package configuration for the proper compilation flags.

2014-03-28  Michael R. Crusoe  <mcrusoe@msu.edu>

    * Makefile,setup.py: demote nose & sphinx to extra dependencies.
    Auto-install Python developer tools as needed.

2013-03-27  Michael R. Crusoe  <mcrusoe@msu.edu>

    * The system zlib and bzip2 libraries are now used instead of the bundled
    versions if specified in setup.cfg or the command line.

2014-03-25  Michael R. Crusoe  <mcrusoe@msu.edu>

    * Makefile: update cppcheck command to match new version of Jenkins
    plugin. Now ignores the lib/test*.cc files.

2013-03-20  Michael R. Crusoe  <mcrusoe@msu.edu>

    * lib/storage.hh,khmer/_khmermodule.cc,lib/{readtable,read_parsers}.hh:
    remove unused storage.hh

2014-03-19  Qingpeng Zhang  <qingpeng@msu.edu>

    * hashbits.cc: fix a bug of 'Division or modulo by zero' described in #182
    * test_scripts.py: add test code for count-overlap.py
    * count-overlap.py: (fix a bug because of a typo and hashsize was replaced
    by min_hashsize)
    * count-overlap.py: needs hashbits table generated by load-graph.py. 
    This information is added to the "usage:" line.
    * count-overlap.py: fix minor PyLint issues

2014-03-19  Michael R. Crusoe  <mcrusoe@msu.edu>

    * Update bundled zlib version to 1.2.8 from 1.2.3. Changes of note:
    "Wholesale replacement of gz* functions with faster versions"
    "Added LFS (Large File Summit) support for 64-bit file offsets"
    "Fix serious but very rare decompression bug"

2014-03-19  Michael R. Crusoe <mcrusoe@msu.edu>

    * lib/counting.hh: include hashtable.hh
    * lib/{counting,aligner,hashbits,hashtable,labelhash,node,subset}.{cc,hh},
    kmer.cc,khmer/_khmermodule.cc: removed downcast, replaced non-functional
    asserts() with exception throws.
    * khmer/_khmermodule.cc: fixed parsing of PyLists
    * setup.py: force 64bit only builds on OS X.

2014-03-19  Titus Brown  <t@idyll.org>

    * Makefile: update documentation on targets at top; clean autopep8 output.
    * test_counting_single.py: fixed pep8 violations in spacing
    * test_scripts.py: eliminate popenscript in favor of proper SystemExit
	handling in runscript; fix pep8 violations.

2014-03-19  Michael R. Crusoe <mcrusoe@msu.edu> and Luiz Irber
<luiz.irber@gmail.com>

    * lib/ktable.{cc,hh},khmer/{__init__.py},{_khmermodule.cc}, tests/
    test_{counting_{hash,single},ktable}.py: remove the unused KTable object
    * doc/{index,ktable}.txt: remove references to KTable
    * lib/{ktable.{hh,cc} → kmer_hash.{hh,cc}}: rename remaining ktable files
    to kmer_hash
    * lib/{hashtable,kmer}.hh: replace ktable headers with kmer_hash

2014-03-17  Ram RS  <ramrs@nyu.edu>

    * extract-partitions.py: pylint warnings addressed
    * test_scripts.py: tests added to cover extract-partitions completely

2014-03-16  Michael R. Crusoe <mcrusoe@msu.edu>

    * lib/read_parsers.cc: fix for Coverity CID 1054789: Unititialized scalar
    field II: fill_id is never zeroed out.

2014-03-16  Ram RS  <ramrs@nyu.edu>

    * Project email in copyright headers updated

2014-03-14  Michael R. Crusoe <mcrusoe@msu.edu>

    * khmer/_khmermodule.cc, lib/{khmer.hh, hashtable.{cc,hh}},
    tests/test_{hashbits,hashbits_obj,labelhash}.py: don't implicitly downcast
    tagset_size(). Changes fileformat version for saved tagsets.

2014-03-13  Ram RS  <ramrs@nyu.edu>

    * added: khmer/file.py - script to check disk space, check input file
    status and check space before hashtable writing
    * modified: scripts/*.py - all scripts now use khmer.file for above-mentioned
    functionality.
    * modified: scripts/*.py - pylint violations addressed in all scripts
    under scripts/

2014-03-13  Ram RS  <ramrs@nyu.edu>

    * Bug fix: tests.test_normalize_by_median_no_bigcount() now runs within
    temp directory

2014-03-11  Michael R. Crusoe  <mcrusoe@mcrusoe.edu>

    * lib/read_parsers.hh: fix for Coverity CID 1054789: Uninitialized scalar
    field

2014-03-10  Michael R. Crusoe  <mcrusoe@msu.edu>

    * doc/development.txt: document fork/tag policy + formatting fixes

2014-03-03  Michael R. Crusoe  <mcrusoe@msu.edu>

    * lib/trace_logger.{cc,hh}: fix for Coverity CID 1063852: Uninitialized
    scalar field (UNINIT_CTOR) 
    * lib/node.cc: fix for Coverity CID 1173035:  Uninitialized scalar field
    (UNINIT_CTOR)
    * lib/hashbits.hh: fix for Coverity CID 1153101:  Resource leak in object
    (CTOR_DTOR_LEAK)
    * lib/{perf_metrics.{cc,hh},hashtable.{cc,hh}
    ,read_parsers.{cc,hh},trace_logger.{cc,hh}}: ifndef WITH_INTERNAL_METRICS
    then lets not + astyle -A10

2014-02-27  Michael R. Crusoe <mcrusoe@msu.edu>

    * tagged: version 0.8
    * setup.py: Specify a known working version of setuptools so we don't
    force an unneeded and awkward upgrade.
    * setup.py: We aren't zipsafe, mark as such

2014-02-18  Michael R. Crusoe <mcrusoe@msu.edu>

* Normalized C++ namespace usage to fix CID 1054792
* Updated install instructions. We recommend OS X users and those Linux
users without root access to install virtualenv instead of pip.
* New documentation: doc/known-issues.txt
* Added code review checklist & other guidance: doc/development.txt

2014-02-03  Camille Scott <camille.scott.w@gmail.com>

* Standardized command line arguments in khmer_args; added version flag

* Added support for sparse graph labeling

* Added script to reinflate partitions from read files using the 
  labeling system, called sweep-reads-by-partition-buffered.py

* Implemented __new__ methods for Hashbits, enforced inheritance
  hierarchy between it and the new LabelHash class both in C++
  and CPython API

2013-12-20  Titus Brown  <titus@idyll.org>

* Fixed output_partitioned_file, sweep-reads3.py, and extract-partitions.py
  to retain FASTQ format in output.

2013-12-11  Michael R. Crusoe <mcrusoe@msu.edu>

* normalize-by-median.py: new optional argument: --record-filenames to specify
a path where a list of all the output filenames will be written to. Will
be used to better integrate with Galaxy.

* All commands that use the counting args now support the --version switch

* abundance-dist-single.py, abundance-dist.py, do-partition.py,
interleave-reads.py, load-graph.py, load-into-counting.py
normalize-by-median.py now exit with return code 1 instead of 255 as is
standard.

2013-12-19  Michael R. Crusoe  <mcrusoe@msu.edu>

* doc/install.txt Add setup instructions for RHEL6 & fix invocation to get
master branch to work for non-developers

2013-12-18  Titus Brown  <titus@idyll.org>

* Added a test to ensure that normalize-by-median.py has bigcount set to
  False.

2013-11-22  Camille Scott  <camille.scott.w@gmail.com>

* Makefile: Added debug target for profiling.

2013-11-22  Michael R. Crusoe  <mcrusoe@msu.edu>

* Documented release process

2013-10-21  Michael R. Crusoe  <mcrusoe@msu.edu>

* Version 0.7

* New script: sample-reads-randomly.py which does a single pass random
subsample using reservoir sampling.

* the version number is now only stored in one place

* Makefile: new dist, cppcheck, pep8, and autopep8 targets for developers.
VERSION is now set by versioneer and exported to C/C++ code.

* README switched from MarkDown to ReStructuredText format to clean up PyPI
listing. Install count badge added.

* doc/: updates to how the scripts are called. Sphinx now pulls version
number from versioneer. C/Python integration is now partially documented.
Reference to bleeding-edge has been removed. Release instructions have been
clarified and simplified.

* all python code in khmer/, scripts/, and tests/ should be PEP8 compliant now.

* khmer/_khmermodule.cc has gotten a once-over with cpychecker. Type errors
were eliminated and the error checking has improved.

* Several fixes motivated by the results of a Coverity C/C++ scan. 

* Tests that require greater than 0.5 gigabytes of memory are now annotated as
being 'highmem' and be skipped by changing two lines in setup.cfg

* warnings about -Wstrict-prototypes will no longer appear

* contributors to this release are: ctb, mr-c and camillescott. 

2013-10-15  Michael R. Crusoe  <mcrusoe@msu.edu>

* Version 0.6.1

* No code changes, just build fixes

2013-10-10  Michael R. Crusoe  <mcrusoe@msu.edu>

* Version 0.6

* Switch to setuptools to run the entire build

* The various Makefiles have been merged into one inside lib for posterity

* A new top-level Makefile wraps "python setup.py"

* argparse.py has been removed and is installed automatically by setuptools/pip

* setup.py and the python/khmer directory have been moved to the root of the
project to conform to the standard layout

* The project contact address is now khmer-project@idyll.org

* Due to the new build system the project now easily builds under OS X + XCode

* In light of the above the installation instructions have been rewritten

* Sphinx now builds the documentation without warnings or errors

* It is now easy to calculate code coverage.

* setup.py is now PEP8 compliant<|MERGE_RESOLUTION|>--- conflicted
+++ resolved
@@ -1,8 +1,8 @@
-<<<<<<< HEAD
-2015-07-01  Jaob Fenton  <bocajnotnef@gmail.com>
-
-   * doc/whats-new-2.0.rst: added in norm-by-med broken paired updates
-=======
+2015-07-05  Jaob Fenton  <bocajnotnef@gmail.com>
+
+   * doc/whats-new-2.0.rst: added in normalize-by-median.py broken paired 
+   updates
+
 2015-07-05  Michael R. Crusoe  <crusoe@ucdavis.edu>
 
    * sandbox/{collect-variants,optimal_args_hashbits,sweep-files}.py:
@@ -32,7 +32,6 @@
    stderr redirection to prevent leaks
    * tests/test_normalize_by_median.py: changed to not duplicate a test
    * tests/test_script_arguments.py: changed tests to use stderr redirection
->>>>>>> ac3610d2
 
 2015-06-30  Titus Brown  <titus@idyll.org>
 
