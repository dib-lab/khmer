<<<<<<< HEAD

2015-07-28  Michael R. Crusoe  <crusoe@ucdavis.edu>
            Titus Brown  <titus@idyll.org>

   * lib/read_aligner.{cc,hh},tests/{test_read_aligner.py,
   test-data/readaligner-{default,k12}.json},khmer/__init__.py: refactor,
   read aligner parameters are now configurable & save/load-able. Can do
   whole-genome variant finding.
   * khmer/_khmer.cc,tests/test_read_aligner.py: ReadAligner.align_forward
   method added
   * sandbox/correct-errors.py -> sandbox/correct-reads.py: total rewrite
   * sandbox/error-correct-pass2.py: new script
   * sandbox/readaligner_pairhmm_train.py: new script
   * tests/test_sandbox_scripts.py, doc/release-notes/release-1.4.rst:
   spelling fixes, import re-arrangement
   * sandbox/{Makefile.read_aligner_training,readaligner_pairhmm_train.py}:
   Added script to train the aligner
=======
2015-07-27  Titus Brown  <titus@idyll.org>

   * khmer/khmer_args.py,CITATION: added entry for PeerJ paper on
   semi-streaming to citations.
   * scripts/{abundance-dist-single.py,abundance-dist.py,count-median.py,
   count-overlap.py,filter-abund-single.py,load-into-counting.py}: changed
   default behavior to output data in CSV format and report total k-mers.
   * tests/test_scripts.py: updated/removed tests for CSV.
   * doc/whats-new-2.0.rst: added information about change in columnar output,
   along with other minor corrections.
   * scripts/normalize-by-median.py: corrected epilog.
   * khmer/thread_utils.py,
   sandbox/{calc-best-assembly.py,extract-single-partition.py},
   scripts/{count-median.py,extract-long-sequences.py,extract-paired-reads.py,
   extract-partitions.py,fastq-to-fasta.py,
   interleave-reads.py,normalize-by-median.py,readstats.py,
   sample-reads-randomly.py,split-paired-reads.py,trim-low-abund.py},
   tests/{test_normalize_by_median.py,test_scripts.py}: remove explicit
   'parse_description' from screed open calls.
   * khmer/_khmer.cc,lib/Makefile,lib/hashtable.{cc,hh},setup.py: removed
   WITH_INTERNAL_METRICS and trace_logger/perf_metrics references.
   * lib/perf_metrics.{cc,hh},lib/trace_logger.{cc,hh}: removed unused files.
>>>>>>> 51daa873

2015-07-24  Jacob Fenton  <bocajnotnef@gmail.com>

   * doc/dev/getting-started.rst: added instructions for second contribution

2015-07-22  Jacob Fenton  <bocajnotnef@gmail.com>

   * tests/test_read_parsers.py: added workaround for bug in OSX Python
   * Makefile: respect that workaround when running the tests

2015-07-21  Jacob Fenton  <bocajnotnef@gmail.com>

   * khmer/{kfile,khmer_args}.py: refactored information passing, made it so
   space checks happen in the right directory.
   * oxli/build_graph.py,sandbox/collect-reads.py,scripts/{
   abundance-dist-single,filter-abund-single,load-into-counting,
   normalize-by-median,trim-low-abund}.py,tests/test_script_arguments.py:
   changed to use new arg structure for checking hashtable save space.
   * oxli/functions.py,scripts/saturate-by-median.py: updated error message
   to mention --force option.
   * scripts/{count-overlap,load-into-counting,make-initial-stoptags,
   partition-graph,sample-reads-randomly}.py: removed unnecessary call to
   check_space.

2015-07-20  Titus Brown  <titus@idyll.org>

   * khmer/__init__.py: cleaned up FP rate reporting.
   * scripts/normalize-by-median.py: corrected epilog; refactored reporting
   to be a bit cleaner; use CSV for reporting file;
   added --report-frequency arg.
   * tests/test_normalize_by_median.py: updated/added tests for reporting.

2015-07-17  Jacob Fenton  <bocajnotnef@gmail.com>

   * oxli/{functions,build_graph}.py,scripts/{load-graph,normalize-by-median,
   abundance-dist}.py,tests/test_{normalize_by_median,subset_graph,hashbits,
   oxli_function}.py: pylint cleanup.

2015-07-17  Michael R. Crusoe  <crusoe@ucdavis.edu>  

   * Makefile, tests/test_read_aligner.py: import khmer when pylinting.

2015-07-17  Michael R. Crusoe  <crusoe@ucdavis.edu>

   * lib/read_parser.{cc,hh}: use std::string everywhere to match existing
   exceptions.

2015-07-10  Jacob Fenton  <bocajnotnef@gmail.com>

   * khmer/kfile.py: changed check_valid_file_exists to recognize fifos as
   non-empty.
   * tests/test_normalize_by_median.py: added test.

2015-07-10  Jacob Fenton  <bocajnotnef@gmail.com>

   * oxli/functions.py: changed estimate functions to use correct letter
   abbreviations.
   * sandbox/estimate_optimal_hash.py: changed to use renamed estimate
   functions.
   * sandbox/unique-kmers.py: changed to not output recommended HT args by
   default.
   * tests/test_oxli_functions.py: changed to use renamed estimate functions.

2015-07-10  Jacob Fenton  <bocajnotnef@gmail.com>

   * oxli/functions.py: added '--force' check to sanity check.

2015-07-10  Jacob Fenton  <bocajnotnef@gmail.com>

   * oxli/functions.py: moved optimization/sanity check func to oxli.
   * scripts/normalize-by-median.py,oxli/build_graph.py: added
   optimization/sanity checking via oxli estimation funcs.
   * tests/test_normalize_by_median.py: updated tests to cover estimation
   functions.

2015-07-08  Luiz Irber  <khmer@luizirber.org>

   * lib/{counting,hashbits,hashtable,labelhash,subset}.cc: print hexadecimal
   representation of the signature read from the file.

2015-07-06  Luiz Irber  <khmer@luizirber.org>

   * sandbox/collect-reads.py: Set a default value for coverage based
   on the docstring.
   * sandbox/count-kmers-single.py, tests/test_{functions,script_arguments}.py:
   Replace xrange and cStringIO (not Python 3 compatible).
   * lib/*.{hh,cc}, oxli/functions.py, tests/*.py: make format.

2015-07-05  Jacob Fenton  <bocajnotnef@gmail.com>

   * doc/whats-new-2.0.rst: added in normalize-by-median.py broken paired 
   updates.

2015-07-05  Michael R. Crusoe  <crusoe@ucdavis.edu>

   * Makefile: fix cppcheck invocation.
   * khmer/_khmer.cc: switch to prefix increment for non-primitive objects,
   use a C++ cast, adjust scope.
   * lib/hashtable.{hh,cc}: make copy constructor no-op explicit. adjust scope
   * lib/{ht-diff,test-HashTables,test-Parser}.cc: remove unused test code.
   * lib/labelhash.cc,hllcounter.cc: astyle reformatting.
   * lib/read_parsers.hh: more explicit constructors.

2015-07-05  Michael R. Crusoe  <crusoe@ucdavis.edu>

   * sandbox/{collect-variants,optimal_args_hashbits,sweep-files}.py:
   update API usage.

2015-07-05  Titus Brown  <titus@idyll.org>

   * sandbox/{count-kmers.py,count-kmers-single.py}: added scripts to output
   k-mer counts.
   * tests/test_sandbox_scripts.py: added tests for count-kmers.py and
   count-kmers-single.py.
   * sandbox/README.rst: added count-kmers.py and count-kmers-single.py to
   sandbox/README.

2015-07-05  Kevin Murray  <spam@kdmurray.id.au>

   * lib/*.{cc,hh},sandbox/*.py,khmer/_khmer.cc,tests/test_*.py: Simplify
   exception hierarchy, and ensure all C++ exceptions are converted to python
   errors.
   * scripts/normalize-by-median.py: Clarify error message.
   * tests/khmer_tst_utils.py: Add longify function, converts int => long on
   py2, and passes thru list unmodified on py3.

2015-06-30  Jacob Fenton  <bocajnotnef@gmail.com>

   * tests/{test_script_arguments,test_functions}.py: changed tests to use
   stderr redirection to prevent leaks
   * tests/test_normalize_by_median.py: changed to not duplicate a test
   * tests/test_script_arguments.py: changed tests to use stderr redirection

2015-06-30  Titus Brown  <titus@idyll.org>

   * tests/test_normalize_by_median.py: disabled running
   test_normalize_by_median_report_fp during normal test running.

2015-06-30  Titus Brown  <titus@idyll.org>

   * khmer/khmer_args.py: removed incorrect warning for default max_tablesize
   when -M is used.
   * tests/test_scripts.py: added test for correct max_tablesize behavior.

2015-06-30  Titus Brown  <titus@idyll.org>

   * setup.cfg: changed 'stop=TRUE' to 'stop=FALSE', so that tests do not
   stop running at first failure.

2015-06-30  Kevin Murray  <spam@kdmurray.id.au>

   * scripts/{extract-paired-reads,split-paired-reads}.py: Fix creation of
   default output files even when output files were provided on CLI.

2015-06-29  Sherine Awad  <drmahmoud@ucdavis.edu>

   * khmer/utils.py: Fix bug in naming in interleave-reads.py
   * tests/test_scripts.py: Add a test function for the new behavior
   * tests/test-data/*.fq: Add 3 test files needed for the testing

2015-06-28  Jacob Fenton  <bocajnotnef@gmail.com>

   * tests/test_sandbox_scripts.py: made error more informative and not crashy
   * sandbox/{estimate_optimal_hash,optimal_args_hashbits}.py: minor cleanups

2015-06-28  Qingpeng Zhang  <qingpeng@msu.edu>

   * sandbox/{estimate_optimal_hash,optimal_args_hashbits}.py: added sandbox 
   methods for estimating memory usage based on desired fp rate, etc.

2015-06-27  Kevin Murray  <spam@kdmurray.id.au>

   * doc/dev/binary-file-formats.rst: Fix issue in ksize documentation for
   Countgraph

2015-06-27  Kevin Murray  <spam@kdmurray.id.au>

   * README.rst: Fix link to virtualenv installation instructions.

2015-06-19  Titus Brown  <titus@idyll.org>

   * khmer/__init__.py: split CountingHash into _CountingHash (CPython) and
   CountingHash to mimic Hashbits behavior; pass IOError through
   extract_countinghash_info and extract_hashbits_info so that
   file-does-not-exist errors are correctly reported; fixed FP rate reporting;
   changed to using get_n_primes_near_x to build hashtable sizes; removed
   get_n_primes_above_x, new_hashbits, and new_counting_hash functions.
   * khmer/_khmer.cc: changed tp_flags for KCountingHash so that it could
   be a base class.
   * khmer/khmer_args.py: removed environment variable override for hash size
   defaults; added -M/--max_memory_usage, and functions create_nodegraph()
   and create_countgraph().  Also renamed --min-tablesize to --max-tablesize.
   * khmer/kfile.py: fixed check_space_for_hashtable to depend on args obj.
   * oxli/build_graph.py, scripts/{annotate-partitions.py,count-overlap.py,
   do-partition.py,filter-stoptags.py,
   merge-partitions.py}, sandbox/{assembly-diff.py,assembly-diff-2.py,
   bloom-count-intersection.py,bloom-count.py,build-sparse-graph.py,
   collect-reads.py,saturate-by-median.py, graph-size.py,print-stoptags.py,
   print-tagset.py,stoptags-by-position.py, subset-report.py,
   sweep-out-reads-with-contigs.py,sweep-reads2.py,sweep-reads3.py}: changed
   hashtype over to 'nodegraph' and 'countgraph' in call to report_on_config;
   replaced counting hash/hashbits creation with new khmer_args create*
   functions, and/or new_counting_hash/new_hashbits with CountingHash/Hashbits.
   * doc/scripts.rst: updated hashtable size help text.
   * doc/whats-new-2.0.rst: updated with description of -M/--max-memory-usage.
   * tests/test*.py: switched from new_counting_hash to CountingHash, and
   new_hashbits to Hashbits; adjusts tests for new behavior of hashtable
   size calculation.
   * tests/test_hashbits_obj.py: merged into test_hashbits.py and removed file.
   * tests/test_script_arguments.py: updated for new check_space_for_hashtable
   behavior; added tests for create_countgraph and create_nodegraph.
   * tests/test_counting_single.py: fixed countgraph size & palindrome testing
   beahavior in test_complete_no_collision.

2015-06-19  Titus Brown  <titus@idyll.org>

   * Makefile: temporarily disable 'huge' tests on Linux.

2015-06-17  Titus Brown  <titus@idyll.org>

   * scripts/normalize-by-median.py: changed DEFAULT_DESIRED_COVERAGE to 20,
   and corrected options help.
   * tests/{test_scripts.py,test_normalize_by_median.py}: moved
   normalize-by-median.py tests into a their own file.
   * tests/test-data/{dn-test-all-paired-all-keep.fa,dn-test-none-paired.fa,
   dn-test-some-paired-all-keep.fa}: added test data files for specific
   pairing/saturation behavior.

2015-06-16  Kevin Murray  <spam@kdmurray.id.au>

   * doc/dev/binary-file-formats.rst: Add documentation of khmer's binary file
   formats.
   * doc/dev/index.rst: Add above docs to developer documentation index.

2015-06-14  Michael R. Crusoe  <crusoe@ucdavis.edu>

   * khmer/__init__.py,lib/{counting,hashbits,hashtable,subset,labelhash}.cc,
   lib/khmer.hh: add signature to beginning of all binary file types
   * tests/test-data/{normC20k20.ct,badversion-k32.tagset,
   goodversion-k32.tagset}: update to new format by prepending "OXLI" to the
   data stream
   * tests/test_{counting_hash,functions,scripts,hashbits,hashbits_obj,
   labelhash}.py: tests should fail, not error (add try, except + assert
   blocks). Adapted other tests to cope with the new file formats
   * lib/magic: new, teaches the unix `file` command about khmer file types
   * doc/index.rst,doc/whats-new-2.0.rst: document these changes

2015-06-14  Titus Brown  <titus@idyll.org>

   * scripts/extract-paired-reads.py: added --output_dir, --paired-output,
   and --single-output arguments to change output file details; script
   now accepts stdin, and will output to stdout upon request.
   * scripts/split-paired-reads.py: changed script to output to stdout upon
   request; added '-' as stdin input.
   * tests/test_scripts.py: added tests for new extract-paired-reads.py
   behavior.

2015-06-14  Titus Brown  <titus@idyll.org>

   * tests/test_counting_hash.py: fixed duplicated test
   'get_kmer_counts_too_short' by changing to 'get_kmer_hashes_too_short'.

2015-06-14  Jacob Fenton  <bocajnotnef@gmail.com>

   * scripts/abundance-dist.py: added weird bigcount circumstance detection
   * tests/test_scripts.py: added test for the above

2015-06-14  Kevin Murray  <spam@kdmurray.id.au>

   * lib/counting.cc: Fix infinite loop in gzipped CountingHash I/O
   * tests/test_counting_hash.py: Add test of large CountingHash I/O
   * setup.cfg: Skip tests with the 'huge' label by default

2015-06-13  Michael R. Crusoe  <crusoe@ucdavis.edu>

   * Makefile, build-jenkins.sh: unify sphinx dependencies
   * scripts/readstats.py: fix typo

2015-06-13  Titus Brown  <titus@idyll.org>

   * doc/dev/getting-started.rst: update instructions for creating a new
   branch name to preferred practice (fix/brief_issue_description, instead
   of fix/issuenum).

2015-06-13  Michael R. Crusoe  <crusoe@ucdavis.edu>

   * doc/dev/release.rst: remove false positive from version check
   * tests/test_{counting_hash,scripts}.py: remove scriptpath no-op method

2015-06-12  Luiz Irber  <khmer@luizirber.org>

   * setup.py: revert changes to zlib compilation.
   * setup.cfg: nose should stop on first error by default.
   * Makefile, tests/test_threaded_sequence_processor.py,
   scripts/{do-partition,partition-graph}.py, khmer/thread_utils.py: Remove
   dependency on future package.

2015-06-12  Michael R. Crusoe  <crusoe@ucdavis.edu>

   * setup.py: update screed version to 0.9

2015-06-12  Luiz Irber  <khmer@luizirber.org>

   * *.py: refactor for Python 3 compatibility. Clear separation of Unicode
   and Byte strings, use __future__ imports for compatibility (print function,
   absolute imports, unicode_literals), fix tests to consider changes to random
   number generator between Python versions.
   * khmer/_khmer.cc: rename file, methods return Unicode strings instead of
   Bytestrings.

2015-06-12  Luiz Irber  <khmer@luizirber.org>

   * khmer/{khmermodule.cc},tests/test_hashbits.py: Add Unicode support to
   hashbits.get method.
   * tests/test_hll.py: Avoid using translate for revcomp calculation.

2015-06-12  Sarah Guermond  <sarah.guermond@gmail.com>

   * scripts/trim-low-abund.py: changed _screed_record_dict to Record

2015-06-11  Sherine Awad  <drmahmoud@ucdavis.edu>

   * Change split-paired-reads.py to accept input from stdin.
   * Add test function to test new behavior of split-paired.

2015-06-10  Camille Scott  <camille.scott.w@gmail.com>

   * lib/hashtable.cc: Tweaked median_at_least to reduce number of
   conditional checks.

2015-06-10  Titus Brown  <titus@idyll.org>

   * scripts/find-knots.py: fixed invocation of check_space to take correct
   arguments.
   * tests/test_scripts.py: added simple test of find-knots.py execution.

2015-06-09  Jacob Fenton  <bocajnotnef@gmail.com>

   * scripts/normalize-by-median.py: implemented broken_paired_reader
   * tests/test_scripts.py: modified tests to properly use new args
   * khmer/utils.py: added force-paired option to broken_paired_reader (@ctb)

2015-06-09   Luiz Irber  <khmer@luizirber.org>

   * khmer/_khmermodule.cc, lib/hashtable.{cc,hh}: astyle fixes.

2015-06-09  Titus Brown  <titus@idyll.org>

   * khmer/_khmermodule.cc: fixed nasty Hashtable.get() bug.
   * lib/hashtable.{cc,hh}: add Hashtable::get_kmers(), get_kmer_hashes(),
   and get_kmer_counts().
   * khmer/_khmermodule.cc: add CPython functions for get_kmers(),
   get_kmer_hashes(), and get_kmer_counts(); reorganize hashtable_methods.
   * tests/test_counting_hash.py: add tests for get_kmers(), get_kmer_hashes(),
   and get_kmer_counts(), as well as for nasty Hashtable.get() bug.

2015-06-08  Camille Scott  <camille.scott.w@gmail.com>

   * lib/hashtable.{cc,hh}: Add filter_on_median method to check
   if median k-mer count is above a cutoff
   * khmer/_khmermodule.cc: Expose filter_on_median to python-land
   * scripts/normalize-by-median.py: Switch to new filter_on_median
   * tests/test_counting_hash.py: Tests for new method

2015-06-08  Luiz Irber  <khmer@luizirber.org>

   * tests/test_hll.py: test return values from consume_{string,fasta}.

2015-06-06  Titus Brown  <titus@idyll.org>

   * khmer/_khmermodule.cc: added hllcounter_merge.
   * tests/test_hll.py: added merge tests.
   * lib/hllcounter.cc: changed HLLCounter::consume_string to uppercase input.
   * sandbox/unique-kmers.py: added --stream-out option; updated to print out
   k-mers per file as well as k-mer size used.

2015-06-04  Titus Brown  <titus@idyll.org>

   * khmer/_khmermodule.cc: added error handling to load_partitionmap.
   * lib/subset.cc: modified partitionmap format to detect truncated files;
   changed untestable sanity checks to assertions.
   * tests/{test_counting_hash,test_hashbits,test_subset_graph}.py: added
   tests to try loading all possible truncations of binary save files.

2015-06-04  Titus Brown  <titus@idyll.org>

   * khmer/_khmermodule.cc,lib/hashbits.{cc,hh}: add Hashbits::update_from()
   and Hashbits.update().
   * tests/test_hashbits.py: associated tests.

2015-06-01  Jacob Fenton  <bocajnotnef@gmail.com>

   * scripts/normalize-by-median.py: major refactoring to use context
   managers and classes; fixed -R
   * tests/test_scripts.py: added test for normalize's -R arg

2015-06-01  Tamer Mansour <drtamermansour@gmail.com>

   * scripts/normalize-by-median.py: changed to count kmers from both PE reads
   when either one of them is below the coverage cutoff
   * tests/test_scripts.py: Added test for new behaviour

2015-05-26  Titus Brown  <titus@idyll.org>

   * khmer/_khmermodule.cc: refactor CPython layer so that KHashtable
   is at base of CountingHash and Hashbits.
   * lib/hashbits.hh: add n_entries() function from Hashtable::n_entries.
   * lib/hashtable.hh: add several virtual functions to Hashtable that exist in
   CountingHash and Hashbits.

2015-05-26  Titus Brown  <titus@idyll.org>

   * khmer/{__init__.py,_khmermodule.cc},lib/labelhash.{cc,hh},
   lib/{hashtable,khmer}.hh: changed LabelHash to be a "friend" of Hashtable,
   rather than a subclass; allowed initialization with either a CountingHash
   or a Hashbits; added 'graph' attribute to the Python object to store a
   reference to host object.
   * lib/labelhash.{cc,hh}: changed TagPtr maps to Tag maps to fix disastrous
   bug.
   * lib/labelhash.{cc,hh}: added save/load_tags_and_labels functions for
   saving and loading labels.
   * tests/test_labelhash.py: removed unnecessary tests; added tests for save
   and load.
   * sandbox/sweep-reads.py: updated with LabelHash changes.

2015-05-26  Kevin Murray  <spam@kdmurray.id.au>

   * lib/Makefile: Remove old libkhmer.so versions during make clean

2015-05-25  Kevin Murray  <spam@kdmurray.id.au>

   * Makefile: Fix issue with 'lib' target not building by using FORCE

2015-05-20  Jacob Fenton  <bocajnotnef@gmail.com>

   * oxli/{__init__,khmer_api,common}.py,scripts/build-graph.py,
   tests/test_scripts.py: added oxli module, oxlified load_graph script, tests
   * scripts/load-graph.py: replaced with oxlified version
   * setup.py: added oxli module and entry point

2015-05-20  Kevin Murray  <spam@kdmurray.id.au>

   * .gitignore: Add htmlcov/ and diff-cover.html to gitignore
   * Makefile: Use rm -f to remove files to quash error messages on
   non-existant files

2015-05-18  Sherine Awad  <sherine.awad@gmail.com>

   * tests/test_scripts.py: Test loading of compressed counting table
   with bigcounts,and test abundance with bigcounts

2015-05-18  Michael R. Crusoe  <mcrusoe@msu.edu>

   * all files: references to github.com/ged-lab changed to
   github.com/dib-lab. All GitHub URLs normalized to use HTTPS
   * README.rst: broken landscape.io badge removed
   * doc/user/known-issues.rst: removed two known issues fixed in v1.4 release

2015-05-18  Titus Brown  <titus@idyll.org>

   * sandbox/{assembly-diff-2.py,sandbox/collect-reads.py},
   scripts/{count-median.py,filter-abund-single.py,filter-abund.py}: changed
   sequence-reading behavior to replace 'N' with 'A', to be consistent with
   rest of code base.
   * scripts/{filter-abund.py,filter-abund-single.py}: changed behavior of
   scripts to keep sequences with 'N's in them, and count them as 'A's.
   * tests/test_scripts.py: added tests for new
   filter-abund/filter-abund-single behavior.
   * tests/test-data/test-filter-abund-Ns.fq: new test file for new tests.

2015-05-13  Scott Sievert  <sieve121@umn.edu>

   * tests/*,scripts/*,lib/*,sandbox/*,khmer/*: changed "doc/LICENSE.txt" to
   "LICENSE" in copyright header.

2015-05-13  Michael R. Crusoe  <mcrusoe@msu.edu>

   * doc/dev/getting-started.rst: added missing dev tools to install list

2015-05-12  Kevin Murray  <spam@kdmurray.id.au>

   * scripts/load-into-counting.py,test/test_scripts.py: Add the number of
   reads processed to the machine readable output files of --summary-info.

2015-05-11  Titus Brown  <titus@idyll.org>

   * scripts/sample-reads-randomly.py: fixed boundary error in
   sample-reads-randomly.py.
   * tests/test_scripts.py: updated tests to correspond with correct
   behavior of sample-reads-randomly.py.

2015-04-23  Lex Nederbragt  <lex.nederbragt@ibv.uio.no>

   * tests/test_scripts.py: added a test for extract-partitions:
   whitespace in fasta header.

2015-04-21  Daniel Standage  <daniel.standage@gmail.com>

   * scripts/sample-reads-randomly.py: use broken paired reader to provide
   paired-end read support.
   * tests/test_scripts.py: change test results to compensate for the change in
   implementation.

2015-04-17  Jessica Mizzi  <mizzijes@msu.edu>

   * tests/test_scripts.py: split test_extract_long_sequences 
   into test_extract_long_sequences_fa and test_extract_long_sequences_fq

2015-04-15  Elmar Bucher <buchere@ohsu.edu>

   * khmer/doc/dev/getting-started.rst: add information for OS X
   mac port and homebrew distro users as well as Linux
   Debian and Ubuntu distro users.
   And add copyright header.

2015-04-15  Susan Steinman  <steinman.tutoring@gmail.com>

   * khmer/tests/khmer_tst_utils.py,doc/dev/a-quick-guide-to-testing.rst
      edited docstring and docs to remind people to make sure tests test
      errors correctly

2015-04-15  Michael R. Crusoe  <mcrusoe@msu.edu>

   * sandbox/make-coverage.py: tweak for importability

2015-04-15  Sherine Awad  <sherine.awad@gmail.com>

   * sandbox/make-coverage.py: restored, was deleted by accident

2015-04-15  Susan Steinman  <steinman.tutoring@gmail.com>

   * khmer/tests/test_scripts.py: changed tests that use `runscript` with
      `fail_okay=True` to use asserts to confirm the correct failure type

2015-04-15  Sarah Guermond  <sarah.guermond@gmail.com>

   * doc/dev/getting-started.rst: clarified dev communication

2015-04-15  Sarah Guermond  <sarah.guermond@gmail.com>

   * scripts/trim-low-abund.py: implemented STDOUT output, redirected
   existing print statements to STDERR, fixed existing & new PEP 8 issues 
   * tests/test_scripts.py: added test for above changes

2014-04-15  Andreas Härpfer  <ahaerpfer@gmail.com>

   * doc/conf.py: disable Sphinx smart rendering

2015-04-15  Michael R. Crusoe  <mcrusoe@msu.edu>

   * lib/hashtable.cc: remove memory leak
   * scripts/readstats.py,tests/test_scripts.py: fix PEP8 violations

2015-04-15  Susan Steinman  <steinman.tutoring@gmail.com>

   * khmer/scripts/normalize-by-median.py: pass individual arg values to 
      functions instead of ArgParse object

2015-04-15  Thomas Fenzl  <thomas.fenzl@gmx.net>

   * scripts/{count-overlap.py,readstats.py},tests/test_scripts.py: 
   added a --csv option to readstats
   updated documentation for count-overlap
   * khmer/_khmermodule.cc: fixed missing error handling 
   for hashbits_count_overlap

2015-04-15  en zyme  <en_zyme@outlook.com>

   * khmer/khmer/kfile.py: check_file_status() -> check_input_files()
   * khmer/sandbox/{collect-reads, khmer/sandbox/sweep-reads}.py 
     khmer/scripts/{abundance-dist-single, abundance-dist, annotate-partitions,
     count-median, count-overlap, do-partition, extract-paired-reads, 
     extract-partitions, filter-abund-single, filter-abund, filter-stoptags,
     find-knots, interleave-reads, load-graph, load-into-counting, 
     make-initial-stoptags, merge-partitions, partition-graph,
     sample-reads-randomly, split-paired-reads}.py:
       check_file_status() -> check_input_files()
   * khmer/tests/test_functions.py: check_file_status() -> check_input_files()

2015-04-15  Andreas Härpfer  <ahaerpfer@gmail.com>

   * khmer/utils.py: fix record checks to account for comments in old style
   FASTQ data.
   * tests/test-data/old-style-format-w-comments.fq: new test data.
   * tests/test_scripts.py: add test against new test data.

2015-04-15  Michael R. Crusoe  <mcrusoe@msu.edu>

   * doc/dev/release.txt: update release instructions to more thoroughly run
   tests.

2015-04-14  Susan Steinman  <steinman.tutoring@gmail.com>

   * khmer/scripts/normalize-by-median.py: allow for paired and unpaired
      files to be normalized together. separate function for error check
   * khmer/tests/test_scripts.py: created test for paired/unpaired data

2015-04-14  Scott Fay  <scott.a.fay@gmail.com>

   * doc/user/getting-help.rst: added to user docs
   * doc/index.rst: changed: added link to getting-help doc
   * README.rst: changed: added link to getting-help doc

2015-04-14  Scott Fay  <scott.a.fay@gmail.com>

   * docs/index.rst: added github repo and release notes page to main docs page

2015-04-14  Susan Steinman  <steinman.tutoring@gmail.com>

   * khmer/{__init__.py},sandbox/{collect-reads,collect-variants,
   saturate-by-median},scripts/{do-partition,filter-abund-single,load-graph,
   load-into-counting,normalize-by-median,trim-low-abund}: pulled out check
   max collisions logic to init.
   * khmer/tests/test_scripts.py: modified tests to account for new error
   message

2015-04-14  Josiah Seaman  <josiah@dnaskittle.com>

   * lib/{hashbits.cc}: changed: adding doxygen comments

2015-04-14  Sarah Guermond  <sarah.guermond@gmail.com>

   * doc/dev/coding-guidelines-and-review.rst: added copyright question
   to commit checklist.

2015-04-14  Andreas Härpfer  <ahaerpfer@gmail.com>

   * */*.py: Make docstrings PEP 257 compliant.

2015-04-14  Michael R. Crusoe  <mcrusoe@msu.edu>

   * khmer/_khmermodule.cc: catch more exceptions
   * tests/test_{sandbox_scripts,subset_graph}.py: make tests more resilient

2015-04-14  Michael R. Crusoe  <mcrusoe@msu.edu>

   * lib/count.cc: Make CountingHash::abundance_distribution threadsafe
   * khmer/_khmermodule.cc: remove newly unnecessary check for exception
   * tests/test_scripts.py: added test to confirm the above

2015-04-14  Michael R. Crusoe  <mcrusoe@msu.edu>

   * khmer/{__init__.py,_khmermodule.cc},lib/{counting,hashbits,hashtable,
   subset}.cc: catch IO errors and report them.
   * tests/test_hashbits.py: remove write to fixed path in /tmp
   * tests/test_scripts.py: added test for empty counting table file

2015-04-13  Thomas Fenzl  <thomas.fenzl@gmx.net>

   * lib/{khmer_exception.hh,{counting,hashbits,hashtable,subset}.cc}: changed 
   khmer_exception to use std::string to fix memory management.

2015-04-13  Elmar Bucher  <buchere@ohsu.edu>

   * scripts/normalize-by-median.py (main): introduced warning for when at
   least two input files are named the same.

2015-04-13  Andreas Härpfer  <ahaerpfer@gmail.com>

   * doc/dev/getting-started.rst: clarify Conda usage

2015-04-13  Daniel Standage  <daniel.standage@gmail.com>

   * scripts/normalize-by-median.py: Added support to the diginorm script for
   sending output to terminal (stdout) when using the conventional - as the
   output filename. Also removed --append option.
   * tests/test_scripts.py: Added functional test for diginorm stdout, removed
   test of --append option.

2015-04-13  Scott Fay  <scott.a.fay@gmail.com>

   * scripts/filter-abund.py: added checking of input_table by
   `check_file_status()`

2015-04-13  David Lin

   * scripts/abundance-dist.py: disambiguate documentation for force and 
   squash options

2015-04-13  Michael R. Crusoe  <mcrusoe@msu.edu>

   * README.rst,doc/index.rst: added link to gitter.im chat room
   * doc/README.rst: removed ancient, outdated, and unused file

2015-04-13  Thomas Fenzl  <thomas.fenzl@gmx.net>

   * khmer/_khmermodule.cc: removed unused find_all_tags_truncate_on_abundance
   from python api

2015-04-10  Will Trimble

   * tests/test_script_arguments.py: added a test to check for the empty file
   warning when checking if a file exists

2015-04-10  Jacob Fenton  <bocajnotnef@gmail.com>

   * scripts/test-{scripts.py}: added test for check_file_writable using 
   load_into_counting

2015-04-10  Phillip Garland  <pgarland@gmail.com>

   * khmer/file.py (check_file_writable): new function to check writability
   * scripts/load-into-counting.py (main): early check to see if output is
   writable

2015-04-07  Michael R. Crusoe  <mcrusoe@msu.edu>

    * README.rst: add a ReadTheDocs badge

2015-04-06  Michael R. Crusoe  <mcrusoe@msu.edu>

   * jenkins-build.sh: updated OS X warning flag to quiet the build a bit

2015-04-06  Michael R. Crusoe  <mcrusoe@msu.edu>

   * Makefile: added 'convert-release-notes' target for MD->RST conversion
   * doc/{,release-notes}/index.rst: include release notes in documentation
   * doc/release-notes/*.rst: added pandoc converted versions of release notes
   * jenkins-build.sh: use the Sphinx method to install doc dependencies

2015-04-05  Michael R. Crusoe  <mcrusoe@msu.edu>

   * setup.py: use the release version of screed 0.8

2015-04-05  Michael R. Crusoe  <mcrusoe@msu.edu>

   * doc/*/*.txt: all documentation sources have been renamed to use the rst
   extension to indicate that they are reStructuredText files. This enables
   use of rich text editors on GitHub and elsewhere.
   * doc/conf.py: update Sphinx configuration to reflect this change
   * doc/requirements.txt: added hint to install version 3.4.1 of Setuptools;
   this file is used by ReadTheDocs only.

2015-04-05  Michael R. Crusoe  <mcrusoe@msu.edu>

   * ChangeLog, lib/read_aligner.cc, sandbox/sweep-reads.py: fixed spelling
   errors.

2015-04-05  Kevin Murray  <spam@kdmurray.id.au>

   * lib/read_parsers.{cc,hh}: Work around an issue (#884) in SeqAn 1.4.x
   handling of truncated sequence files. Also revamp exceptions
   * khmer/_khmermodule.cc: Use new/updated exceptions handling malformed
   FASTA/Q files.
   * tests/test_read_parsers.py: add a test of parsing of truncated fastq
   files

2015-04-03  Luiz Irber  <irberlui@msu.edu>

   * lib/hllcounter.cc: Use for loop instead of transform on merge method,
   now works on C++11.

2015-04-01  Luiz Irber  <irberlui@msu.edu>

   * third-party/smhasher/MurmurHash3.{cc,h}: remove unused code, fix warnings.

2015-04-01  Michael R. Crusoe  <mcrusoe@msu.edu>

   * Doxyfile.in: make documentation generation reproducible, removed timestamp

2015-04-01  Alex Hyer  <theonehyer@gmail.com>

   * scripts/find-knots.py: added force argument to check_file_status()
   call in main().

2015-03-31  Kevin Murray  <spam@kdmurray.id.au>

   * lib/read_parsers.{cc,hh}: add read counting to IParser and subclasses
   * khmer/_khmermodule.cc,tests/test_read_parsers.py: add 'num_reads'
   attribute to khmer.ReadParser objects in python land, and test it.

2015-03-28  Kevin Murray  <spam@kdmurray.id.au>

   * lib/hashbits.hh: Add Hashbits::n_tables() accessor

2015-03-27  Michael R. Crusoe  <mcrusoe@msu.edu>

   * lib/read_parsers.{cc,hh}: Obfuscate SeqAn SequenceStream objects with a
   wrapper struct, to avoid #include-ing the SeqAn headers.
   * lib/Makefile: Don't install the SeqAn headers.

2015-03-27  Kevin Murray  <spam@kdmurray.id.au>

   * lib/Makefile: Add libkhmer targets, clean up
   * lib/get_version.py: Rewrite to use versioneer.py
   * lib/.gitignore,third-party/.gitignore: Add more compiled outputs
   * lib/.check_openmp.cc: add source that checks compiler for openmp support.
   * lib/khmer.pc.in: add pkg-config file for khmer

2015-03-23  Kevin Murray  <spam@kdmurray.id.au>

   * lib/counting.hh: Add CountingHash::n_tables() accessor

2015-03-16  Jessica Mizzi  <mizzijes@msu.edu>

    * khmer/kfile.py: Added file not existing error for system exit
    * tests/{test_scripts,test_functions}.py: Added tests for
    check_file_status for file existence and force option

2015-03-15  Kevin Murray  <spam@kdmurray.id.au>  &  Titus Brown  <titus@idyll.org>

   * tests/test_counting_hash.py: Skip get_raw_tables test if python doesn't
   have the memoryview type/function.

2015-03-11  Erich Schwarz  <ems394@cornell.edu>

   * Added URLs and brief descriptions for khmer-relevant documentation in
   doc/introduction.txt, pointing to http://khmer-protocols.readthedocs.org and
   khmer-recipes.readthedocs.org, with brief descriptions of their content.

2015-03-10  Camille Scott  <camille.scott.w@gmail.com>

   * lib/counting.hh, khmer/_khmermodule.cc: Expose the raw tables of
   count-min sketches to the world of python using a buffer interface.
   * tests/test_counting_hash.py: Tests of the above functionality.

2015-03-08  Michael R. Crusoe  <mcrusoe@msu.edu>

   * Makefile: make 'pep8' target be more verbose
   * jenkins-build.sh: specify setuptools version
   * scripts/{abundance-dist,annotate-partitions,count-median,do-partition,
   extract-paired-reads,extract-partitions,filter-stoptags,find-knots,
   interleave-reads,merge-partitions,partition-graph,sample-reads-randomly,
   split-paired-reads}.py,setup.py: fix new PEP8 errors
   * setup.py: specify that this is a Python 2 only project (for now)
   * tests/test_{counting_single,subset_graph}.py: make explicit the use of
   floor division behavior.

2015-03-06  Titus Brown  <titus@idyll.org>

   * sandbox/{collect-reads.py,saturate-by-median.py}: update for 'force'
   argument in khmer.kfile functions, so that khmer-recipes compile.

2015-03-02  Titus Brown  <titus@idyll.org>

   * sandbox/{combine-pe.py,compare-partitions.py,count-within-radius.py,
   degree-by-position.py,dn-identify-errors.py,ec.py,error-correct-pass2.py,
   find-unpart.py,normalize-by-align.py,read-aligner.py,shuffle-fasta.py,
   to-casava-1.8-fastq.py,uniqify-sequences.py}: removed from sandbox/ as
   obsolete/unmaintained.
   * sandbox/README.rst: updated to reflect readstats.py and trim-low-abund.py
   promotion to sandbox/.
   * doc/dev/scripts-and-sandbox.txt: updated to reflect sandbox/ script name
   preferences, and note to remove from README.rst when moved over to scripts/.

2015-02-27  Kevin Murray  <spam@kdmurray.id.au>

   * scripts/load-into-counting.py: Be verbose in the help text, to clarify
   what the -b flag does.

2015-02-25  Hussien Alameldin  <hussien@msu.edu>

   * sandbox/bloom_count.py: renamed to bloom-count.py
   * sandbox/bloom_count_intersection.py: renamed to
     bloom-count-intersection.py
   * sandbox/read_aligner.py: renamed to read-aligner.py

2015-02-26  Tamer A. Mansour  <drtamermansour@gmail.com>

   * scripts/abundance-dist-single.py: Use CSV format for the histogram.
   * scripts/count-overlap.py: Use CSV format for the curve file output.
   Includes column headers.
   * scripts/abundance-dist-single.py: Use CSV format for the histogram. 
   Includes column headers.
   * tests/test_scripts.py: add test functions for the --csv option in
   abundance-dist-single.py and count-overlap.py

2015-02-26  Jacob Fenton  <bocajnotnef@gmail.com>

   * doc/introduction.txt, doc/user/choosing-table-sizes.txt: Updated docs to
   ref correct links and names

2015-02-25  Aditi Gupta  <agupta@msu.edu>

   * sandbox/{collect-reads.py, correct-errors.py, 
   normalize-by-median-pct.py, slice-reads-by-coverage.py, 
   sweep-files.py, sweep-reads3.py, to-casava-1.8-fastq.py}: 
   Replaced 'accuracy' with 'quality'. Fixes #787.

2015-02-25  Tamer A. Mansour  <drtamermansour@gmail.com>

   * scripts/normalize-by-median.py: change to the default behavior to
   overwrite the sequences output file. Also add a new argument --append to
   append new reads to the output file.
   * tests/test_scripts.py: add a test for the --append option in
   normalize-by-median.py

2015-02-25  Hussien Alameldin  <hussien@msu.edu>

   * khmer/khmer_args.py: add 'hll' citation entry "Irber and Brown,
     unpublished." to  _alg. dict.
   * sandbox/unique-kmers.py: add call to 'info' with 'hll' in the
     algorithms list.

2015-02-24  Luiz Irber  <irberlui@msu.edu>

    * khmer/_khmermodule.cc: expose HLL internals as read-only attributes.
    * lib/hllcounter.{cc,hh}: simplify error checking, add getters for HLL.
    * tests/test_hll.py: add test cases for increasing coverage, also fix
    some of the previous ones using the new HLL read-only attributes.

2015-02-24  Luiz Irber  <irberlui@msu.edu>

   * khmer/_khmermodule.cc: Fix coding style violations.

2015-02-24  Luiz Irber  <irberlui@msu.edu>

   * khmer/_khmermodule.cc: Update extension to use recommended practices,
   PyLong instead of PyInt, Type initialization, PyBytes instead of PyString.
   Replace common initialization with explicit type structs, and all types
   conform to the CPython checklist.

2015-02-24  Tamer A. Mansour  <drtamermansour@gmail.com>

   * scripts/abundance-dist.py: Use CSV format for the histogram. Includes
   column headers.
   * tests/test_scripts.py: add coverage for the new --csv option in
   abundance-dist.py

2015-02-24  Michael R. Crusoe  <mcrusoe@msu.edu>

   * jenkins-build.sh: remove examples/stamps/do.sh testing for now; takes too
   long to run on every build. Related to #836

2015-02-24  Kevin Murray  <spam@kdmurray.id.au>

   * scripts/interleave-reads.py: Make the output file name print nicely.

2015-02-23  Titus Brown  <titus@idyll.org>

   * khmer/utils.py: added 'check_is_left' and 'check_is_right' functions;
   fixed bug in check_is_pair.
   * tests/test_functions.py: added tests for now-fixed bug in check_is_pair,
   as well as 'check_is_left' and 'check_is_right'.
   * scripts/interleave-reads.py: updated to handle Casava 1.8 formatting.
   * scripts/split-paired-reads.py: fixed bug where sequences with bad names
   got dropped; updated to properly handle Casava 1.8 names in FASTQ files.
   * scripts/count-median.py: added '--csv' output format; updated to properly
   handle Casava 1.8 FASTQ format when '--csv' is specified.
   * scripts/normalize-by-median.py: replaced pair checking with
   utils.check_is_pair(), which properly handles Casava 1.8 FASTQ format.
   * tests/test_scripts.py: updated script tests to check Casava 1.8
   formatting; fixed extract-long-sequences.py test.
   * scripts/{extract-long-sequences.py,extract-paired-reads.py,
   fastq-to-fasta.py,readstats.py,sample-reads-randomly.py,trim-low-abund.py},
   khmer/thread_utils.py: updated to handle Casava 1.8 FASTQ format by
   setting parse_description=False in screed.open(...).
   * tests/test-data/{paired-mixed.fq,paired-mixed.fq.pe,random-20-a.fq,
   test-abund-read-2.fq,test-abund-read-2.paired2.fq,test-abund-read-paired.fa,
   test-abund-read-paired.fq}: switched some sequences over to Casava 1.8
   format, to test format handling.
   * tests/test-data/{casava_18-pe.fq,test-reads.fq.gz}: new test file for
   Casava 1.8 format handling.
   * tests/test-data/{overlap.curve,paired-mixed.fq.1,paired-mixed.fq.2,
   simple_1.fa,simple_2.fa,simple_3.fa,test-colors.fa,test-est.fa,
   test-graph3.fa,test-graph4.fa,test-graph6.fa}: removed no-longer used
   test files.

2015-02-23  Titus Brown  <titus@idyll.org>

   * setup.cfg: set !linux flag by default, to avoid running tests that
   request too much memory when 'nosetests' is run.  (This is an OS difference
   where Mac OS X attempts to allocate as much memory as requested, while
   on Linux it just crashes).

2015-02-23  Michael R. Crusoe  <mcrusoe@msu.edu>

   * khmer/{__init__.py,_khmermodule.cc},lib/{hashbits.cc,hashbits.hh,
   hashtable,tests/test_{c_wrapper,read_parsers}.py: remove unused callback
   functionality

2015-02-23  Michael R. Crusoe  <mcrusoe@msu.edu>

   * setup.py: point to the latest screed release candidate to work around
   versioneer bug.

2015-02-23  Tamer A. Mansour  <drtamermansour@gmail.com>

   * examples/stamps/do.sh: the argument --savehash was changed to --savetable
   and change mode to u+x
   * jenkins-build.sh: add a test to check for the do.sh file

2015-02-23  Kevin Murray  <spam@kdmurray.id.au>

   * khmer/load_pe.py: Remove unused/undocumented module. See #784

2015-02-21  Hussien Alameldin  <hussien@msu.edu>

   * sandbox/normalize-by-align.py: "copyright header 2013-2015 was added"
   * sandbob/read_aligner.py: "copyright header 2013-2015 was added"
   * sandbox/slice-reads-by-coverage.py: "copyright header 2014  was added"

2015-02-21  Hussien Alameldin  <hussien@msu.edu>

   * sandbox/calc-best-assembly.py, collect-variants.py, graph-size.py: Set executable bits using "chmod +x"

2015-02-21  Michael R. Crusoe  <mcrusoe@msu.edu>

   * khmer/_khmermodule.cc,lib/read_parsers.cc: Rename the 'accuracy' attribute
   of ReadParser Reads to 'quality'
   * tests/test_read_parsers.py: update test to match

2015-02-21  Rhys Kidd  <rhyskidd@gmail.com>

   * sandbox/{calc-best-assembly,calc-error-profile,normalize-by-align,
   read_aligner,slice-reads-by-coverage}.py: reference /usr/bin/env python2
   in the #! line.

2015-02-21  Rhys Kidd  <rhyskidd@gmail.com>

   * sandbox/sweep-paired-reads.py: remove empty script

2015-02-20  Titus Brown  <titus@idyll.org>

   * doc/dev/scripts-and-sandbox.txt: policies for sandbox/ and scripts/
   content, and a process for adding new command line scripts into scripts/.
   * doc/dev/index.txt: added scripts-and-sandbox to developer doc index.

2015-02-20  Michael R. Crusoe  <mcrusoe@msu.edu>

    * khmer/_khmermodule.cc: convert C++ out of memory exceptions to Python
    out of memory exception.
    * test/test_{counting_hash,counting_single,hashbits_obj,labelhash,
    scripts}.py: partial tests for the above

2015-02-20  Aditi Gupta  <agupta@msu.edu>

   * doc/dev/coding-guidelines-and-review.txt: fixed spelling errors.

2015-02-19  Michael R. Crusoe  <mcrusoe@msu.edu>

   * doc/dev/coding-guidelines-and-review.txt: added checklist for new CPython
   types
   * khmer/_khmermodule.cc: Update ReadAligner to follow the new guidelines

2015-02-19  Daniel Standage  <daniel.standage@gmail.com>

   * Makefile: add a new Makefile target `help` to list and describe all
   common targets.
   * khmer/utils.py, tests/test_functions.py: minor style fixes.

2015-02-16  Titus Brown  <titus@idyll.org>

   * khmer/utils.py: added 'check_is_pair', 'broken_paired_reader', and
   'write_record_pair' functions.
   * khmer/khmer_args.py: added streaming reference for future algorithms
   citation.
   * tests/test_functions.py: added unit tests for 'check_is_pair' and
   'broken_paired_reader'.
   * scripts/trim-low-abund.py: upgraded to track pairs properly; added
   proper get_parser information; moved to scripts/ from sandbox/.
   * tests/test_scripts.py: added paired-read tests for
   trim-low-abund.py.
   * tests/test-data/test-abund-read-2.paired.fq: data for paired-read tests.
   * scripts/extract-paired-reads.py: removed 'is_pair' in favor of
   'check_is_pair'; switched to using 'broken_paired_reader'; fixed use
   of sys.argv.
   * scripts/sample-reads-randomly.py: removed unused 'output_single' function.
   * doc/user/scripts.txt: added trim-low-abund.py.

2015-02-13  Qingpeng Zhang  <qingpeng@msu.edu>

   * scripts/sample-reads-randomly.py: fix a glitch about string formatting.

2015-02-11  Titus Brown  <titus@idyll.org>

   * khmer/_khmermodule.cc: fixed k-mer size checking; updated some error
   messages.
   * tests/test_graph.py: added test for k-mer size checking in find_all_tags.

2015-02-09  Titus Brown  <titus@idyll.org>

   * scripts/split-paired-reads.py: added -1 and -2 options to allow fine-
   grain specification of output locations; switch to using write_record
   instead of script-specific output functionality.
   * tests/test_scripts.py: added accompanying tests.

2015-02-09  Bede Constantinides  <bede.constantinides@manchester.ac.uk>

   * scripts/split-paired-reads.py: added -o option to allow specification
   of an output directory
   * tests/test_scripts.py: added accompanying test for split-paired-reads.py

2015-02-01  Titus Brown  <titus@idyll.org>

   * khmer/_khmermodule.cc: added functions hash_find_all_tags_list and
   hash_get_tags_and_positions to CountingHash objects.
   * tests/test_counting_hash.py: added tests for new functionality.

2015-01-25  Titus Brown  <titus@idyll.org>

   * sandbox/correct-errors.py: fixed sequence output so that quality
   scores length always matches the sequence length; fixed argparse
   setup to make use of default parameter.

2015-01-25  Titus Brown  <titus@idyll.org>

    * sandbox/readstats.py: fixed non-functional string interpolation at end;
    added -o to send output to a file; moved to scripts/.
    * doc/user/scripts.txt: added readstats description.
    * tests/test_scripts.py: added tests for readstats.py

2015-01-23  Jessica Mizzi  <mizzijes@msu.edu>

    * khmer/utils.py: Added single write_record fuction to write FASTA/Q
    * scripts/{abundance-dist,extract-long-sequences,extract-partitions,
    interleave-reads,normalize-by-median,sample-reads-randomly}.py: 
    Replaced FASTA/Q writing method with write_record

2015-01-23  Michael R. Crusoe  <mcrusoe@msu.edu>

    * Makefile: remove the user installs for the `install-dependencies` target

2015-01-23  Michael R. Crusoe  <mcrusoe@msu.edu>

    * README.rst,doc/user/install.txt: clarify that we support Python 2.7.x
    and not Python 3.

2015-01-21  Luiz Irber  <irberlui@msu.edu>

    * lib/hllcounter.{cc,hh}: Implemented a HyperLogLog counter.
    * khmer/{_khmermodule.cc, __init__.py}: added HLLCounter class
    initialization and wrapper.
    * tests/test_hll.py: added test functions for the new
    HyperLogLog counter.
    * sandbox/unique-kmers.py: implemented a CLI script for
    approximate cardinality estimation using a HyperLogLog counter.
    * setup.cfg, Makefile, third-party/smhasher/MurmurHash3.{cc,h},
    lib/kmer_hash.{cc,hh}, setup.py: added MurmurHash3 hash function
    and configuration.
    * setup.py: added a function to check if compiler supports OpenMP.

2015-01-14  Reed Cartwright  <cartwright@asu.edu>

    * doc/dev/getting-started.txt: Added install information for
    Arch Linux

2014-01-14  Michael R. Crusoe  <mcrusoe@msu.edu>

    * doc/user/{blog-posts,guide}.txt,examples/stamps/do.sh,sandbox/{
    collect-reads,error-correct-pass2,filter-median-and-pct,filter-median,
    read_aligner,split-sequences-by-length}.py,scripts/{filter-abund,
    load-into-counting}.py,tests/test_{counting_hash,hashbits,scripts}.py:
    remove references to ".kh" files replaces with ".pt" or ".ct" as
    appropriate
    * tests/test-data/{bad-versionk12,normC20k20}.kh: renamed to "*.ct"

2015-01-13  Daniel Standage  <daniel.standage@gmail.com>

    * tests/khmer_tst_utils.py, tests/test_sandbox_scripts.py: removed
    unused module imports
    * .gitignore: added pylint_report.txt so that it is not accidentally
    committed after running make diff_pylint_report
    * khmer/file.py -> khmer/kfile.py: renamed internal file handling
    class to avoid collisions with builtin Python file module
    * sandbox/collect-reads.py, sanbox/saturate-by-median.py,
    sandbox/sweep-files.py, sandbox/sweep-reads.py,
    scripts/abundance-dist-single.py, scripts/abundance-dist.py,
    scripts/annotate-partitions.py, scripts/count-median.py,
    scripts/count-overlap.py, scripts/do-partition.py,
    scripts/extract-long-sequences.py, scripts/extract-paired-reads.py,
    scripts/extract-partitions.py, scripts/filter-abund-single.py,
    scripts/filter-abund.py, scripts/filter-stoptags.py,
    scripts/find-knots.py, scripts/interleave-reads.py,
    scripts/load-graph.py, scripts/load-into-counting.py,
    scripts/make-initial-stoptags.py, scripts/merge-partitions.py,
    scripts/normalize-by-median.py, scripts/partition-graph.py,
    scripts/sample-reads-randomly.py, scripts/split-paired-reads.py,
    tests/test_script_arguments.py, tests/test_scripts.py: changed all
    occurrences of `file` to `kfile`

2015-01-09  Rhys Kidd  <rhyskidd@gmail.com>

    * lib/khmer.hh: implement generic NONCOPYABLE() macro guard
    * lib/hashtable.hh: apply NONCOPYABLE macro guard in case of future 
    modifications to Hashtable that might exposure potential memory corruption 
    with default copy constructor

2014-12-30  Michael Wright  <wrig517@msu.edu>

    * tests/test_scripts.py: Attained complete testing coverage for 
    scripts/filter_abund.py

2014-12-30  Brian Wyss  <wyssbria@msu.edu>

    * tests/test_scripts.py: added four new tests:
    load_into_counting_multifile(), test_abundance_dist_single_nosquash(),
    test_abundance_dist_single_savehash, test_filter_abund_2_singlefile

2015-12-29  Michael R. Crusoe  <mcrusoe@msu.edu>

    * CITATION,khmer/khmer_args.py,scripts/{abundance-dist-single,
    filter-abund-single,load-graph,load-into-counting}.py: Give credit to the
    SeqAn project for their FASTQ/FASTA reader that we use.

2014-12-26  Titus Brown  <titus@idyll.org>

    * tests/tests_sandbox_scripts.py: added import and execfile test for all
    sandbox/ scripts.
    * sandbox/{abundance-hist-by-position.py,
    sandbox/assembly-diff-2.py, sandbox/assembly-diff.py,
    sandbox/bloom_count.py, sandbox/bloom_count_intersection.py,
    sandbox/build-sparse-graph.py, sandbox/combine-pe.py,
    sandbox/compare-partitions.py, sandbox/count-within-radius.py,
    sandbox/degree-by-position.py, sandbox/ec.py,
    sandbox/error-correct-pass2.py, sandbox/extract-single-partition.py,
    sandbox/fasta-to-abundance-hist.py, sandbox/filter-median-and-pct.py,
    sandbox/filter-median.py, sandbox/find-high-abund-kmers.py,
    sandbox/find-unpart.py, sandbox/graph-size.py,
    sandbox/hi-lo-abundance-by-position.py, sandbox/multi-rename.py,
    sandbox/normalize-by-median-pct.py, sandbox/print-stoptags.py,
    sandbox/print-tagset.py, sandbox/readstats.py,
    sandbox/renumber-partitions.py, sandbox/shuffle-fasta.py,
    sandbox/shuffle-reverse-rotary.py, sandbox/split-fasta.py,
    sandbox/split-sequences-by-length.py, sandbox/stoptag-abundance-hist.py,
    sandbox/stoptags-by-position.py, sandbox/strip-partition.py,
    sandbox/subset-report.py, sandbox/sweep-out-reads-with-contigs.py,
    sandbox/sweep-reads2.py, sandbox/sweep-reads3.py,
    sandbox/uniqify-sequences.py, sandbox/write-interleave.py}: cleaned up
    to make 'import'-able and 'execfile'-able.

2014-12-26  Michael R. Crusoe  <mcrusoe@msu.edu>

    * tests/test_functions.py: Generate a temporary filename instead of
    writing to the current directory
    * Makefile: always run the `test` target if specified

2014-12-20  Titus Brown  <titus@idyll.org>

    * sandbox/slice-reads-by-coverage.py: fixed 'N' behavior to match other
    scripts ('N's are now replaced by 'A', not 'G').
    * sandbox/trim-low-abund.py: corrected reporting bug (bp written);
    simplified second-pass logic a bit; expanded reporting.

2014-12-17  Jessica Mizzi  <mizzijes@msu.edu>

    * khmer/file.py,sandbox/sweep-reads.py,scripts/{abundance-dist-single,
    abundance-dist,annotate-partitions,count-median,count-overlap,do-partition,
    extract-paired-reads,extract-partitions,filter-abund-single,filter-abund,
    filter-stoptags,interleave-reads,load-graph,load-into-counting,
    make-initial-stoptags,merge-partitions,normalize-by-median,partition-graph,
    sample-reads-randomly,split-paired-reads}.py,setup.cfg,
    tests/{test_script_arguments,test_scripts}.py: Added force option to all 
    scripts to script IO sanity checks and updated tests to match. 

2014-12-17  Michael R. Crusoe  <mcrusoe@msu.edu>

    * setup.cfg,tests/test_{counting_hash,counting_single,filter,graph,
    hashbits,hashbits_obj,labelhash,lump,read_parsers,scripts,subset_graph}.py:
    reduce memory usage of tests to about 100 megabytes max.

2014-12-17  Michael R. Crusoe  <mcrusoe@msu.edu>

    * scripts/load-graph.py,khmer/_khmermodule.cc: restore threading to
    load-graph.py

2014-12-16  Titus Brown  <titus@idyll.org>

    * sandbox/{calc-error-profile.py,collect-variants.py,correct-errors.py,
    trim-low-abund.py}: Support for k-mer spectral error analysis, sublinear
    error profile calculations from shotgun data sets, adaptive variant
    collection based on graphalign, streaming error correction, and streaming
    error trimming.
    * tests/test_sandbox_scripts.py: added tests for sandbox/trim-low-abund.py.
    * tests/test_counting_hash.py: added tests for new
    CountingHash::find_spectral_error_positions function.

2014-12-16  Michael R. Crusoe  <mcrusoe@msu.edu>  &  Camille Scott
<camille.scott.w@gmail.com>

    * khmer/_khmermodule.cc: fixed memory leak in the ReadParser paired
    iterator (not used by any scripts).
    * lib/read_parsers.cc,khmer/_khmermodule.cc: Improved exception handling.
    * tests/test_read_parsers.py,
    tests/test-data/100-reads.fq.truncated.{bz2,gz}: Added tests for truncated
    compressed files accessed via ReadParser paired and unpaired iterators.

2014-12-09  Michael R. Crusoe  <mcrusoe@msu.edu>

    New FAST[AQ] parser (from the SeqAn project). Fixes known issue and a
    newly found read dropping issue
    https://github.com/dib-lab/khmer/issues/249
    https://github.com/dib-lab/khmer/pull/641
    Supports reading from non-seekable plain and gziped FAST[AQ] files (a.k.a
    pipe or streaming support)

    * khmer/{__init__.py,_khmermodule.cc}: removed the Config object, the
    threads argument to new_counting_hash, and adapted to other changes in API.
    Dropped the unused _dump_report_fn method. Enhanced error reporting.
    * lib/{bittest,consume_prof,error,khmer_config,scoringmatrix,thread_id_map}
    .{cc,hh},tests/test_khmer_config.py: deleted unused files
    * sandbox/collect-reads.py,scripts/{abundance-dist-single,do-partition,
    filter-abund-single,load-into-counting}.py: adapted to Python API changes:
    no threads argument to ReadParser, no more config
    * tests/test_{counting_hash,counting_single,hashbits,hashbits_obj,
    test_read_parsers}.py: updated tests to new error pattern (upon object
    creation, not first access) and the same API change as above. Thanks to
    Camille for her enhanced multi-thread test.
    * lib/{counting,hashtable,ht-diff}.cc,khmer.hh: renamed MAX_COUNT define to
    MAX_KCOUNT; avoids naming conflict with SeqAn
    * khmer/file.py: check_file_status(): ignored input files named '-'
    * khmer/khmer_tst_utils.py: added method to pipe input files to a target
    script
    * tests/test_scripts.py: enhanced streaming tests now that four of them
    work.
    * Makefile: refreshed cppcheck{,-result.xml} targets, added develop
    setuptools command prior to testing

2014-12-08  Michael R. Crusoe  <mcrusoe@msu.edu>

    * doc/user/known_issues.txt: Document that multithreading leads to dropped
    reads.

2014-12-07  Michael R. Crusoe  <mcrusoe@msu.edu>

    This is khmer v1.2

    * Makefile: add sandbox scripts to the pylint_report.txt target
    * doc/dev/coding-guidelines-and-review.txt: Add question about command
    line API to the checklist
    * doc/dev/release.txt: refresh release procedure
    * doc/release-notes/release-1.2.md

2014-12-05  Michael R. Crusoe  <mcrusoe@msu.edu>

    * CITATIONS,khmer/khmer_args.py: update citations for Qingpeng's paper

2014-12-01  Michael R. Crusoe  <mcrusoe@msu.edu>

    * doc/roadmap.txt: Explain the roadmap to v2 through v4

2014-12-01  Kevin Murray  <spam@kdmurray.id.au>

    * tests/test_scripts.py: Stop a test from making a temporary output file
    in the current dir by explicitly specifying an output file.

2014-12-01  Kevin Murray  <spam@kdmurray.id.au>

    * load-into-counting.py: Add a CLI parameter to output a machine-readable
    summary of the run, including number of k-mers, FPR, input files etc in
    json or TSV format.

2014-12-01  Titus Brown  <t@idyll.org>

    * Update sandbox docs: some scripts now used in recipes

2014-11-23  Phillip Garland  <pgarland@gmail.com>

    * lib/khmer.hh (khmer): define KSIZE_MAX
    * khmer/_khmermodule.cc (forward_hash, forward_hash_no_rc) (reverse_hash):
    Use KSIZE_MAX to check whether the user-supplied k is larger than khmer
    supports.

2014-11-19  Michael R. Crusoe  <mcrusoe@msu.edu>

    * CODE_OF_CONDUT.RST,doc/dev/{index,CODE_OF_CONDUCT}.txt: added a code of
    conduct

2014-11-18  Jonathan Gluck  <jdg@cs.umd.edu>

    * tests/test_counting_hash.py: Fixed copy paste error in comments, True to
    False.

2014-11-15  Jacob Fenton  <bocajnotnef@gmail.com>

    * tests/test_scripts.py: added screed/read_parsers stream testing
    * khmer/file.py: modified file size checker to not break when fed
    a fifo/block device
    * tests/test-data/test-abund-read-2.fa.{bz2, gz}: new test files

2014-11-11  Jacob Fenton  <bocajnotnef@gmail.com>

    * do-partition.py: replaced threading args in scripts with things from 
    khmer_args
    * khmer/theading_args.py: removed as it has been deprecated

2014-11-06  Michael R. Crusoe  <mcrusoe@msu.edu>

    * lib/{counting,hashbits}.{cc,hh},lib/hashtable.hh: Moved the n_kmers()
    function into the parent Hashtable class as n_unique_kmers(), adding it to
    CountingHash along the way. Removed the unused start and stop parameters.
    * khmer/_khmermodule.cc: Added Python wrapping for CountingHash::
    n_unique_kmers(); adapted to the dropped start and stop parameters.
    * scripts/{load-graph,load-into-counting,normalize-by-median}.py: used the
    n_unique_kmers() function instead of the n_occupied() function to get the
    number of unique kmers in a table.
    * tests/test_{hashbits,hashbits_obj,labelhash,scripts}.py: updated the
    tests to reflect the above

2014-10-24  Camille Scott  <camille.scott.w@gmail.com>

    * do-partition.py: Add type=int to n_threads arg and assert to check
    number of active threads

2014-10-10  Brian Wyss  <wyssbria@msu.edu>

    * khmer/scripts/{abundance-dist, abundance-dist-single,
    annotate-partitions, count-median, count-overlap, do-partition,
    extract-paired-reads, extract-partitions, filter-abund, filter-abund-single,
    filter-stoptags, find-knots, load-graph, load-into-counting,
    make-initial-stoptags, merge-partitions, normalize-by-median, 
    partition-graph, sample-reads-randomly}.py:
    changed stdout output in scripts to go to stderr.

2014-10-06  Michael R. Crusoe  <mcrusoe@msu.edu>

    * Doxyfile.in: add links to the stdc++ docs

2014-10-01  Ben Taylor  <taylo886@msu.edu>

    * khmer/_khmermodule.cc, lib/hashtable.cc, lib/hashtable.hh,
    tests/test_counting_hash.py, tests/test_labelhash.py,
    tests/test_hashbits.py, tests/test_hashbits_obj.py:
    Removed Hashtable::consume_high_abund_kmers,
    Hashtable::count_kmers_within_depth, Hashtable::find_radius_for_volume,
    Hashtable::count_kmers_on_radius

2014-09-29  Michael R. Crusoe  <mcrusoe@msu.edu>

    * versioneer.py: upgrade versioneer 0.11->0.12

2014-09-29  Sherine Awad  <sherine.awad@gmail.com>

    * scripts/normalize-by-median.py: catch expections generated by wrong
    indentation for 'total'

2014-09-23  Jacob G. Fenton  <bocajnotnef@gmail.com>

    * scripts/{abundance-dist-single, abundance-dist, count-median,
    count-overlap, extract-paired-reads, filter-abund-single,
    load-graph, load-into-counting, make-initial-stoptags,
    partition-graph, split-paired-reads}.py: 
    added output file listing at end of file
    * scripts/extract-long-sequences.py: refactored to set write_out to
    sys.stdout by default; added output location listing.
    * scripts/{fastq-to-fasta, interleave-reads}.py: 
    added output file listing sensitive to optional -o argument
    * tests/test_scripts.py: added test for scripts/make-initial-stoptags.py

2014-09-19  Ben Taylor  <taylo886@msu.edu>

    * Makefile: added --inline-suppr to cppcheck, cppcheck-result.xml targets
    * khmer/_khmermodule.cc: Added comments to address cppcheck false positives
    * lib/hashtable.cc, lib/hashtable.hh: take args to filter_if_present by
    reference, address scope in destructor
    * lib/read_parsers.cc: Added comments to address cppcheck false positives
    * lib/subset.cc, lib/subset.hh: Adjusted output_partitioned_file,
    find_unpart to take args by reference, fix assign_partition_id to use
    .empty() instead of .size()

2014-09-19  Ben Taylor  <taylo886@msu.edu>
		
    * Makefile: Add astyle, format targets
    * doc/dev/coding-guidelines-and-review.txt: Add reference to `make format`
		target

2014-09-10  Titus Brown  <titus@idyll.org>

    * sandbox/calc-median-distribution.py: catch exceptions generated by reads
	shorter than k in length.
    * sandbox/collect-reads.py: added script to collect reads until specific
	average cutoff.
    * sandbox/slice-reads-by-coverage.py: added script to extract reads with
	a specific coverage slice (based on median k-mer abundance).
	
2014-09-09  Titus Brown  <titus@idyll.org>

    * Added sandbox/README.rst to describe/reference removed files,
	 and document remaining sandbox files.

    * Removed many obsolete sandbox files, including:
      sandbox/abund-ablate-reads.py,
      sandbox/annotate-with-median-count.py,
      sandbox/assemble-individual-partitions.py,
      sandbox/assemstats.py,
      sandbox/assemstats2.py,
      sandbox/bench-graphsize-orig.py,
      sandbox/bench-graphsize-th.py,
      sandbox/bin-reads-by-abundance.py,
      sandbox/bowtie-parser.py,
      sandbox/calc-degree.py,
      sandbox/calc-kmer-partition-counts.py,
      sandbox/calc-kmer-read-abunds.py,
      sandbox/calc-kmer-read-stats.py,
      sandbox/calc-kmer-to-partition-ratio.py,
      sandbox/calc-sequence-entropy.py,
      sandbox/choose-largest-assembly.py,
      sandbox/consume-and-traverse.py,
      sandbox/contig-coverage.py,
      sandbox/count-circum-by-position.py,
      sandbox/count-density-by-position.py,
      sandbox/count-distance-to-volume.py,
      sandbox/count-median-abund-by-partition.py,
      sandbox/count-shared-kmers-btw-assemblies.py,
      sandbox/ctb-iterative-bench-2-old.py,
      sandbox/ctb-iterative-bench.py,
      sandbox/discard-high-abund.py,
      sandbox/discard-pre-high-abund.py,
      sandbox/do-intertable-part.py,
      sandbox/do-partition-2.py,
      sandbox/do-partition-stop.py,
      sandbox/do-partition.py,
      sandbox/do-subset-merge.py,
      sandbox/do-th-subset-calc.py,
      sandbox/do-th-subset-load.py,
      sandbox/do-th-subset-save.py,
      sandbox/extract-surrender.py,
      sandbox/extract-with-median-count.py,
      sandbox/fasta-to-fastq.py,
      sandbox/filter-above-median.py,
      sandbox/filter-abund-output-by-length.py,
      sandbox/filter-area.py,
      sandbox/filter-degree.py,
      sandbox/filter-density-explosion.py,
      sandbox/filter-if-present.py,
      sandbox/filter-max255.py,
      sandbox/filter-min2-multi.py,
      sandbox/filter-sodd.py,
      sandbox/filter-subsets-by-partsize.py,
      sandbox/get-occupancy.py,
      sandbox/get-occupancy2.py,
      sandbox/graph-partition-separate.py,
      sandbox/graph-size-circum-trim.py,
      sandbox/graph-size-degree-trim.py,
      sandbox/graph-size-py.py,
      sandbox/join_pe.py,
      sandbox/keep-stoptags.py,
      sandbox/label-pairs.py,
      sandbox/length-dist.py,
      sandbox/load-ht-and-tags.py,
      sandbox/make-coverage-by-position-for-node.py,
      sandbox/make-coverage-histogram.py,
      sandbox/make-coverage.py,
      sandbox/make-random.py,
      sandbox/make-read-stats.py,
      sandbox/multi-abyss.py,
      sandbox/multi-stats.py,
      sandbox/multi-velvet.py,
      sandbox/normalize-by-min.py,
      sandbox/occupy.py,
      sandbox/parse-bowtie-pe.py,
      sandbox/parse-stats.py,
      sandbox/partition-by-contig.py,
      sandbox/partition-by-contig2.py,
      sandbox/partition-size-dist-running.py,
      sandbox/partition-size-dist.py,
      sandbox/path-compare-to-vectors.py,
      sandbox/print-exact-abund-kmer.py,
      sandbox/print-high-density-kmers.py,
      sandbox/quality-trim-pe.py,
      sandbox/quality-trim.py,
      sandbox/reformat.py,
      sandbox/remove-N.py,
      sandbox/softmask-high-abund.py,
      sandbox/split-N.py,
      sandbox/split-fasta-on-circum.py,
      sandbox/split-fasta-on-circum2.py,
      sandbox/split-fasta-on-circum3.py,
      sandbox/split-fasta-on-circum4.py,
      sandbox/split-fasta-on-degree-th.py,
      sandbox/split-fasta-on-degree.py,
      sandbox/split-fasta-on-density.py,
      sandbox/split-reads-on-median-diff.py,
      sandbox/summarize.py,
      sandbox/sweep_perf.py,
      sandbox/test_scripts.py,
      sandbox/traverse-contigs.py,
      sandbox/traverse-from-reads.py,
      sandbox/validate-partitioning.py -- removed as obsolete.

2014-09-01  Michael R. Crusoe  <mcrusoe@msu.edu>

    * doc/dev/coding-guidelines-and-review.txt: Clarify pull request checklist
    * CONTRIBUTING.md: update URL to new dev docs

2014-08-30  Rhys Kidd  <rhyskidd@gmail.com>

    * khmer/_khmermodule.cc: fix table.get("wrong_length_string") gives core
    dump
    * lib/kmer_hash.cc: improve quality of exception error message
    * tests/{test_counting_hash,test_counting_single,test_hashbits,
        test_hashbits_obj}.py: add regression unit tests

2014-08-28  Titus Brown  <titus@idyll.org>

    * scripts/normalize-by-median.py: added reporting output after main loop
	exits, in case it hadn't been triggered.
    * sandbox/saturate-by-median.py: added flag to change reporting frequency,
	cleaned up leftover code from when it was copied from
	normalize-by-median.

2014-08-24  Rhys Kidd  <rhyskidd@gmail.com>

    * khmer/thread_utils.py, sandbox/filter-below-abund.py,
	scripts/{extract-long-sequences,load-graph,load-into-counting,
	normalize-by-median,split-paired-reads}.py,
	scripts/galaxy/gedlab.py: fix minor PyLint issues 

2014-08-20  Michael R. Crusoe  <mcrusoe@msu.edu>

    * test/test_version.py: add Python2.6 compatibility.

2014-08-20  Rhys Kidd  <rhyskidd@gmail.com>

    * setup.py,README.rst,doc/user/install.txt: Test requirement for a 
    64-bit operating system, documentation changes. Fixes #529

2014-08-19  Michael R. Crusoe  <mcrusoe@msu.edu>

    * {setup,versioneer,khmer/_version}.py: upgrade versioneer from 0.10 to 0.11

2014-08-18  Michael R. Crusoe  <mcrusoe@msu.edu>

    * setup.py: Use the system bz2 and/or zlib libraries if specified in
    setup.cfg or overridden on the commandline

2014-08-06  Michael R. Crusoe  <mcrusoe@msu.edu>

    * CITATION: fixed formatting, added BibTeX
    * Makefile: Python code coverage targets will now compile khmer if needed
    * doc/dev/galaxy.txt: moved to doc/user/; updated & simplified
    * doc/{dev,user}/index.txt: galaxy.txt move
    * scripts/*.xml: moved to scripts/galaxy/; citations added; additional
    scripts wrapped
    * scripts/galaxy/README.txt: documented Galaxy codebase requirements
    * doc/citations.txt: symlink to CITATION
    * scripts/galaxy/test-data: added symlinks to files in tests/test-data or
    added short test files from scratch
    * scripts/galaxy/macros.xml: common configuration moved to central file
    * scripts/galaxy/gedlab.py: custom Galaxy datatypes for the counting
    tables and presence tables: it inherits from the Galaxy Binary type but
    isn't sniffable. Written with GalaxyTeam's Dave_B.
    * scripts/filter-abund.py: fix inaccurate parameter description
    * scripts/galaxy/tool_dependencies.xml: document install process
    * scripts/galaxy/filter-below-abund.py: symlink to
    sandbox/filter-below-abund.py for now.
    * khmer/khmer_args.py: point users to online citation file for details

2014-08-05  Michael R. Crusoe  <mcrusoe@msu.edu>

    * lib/read_parsers.{cc,hh}: close file handles. Fixes CID 1222793

2014-08-05  Justin Lippi  <jlippi@gmail.com>

    * khmer/__init__.py: import get_version_cpp method as __version_cpp__.
    * khmer/_khmermodule.cc: added get_version_cpp implementation
    * tests/test_version.py: check that version from C++ matches version from
    khmer.__version__
    * setup.cfg: don't run tests with 'jenkins' @attr with 'make test'

2014-08-04  Michael R. Crusoe  <mcrusoe@msu.edu>

    * khmer/_khmermodule.cc,lib/{kmer_hash.{cc,hh},read_aligner.cc,
    read_parsers.{cc,hh},trace_logger.cc: Replace remaining uses of assert()
    with khmer_exceptions. Fixes #215.
    * setup.py: simplify argparse conditional dependency

2014-08-03  Titus Brown & Michael R. Crusoe  <t@idyll.org>

    * doc/{artifact-removal,partitioning-workflow{.graffle,.png}},{biblio,
    blog-posts,guide,install,choosing-table-sizes,known-issues,scripts,
    partitioning-big-data.txt: moved to doc/user/
    * doc/{crazy-ideas,details,development,galaxy,release,examples}.txt: moved
    to doc/dev/
    * doc/dev/{a-quick-guide-to-testing,codebase-guide,
    coding-guidelines-and-review,for-khmer-developers,getting-started,
    hackathon,index}.txt,doc/user/index.txt: new content.
    * doc/design.txt: deleted
    The documentation has been split into user focused documentation and
    developer focused documentation. The new developer docs were field tested
    as part of the Mozilla Science Lab global sprint that we participated in;
    we are grateful to all the volunteers.

2014-07-24  Ivan Gonzalez  <iglpdc@gmail.com>

    * lib/khmer.hh, lib/khmer_exception.hh: All exceptions are now derived from
	a new base class exception, khmer::khmer_exception. Issue #508.
    * lib/counting.cc, lib/hashbits.cc, lib/hashtable.{cc,hh},lib/kmer_hash.cc,
	lib/labelhash.cc, lib/perf_metrics.hh, lib/read_parsers.{cc,hh},
	lib/subset.cc, lib/thread_id_map.hh: All exceptions thrown are now
	instances (or derived from) khmer::khmer_exception.

2014-07-24  Jiarong Guo  <guojiaro@gmail.com>

    * khmer/_khmermodule.cc: add python exception when thread = 0 for
    ReadParser.
    * tests/test_read_parsers.py: add test_with_zero_threads() to test Python
    exception when ReadParser has zero threads.

2014-07-23  Qingpeng Zhang  <qingpeng@gmail.com>

    * scripts/load-graph.py: write fp rate into *.info file with option 
    to switch on
    * tests/test_scripts.py: add test_load_graph_write_fp

2014-07-23  Ryan R. Boyce  <boycerya@msu.edu>

    * Makefile: fixed >80 character line wrap-around

2014-07-23  Leonor Garcia-Gutierrez  <l.garcia-gutierrez@warwick.ac.uk>

    * tests/test_hashbits.py, tests/test_graph.py, 
    tests/test_lump.py: reduced memory requirement
    
2014-07-23  Heather L. Wiencko  <wienckhl@tcd.ie>

    * khmer_tst_utils.py: added import traceback
    * test_scripts.py: added test for normalize_by_median.py for fpr rate

2014-07-22  Justin Lippi  <jlippi@gmail.com>
 
    * khmer/_khmermodule.cc: removed unused assignment
    * lib/read_aligner.cc,lib/read_aligner.hh: wrapped function declarations
    in the same compiler options that the only invocations are in to avoid
    unusedPrivateFunction violation.
    * lib/read_parsers.cc: fix redundantassignment error by assigning variable
    to its value directly

2014-07-22  Michael R. Crusoe  <mcrusoe@msu.edu>

    * Makefile: combine pip invocation into single "install-dependencies"
    target.

2014-07-22  Justin Lippi  <jlippi@gmail.com>

    * tests/test_subset_graph.py: decrease the amount of memory that is being
    requested for the hash tables in test.

2014-07-22  Jim Stapleton  <jas@msu.edu>

     * scripts/filter-abund.py: no longer asks for parameters that are unused,
     issue #524

2014-07-22  Justin Lippi  <jlippi@gmail.com> 

    * tests/khmer_tst_utils.py: put runscript here
    * tests/test_sandbox_scripts.py: remove 'runsandbox', renamed to runscript
      and placed in khmer_tst_utils
    * tests/test_scripts.py: removed 'runscript' and placed in khmer_tst_utils

2014-07-22  Jeramia Ory  <jeramia.ory@gmail.com>

    * khmer/_khmermodule.cc: removed unused KhmerError, issue #503

2014-07-22  Rodney Picett  <pickett.rodney@gmail.com>

    * lib/scoringmatrix.{cc,hh}: removed assign function, issue #502
 
2014-07-22  Leonor Garcia-Gutierrez  <l.garcia-gutierrez@warwick.ac.uk>

    * tests/test_counting_single.py: reduced memory requirements
    
2014-07-21  Titus Brown  <t@idyll.org>

    * sandbox/saturate-by-median.py: introduce new sandbox script for
	saturation analysis of low-coverage data sets.

2014-07-10  Joe Stein  <joeaarons@gmail.com>

    * sandbox/readstats.py: fixed divide-by-zero error, issue #458

2014-07-06  Titus Brown  <t@idyll.org>

    * doc/release.txt: fix formatting.

2014-06-25  Michael R. Crusoe <mcrusoe@msu.edu>

    * scripts/load-graph.py: fix #507. Threading doesn't give any advantages
    to this script right now; the threading parameter is ignored for now.

2014-06-20  Chuck Pepe-Ranney  <chuck.peperanney@gmail.com>

    * scripts/extract-partitions.py: added epilog documentation for 
	<base>.dist columns.

2014-06-20  Michael R. Crusoe  <mcrusoe@msu.edu>

    * doc/release.txt: Add Coverity Scan to release checklist

2014-06-19  Michael R. Crusoe  <mcrusoe@msu.edu>

    * lib/read_aligner.{cc,hh},khmer/_khmermodule.cc,setup.py,
    tests/test_read_aligner.py,sandbox/{normalize-by-align,read-aligner}.py:
    Update of @fishjord's graph alignment work
    * lib/{aligner,kmer,node}.{cc,hh},tests/test_align.py: removed as they are
    superceded by the above
    * Makefile: fixed wildcards
    * tests/read_parsers.py: tests that are too complicated to run with
    Valgrind's memcheck are now marked @attr('multithread')

2014-06-16  Titus Brown  <t@idyll.org>

    * doc/release.txt: updated release process.
    * doc/known-issues.txt: updated known-issues for v1.1 release
    * doc/release-notes/: added release notes for 1.0, 1.0.1, and 1.1

2014-06-16  Michael R. Crusoe  <mcrusoe@msu.edu>

    * scripts/{abundance-dist-single,filter-abund-single,load-into-counting,
    normalize-by-median,load-graph}.py: restore Python 2.6 compatibility for
    Debian 6, RedHat 6, SL6, and Ubuntu 10.04 LTS users.

2014-06-15  Titus Brown  <t@idyll.org>

    * doc/scripts.txt: removed sweep-reads.py from script documentation.
    * scripts/sweep-reads.py, scripts/sweep-files.py: moved sweep-reads.py
	and sweep-files.py over to sandbox.
    * tests/test_sandbox_scripts.py: created a test file for scripts in
	sandbox/; skip when not in developer mode (e.g. installed egg).
    * tests/test_script_arguments.py: capture file.py output to stderr
	so that it is not displayed during tests.
    * sandbox/calc-median-distribution.py: updates to print cumulative
	distribution for calc-median-distribution.

2014-06-14  Michael R. Crusoe  <mcrusoe@msu.edu>

    * scripts/{abundance-dist-single,filter-abund-single,load-into-counting,
    normalize-by-median,load-graph}.py,tests/test_scripts.py: added
    '--report-total-kmers' option to all scripts that create k-mer tables.

2014-06-14  Titus Brown  <t@idyll.org>

    * doc/scripts.txt, tests/test_scripts.py, scripts/sweep-reads.py:
	renamed sweep-reads-buffered to sweep-reads; added FASTQ output to
	sweep-reads.
    * doc/scripts.txt: added extract-long-sequences.py doc reference.
    * scripts/extract-long-sequences.py: set default sequence length to
	extract to 200 bp.

2014-06-13  Michael R. Crusoe  <mcrusoe@msu.edu>

    * MANIFEST.in: don't include docs/, data/, or examples/ in our PyPI
    distribution. Saves 15MB.

2014-06-13  Michael R. Crusoe  <mcrusoe@msu.edu>

    * Makefile: split coverity target in two: -build and -upload. Added
    configuration target

2014-06-13  Titus Brown  <t@idyll.org>

    * doc/install.txt: updated virtualenv command to use python2 explicitly,
	for arch support.

2014-06-13  Titus Brown  <t@idyll.org>

    * khmer/__init__.py, khmer/file_args.py: Moved copyright message to a
	comment.
    * khmer/file.py: updated error messages for disk-space checking functions;
	added test hooks.
    * tests/test_script_arguments.py: added tests for several functions in
	khmer/file.py.
    * sandbox/assemstats3.py: handle missing input files.

2014-06-12  Michael Wright <wrigh517@msu.edu>

    * sandbox/load-into-hashbits: Deleted from sandbox. It is superseded
    by load-graph.py --no-tagset.

2014-06-11  Michael Wright <wrigh517@msu.edu>

    * scripts/load-into-counting: Fixed docstring misnomer to 
	load-into-counting.py

2014-06-10  Michael R. Crusoe  <mcrusoe@msu.edu>

    * setup.py,tests/{__init__,khmer_tst_utils,test_scripts,
    khmer_test_counting_single}.py: made tests runnable after installation.
    * lib/{khmer.hh,hashtable.hh,read_parsers.cc,read_parsers.hh}: restructure
    exception hierarchy.
    * khmer/_khmermodule.cc: Nicer error checking for hash_consume_fasta,
    hash_abundance_distribution, hashbits_consume_{fasta,fasta_and_tag
    {,with_stoptags},partitioned_fasta}, hashbits_output_partitions, and
    labelhash_consume_{,partitioned_}fasta_and_tag_with_labels.

2014-06-10  Titus Brown  <t@idyll.org>

    * Makefile: remove SHELL setting so that 'make doc' works in virtualenvs.
    * scripts/sample-reads-randomly.py: extend to take multiple subsamples
	with -S.
    * tests/test_scripts.py: added test for multiple subsamples from
	sample-reads-randomly.py

2014-06-10  Michael Wright <wrigh517@msu.edu>

    * scripts/extract-long-sequences: Moved from sandbox, added argparse and 
    FASTQ support.
    * scripts/fastq-to-fasta: Fixed outdated argparse oversight.
    * tests/test_scripts.py: Added tests for extract-long-sequences.py

2014-06-08  Titus Brown  <t@idyll.org>

    * doc/conf.py: set google_analytics_id and disqus_shortname properly;
	disable "editme" popup.
    * doc/_templates/page.html: take google_analytics_id and disqus_shortname
	from doc/conf.py.

2014-06-04  Michael R. Crusoe <mcrusoe@msu.edu>

    * lib/Makefile: do a distclean as the CFLAGS may have changed. Fixes #442

2014-06-03 Chuck Pepe-Ranney <chuck.peperanney@gmail.com>

    * scripts/abundance-dist.py: removed call to check_space on infiles.  

2014-05-31  Michael R. Crusoe  <mcrusoe@msu.edu>

    * khmer/_khmermodule.cc,lib/counting.{cc,hh},
    sandbox/{stoptag-abundance-ham1-hist.py,off-by-one.py,filter-ham1.py}:
    Remove CountingHash get_kmer_abund_mean, get_kmer_abund_abs_deviation, and
    max_hamming1_count along with Python glue code and sandbox scripts. They
    are no longer useful.

2014-05-30  Titus Brown  <t@idyll.org>

    * khmer/_khmermodule.cc: remove merge2* functions: unused, untested.
    * lib/counting.cc, lib/hashbits.cc, lib/hashtable.cc: made file loading
	exceptions more verbose and informative.
    * tests/test_subset_graph.py: added tests for SubsetPartition::
	load_partitionmap.
    * khmer/_khmermodule.cc, lib/subset.cc, wrapped SubsetPartition::
	load_partitionmap to catch, propagate exceptions
    * tests/test_hashbits.py, tests/test_counting_hash.py: added tests
	for fail-on-load of bad file format versions; print exception messages.
    * .gitignore: added various temporary pip & build files
    * lib/counting.cc: added I/O exception handling to CountingHashFileReader
	and CountingHashGzFileReader.
    * lib/hashbits.cc: added I/O exception handling to Hashbits::load.
    * lib/subset.cc: added I/O exception handling to merge_from_disk.
    * lib/hashtable.cc: added I/O exception handling to load_tagset and
	load_stop_tags
    * khmer/_khmermodule.cc: added I/O exception propagation from C++ to
	Python, for all loading functions.

2014-05-22  Michael Wright  <wrigh517@msu.edu>

    * scripts/fastq-to-fasta: Moved and improved fastq-to-fasta.py into scripts 
    from sandbox
    * tests/test_scripts.py: Added tests for fastq-to-fasta.py
    * tests/test-data: Added test-fastq-n-to-fasta.py file with N's in 
    sequence for testing

2014-05-19  Michael R. Crusoe  <mcrusoe@msu.edu>

    * Makefile: add target for python test coverage plain-text report;
    clarified where the HTML report is

2014-05-16  Michael R. Crusoe  <mcrusoe@msu.edu>

    * docs/scripts.txt: include sweep-reads-buffered.py

2014-05-14  Adam Caldwell  <adam.caldwell@gmail.com>

    * Makefile: change pip to pip2. Fixes assorted make problems on systems
    where pip links to pip3

2014-05-14  Michael R. Crusoe  <mcrusoe@msu.edu>

    * lib/{zlib,bzip2} -> third-party/
    * setup.{cfg,py}: Move third party libraries to their own directory
    * Makefile: add sloccount target for humans and the sloccount.sc target for
   Jenkins

2014-05-13  Michael Wright  <wrigh517@msu.edu>

    * sandbox/fastq-to-fasta.py: now reports number of reads dropped due to
    'N's in sequence. close 395

2014-05-13  Michael R. Crusoe  <mcrusoe@msu.edu>

    * doc/release.txt: additional fixes

2014-05-09  Luiz Irber  <irberlui@msu.edu>

    Version 1.0.1

2014-05-09  Michael R. Crusoe  <mcrusoe@msu.edu>

    * doc/release.txt: update release instructions

2014-05-06  Michael R. Crusoe  <mcrusoe@msu.edu>

    * lib/{subset,counting}.cc: fix cppcheck errors; astyle -A10
    --max-code-length=80

2014-05-06  Titus Brown  <titus@idyll.org>

    * sandbox/calc-best-assembly.py: added script to calculate best
    assembly from a list of contig/scaffold files
	
2014-04-23  Titus Brown  <titus@idyll.org>

    * scripts/abundance-dist-single.py: fixed problem where ReadParser was
    being created anew for each thread; regression introduced in 4b823fc.

2014-04-22  Michael R. Crusoe  <mcrusoe@msu.edu>

    *.py: switch to explicit python2 invocation. Fixes #385.

2014-04-21  Titus Brown  <t@idyll.org>

    * doc/development.txt: added spellcheck to review checklist

2014-04-21  Titus Brown  <titus@idyll.org>

    * scripts/normalize-by-median.py: updated FP rate to match latest info from
      Qingpeng's paper; corrected spelling error.

2014-04-21  Michael R. Crusoe  <mcrusoe@msu.edu>

    * setup.py,doc/installing.txt: Remove argparse from the requirements
    unless it isn't available. Argparse is bundled with Python 2.7+. This
    simplifies the installation instructions.

2014-04-17  Ram RS  <ramrs@nyu.edu>

    * scripts/make-initial-stoptags.py: fixed bug that threw error on
     missing .ht input file while actual expected input file is .pt

2014-04-11  Titus Brown  <t@idyll.org>

    * scripts/*.py: fixed argument to check_space_for_hashtable to rely
    on args.n_tables and not args.ksize.

2014-04-06  Titus Brown  <titus@idyll.org>

    * scripts/normalize-by-median.py: added comment about table compatibility
    with abundance-dist.

2014-04-05  Michael R. Crusoe  <mcrusoe@msu.edu>

    * MANIFEST.in,setup.py: fix to correct zlib packaging for #365
    * ChangeLog: fix date for 1.0 release, email addresses

2014-04-01  Michael R. Crusoe  <mcrusoe@msu.edu>

    Version 1.0
    * Makefile: run 'build' command before install; ignore _version.py for
    coverage purposes.
    * bink.ipynb: deleted
    * doc/choosing-hash-sizes.txt -> choosing-table-sizes.txt
    * setup.py,doc/{conf.py,index.txt}: update lists of authors
    * doc/development.txt: typo
    * doc/{galaxy,guide,index,introduction,scripts}.txt: remove some
    references to implementation details of the k-mer tables
    * doc/{known-issues,release}.txt: updated
    * khmer/*.cc,lib/*.{cc,hh}: astyle -A10 formatted
    * lib/read_parsers.cc: fixed case statement fall through
    * lib/subset.cc: removed unnecessary NULL check (CID 1054804 & 1195088)
    * scripts/*.py: additional documentation updates
    * tests/test-data/test-overlap1.ht,data/MSB2-surrender.fa &
    data/1m-filtered.fa: removed from repository history, .git is now 36M!

2014-04-01  Titus Brown  <t@idyll.org>

    * CITATION,khmer/khmer_args.py: Updated khmer software citation for
    release.

2014-03-31  Titus Brown  <t@idyll.org>

    * scripts/normalize-by-median.py: Fixed unbound variable bug introduced in
    20a433c2.

    * khmer/file.py: Fixed incorrect use of __file__ dirname instead of
    os.getcwd(); also fixed bug where statvfs would choke on an empty
    dirname resulting from input files being in the cwd.

2014-03-31  Michael R. Crusoe  <mcrusoe@msu.edu>

    * versioneer.py,ez_setup.py: updated to version 0.10 and 3.4.1
    respectively.
    * docs/release.txt,khmer/_version.py,MANIFEST.in: update ancillary
    versioneer files

2014-03-31  Titus Brown  <t@idyll.org>

    * scripts/*.py,khmer/khmer_args.py: added 'info' function to khmer_args,
    and added citation information to each script.
    * CITATION: added basic citation information for khmer functionality.

2013-03-31  Michael R. Crusoe  <mcrusoe@msu.edu>

    * docs/scripts.txt,scripts/*.py,khmer/*.py: overhaul the documentation of
    the scripts. Uses sphinxcontrib.autoprogram to leverage the existing
    argparse objects. Moved the documentation into each script + misc cleanups.
    All scripts support the --version option. Migrated the last scripts to use
    khmer_args
    * docs/blog-posts.txt: removed outdated reference to filter-exact.py; its
    replacement filter-abund.py is better documented in the eel-pond protocol
    * figuregen/,novelty/,plots/,templatem/,scripts/do-partition.sh: removed
    outdated code not part of core project

2013-03-30  Michael R. Crusoe  <mcrusoe@msu.edu>

    * setup.py: monkeypatched distutils.Distribution.reinitialize_command() so
    that it matches the behavior of Distribution.get_command_obj(). This fixes
    issues with 'pip install -e' and './setup.py nosetests' not respecting the
    setup.cfg configuration directives for the build_ext command. Also
    enhanced our build_ext command to respect the dry_run mode.

    * .ycm_extra_conf.py: Update our custom YouCompleteMe configuration to
    query the package configuration for the proper compilation flags.

2014-03-28  Michael R. Crusoe  <mcrusoe@msu.edu>

    * Makefile,setup.py: demote nose & sphinx to extra dependencies.
    Auto-install Python developer tools as needed.

2013-03-27  Michael R. Crusoe  <mcrusoe@msu.edu>

    * The system zlib and bzip2 libraries are now used instead of the bundled
    versions if specified in setup.cfg or the command line.

2014-03-25  Michael R. Crusoe  <mcrusoe@msu.edu>

    * Makefile: update cppcheck command to match new version of Jenkins
    plugin. Now ignores the lib/test*.cc files.

2013-03-20  Michael R. Crusoe  <mcrusoe@msu.edu>

    * lib/storage.hh,khmer/_khmermodule.cc,lib/{readtable,read_parsers}.hh:
    remove unused storage.hh

2014-03-19  Qingpeng Zhang  <qingpeng@msu.edu>

    * hashbits.cc: fix a bug of 'Division or modulo by zero' described in #182
    * test_scripts.py: add test code for count-overlap.py
    * count-overlap.py: (fix a bug because of a typo and hashsize was replaced
    by min_hashsize)
    * count-overlap.py: needs hashbits table generated by load-graph.py. 
    This information is added to the "usage:" line.
    * count-overlap.py: fix minor PyLint issues

2014-03-19  Michael R. Crusoe  <mcrusoe@msu.edu>

    * Update bundled zlib version to 1.2.8 from 1.2.3. Changes of note:
    "Wholesale replacement of gz* functions with faster versions"
    "Added LFS (Large File Summit) support for 64-bit file offsets"
    "Fix serious but very rare decompression bug"

2014-03-19  Michael R. Crusoe <mcrusoe@msu.edu>

    * lib/counting.hh: include hashtable.hh
    * lib/{counting,aligner,hashbits,hashtable,labelhash,node,subset}.{cc,hh},
    kmer.cc,khmer/_khmermodule.cc: removed downcast, replaced non-functional
    asserts() with exception throws.
    * khmer/_khmermodule.cc: fixed parsing of PyLists
    * setup.py: force 64bit only builds on OS X.

2014-03-19  Titus Brown  <t@idyll.org>

    * Makefile: update documentation on targets at top; clean autopep8 output.
    * test_counting_single.py: fixed pep8 violations in spacing
    * test_scripts.py: eliminate popenscript in favor of proper SystemExit
	handling in runscript; fix pep8 violations.

2014-03-19  Michael R. Crusoe <mcrusoe@msu.edu> and Luiz Irber
<luiz.irber@gmail.com>

    * lib/ktable.{cc,hh},khmer/{__init__.py},{_khmermodule.cc}, tests/
    test_{counting_{hash,single},ktable}.py: remove the unused KTable object
    * doc/{index,ktable}.txt: remove references to KTable
    * lib/{ktable.{hh,cc} → kmer_hash.{hh,cc}}: rename remaining ktable files
    to kmer_hash
    * lib/{hashtable,kmer}.hh: replace ktable headers with kmer_hash

2014-03-17  Ram RS  <ramrs@nyu.edu>

    * extract-partitions.py: pylint warnings addressed
    * test_scripts.py: tests added to cover extract-partitions completely

2014-03-16  Michael R. Crusoe <mcrusoe@msu.edu>

    * lib/read_parsers.cc: fix for Coverity CID 1054789: Unititialized scalar
    field II: fill_id is never zeroed out.

2014-03-16  Ram RS  <ramrs@nyu.edu>

    * Project email in copyright headers updated

2014-03-14  Michael R. Crusoe <mcrusoe@msu.edu>

    * khmer/_khmermodule.cc, lib/{khmer.hh, hashtable.{cc,hh}},
    tests/test_{hashbits,hashbits_obj,labelhash}.py: don't implicitly downcast
    tagset_size(). Changes fileformat version for saved tagsets.

2014-03-13  Ram RS  <ramrs@nyu.edu>

    * added: khmer/file.py - script to check disk space, check input file
    status and check space before hashtable writing
    * modified: scripts/*.py - all scripts now use khmer.file for above-mentioned
    functionality.
    * modified: scripts/*.py - pylint violations addressed in all scripts
    under scripts/

2014-03-13  Ram RS  <ramrs@nyu.edu>

    * Bug fix: tests.test_normalize_by_median_no_bigcount() now runs within
    temp directory

2014-03-11  Michael R. Crusoe  <mcrusoe@mcrusoe.edu>

    * lib/read_parsers.hh: fix for Coverity CID 1054789: Uninitialized scalar
    field

2014-03-10  Michael R. Crusoe  <mcrusoe@msu.edu>

    * doc/development.txt: document fork/tag policy + formatting fixes

2014-03-03  Michael R. Crusoe  <mcrusoe@msu.edu>

    * lib/trace_logger.{cc,hh}: fix for Coverity CID 1063852: Uninitialized
    scalar field (UNINIT_CTOR) 
    * lib/node.cc: fix for Coverity CID 1173035:  Uninitialized scalar field
    (UNINIT_CTOR)
    * lib/hashbits.hh: fix for Coverity CID 1153101:  Resource leak in object
    (CTOR_DTOR_LEAK)
    * lib/{perf_metrics.{cc,hh},hashtable.{cc,hh}
    ,read_parsers.{cc,hh},trace_logger.{cc,hh}}: ifndef WITH_INTERNAL_METRICS
    then lets not + astyle -A10

2014-02-27  Michael R. Crusoe <mcrusoe@msu.edu>

    * tagged: version 0.8
    * setup.py: Specify a known working version of setuptools so we don't
    force an unneeded and awkward upgrade.
    * setup.py: We aren't zipsafe, mark as such

2014-02-18  Michael R. Crusoe <mcrusoe@msu.edu>

* Normalized C++ namespace usage to fix CID 1054792
* Updated install instructions. We recommend OS X users and those Linux
users without root access to install virtualenv instead of pip.
* New documentation: doc/known-issues.txt
* Added code review checklist & other guidance: doc/development.txt

2014-02-03  Camille Scott <camille.scott.w@gmail.com>

* Standardized command line arguments in khmer_args; added version flag

* Added support for sparse graph labeling

* Added script to reinflate partitions from read files using the 
  labeling system, called sweep-reads-by-partition-buffered.py

* Implemented __new__ methods for Hashbits, enforced inheritance
  hierarchy between it and the new LabelHash class both in C++
  and CPython API

2013-12-20  Titus Brown  <titus@idyll.org>

* Fixed output_partitioned_file, sweep-reads3.py, and extract-partitions.py
  to retain FASTQ format in output.

2013-12-11  Michael R. Crusoe <mcrusoe@msu.edu>

* normalize-by-median.py: new optional argument: --record-filenames to specify
a path where a list of all the output filenames will be written to. Will
be used to better integrate with Galaxy.

* All commands that use the counting args now support the --version switch

* abundance-dist-single.py, abundance-dist.py, do-partition.py,
interleave-reads.py, load-graph.py, load-into-counting.py
normalize-by-median.py now exit with return code 1 instead of 255 as is
standard.

2013-12-19  Michael R. Crusoe  <mcrusoe@msu.edu>

* doc/install.txt Add setup instructions for RHEL6 & fix invocation to get
master branch to work for non-developers

2013-12-18  Titus Brown  <titus@idyll.org>

* Added a test to ensure that normalize-by-median.py has bigcount set to
  False.

2013-11-22  Camille Scott  <camille.scott.w@gmail.com>

* Makefile: Added debug target for profiling.

2013-11-22  Michael R. Crusoe  <mcrusoe@msu.edu>

* Documented release process

2013-10-21  Michael R. Crusoe  <mcrusoe@msu.edu>

* Version 0.7

* New script: sample-reads-randomly.py which does a single pass random
subsample using reservoir sampling.

* the version number is now only stored in one place

* Makefile: new dist, cppcheck, pep8, and autopep8 targets for developers.
VERSION is now set by versioneer and exported to C/C++ code.

* README switched from MarkDown to ReStructuredText format to clean up PyPI
listing. Install count badge added.

* doc/: updates to how the scripts are called. Sphinx now pulls version
number from versioneer. C/Python integration is now partially documented.
Reference to bleeding-edge has been removed. Release instructions have been
clarified and simplified.

* all python code in khmer/, scripts/, and tests/ should be PEP8 compliant now.

* khmer/_khmermodule.cc has gotten a once-over with cpychecker. Type errors
were eliminated and the error checking has improved.

* Several fixes motivated by the results of a Coverity C/C++ scan. 

* Tests that require greater than 0.5 gigabytes of memory are now annotated as
being 'highmem' and be skipped by changing two lines in setup.cfg

* warnings about -Wstrict-prototypes will no longer appear

* contributors to this release are: ctb, mr-c and camillescott. 

2013-10-15  Michael R. Crusoe  <mcrusoe@msu.edu>

* Version 0.6.1

* No code changes, just build fixes

2013-10-10  Michael R. Crusoe  <mcrusoe@msu.edu>

* Version 0.6

* Switch to setuptools to run the entire build

* The various Makefiles have been merged into one inside lib for posterity

* A new top-level Makefile wraps "python setup.py"

* argparse.py has been removed and is installed automatically by setuptools/pip

* setup.py and the python/khmer directory have been moved to the root of the
project to conform to the standard layout

* The project contact address is now khmer-project@idyll.org

* Due to the new build system the project now easily builds under OS X + XCode

* In light of the above the installation instructions have been rewritten

* Sphinx now builds the documentation without warnings or errors

* It is now easy to calculate code coverage.

* setup.py is now PEP8 compliant
2014-04-10  Michael R. Crusoe  <mcrusoe@msu.edu>

    * Makefile: run 'build' command before install; ignore _version.py for
    coverage purposes.
    * bink.ipynb: deleted
    * doc/choosing-hash-sizes.txt -> choosing-table-sizes.txt
    * setup.py,doc/{conf.py,index.txt}: update lists of authors
    * doc/development.txt: typo
    * doc/{galaxy,guide,index,introduction,scripts}.txt: remove some
    references to implementation details of the k-mer tables
    * doc/{known-issues,release}.txt: updated
    * khmer/*.cc,lib/*.{cc,hh}: astyle -A10 formatted
    * lib/read_parsers.cc: fixed case statement fall through
    * lib/subset.cc: removed unnecessary NULL check (CID 1054804 & 1195088)
    * scripts/*.py: additional documentation updates
    * tests/test-data/test-overlap1.ht,data/MSB2-surrender.fa &
    data/1m-filtered.fa: removed from repository history, .git is now 36M!

2014-03-31  Titus Brown  <ctb@msu.edu>

    * scripts/normalize-by-median.py: Fixed unbound variable bug introduced in
    20a433c2.

    * khmer/file.py: Fixed incorrect use of __file__ dirname instead of
    os.getcwd(); also fixed bug where statvfs would choke on an empty
    dirname resulting from input files being in the cwd.

2014-03-31  Michael R. Crusoe  <mcrusoe@msu.edu>

    * versioneer.py,ez_setup.py: updated to version 0.10 and 3.4.1
    respectively.
    * docs/release.txt,khmer/_version.py,MANIFEST.in: update ancillary
    versioneer files

2014-03-31  Titus Brown  <ctb@msu.edu>

    * scripts/*.py,khmer/khmer_args.py: added 'info' function to khmer_args,
    and added citation information to each script.
    * CITATION: added basic citation information for khmer functionality.

2013-03-31  Michael R. Crusoe  <mcrusoe@msu.edu>

    * docs/scripts.txt,scripts/*.py,khmer/*.py: overhaul the documentation of
    the scripts. Uses sphinxcontrib.autoprogram to leverage the existing
    argparse objects. Moved the documentation into each script + misc cleanups.
    All scripts support the --version option. Migrated the last scripts to use
    khmer_args
    * docs/blog-posts.txt: removed outdated reference to filter-exact.py; its
    replacement filter-abund.py is better documented in the eel-pond protocol
    * figuregen/,novelty/,plots/,templatem/,scripts/do-partition.sh: removed
    outdated code not part of core project

2013-03-30  Michael R. Crusoe  <mcrusoe@msu.edu>

    * setup.py: monkeypatched distutils.Distribution.reinitialize_command() so
    that it matches the behavior of Distribution.get_command_obj(). This fixes
    issues with 'pip install -e' and './setup.py nosetests' not respecting the
    setup.cfg configuration directives for the build_ext command. Also
    enhanced our build_ext command to respect the dry_run mode.

    * .ycm_extra_conf.py: Update our custom YouCompleteMe configuration to
    query the package configuration for the proper compilation flags.

2014-03-28  Michael R. Crusoe  <mcrusoe@msu.edu>

    * Makefile,setup.py: demote nose & sphinx to extra dependencies.
    Auto-install Python developer tools as needed.

2013-03-27  Michael R. Crusoe  <mcrusoe@msu.edu>

    * The system zlib and bzip2 libraries are now used instead of the bundled
    versions if specified in setup.cfg or the command line.

2014-03-25  Michael R. Crusoe  <mcrusoe@msu.edu>

    * Makefile: update cppcheck command to match new version of Jenkins
    plugin. Now ignores the lib/test*.cc files.

2013-03-20  Michael R. Crusoe  <mcrusoe@msu.edu>

    * lib/storage.hh,khmer/_khmermodule.cc,lib/{readtable,read_parsers}.hh:
    remove unused storage.hh

2014-03-19  Qingpeng Zhang  <qingpeng@msu.edu>

    * hashbits.cc: fix a bug of 'Division or modulo by zero' described in #182
    * test_scripts.py: add test code for count-overlap.py
    * count-overlap.py: (fix a bug because of a typo and hashsize was replaced
    by min_hashsize)
    * count-overlap.py: needs hashbits table generated by load-graph.py. 
    This information is added to the "usage:" line.
    * count-overlap.py: fix minor PyLint issues

2014-03-19  Michael R. Crusoe  <mcrusoe@msu.edu>

    * Update bundled zlib version to 1.2.8 from 1.2.3. Changes of note:
    "Wholesale replacement of gz* functions with faster versions"
    "Added LFS (Large File Summit) support for 64-bit file offsets"
    "Fix serious but very rare decompression bug"

2014-03-19  Michael R. Crusoe <mcrusoe@msu.edu>

    * lib/counting.hh: include hashtable.hh
    * lib/{counting,aligner,hashbits,hashtable,labelhash,node,subset}.{cc,hh},
    kmer.cc,khmer/_khmermodule.cc: removed downcast, replaced non-functional
    asserts() with exception throws.
    * khmer/_khmermodule.cc: fixed parsing of PyLists
    * setup.py: force 64bit only builds on OS X.

2014-03-19  Titus Brown  <t@idyll.org>

    * Makefile: update documentation on targets at top; clean autopep8 output.
    * test_counting_single.py: fixed pep8 violations in spacing
    * test_scripts.py: eliminate popenscript in favor of proper SystemExit
	handling in runscript; fix pep8 violations.

2014-03-19  Michael R. Crusoe <mcrusoe@msu.edu> and Luiz Irber
<luiz.irber@gmail.com>

    * lib/ktable.{cc,hh},khmer/{__init__.py},{_khmermodule.cc}, tests/
    test_{counting_{hash,single},ktable}.py: remove the unused KTable object
    * doc/{index,ktable}.txt: remove references to KTable
    * lib/{ktable.{hh,cc} → kmer_hash.{hh,cc}}: rename remaining ktable files
    to kmer_hash
    * lib/{hashtable,kmer}.hh: replace ktable headers with kmer_hash

2014-03-17  Ram RS  <ramrs@nyu.edu>

    * extract-partitions.py: pylint warnings addressed
    * test_scripts.py: tests added to cover extract-partitions completely

2014-03-16  Michael R. Crusoe <mcrusoe@msu.edu>

    * lib/read_parsers.cc: fix for Coverity CID 1054789: Unititialized scalar
    field II: fill_id is never zeroed out.

2014-03-16  Ram RS  <ramrs@nyu.edu>

    * Project email in copyright headers updated

2014-03-14  Michael R. Crusoe <mcrusoe@msu.edu>

    * khmer/_khmermodule.cc, lib/{khmer.hh, hashtable.{cc,hh}},
    tests/test_{hashbits,hashbits_obj,labelhash}.py: don't implicitly downcast
    tagset_size(). Changes fileformat version for saved tagsets.

2014-03-13  Ram RS  <ramrs@nyu.edu>

    * added: khmer/file.py - script to check disk space, check input file
    status and check space before hashtable writing
    * modified: scripts/*.py - all scripts now use khmer.file for above-mentioned
    functionality.
    * modified: scripts/*.py - pylint violations addressed in all scripts
    under scripts/

2014-03-13  Ram RS  <ramrs@nyu.edu>

    * Bug fix: tests.test_normalize_by_median_no_bigcount() now runs within
    temp directory

2014-03-11  Michael R. Crusoe  <mcrusoe@mcrusoe.edu>

    * lib/read_parsers.hh: fix for Coverity CID 1054789: Uninitialized scalar
    field

2014-03-10  Michael R. Crusoe  <mcrusoe@msu.edu>

    * doc/development.txt: document fork/tag policy + formatting fixes

2014-03-03  Michael R. Crusoe  <mcrusoe@msu.edu>

    * lib/trace_logger.{cc,hh}: fix for Coverity CID 1063852: Uninitialized
    scalar field (UNINIT_CTOR) 
    * lib/node.cc: fix for Coverity CID 1173035:  Uninitialized scalar field
    (UNINIT_CTOR)
    * lib/hashbits.hh: fix for Coverity CID 1153101:  Resource leak in object
    (CTOR_DTOR_LEAK)
    * lib/{perf_metrics.{cc,hh},hashtable.{cc,hh}
    ,read_parsers.{cc,hh},trace_logger.{cc,hh}}: ifndef WITH_INTERNAL_METRICS
    then lets not + astyle -A10

2014-02-27  Michael R. Crusoe <mcrusoe@msu.edu>

    * tagged: version 0.8
    * setup.py: Specify a known working version of setuptools so we don't
    force an unneeded and awkward upgrade.
    * setup.py: We aren't zipsafe, mark as such

2014-02-18  Michael R. Crusoe <mcrusoe@msu.edu>

* Normalized C++ namespace usage to fix CID 1054792
* Updated install instructions. We recommend OS X users and those Linux
users without root access to install virtualenv instead of pip.
* New documentation: doc/known-issues.txt
* Added code review checklist & other guidance: doc/development.txt

2014-02-03  Camille Scott <camille.scott.w@gmail.com>

* Standardized command line arguments in khmer_args; added version flag

* Added support for sparse graph labeling

* Added script to reinflate partitions from read files using the 
  labeling system, called sweep-reads-by-partition-buffered.py

* Implemented __new__ methods for Hashbits, enforced inheritance
  hierarchy between it and the new LabelHash class both in C++
  and CPython API

2013-12-20  Titus Brown  <titus@idyll.org>

* Fixed output_partitioned_file, sweep-reads3.py, and extract-partitions.py
  to retain FASTQ format in output.

2013-12-11  Michael R. Crusoe <mcrusoe@msu.edu>

* normalize-by-median.py: new optional argument: --record-filenames to specify
a path where a list of all the output filenames will be written to. Will
be used to better integrate with Galaxy.

* All commands that use the counting args now support the --version switch

* abundance-dist-single.py, abundance-dist.py, do-partition.py,
interleave-reads.py, load-graph.py, load-into-counting.py
normalize-by-median.py now exit with return code 1 instead of 255 as is
standard.

2013-12-19  Michael R. Crusoe  <mcrusoe@msu.edu>

* doc/install.txt Add setup instructions for RHEL6 & fix invocation to get
master branch to work for non-developers

2013-12-18  Titus Brown  <titus@idyll.org>

* Added a test to ensure that normalize-by-median.py has bigcount set to
  False.

2013-11-22  Camille Scott  <camille.scott.w@gmail.com>

* Makefile: Added debug target for profiling.

2013-11-22  Michael R. Crusoe  <mcrusoe@msu.edu>

* Documented release process

2013-10-21  Michael R. Crusoe  <mcrusoe@msu.edu>

* Version 0.7

* New script: sample-reads-randomly.py which does a single pass random
subsample using reservoir sampling.

* the version number is now only stored in one place

* Makefile: new dist, cppcheck, pep8, and autopep8 targets for developers.
VERSION is now set by versioneer and exported to C/C++ code.

* README switched from MarkDown to ReStructuredText format to clean up PyPI
listing. Install count badge added.

* doc/: updates to how the scripts are called. Sphinx now pulls version
number from versioneer. C/Python integration is now partially documented.
Reference to bleeding-edge has been removed. Release instructions have been
clarified and simplified.

* all python code in khmer/, scripts/, and tests/ should be PEP8 compliant now.

* khmer/_khmermodule.cc has gotten a once-over with cpychecker. Type errors
were eliminated and the error checking has improved.

* Several fixes motivated by the results of a Coverity C/C++ scan. 

* Tests that require greater than 0.5 gigabytes of memory are now annotated as
being 'highmem' and be skipped by changing two lines in setup.cfg

* warnings about -Wstrict-prototypes will no longer appear

* contributors to this release are: ctb, mr-c and camillescott. 

2013-10-15  Michael R. Crusoe  <mcrusoe@msu.edu>

* Version 0.6.1

* No code changes, just build fixes

2013-10-10  Michael R. Crusoe  <mcrusoe@msu.edu>

* Version 0.6

* Switch to setuptools to run the entire build

* The various Makefiles have been merged into one inside lib for posterity

* A new top-level Makefile wraps "python setup.py"

* argparse.py has been removed and is installed automatically by setuptools/pip

* setup.py and the python/khmer directory have been moved to the root of the
project to conform to the standard layout

* The project contact address is now khmer-project@idyll.org

* Due to the new build system the project now easily builds under OS X + XCode

* In light of the above the installation instructions have been rewritten

* Sphinx now builds the documentation without warnings or errors

* It is now easy to calculate code coverage.

* setup.py is now PEP8 compliant<|MERGE_RESOLUTION|>--- conflicted
+++ resolved
@@ -1,5 +1,3 @@
-<<<<<<< HEAD
-
 2015-07-28  Michael R. Crusoe  <crusoe@ucdavis.edu>
             Titus Brown  <titus@idyll.org>
 
@@ -16,7 +14,7 @@
    spelling fixes, import re-arrangement
    * sandbox/{Makefile.read_aligner_training,readaligner_pairhmm_train.py}:
    Added script to train the aligner
-=======
+
 2015-07-27  Titus Brown  <titus@idyll.org>
 
    * khmer/khmer_args.py,CITATION: added entry for PeerJ paper on
@@ -39,7 +37,6 @@
    * khmer/_khmer.cc,lib/Makefile,lib/hashtable.{cc,hh},setup.py: removed
    WITH_INTERNAL_METRICS and trace_logger/perf_metrics references.
    * lib/perf_metrics.{cc,hh},lib/trace_logger.{cc,hh}: removed unused files.
->>>>>>> 51daa873
 
 2015-07-24  Jacob Fenton  <bocajnotnef@gmail.com>
 
