--- conflicted
+++ resolved
@@ -1,9 +1,8 @@
-<<<<<<< HEAD
 2015-04-15  Susan Steinman  <steinman.tutoring@gmail.com>
 
    * khmer/scripts/normalize-by-median.py: pass individual arg values to 
       functions instead of ArgParse object
-=======
+
 2015-04-14  Thomas Fenzl  <thomas.fenzl@gmx.net>
 
    * scripts/{count-overlap.py,readstats.py},tests/test_scripts.py: 
@@ -11,7 +10,6 @@
    updated documentation for count-overlap
    * khmer/_khmermodule.cc: fixed missing error handling 
    for hashbits_count_overlap
->>>>>>> cc8e1f44
 
 2015-04-15  en zyme  <en_zyme@outlook.com>
 
