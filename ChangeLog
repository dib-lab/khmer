--- conflicted
+++ resolved
@@ -1,5 +1,4 @@
-<<<<<<< HEAD
-2015-07-27  Jacob Fenton  <bocajnotnef@gmail.com>
+2015-07-28  Jacob Fenton  <bocajnotnef@gmail.com>
 
    * khmer/kfile.py: added infastructure for doing compressed output
    * scripts/{count-median,extract-long-sequences,extract-paired-reads,
@@ -9,7 +8,7 @@
    * tests/test_{functions,scripts}.py: added tests
    * scripts/{load-graph,partition-graph}.py: made load-graph no longer add .pt
    to graph outfiles, changed partition-graph to not expect .pt's
-=======
+
 2015-07-28  Michael R. Crusoe  <crusoe@ucdavis.edu>
             Titus Brown  <titus@idyll.org>
 
@@ -26,7 +25,6 @@
    spelling fixes, import re-arrangement
    * sandbox/{Makefile.read_aligner_training,readaligner_pairhmm_train.py}:
    Added script to train the aligner
->>>>>>> 5b98f6e1
 
 2015-07-27  Titus Brown  <titus@idyll.org>
 
