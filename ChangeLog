<<<<<<< HEAD
2015-04-21  Daniel Standage  <daniel.standage@gmail.com>

   * scripts/sample-reads-randomly.py: use broken paired reader to provide paired-
   end read support.
   * tests/test_scripts.py: change test results to compensate for the change in
   implementation.

2015-04-13 Elmar Bucher <buchere@ohsu.edu>
=======
2015-04-17  Jessica Mizzi  <mizzijes@msu.edu>

   * tests/test_scripts.py: split test_extract_long_sequences 
   into test_extract_long_sequences_fa and test_extract_long_sequences_fq

2015-04-15  Elmar Bucher <buchere@ohsu.edu>

   * khmer/doc/dev/getting-started.rst: add information for OS X
   mac port and homebrew distro users as well as Linux
   Debian and Ubuntu distro users.
   And add copyright header.

2015-04-15  Susan Steinman  <steinman.tutoring@gmail.com>

   * khmer/tests/khmer_tst_utils.py,doc/dev/a-quick-guide-to-testing.rst
      edited docstring and docs to remind people to make sure tests test
      errors correctly

2015-04-15  Michael R. Crusoe  <mcrusoe@msu.edu>

   * sandbox/make-coverage.py: tweak for importability

2015-04-15  Sherine Awad  <sherine.awad@gmail.com>

   * sandbox/make-coverage.py: restored, was deleted by accident

2015-04-15  Susan Steinman  <steinman.tutoring@gmail.com>

   * khmer/tests/test_scripts.py: changed tests that use `runscript` with
      `fail_okay=True` to use asserts to confirm the correct failure type

2015-04-15  Sarah Guermond  <sarah.guermond@gmail.com>

   * doc/dev/getting-started.rst: clarified dev communication

2015-04-15  Sarah Guermond  <sarah.guermond@gmail.com>

   * scripts/trim-low-abund.py: implemented STDOUT output, redirected
   existing print statements to STDERR, fixed existing & new PEP 8 issues 
   * tests/test_scripts.py: added test for above changes

2014-04-15  Andreas Härpfer  <ahaerpfer@gmail.com>

   * doc/conf.py: disable Sphinx smart rendering

2015-04-15  Michael R. Crusoe  <mcrusoe@msu.edu>

   * lib/hashtable.cc: remove memory leak
   * scripts/readstats.py,tests/test_scripts.py: fix PEP8 violations

2015-04-15  Susan Steinman  <steinman.tutoring@gmail.com>

   * khmer/scripts/normalize-by-median.py: pass individual arg values to 
      functions instead of ArgParse object

2015-04-15  Thomas Fenzl  <thomas.fenzl@gmx.net>

   * scripts/{count-overlap.py,readstats.py},tests/test_scripts.py: 
   added a --csv option to readstats
   updated documentation for count-overlap
   * khmer/_khmermodule.cc: fixed missing error handling 
   for hashbits_count_overlap

2015-04-15  en zyme  <en_zyme@outlook.com>

   * khmer/khmer/kfile.py: check_file_status() -> check_input_files()
   * khmer/sandbox/{collect-reads, khmer/sandbox/sweep-reads}.py 
     khmer/scripts/{abundance-dist-single, abundance-dist, annotate-partitions,
     count-median, count-overlap, do-partition, extract-paired-reads, 
     extract-partitions, filter-abund-single, filter-abund, filter-stoptags,
     find-knots, interleave-reads, load-graph, load-into-counting, 
     make-initial-stoptags, merge-partitions, partition-graph,
     sample-reads-randomly, split-paired-reads}.py:
       check_file_status() -> check_input_files()
   * khmer/tests/test_functions.py: check_file_status() -> check_input_files()

2015-04-15  Andreas Härpfer  <ahaerpfer@gmail.com>

   * khmer/utils.py: fix record checks to account for comments in old style
   FASTQ data.
   * tests/test-data/old-style-format-w-comments.fq: new test data.
   * tests/test_scripts.py: add test against new test data.

2015-04-15  Michael R. Crusoe  <mcrusoe@msu.edu>

   * doc/dev/release.txt: update release instructions to more thoroughly run
   tests.

2015-04-14  Susan Steinman  <steinman.tutoring@gmail.com>

   * khmer/scripts/normalize-by-median.py: allow for paired and unpaired
      files to be normalized together. separate function for error check
   * khmer/tests/test_scripts.py: created test for paired/unpaired data

2015-04-14  Scott Fay  <scott.a.fay@gmail.com>

   * doc/user/getting-help.rst: added to user docs
   * doc/index.rst: changed: added link to getting-help doc
   * README.rst: changed: added link to getting-help doc

2015-04-14  Scott Fay  <scott.a.fay@gmail.com>

   * docs/index.rst: added github repo and release notes page to main docs page

2015-04-14  Susan Steinman  <steinman.tutoring@gmail.com>

   * khmer/{__init__.py},sandbox/{collect-reads,collect-variants,
   saturate-by-median},scripts/{do-partition,filter-abund-single,load-graph,
   load-into-counting,normalize-by-median,trim-low-abund}: pulled out check
   max collisions logic to init.
   * khmer/tests/test_scripts.py: modified tests to account for new error
   message

2015-04-14  Josiah Seaman  <josiah@dnaskittle.com>

   * lib/{hashbits.cc}: changed: adding doxygen comments

2015-04-14  Sarah Guermond  <sarah.guermond@gmail.com>

   * doc/dev/coding-guidelines-and-review.rst: added copyright question
   to commit checklist.

2015-04-14  Andreas Härpfer  <ahaerpfer@gmail.com>

   * */*.py: Make docstrings PEP 257 compliant.

2015-04-13  Thomas Fenzl  <thomas.fenzl@gmx.net>

   * lib/{khmer_exception.hh,{counting,hashbits,hashtable,subset}.cc}: changed 
   khmer_exception to use std::string to fix memory management.

2015-04-14  Michael R. Crusoe  <mcrusoe@msu.edu>

   * khmer/_khmermodule.cc: catch more exceptions
   * tests/test_{sandbox_scripts,subset_graph}.py: make tests more resilient

2015-04-14  Michael R. Crusoe  <mcrusoe@msu.edu>

   * lib/count.cc: Make CountingHash::abundance_distribution threadsafe
   * khmer/_khmermodule.cc: remove newly unnecessary check for exception
   * tests/test_scripts.py: added test to confirm the above

2015-04-14  Michael R. Crusoe  <mcrusoe@msu.edu>

   * khmer/{__init__.py,_khmermodule.cc},lib/{counting,hashbits,hashtable,
   subset}.cc: catch IO errors and report them.
   * tests/test_hashbits.py: remove write to fixed path in /tmp
   * tests/test_scripts.py: added test for empty counting table file

2015-04-13  Elmar Bucher  <buchere@ohsu.edu>
>>>>>>> cc8b337c

   * scripts/normalize-by-median.py (main): introduced warning for when at least
   two input files are named the same.

2015-04-13  Andreas Härpfer  <ahaerpfer@gmail.com>

   * doc/dev/getting-started.rst: clarify Conda usage

2015-04-13  Daniel Standage  <daniel.standage@gmail.com>

   * scripts/normalize-by-median.py: Added support to the diginorm script for
   sending output to terminal (stdout) when using the conventional - as the output
   filename. Also removed --append option.
   * tests/test_scripts.py: Added functional test for diginorm stdout, removed
   test of --append option.

2015-04-13  Scott Fay  <scott.a.fay@gmail.com>

   * scripts/filter-abund.py: added checking of input_table by
   `check_file_status()`

2015-04-13  David Lin

   * scripts/abundance-dist.py: disambiguate documentation for force and 
   squash options

2015-04-13  Michael R. Crusoe  <mcrusoe@msu.edu>

   * README.rst,doc/index.rst: added link to gitter.im chat room
   * doc/README.rst: removed ancient, outdated, and unused file

2015-04-13  Thomas Fenzl  <thomas.fenzl@gmx.net>

   * khmer/_khmermodule.cc: removed unused find_all_tags_truncate_on_abundance
   from python api

2015-04-10  Will Trimble

   * tests/test_script_arguments.py: added a test to check for the empty file
   warning when checking if a file exists

2015-04-10  Jacob Fenton  <bocajnotnef@gmail.com>

   * scripts/test-{scripts.py}: added test for check_file_writable using 
   load_into_counting

2015-04-10  Phillip Garland  <pgarland@gmail.com>

   * khmer/file.py (check_file_writable): new function to check writability
   * scripts/load-into-counting.py (main): early check to see if output is
   writable

2015-04-07  Michael R. Crusoe  <mcrusoe@msu.edu>

    * README.rst: add a ReadTheDocs badge

2015-04-06  Michael R. Crusoe  <mcrusoe@msu.edu>

   * jenkins-build.sh: updated OS X warning flag to quiet the build a bit

2015-04-06  Michael R. Crusoe  <mcrusoe@msu.edu>

   * Makefile: added 'convert-release-notes' target for MD->RST conversion
   * doc/{,release-notes}/index.rst: include release notes in documentation
   * doc/release-notes/*.rst: added pandoc converted versions of release notes
   * jenkins-build.sh: use the Sphinx method to install doc dependencies

2015-04-05  Michael R. Crusoe  <mcrusoe@msu.edu>

   * setup.py: use the release version of screed 0.8

2015-04-05  Michael R. Crusoe  <mcrusoe@msu.edu>

   * doc/*/*.txt: all documentation sources have been renamed to use the rst
   extension to indicate that they are reStructuredText files. This enables
   use of rich text editors on GitHub and elsewhere.
   * doc/conf.py: update Sphinx configuration to reflect this change
   * doc/requirements.txt: added hint to install version 3.4.1 of Setuptools;
   this file is used by ReadTheDocs only.

2015-04-05  Michael R. Crusoe  <mcrusoe@msu.edu>

   * ChangeLog, lib/read_aligner.cc, sandbox/sweep-reads.py: fixed spelling
   errors.

2015-04-05  Kevin Murray  <spam@kdmurray.id.au>

   * lib/read_parsers.{cc,hh}: Work around an issue (#884) in SeqAn 1.4.x
   handling of truncated sequence files. Also revamp exceptions
   * khmer/_khmermodule.cc: Use new/updated exceptions handling malformed
   FASTA/Q files.
   * tests/test_read_parsers.py: add a test of parsing of truncated fastq
   files

2015-04-03  Luiz Irber  <irberlui@msu.edu>

   * lib/hllcounter.cc: Use for loop instead of transform on merge method,
   now works on C++11.

2015-04-01  Luiz Irber  <irberlui@msu.edu>

   * third-party/smhasher/MurmurHash3.{cc,h}: remove unused code, fix warnings.

2015-04-01  Michael R. Crusoe  <mcrusoe@msu.edu>

   * Doxyfile.in: make documentation generation reproducible, removed timestamp

2015-04-01  Alex Hyer  <theonehyer@gmail.com>

   * scripts/find-knots.py: added force argument to check_file_status()
   call in main().

2015-03-31  Kevin Murray  <spam@kdmurray.id.au>

   * lib/read_parsers.{cc,hh}: add read counting to IParser and subclasses
   * khmer/_khmermodule.cc,tests/test_read_parsers.py: add 'num_reads'
   attribute to khmer.ReadParser objects in python land, and test it.

2015-03-28  Kevin Murray  <spam@kdmurray.id.au>

   * lib/hashbits.hh: Add Hashbits::n_tables() accessor

2015-03-27  Michael R. Crusoe  <mcrusoe@msu.edu>

   * lib/read_parsers.{cc,hh}: Obfuscate SeqAn SequenceStream objects with a
   wrapper struct, to avoid #include-ing the SeqAn headers.
   * lib/Makefile: Don't install the SeqAn headers.

2015-03-27  Kevin Murray  <spam@kdmurray.id.au>

   * lib/Makefile: Add libkhmer targets, clean up
   * lib/get_version.py: Rewrite to use versioneer.py
   * lib/.gitignore,third-party/.gitignore: Add more compiled outputs
   * lib/.check_openmp.cc: add source that checks compiler for openmp support.
   * lib/khmer.pc.in: add pkg-config file for khmer

2015-03-23  Kevin Murray  <spam@kdmurray.id.au>

   * lib/counting.hh: Add CountingHash::n_tables() accessor

2015-03-16  Jessica Mizzi  <mizzijes@msu.edu>

    * khmer/kfile.py: Added file not existing error for system exit
    * tests/{test_scripts,test_functions}.py: Added tests for
    check_file_status for file existence and force option

2015-03-15  Kevin Murray  <spam@kdmurray.id.au>  &  Titus Brown  <titus@idyll.org>

   * tests/test_counting_hash.py: Skip get_raw_tables test if python doesn't
   have the memoryview type/function.

2015-03-11  Erich Schwarz  <ems394@cornell.edu>

   * Added URLs and brief descriptions for khmer-relevant documentation in
   doc/introduction.txt, pointing to http://khmer-protocols.readthedocs.org and
   khmer-recipes.readthedocs.org, with brief descriptions of their content.

2015-03-10  Camille Scott  <camille.scott.w@gmail.com>

   * lib/counting.hh, khmer/_khmermodule.cc: Expose the raw tables of
   count-min sketches to the world of python using a buffer interface.
   * tests/test_counting_hash.py: Tests of the above functionality.

2015-03-08  Michael R. Crusoe  <mcrusoe@msu.edu>

   * Makefile: make 'pep8' target be more verbose
   * jenkins-build.sh: specify setuptools version
   * scripts/{abundance-dist,annotate-partitions,count-median,do-partition,
   extract-paired-reads,extract-partitions,filter-stoptags,find-knots,
   interleave-reads,merge-partitions,partition-graph,sample-reads-randomly,
   split-paired-reads}.py,setup.py: fix new PEP8 errors
   * setup.py: specify that this is a Python 2 only project (for now)
   * tests/test_{counting_single,subset_graph}.py: make explicit the use of
   floor division behavior.

2015-03-06  Titus Brown  <titus@idyll.org>

   * sandbox/{collect-reads.py,saturate-by-median.py}: update for 'force'
   argument in khmer.kfile functions, so that khmer-recipes compile.

2015-03-02  Titus Brown  <titus@idyll.org>

   * sandbox/{combine-pe.py,compare-partitions.py,count-within-radius.py,
   degree-by-position.py,dn-identify-errors.py,ec.py,error-correct-pass2.py,
   find-unpart.py,normalize-by-align.py,read-aligner.py,shuffle-fasta.py,
   to-casava-1.8-fastq.py,uniqify-sequences.py}: removed from sandbox/ as
   obsolete/unmaintained.
   * sandbox/README.rst: updated to reflect readstats.py and trim-low-abund.py
   promotion to sandbox/.
   * doc/dev/scripts-and-sandbox.txt: updated to reflect sandbox/ script name
   preferences, and note to remove from README.rst when moved over to scripts/.

2015-02-27  Kevin Murray  <spam@kdmurray.id.au>

   * scripts/load-into-counting.py: Be verbose in the help text, to clarify
   what the -b flag does.

2015-02-25  Hussien Alameldin  <hussien@msu.edu>

   * sandbox/bloom_count.py: renamed to bloom-count.py
   * sandbox/bloom_count_intersection.py: renamed to
     bloom-count-intersection.py
   * sandbox/read_aligner.py: renamed to read-aligner.py

2015-02-26  Tamer A. Mansour  <drtamermansour@gmail.com>

   * scripts/abundance-dist-single.py: Use CSV format for the histogram.
   * scripts/count-overlap.py: Use CSV format for the curve file output.
   Includes column headers.
   * scripts/abundance-dist-single.py: Use CSV format for the histogram. 
   Includes column headers.
   * tests/test_scripts.py: add test functions for the --csv option in
   abundance-dist-single.py and count-overlap.py

2015-02-26  Jacob Fenton  <bocajnotnef@gmail.com>

   * doc/introduction.txt, doc/user/choosing-table-sizes.txt: Updated docs to
   ref correct links and names

2015-02-25  Aditi Gupta  <agupta@msu.edu>

   * sandbox/{collect-reads.py, correct-errors.py, 
   normalize-by-median-pct.py, slice-reads-by-coverage.py, 
   sweep-files.py, sweep-reads3.py, to-casava-1.8-fastq.py}: 
   Replaced 'accuracy' with 'quality'. Fixes #787.

2015-02-25  Tamer A. Mansour  <drtamermansour@gmail.com>

   * scripts/normalize-by-median.py: change to the default behavior to
   overwrite the sequences output file. Also add a new argument --append to
   append new reads to the output file.
   * tests/test_scripts.py: add a test for the --append option in
   normalize-by-median.py

2015-02-25  Hussien Alameldin  <hussien@msu.edu>

   * khmer/khmer_args.py: add 'hll' citation entry "Irber and Brown,
     unpublished." to  _alg. dict.
   * sandbox/unique-kmers.py: add call to 'info' with 'hll' in the
     algorithms list.

2015-02-24  Luiz Irber  <irberlui@msu.edu>

    * khmer/_khmermodule.cc: expose HLL internals as read-only attributes.
    * lib/hllcounter.{cc,hh}: simplify error checking, add getters for HLL.
    * tests/test_hll.py: add test cases for increasing coverage, also fix
    some of the previous ones using the new HLL read-only attributes.

2015-02-24  Luiz Irber  <irberlui@msu.edu>

   * khmer/_khmermodule.cc: Fix coding style violations.

2015-02-24  Luiz Irber  <irberlui@msu.edu>

   * khmer/_khmermodule.cc: Update extension to use recommended practices,
   PyLong instead of PyInt, Type initialization, PyBytes instead of PyString.
   Replace common initialization with explicit type structs, and all types
   conform to the CPython checklist.

2015-02-24  Tamer A. Mansour  <drtamermansour@gmail.com>

   * scripts/abundance-dist.py: Use CSV format for the histogram. Includes
   column headers.
   * tests/test_scripts.py: add coverage for the new --csv option in
   abundance-dist.py

2015-02-24  Michael R. Crusoe  <mcrusoe@msu.edu>

   * jenkins-build.sh: remove examples/stamps/do.sh testing for now; takes too
   long to run on every build. Related to #836

2015-02-24  Kevin Murray  <spam@kdmurray.id.au>

   * scripts/interleave-reads.py: Make the output file name print nicely.

2015-02-23  Titus Brown  <titus@idyll.org>

   * khmer/utils.py: added 'check_is_left' and 'check_is_right' functions;
   fixed bug in check_is_pair.
   * tests/test_functions.py: added tests for now-fixed bug in check_is_pair,
   as well as 'check_is_left' and 'check_is_right'.
   * scripts/interleave-reads.py: updated to handle Casava 1.8 formatting.
   * scripts/split-paired-reads.py: fixed bug where sequences with bad names
   got dropped; updated to properly handle Casava 1.8 names in FASTQ files.
   * scripts/count-median.py: added '--csv' output format; updated to properly
   handle Casava 1.8 FASTQ format when '--csv' is specified.
   * scripts/normalize-by-median.py: replaced pair checking with
   utils.check_is_pair(), which properly handles Casava 1.8 FASTQ format.
   * tests/test_scripts.py: updated script tests to check Casava 1.8
   formatting; fixed extract-long-sequences.py test.
   * scripts/{extract-long-sequences.py,extract-paired-reads.py,
   fastq-to-fasta.py,readstats.py,sample-reads-randomly.py,trim-low-abund.py},
   khmer/thread_utils.py: updated to handle Casava 1.8 FASTQ format by
   setting parse_description=False in screed.open(...).
   * tests/test-data/{paired-mixed.fq,paired-mixed.fq.pe,random-20-a.fq,
   test-abund-read-2.fq,test-abund-read-2.paired2.fq,test-abund-read-paired.fa,
   test-abund-read-paired.fq}: switched some sequences over to Casava 1.8
   format, to test format handling.
   * tests/test-data/{casava_18-pe.fq,test-reads.fq.gz}: new test file for
   Casava 1.8 format handling.
   * tests/test-data/{overlap.curve,paired-mixed.fq.1,paired-mixed.fq.2,
   simple_1.fa,simple_2.fa,simple_3.fa,test-colors.fa,test-est.fa,
   test-graph3.fa,test-graph4.fa,test-graph6.fa}: removed no-longer used
   test files.

2015-02-23  Titus Brown  <titus@idyll.org>

   * setup.cfg: set !linux flag by default, to avoid running tests that
   request too much memory when 'nosetests' is run.  (This is an OS difference
   where Mac OS X attempts to allocate as much memory as requested, while
   on Linux it just crashes).

2015-02-23  Michael R. Crusoe  <mcrusoe@msu.edu>

   * khmer/{__init__.py,_khmermodule.cc},lib/{hashbits.cc,hashbits.hh,
   hashtable,tests/test_{c_wrapper,read_parsers}.py: remove unused callback
   functionality

2015-02-23  Michael R. Crusoe  <mcrusoe@msu.edu>

   * setup.py: point to the latest screed release candidate to work around
   versioneer bug.

2015-02-23  Tamer A. Mansour  <drtamermansour@gmail.com>

   * examples/stamps/do.sh: the argument --savehash was changed to --savetable
   and change mode to u+x
   * jenkins-build.sh: add a test to check for the do.sh file

2015-02-23  Kevin Murray  <spam@kdmurray.id.au>

   * khmer/load_pe.py: Remove unused/undocumented module. See #784

2015-02-21  Hussien Alameldin  <hussien@msu.edu>

   * sandbox/normalize-by-align.py: "copyright header 2013-2015 was added"
   * sandbob/read_aligner.py: "copyright header 2013-2015 was added"
   * sandbox/slice-reads-by-coverage.py: "copyright header 2014  was added"

2015-02-21  Hussien Alameldin  <hussien@msu.edu>

   * sandbox/calc-best-assembly.py, collect-variants.py, graph-size.py: Set executable bits using "chmod +x"

2015-02-21  Michael R. Crusoe  <mcrusoe@msu.edu>

   * khmer/_khmermodule.cc,lib/read_parsers.cc: Rename the 'accuracy' attribute
   of ReadParser Reads to 'quality'
   * tests/test_read_parsers.py: update test to match

2015-02-21  Rhys Kidd  <rhyskidd@gmail.com>

   * sandbox/{calc-best-assembly,calc-error-profile,normalize-by-align,
   read_aligner,slice-reads-by-coverage}.py: reference /usr/bin/env python2
   in the #! line.

2015-02-21  Rhys Kidd  <rhyskidd@gmail.com>

   * sandbox/sweep-paired-reads.py: remove empty script

2015-02-20  Titus Brown  <titus@idyll.org>

   * doc/dev/scripts-and-sandbox.txt: policies for sandbox/ and scripts/
   content, and a process for adding new command line scripts into scripts/.
   * doc/dev/index.txt: added scripts-and-sandbox to developer doc index.

2015-02-20  Michael R. Crusoe  <mcrusoe@msu.edu>

    * khmer/_khmermodule.cc: convert C++ out of memory exceptions to Python
    out of memory exception.
    * test/test_{counting_hash,counting_single,hashbits_obj,labelhash,
    scripts}.py: partial tests for the above

2015-02-20  Aditi Gupta  <agupta@msu.edu>

   * doc/dev/coding-guidelines-and-review.txt: fixed spelling errors.

2015-02-19  Michael R. Crusoe  <mcrusoe@msu.edu>

   * doc/dev/coding-guidelines-and-review.txt: added checklist for new CPython
   types
   * khmer/_khmermodule.cc: Update ReadAligner to follow the new guidelines

2015-02-19  Daniel Standage  <daniel.standage@gmail.com>

   * Makefile: add a new Makefile target `help` to list and describe all
   common targets.
   * khmer/utils.py, tests/test_functions.py: minor style fixes.

2015-02-16  Titus Brown  <titus@idyll.org>

   * khmer/utils.py: added 'check_is_pair', 'broken_paired_reader', and
   'write_record_pair' functions.
   * khmer/khmer_args.py: added streaming reference for future algorithms
   citation.
   * tests/test_functions.py: added unit tests for 'check_is_pair' and
   'broken_paired_reader'.
   * scripts/trim-low-abund.py: upgraded to track pairs properly; added
   proper get_parser information; moved to scripts/ from sandbox/.
   * tests/test_scripts.py: added paired-read tests for
   trim-low-abund.py.
   * tests/test-data/test-abund-read-2.paired.fq: data for paired-read tests.
   * scripts/extract-paired-reads.py: removed 'is_pair' in favor of
   'check_is_pair'; switched to using 'broken_paired_reader'; fixed use
   of sys.argv.
   * scripts/sample-reads-randomly.py: removed unused 'output_single' function.
   * doc/user/scripts.txt: added trim-low-abund.py.

2015-02-13  Qingpeng Zhang  <qingpeng@msu.edu>

   * scripts/sample-reads-randomly.py: fix a glitch about string formatting.

2015-02-11  Titus Brown  <titus@idyll.org>

   * khmer/_khmermodule.cc: fixed k-mer size checking; updated some error
   messages.
   * tests/test_graph.py: added test for k-mer size checking in find_all_tags.

2015-02-09  Titus Brown  <titus@idyll.org>

   * scripts/split-paired-reads.py: added -1 and -2 options to allow fine-
   grain specification of output locations; switch to using write_record
   instead of script-specific output functionality.
   * tests/test_scripts.py: added accompanying tests.

2015-02-09  Bede Constantinides  <bede.constantinides@manchester.ac.uk>

   * scripts/split-paired-reads.py: added -o option to allow specification
   of an output directory
   * tests/test_scripts.py: added accompanying test for split-paired-reads.py

2015-02-01  Titus Brown  <titus@idyll.org>

   * khmer/_khmermodule.cc: added functions hash_find_all_tags_list and
   hash_get_tags_and_positions to CountingHash objects.
   * tests/test_counting_hash.py: added tests for new functionality.

2015-01-25  Titus Brown  <titus@idyll.org>

   * sandbox/correct-errors.py: fixed sequence output so that quality
   scores length always matches the sequence length; fixed argparse
   setup to make use of default parameter.

2015-01-25  Titus Brown  <titus@idyll.org>

    * sandbox/readstats.py: fixed non-functional string interpolation at end;
    added -o to send output to a file; moved to scripts/.
    * doc/user/scripts.txt: added readstats description.
    * tests/test_scripts.py: added tests for readstats.py

2015-01-23  Jessica Mizzi  <mizzijes@msu.edu>

    * khmer/utils.py: Added single write_record fuction to write FASTA/Q
    * scripts/{abundance-dist,extract-long-sequences,extract-partitions,
    interleave-reads,normalize-by-median,sample-reads-randomly}.py: 
    Replaced FASTA/Q writing method with write_record

2015-01-23  Michael R. Crusoe  <mcrusoe@msu.edu>

    * Makefile: remove the user installs for the `install-dependencies` target

2015-01-23  Michael R. Crusoe  <mcrusoe@msu.edu>

    * README.rst,doc/user/install.txt: clarify that we support Python 2.7.x
    and not Python 3.

2015-01-21  Luiz Irber  <irberlui@msu.edu>

    * lib/hllcounter.{cc,hh}: Implemented a HyperLogLog counter.
    * khmer/{_khmermodule.cc, __init__.py}: added HLLCounter class
    initialization and wrapper.
    * tests/test_hll.py: added test functions for the new
    HyperLogLog counter.
    * sandbox/unique-kmers.py: implemented a CLI script for
    approximate cardinality estimation using a HyperLogLog counter.
    * setup.cfg, Makefile, third-party/smhasher/MurmurHash3.{cc,h},
    lib/kmer_hash.{cc,hh}, setup.py: added MurmurHash3 hash function
    and configuration.
    * setup.py: added a function to check if compiler supports OpenMP.

2015-01-14  Reed Cartwright  <cartwright@asu.edu>

    * doc/dev/getting-started.txt: Added install information for
    Arch Linux

2014-01-14  Michael R. Crusoe  <mcrusoe@msu.edu>

    * doc/user/{blog-posts,guide}.txt,examples/stamps/do.sh,sandbox/{
    collect-reads,error-correct-pass2,filter-median-and-pct,filter-median,
    read_aligner,split-sequences-by-length}.py,scripts/{filter-abund,
    load-into-counting}.py,tests/test_{counting_hash,hashbits,scripts}.py:
    remove references to ".kh" files replaces with ".pt" or ".ct" as
    appropriate
    * tests/test-data/{bad-versionk12,normC20k20}.kh: renamed to "*.ct"

2015-01-13  Daniel Standage  <daniel.standage@gmail.com>

    * tests/khmer_tst_utils.py, tests/test_sandbox_scripts.py: removed
    unused module imports
    * .gitignore: added pylint_report.txt so that it is not accidentally
    committed after running make diff_pylint_report
    * khmer/file.py -> khmer/kfile.py: renamed internal file handling
    class to avoid collisions with builtin Python file module
    * sandbox/collect-reads.py, sanbox/saturate-by-median.py,
    sandbox/sweep-files.py, sandbox/sweep-reads.py,
    scripts/abundance-dist-single.py, scripts/abundance-dist.py,
    scripts/annotate-partitions.py, scripts/count-median.py,
    scripts/count-overlap.py, scripts/do-partition.py,
    scripts/extract-long-sequences.py, scripts/extract-paired-reads.py,
    scripts/extract-partitions.py, scripts/filter-abund-single.py,
    scripts/filter-abund.py, scripts/filter-stoptags.py,
    scripts/find-knots.py, scripts/interleave-reads.py,
    scripts/load-graph.py, scripts/load-into-counting.py,
    scripts/make-initial-stoptags.py, scripts/merge-partitions.py,
    scripts/normalize-by-median.py, scripts/partition-graph.py,
    scripts/sample-reads-randomly.py, scripts/split-paired-reads.py,
    tests/test_script_arguments.py, tests/test_scripts.py: changed all
    occurrences of `file` to `kfile`

2015-01-09  Rhys Kidd  <rhyskidd@gmail.com>

    * lib/khmer.hh: implement generic NONCOPYABLE() macro guard
    * lib/hashtable.hh: apply NONCOPYABLE macro guard in case of future 
    modifications to Hashtable that might exposure potential memory corruption 
    with default copy constructor

2014-12-30  Michael Wright  <wrig517@msu.edu>

    * tests/test_scripts.py: Attained complete testing coverage for 
    scripts/filter_abund.py

2014-12-30  Brian Wyss  <wyssbria@msu.edu>

    * tests/test_scripts.py: added four new tests:
    load_into_counting_multifile(), test_abundance_dist_single_nosquash(),
    test_abundance_dist_single_savehash, test_filter_abund_2_singlefile

2015-12-29  Michael R. Crusoe  <mcrusoe@msu.edu>

    * CITATION,khmer/khmer_args.py,scripts/{abundance-dist-single,
    filter-abund-single,load-graph,load-into-counting}.py: Give credit to the
    SeqAn project for their FASTQ/FASTA reader that we use.

2014-12-26  Titus Brown  <titus@idyll.org>

    * tests/tests_sandbox_scripts.py: added import and execfile test for all
    sandbox/ scripts.
    * sandbox/{abundance-hist-by-position.py,
    sandbox/assembly-diff-2.py, sandbox/assembly-diff.py,
    sandbox/bloom_count.py, sandbox/bloom_count_intersection.py,
    sandbox/build-sparse-graph.py, sandbox/combine-pe.py,
    sandbox/compare-partitions.py, sandbox/count-within-radius.py,
    sandbox/degree-by-position.py, sandbox/ec.py,
    sandbox/error-correct-pass2.py, sandbox/extract-single-partition.py,
    sandbox/fasta-to-abundance-hist.py, sandbox/filter-median-and-pct.py,
    sandbox/filter-median.py, sandbox/find-high-abund-kmers.py,
    sandbox/find-unpart.py, sandbox/graph-size.py,
    sandbox/hi-lo-abundance-by-position.py, sandbox/multi-rename.py,
    sandbox/normalize-by-median-pct.py, sandbox/print-stoptags.py,
    sandbox/print-tagset.py, sandbox/readstats.py,
    sandbox/renumber-partitions.py, sandbox/shuffle-fasta.py,
    sandbox/shuffle-reverse-rotary.py, sandbox/split-fasta.py,
    sandbox/split-sequences-by-length.py, sandbox/stoptag-abundance-hist.py,
    sandbox/stoptags-by-position.py, sandbox/strip-partition.py,
    sandbox/subset-report.py, sandbox/sweep-out-reads-with-contigs.py,
    sandbox/sweep-reads2.py, sandbox/sweep-reads3.py,
    sandbox/uniqify-sequences.py, sandbox/write-interleave.py}: cleaned up
    to make 'import'-able and 'execfile'-able.

2014-12-26  Michael R. Crusoe  <mcrusoe@msu.edu>

    * tests/test_functions.py: Generate a temporary filename instead of
    writing to the current directory
    * Makefile: always run the `test` target if specified

2014-12-20  Titus Brown  <titus@idyll.org>

    * sandbox/slice-reads-by-coverage.py: fixed 'N' behavior to match other
    scripts ('N's are now replaced by 'A', not 'G').
    * sandbox/trim-low-abund.py: corrected reporting bug (bp written);
    simplified second-pass logic a bit; expanded reporting.

2014-12-17  Jessica Mizzi  <mizzijes@msu.edu>

    * khmer/file.py,sandbox/sweep-reads.py,scripts/{abundance-dist-single,
    abundance-dist,annotate-partitions,count-median,count-overlap,do-partition,
    extract-paired-reads,extract-partitions,filter-abund-single,filter-abund,
    filter-stoptags,interleave-reads,load-graph,load-into-counting,
    make-initial-stoptags,merge-partitions,normalize-by-median,partition-graph,
    sample-reads-randomly,split-paired-reads}.py,setup.cfg,
    tests/{test_script_arguments,test_scripts}.py: Added force option to all 
    scripts to script IO sanity checks and updated tests to match. 

2014-12-17  Michael R. Crusoe  <mcrusoe@msu.edu>

    * setup.cfg,tests/test_{counting_hash,counting_single,filter,graph,
    hashbits,hashbits_obj,labelhash,lump,read_parsers,scripts,subset_graph}.py:
    reduce memory usage of tests to about 100 megabytes max.

2014-12-17  Michael R. Crusoe  <mcrusoe@msu.edu>

    * scripts/load-graph.py,khmer/_khmermodule.cc: restore threading to
    load-graph.py

2014-12-16  Titus Brown  <titus@idyll.org>

    * sandbox/{calc-error-profile.py,collect-variants.py,correct-errors.py,
    trim-low-abund.py}: Support for k-mer spectral error analysis, sublinear
    error profile calculations from shotgun data sets, adaptive variant
    collection based on graphalign, streaming error correction, and streaming
    error trimming.
    * tests/test_sandbox_scripts.py: added tests for sandbox/trim-low-abund.py.
    * tests/test_counting_hash.py: added tests for new
    CountingHash::find_spectral_error_positions function.

2014-12-16  Michael R. Crusoe  <mcrusoe@msu.edu>  &  Camille Scott
<camille.scott.w@gmail.com>

    * khmer/_khmermodule.cc: fixed memory leak in the ReadParser paired
    iterator (not used by any scripts).
    * lib/read_parsers.cc,khmer/_khmermodule.cc: Improved exception handling.
    * tests/test_read_parsers.py,
    tests/test-data/100-reads.fq.truncated.{bz2,gz}: Added tests for truncated
    compressed files accessed via ReadParser paired and unpaired iterators.

2014-12-09  Michael R. Crusoe  <mcrusoe@msu.edu>

    New FAST[AQ] parser (from the SeqAn project). Fixes known issue and a
    newly found read dropping issue
    https://github.com/ged-lab/khmer/issues/249
    https://github.com/ged-lab/khmer/pull/641
    Supports reading from non-seekable plain and gziped FAST[AQ] files (a.k.a
    pipe or streaming support)

    * khmer/{__init__.py,_khmermodule.cc}: removed the Config object, the
    threads argument to new_counting_hash, and adapted to other changes in API.
    Dropped the unused _dump_report_fn method. Enhanced error reporting.
    * lib/{bittest,consume_prof,error,khmer_config,scoringmatrix,thread_id_map}
    .{cc,hh},tests/test_khmer_config.py: deleted unused files
    * sandbox/collect-reads.py,scripts/{abundance-dist-single,do-partition,
    filter-abund-single,load-into-counting}.py: adapted to Python API changes:
    no threads argument to ReadParser, no more config
    * tests/test_{counting_hash,counting_single,hashbits,hashbits_obj,
    test_read_parsers}.py: updated tests to new error pattern (upon object
    creation, not first access) and the same API change as above. Thanks to
    Camille for her enhanced multi-thread test.
    * lib/{counting,hashtable,ht-diff}.cc,khmer.hh: renamed MAX_COUNT define to
    MAX_KCOUNT; avoids naming conflict with SeqAn
    * khmer/file.py: check_file_status(): ignored input files named '-'
    * khmer/khmer_tst_utils.py: added method to pipe input files to a target
    script
    * tests/test_scripts.py: enhanced streaming tests now that four of them
    work.
    * Makefile: refreshed cppcheck{,-result.xml} targets, added develop
    setuptools command prior to testing

2014-12-08  Michael R. Crusoe  <mcrusoe@msu.edu>

    * doc/user/known_issues.txt: Document that multithreading leads to dropped
    reads.

2014-12-07  Michael R. Crusoe  <mcrusoe@msu.edu>

    This is khmer v1.2

    * Makefile: add sandbox scripts to the pylint_report.txt target
    * doc/dev/coding-guidelines-and-review.txt: Add question about command
    line API to the checklist
    * doc/dev/release.txt: refresh release procedure
    * doc/release-notes/release-1.2.md

2014-12-05  Michael R. Crusoe  <mcrusoe@msu.edu>

    * CITATIONS,khmer/khmer_args.py: update citations for Qingpeng's paper

2014-12-01  Michael R. Crusoe  <mcrusoe@msu.edu>

    * doc/roadmap.txt: Explain the roadmap to v2 through v4

2014-12-01  Kevin Murray  <spam@kdmurray.id.au>

    * tests/test_scripts.py: Stop a test from making a temporary output file
    in the current dir by explicitly specifying an output file.

2014-12-01  Kevin Murray  <spam@kdmurray.id.au>

    * load-into-counting.py: Add a CLI parameter to output a machine-readable
    summary of the run, including number of k-mers, FPR, input files etc in
    json or TSV format.

2014-12-01  Titus Brown  <t@idyll.org>

    * Update sandbox docs: some scripts now used in recipes

2014-11-23  Phillip Garland  <pgarland@gmail.com>

    * lib/khmer.hh (khmer): define KSIZE_MAX
    * khmer/_khmermodule.cc (forward_hash, forward_hash_no_rc) (reverse_hash):
    Use KSIZE_MAX to check whether the user-supplied k is larger than khmer
    supports.

2014-11-19  Michael R. Crusoe  <mcrusoe@msu.edu>

    * CODE_OF_CONDUT.RST,doc/dev/{index,CODE_OF_CONDUCT}.txt: added a code of
    conduct

2014-11-18  Jonathan Gluck  <jdg@cs.umd.edu>

    * tests/test_counting_hash.py: Fixed copy paste error in comments, True to
    False.

2014-11-15  Jacob Fenton  <bocajnotnef@gmail.com>

    * tests/test_scripts.py: added screed/read_parsers stream testing
    * khmer/file.py: modified file size checker to not break when fed
    a fifo/block device
    * tests/test-data/test-abund-read-2.fa.{bz2, gz}: new test files

2014-11-11  Jacob Fenton  <bocajnotnef@gmail.com>

    * do-partition.py: replaced threading args in scripts with things from 
    khmer_args
    * khmer/theading_args.py: removed as it has been deprecated

2014-11-06  Michael R. Crusoe  <mcrusoe@msu.edu>

    * lib/{counting,hashbits}.{cc,hh},lib/hashtable.hh: Moved the n_kmers()
    function into the parent Hashtable class as n_unique_kmers(), adding it to
    CountingHash along the way. Removed the unused start and stop parameters.
    * khmer/_khmermodule.cc: Added Python wrapping for CountingHash::
    n_unique_kmers(); adapted to the dropped start and stop parameters.
    * scripts/{load-graph,load-into-counting,normalize-by-median}.py: used the
    n_unique_kmers() function instead of the n_occupied() function to get the
    number of unique kmers in a table.
    * tests/test_{hashbits,hashbits_obj,labelhash,scripts}.py: updated the
    tests to reflect the above

2014-10-24  Camille Scott  <camille.scott.w@gmail.com>

    * do-partition.py: Add type=int to n_threads arg and assert to check
    number of active threads

2014-10-10  Brian Wyss  <wyssbria@msu.edu>

    * khmer/scripts/{abundance-dist, abundance-dist-single,
    annotate-partitions, count-median, count-overlap, do-partition,
    extract-paired-reads, extract-partitions, filter-abund, filter-abund-single,
    filter-stoptags, find-knots, load-graph, load-into-counting,
    make-initial-stoptags, merge-partitions, normalize-by-median, 
    partition-graph, sample-reads-randomly}.py:
    changed stdout output in scripts to go to stderr.

2014-10-06  Michael R. Crusoe  <mcrusoe@msu.edu>

    * Doxyfile.in: add links to the stdc++ docs

2014-10-01  Ben Taylor  <taylo886@msu.edu>

    * khmer/_khmermodule.cc, lib/hashtable.cc, lib/hashtable.hh,
    tests/test_counting_hash.py, tests/test_labelhash.py,
    tests/test_hashbits.py, tests/test_hashbits_obj.py:
    Removed Hashtable::consume_high_abund_kmers,
    Hashtable::count_kmers_within_depth, Hashtable::find_radius_for_volume,
    Hashtable::count_kmers_on_radius

2014-09-29  Michael R. Crusoe  <mcrusoe@msu.edu>

    * versioneer.py: upgrade versioneer 0.11->0.12

2014-09-29  Sherine Awad  <sherine.awad@gmail.com>

    * scripts/normalize-by-median.py: catch expections generated by wrong
    indentation for 'total'

2014-09-23  Jacob G. Fenton  <bocajnotnef@gmail.com>

    * scripts/{abundance-dist-single, abundance-dist, count-median,
    count-overlap, extract-paired-reads, filter-abund-single,
    load-graph, load-into-counting, make-initial-stoptags,
    partition-graph, split-paired-reads}.py: 
    added output file listing at end of file
    * scripts/extract-long-sequences.py: refactored to set write_out to
    sys.stdout by default; added output location listing.
    * scripts/{fastq-to-fasta, interleave-reads}.py: 
    added output file listing sensitive to optional -o argument
    * tests/test_scripts.py: added test for scripts/make-initial-stoptags.py

2014-09-19  Ben Taylor  <taylo886@msu.edu>

    * Makefile: added --inline-suppr to cppcheck, cppcheck-result.xml targets
    * khmer/_khmermodule.cc: Added comments to address cppcheck false positives
    * lib/hashtable.cc, lib/hashtable.hh: take args to filter_if_present by
    reference, address scope in destructor
    * lib/read_parsers.cc: Added comments to address cppcheck false positives
    * lib/subset.cc, lib/subset.hh: Adjusted output_partitioned_file,
    find_unpart to take args by reference, fix assign_partition_id to use
    .empty() instead of .size()

2014-09-19  Ben Taylor  <taylo886@msu.edu>
		
    * Makefile: Add astyle, format targets
    * doc/dev/coding-guidelines-and-review.txt: Add reference to `make format`
		target

2014-09-10  Titus Brown  <titus@idyll.org>

    * sandbox/calc-median-distribution.py: catch exceptions generated by reads
	shorter than k in length.
    * sandbox/collect-reads.py: added script to collect reads until specific
	average cutoff.
    * sandbox/slice-reads-by-coverage.py: added script to extract reads with
	a specific coverage slice (based on median k-mer abundance).
	
2014-09-09  Titus Brown  <titus@idyll.org>

    * Added sandbox/README.rst to describe/reference removed files,
	 and document remaining sandbox files.

    * Removed many obsolete sandbox files, including:
      sandbox/abund-ablate-reads.py,
      sandbox/annotate-with-median-count.py,
      sandbox/assemble-individual-partitions.py,
      sandbox/assemstats.py,
      sandbox/assemstats2.py,
      sandbox/bench-graphsize-orig.py,
      sandbox/bench-graphsize-th.py,
      sandbox/bin-reads-by-abundance.py,
      sandbox/bowtie-parser.py,
      sandbox/calc-degree.py,
      sandbox/calc-kmer-partition-counts.py,
      sandbox/calc-kmer-read-abunds.py,
      sandbox/calc-kmer-read-stats.py,
      sandbox/calc-kmer-to-partition-ratio.py,
      sandbox/calc-sequence-entropy.py,
      sandbox/choose-largest-assembly.py,
      sandbox/consume-and-traverse.py,
      sandbox/contig-coverage.py,
      sandbox/count-circum-by-position.py,
      sandbox/count-density-by-position.py,
      sandbox/count-distance-to-volume.py,
      sandbox/count-median-abund-by-partition.py,
      sandbox/count-shared-kmers-btw-assemblies.py,
      sandbox/ctb-iterative-bench-2-old.py,
      sandbox/ctb-iterative-bench.py,
      sandbox/discard-high-abund.py,
      sandbox/discard-pre-high-abund.py,
      sandbox/do-intertable-part.py,
      sandbox/do-partition-2.py,
      sandbox/do-partition-stop.py,
      sandbox/do-partition.py,
      sandbox/do-subset-merge.py,
      sandbox/do-th-subset-calc.py,
      sandbox/do-th-subset-load.py,
      sandbox/do-th-subset-save.py,
      sandbox/extract-surrender.py,
      sandbox/extract-with-median-count.py,
      sandbox/fasta-to-fastq.py,
      sandbox/filter-above-median.py,
      sandbox/filter-abund-output-by-length.py,
      sandbox/filter-area.py,
      sandbox/filter-degree.py,
      sandbox/filter-density-explosion.py,
      sandbox/filter-if-present.py,
      sandbox/filter-max255.py,
      sandbox/filter-min2-multi.py,
      sandbox/filter-sodd.py,
      sandbox/filter-subsets-by-partsize.py,
      sandbox/get-occupancy.py,
      sandbox/get-occupancy2.py,
      sandbox/graph-partition-separate.py,
      sandbox/graph-size-circum-trim.py,
      sandbox/graph-size-degree-trim.py,
      sandbox/graph-size-py.py,
      sandbox/join_pe.py,
      sandbox/keep-stoptags.py,
      sandbox/label-pairs.py,
      sandbox/length-dist.py,
      sandbox/load-ht-and-tags.py,
      sandbox/make-coverage-by-position-for-node.py,
      sandbox/make-coverage-histogram.py,
      sandbox/make-coverage.py,
      sandbox/make-random.py,
      sandbox/make-read-stats.py,
      sandbox/multi-abyss.py,
      sandbox/multi-stats.py,
      sandbox/multi-velvet.py,
      sandbox/normalize-by-min.py,
      sandbox/occupy.py,
      sandbox/parse-bowtie-pe.py,
      sandbox/parse-stats.py,
      sandbox/partition-by-contig.py,
      sandbox/partition-by-contig2.py,
      sandbox/partition-size-dist-running.py,
      sandbox/partition-size-dist.py,
      sandbox/path-compare-to-vectors.py,
      sandbox/print-exact-abund-kmer.py,
      sandbox/print-high-density-kmers.py,
      sandbox/quality-trim-pe.py,
      sandbox/quality-trim.py,
      sandbox/reformat.py,
      sandbox/remove-N.py,
      sandbox/softmask-high-abund.py,
      sandbox/split-N.py,
      sandbox/split-fasta-on-circum.py,
      sandbox/split-fasta-on-circum2.py,
      sandbox/split-fasta-on-circum3.py,
      sandbox/split-fasta-on-circum4.py,
      sandbox/split-fasta-on-degree-th.py,
      sandbox/split-fasta-on-degree.py,
      sandbox/split-fasta-on-density.py,
      sandbox/split-reads-on-median-diff.py,
      sandbox/summarize.py,
      sandbox/sweep_perf.py,
      sandbox/test_scripts.py,
      sandbox/traverse-contigs.py,
      sandbox/traverse-from-reads.py,
      sandbox/validate-partitioning.py -- removed as obsolete.

2014-09-01  Michael R. Crusoe  <mcrusoe@msu.edu>

    * doc/dev/coding-guidelines-and-review.txt: Clarify pull request checklist
    * CONTRIBUTING.md: update URL to new dev docs

2014-08-30  Rhys Kidd  <rhyskidd@gmail.com>

    * khmer/_khmermodule.cc: fix table.get("wrong_length_string") gives core
    dump
    * lib/kmer_hash.cc: improve quality of exception error message
    * tests/{test_counting_hash,test_counting_single,test_hashbits,
        test_hashbits_obj}.py: add regression unit tests

2014-08-28  Titus Brown  <titus@idyll.org>

    * scripts/normalize-by-median.py: added reporting output after main loop
	exits, in case it hadn't been triggered.
    * sandbox/saturate-by-median.py: added flag to change reporting frequency,
	cleaned up leftover code from when it was copied from
	normalize-by-median.

2014-08-24  Rhys Kidd  <rhyskidd@gmail.com>

    * khmer/thread_utils.py, sandbox/filter-below-abund.py,
	scripts/{extract-long-sequences,load-graph,load-into-counting,
	normalize-by-median,split-paired-reads}.py,
	scripts/galaxy/gedlab.py: fix minor PyLint issues 

2014-08-20  Michael R. Crusoe  <mcrusoe@msu.edu>

    * test/test_version.py: add Python2.6 compatibility.

2014-08-20  Rhys Kidd  <rhyskidd@gmail.com>

    * setup.py,README.rst,doc/user/install.txt: Test requirement for a 
    64-bit operating system, documentation changes. Fixes #529

2014-08-19  Michael R. Crusoe  <mcrusoe@msu.edu>

    * {setup,versioneer,khmer/_version}.py: upgrade versioneer from 0.10 to 0.11

2014-08-18  Michael R. Crusoe  <mcrusoe@msu.edu>

    * setup.py: Use the system bz2 and/or zlib libraries if specified in
    setup.cfg or overridden on the commandline

2014-08-06  Michael R. Crusoe  <mcrusoe@msu.edu>

    * CITATION: fixed formatting, added BibTeX
    * Makefile: Python code coverage targets will now compile khmer if needed
    * doc/dev/galaxy.txt: moved to doc/user/; updated & simplified
    * doc/{dev,user}/index.txt: galaxy.txt move
    * scripts/*.xml: moved to scripts/galaxy/; citations added; additional
    scripts wrapped
    * scripts/galaxy/README.txt: documented Galaxy codebase requirements
    * doc/citations.txt: symlink to CITATION
    * scripts/galaxy/test-data: added symlinks to files in tests/test-data or
    added short test files from scratch
    * scripts/galaxy/macros.xml: common configuration moved to central file
    * scripts/galaxy/gedlab.py: custom Galaxy datatypes for the counting
    tables and presence tables: it inherits from the Galaxy Binary type but
    isn't sniffable. Written with GalaxyTeam's Dave_B.
    * scripts/filter-abund.py: fix inaccurate parameter description
    * scripts/galaxy/tool_dependencies.xml: document install process
    * scripts/galaxy/filter-below-abund.py: symlink to
    sandbox/filter-below-abund.py for now.
    * khmer/khmer_args.py: point users to online citation file for details

2014-08-05  Michael R. Crusoe  <mcrusoe@msu.edu>

    * lib/read_parsers.{cc,hh}: close file handles. Fixes CID 1222793

2014-08-05  Justin Lippi  <jlippi@gmail.com>

    * khmer/__init__.py: import get_version_cpp method as __version_cpp__.
    * khmer/_khmermodule.cc: added get_version_cpp implementation
    * tests/test_version.py: check that version from C++ matches version from
    khmer.__version__
    * setup.cfg: don't run tests with 'jenkins' @attr with 'make test'

2014-08-04  Michael R. Crusoe  <mcrusoe@msu.edu>

    * khmer/_khmermodule.cc,lib/{kmer_hash.{cc,hh},read_aligner.cc,
    read_parsers.{cc,hh},trace_logger.cc: Replace remaining uses of assert()
    with khmer_exceptions. Fixes #215.
    * setup.py: simplify argparse conditional dependency

2014-08-03  Titus Brown & Michael R. Crusoe  <t@idyll.org>

    * doc/{artifact-removal,partitioning-workflow{.graffle,.png}},{biblio,
    blog-posts,guide,install,choosing-table-sizes,known-issues,scripts,
    partitioning-big-data.txt: moved to doc/user/
    * doc/{crazy-ideas,details,development,galaxy,release,examples}.txt: moved
    to doc/dev/
    * doc/dev/{a-quick-guide-to-testing,codebase-guide,
    coding-guidelines-and-review,for-khmer-developers,getting-started,
    hackathon,index}.txt,doc/user/index.txt: new content.
    * doc/design.txt: deleted
    The documentation has been split into user focused documentation and
    developer focused documentation. The new developer docs were field tested
    as part of the Mozilla Science Lab global sprint that we participated in;
    we are grateful to all the volunteers.

2014-07-24  Ivan Gonzalez  <iglpdc@gmail.com>

    * lib/khmer.hh, lib/khmer_exception.hh: All exceptions are now derived from
	a new base class exception, khmer::khmer_exception. Issue #508.
    * lib/counting.cc, lib/hashbits.cc, lib/hashtable.{cc,hh},lib/kmer_hash.cc,
	lib/labelhash.cc, lib/perf_metrics.hh, lib/read_parsers.{cc,hh},
	lib/subset.cc, lib/thread_id_map.hh: All exceptions thrown are now
	instances (or derived from) khmer::khmer_exception.

2014-07-24  Jiarong Guo  <guojiaro@gmail.com>

    * khmer/_khmermodule.cc: add python exception when thread = 0 for
    ReadParser.
    * tests/test_read_parsers.py: add test_with_zero_threads() to test Python
    exception when ReadParser has zero threads.

2014-07-23  Qingpeng Zhang  <qingpeng@gmail.com>

    * scripts/load-graph.py: write fp rate into *.info file with option 
    to switch on
    * tests/test_scripts.py: add test_load_graph_write_fp

2014-07-23  Ryan R. Boyce  <boycerya@msu.edu>

    * Makefile: fixed >80 character line wrap-around

2014-07-23  Leonor Garcia-Gutierrez  <l.garcia-gutierrez@warwick.ac.uk>

    * tests/test_hashbits.py, tests/test_graph.py, 
    tests/test_lump.py: reduced memory requirement
    
2014-07-23  Heather L. Wiencko  <wienckhl@tcd.ie>

    * khmer_tst_utils.py: added import traceback
    * test_scripts.py: added test for normalize_by_median.py for fpr rate

2014-07-22  Justin Lippi  <jlippi@gmail.com>
 
    * khmer/_khmermodule.cc: removed unused assignment
    * lib/read_aligner.cc,lib/read_aligner.hh: wrapped function declarations
    in the same compiler options that the only invocations are in to avoid
    unusedPrivateFunction violation.
    * lib/read_parsers.cc: fix redundantassignment error by assigning variable
    to its value directly

2014-07-22  Michael R. Crusoe  <mcrusoe@msu.edu>

    * Makefile: combine pip invocation into single "install-dependencies"
    target.

2014-07-22  Justin Lippi  <jlippi@gmail.com>

    * tests/test_subset_graph.py: decrease the amount of memory that is being
    requested for the hash tables in test.

2014-07-22  Jim Stapleton  <jas@msu.edu>

     * scripts/filter-abund.py: no longer asks for parameters that are unused,
     issue #524

2014-07-22  Justin Lippi  <jlippi@gmail.com> 

    * tests/khmer_tst_utils.py: put runscript here
    * tests/test_sandbox_scripts.py: remove 'runsandbox', renamed to runscript
      and placed in khmer_tst_utils
    * tests/test_scripts.py: removed 'runscript' and placed in khmer_tst_utils

2014-07-22  Jeramia Ory  <jeramia.ory@gmail.com>

    * khmer/_khmermodule.cc: removed unused KhmerError, issue #503

2014-07-22  Rodney Picett  <pickett.rodney@gmail.com>

    * lib/scoringmatrix.{cc,hh}: removed assign function, issue #502
 
2014-07-22  Leonor Garcia-Gutierrez  <l.garcia-gutierrez@warwick.ac.uk>

    * tests/test_counting_single.py: reduced memory requirements
    
2014-07-21  Titus Brown  <t@idyll.org>

    * sandbox/saturate-by-median.py: introduce new sandbox script for
	saturation analysis of low-coverage data sets.

2014-07-10  Joe Stein  <joeaarons@gmail.com>

    * sandbox/readstats.py: fixed divide-by-zero error, issue #458

2014-07-06  Titus Brown  <t@idyll.org>

    * doc/release.txt: fix formatting.

2014-06-25  Michael R. Crusoe <mcrusoe@msu.edu>

    * scripts/load-graph.py: fix #507. Threading doesn't give any advantages
    to this script right now; the threading parameter is ignored for now.

2014-06-20  Chuck Pepe-Ranney  <chuck.peperanney@gmail.com>

    * scripts/extract-partitions.py: added epilog documentation for 
	<base>.dist columns.

2014-06-20  Michael R. Crusoe  <mcrusoe@msu.edu>

    * doc/release.txt: Add Coverity Scan to release checklist

2014-06-19  Michael R. Crusoe  <mcrusoe@msu.edu>

    * lib/read_aligner.{cc,hh},khmer/_khmermodule.cc,setup.py,
    tests/test_read_aligner.py,sandbox/{normalize-by-align,read-aligner}.py:
    Update of @fishjord's graph alignment work
    * lib/{aligner,kmer,node}.{cc,hh},tests/test_align.py: removed as they are
    superceded by the above
    * Makefile: fixed wildcards
    * tests/read_parsers.py: tests that are too complicated to run with
    Valgrind's memcheck are now marked @attr('multithread')

2014-06-16  Titus Brown  <t@idyll.org>

    * doc/release.txt: updated release process.
    * doc/known-issues.txt: updated known-issues for v1.1 release
    * doc/release-notes/: added release notes for 1.0, 1.0.1, and 1.1

2014-06-16  Michael R. Crusoe  <mcrusoe@msu.edu>

    * scripts/{abundance-dist-single,filter-abund-single,load-into-counting,
    normalize-by-median,load-graph}.py: restore Python 2.6 compatibility for
    Debian 6, RedHat 6, SL6, and Ubuntu 10.04 LTS users.

2014-06-15  Titus Brown  <t@idyll.org>

    * doc/scripts.txt: removed sweep-reads.py from script documentation.
    * scripts/sweep-reads.py, scripts/sweep-files.py: moved sweep-reads.py
	and sweep-files.py over to sandbox.
    * tests/test_sandbox_scripts.py: created a test file for scripts in
	sandbox/; skip when not in developer mode (e.g. installed egg).
    * tests/test_script_arguments.py: capture file.py output to stderr
	so that it is not displayed during tests.
    * sandbox/calc-median-distribution.py: updates to print cumulative
	distribution for calc-median-distribution.

2014-06-14  Michael R. Crusoe  <mcrusoe@msu.edu>

    * scripts/{abundance-dist-single,filter-abund-single,load-into-counting,
    normalize-by-median,load-graph}.py,tests/test_scripts.py: added
    '--report-total-kmers' option to all scripts that create k-mer tables.

2014-06-14  Titus Brown  <t@idyll.org>

    * doc/scripts.txt, tests/test_scripts.py, scripts/sweep-reads.py:
	renamed sweep-reads-buffered to sweep-reads; added FASTQ output to
	sweep-reads.
    * doc/scripts.txt: added extract-long-sequences.py doc reference.
    * scripts/extract-long-sequences.py: set default sequence length to
	extract to 200 bp.

2014-06-13  Michael R. Crusoe  <mcrusoe@msu.edu>

    * MANIFEST.in: don't include docs/, data/, or examples/ in our PyPI
    distribution. Saves 15MB.

2014-06-13  Michael R. Crusoe  <mcrusoe@msu.edu>

    * Makefile: split coverity target in two: -build and -upload. Added
    configuration target

2014-06-13  Titus Brown  <t@idyll.org>

    * doc/install.txt: updated virtualenv command to use python2 explicitly,
	for arch support.

2014-06-13  Titus Brown  <t@idyll.org>

    * khmer/__init__.py, khmer/file_args.py: Moved copyright message to a
	comment.
    * khmer/file.py: updated error messages for disk-space checking functions;
	added test hooks.
    * tests/test_script_arguments.py: added tests for several functions in
	khmer/file.py.
    * sandbox/assemstats3.py: handle missing input files.

2014-06-12  Michael Wright <wrigh517@msu.edu>

    * sandbox/load-into-hashbits: Deleted from sandbox. It is superseded
    by load-graph.py --no-tagset.

2014-06-11  Michael Wright <wrigh517@msu.edu>

    * scripts/load-into-counting: Fixed docstring misnomer to 
	load-into-counting.py

2014-06-10  Michael R. Crusoe  <mcrusoe@msu.edu>

    * setup.py,tests/{__init__,khmer_tst_utils,test_scripts,
    khmer_test_counting_single}.py: made tests runnable after installation.
    * lib/{khmer.hh,hashtable.hh,read_parsers.cc,read_parsers.hh}: restructure
    exception hierarchy.
    * khmer/_khmermodule.cc: Nicer error checking for hash_consume_fasta,
    hash_abundance_distribution, hashbits_consume_{fasta,fasta_and_tag
    {,with_stoptags},partitioned_fasta}, hashbits_output_partitions, and
    labelhash_consume_{,partitioned_}fasta_and_tag_with_labels.

2014-06-10  Titus Brown  <t@idyll.org>

    * Makefile: remove SHELL setting so that 'make doc' works in virtualenvs.
    * scripts/sample-reads-randomly.py: extend to take multiple subsamples
	with -S.
    * tests/test_scripts.py: added test for multiple subsamples from
	sample-reads-randomly.py

2014-06-10  Michael Wright <wrigh517@msu.edu>

    * scripts/extract-long-sequences: Moved from sandbox, added argparse and 
    FASTQ support.
    * scripts/fastq-to-fasta: Fixed outdated argparse oversight.
    * tests/test_scripts.py: Added tests for extract-long-sequences.py

2014-06-08  Titus Brown  <t@idyll.org>

    * doc/conf.py: set google_analytics_id and disqus_shortname properly;
	disable "editme" popup.
    * doc/_templates/page.html: take google_analytics_id and disqus_shortname
	from doc/conf.py.

2014-06-04  Michael R. Crusoe <mcrusoe@msu.edu>

    * lib/Makefile: do a distclean as the CFLAGS may have changed. Fixes #442

2014-06-03 Chuck Pepe-Ranney <chuck.peperanney@gmail.com>

    * scripts/abundance-dist.py: removed call to check_space on infiles.  

2014-05-31  Michael R. Crusoe  <mcrusoe@msu.edu>

    * khmer/_khmermodule.cc,lib/counting.{cc,hh},
    sandbox/{stoptag-abundance-ham1-hist.py,off-by-one.py,filter-ham1.py}:
    Remove CountingHash get_kmer_abund_mean, get_kmer_abund_abs_deviation, and
    max_hamming1_count along with Python glue code and sandbox scripts. They
    are no longer useful.

2014-05-30  Titus Brown  <t@idyll.org>

    * khmer/_khmermodule.cc: remove merge2* functions: unused, untested.
    * lib/counting.cc, lib/hashbits.cc, lib/hashtable.cc: made file loading
	exceptions more verbose and informative.
    * tests/test_subset_graph.py: added tests for SubsetPartition::
	load_partitionmap.
    * khmer/_khmermodule.cc, lib/subset.cc, wrapped SubsetPartition::
	load_partitionmap to catch, propagate exceptions
    * tests/test_hashbits.py, tests/test_counting_hash.py: added tests
	for fail-on-load of bad file format versions; print exception messages.
    * .gitignore: added various temporary pip & build files
    * lib/counting.cc: added I/O exception handling to CountingHashFileReader
	and CountingHashGzFileReader.
    * lib/hashbits.cc: added I/O exception handling to Hashbits::load.
    * lib/subset.cc: added I/O exception handling to merge_from_disk.
    * lib/hashtable.cc: added I/O exception handling to load_tagset and
	load_stop_tags
    * khmer/_khmermodule.cc: added I/O exception propagation from C++ to
	Python, for all loading functions.

2014-05-22  Michael Wright  <wrigh517@msu.edu>

    * scripts/fastq-to-fasta: Moved and improved fastq-to-fasta.py into scripts 
    from sandbox
    * tests/test_scripts.py: Added tests for fastq-to-fasta.py
    * tests/test-data: Added test-fastq-n-to-fasta.py file with N's in 
    sequence for testing

2014-05-19  Michael R. Crusoe  <mcrusoe@msu.edu>

    * Makefile: add target for python test coverage plain-text report;
    clarified where the HTML report is

2014-05-16  Michael R. Crusoe  <mcrusoe@msu.edu>

    * docs/scripts.txt: include sweep-reads-buffered.py

2014-05-14  Adam Caldwell  <adam.caldwell@gmail.com>

    * Makefile: change pip to pip2. Fixes assorted make problems on systems
    where pip links to pip3

2014-05-14  Michael R. Crusoe  <mcrusoe@msu.edu>

    * lib/{zlib,bzip2} -> third-party/
    * setup.{cfg,py}: Move third party libraries to their own directory
    * Makefile: add sloccount target for humans and the sloccount.sc target for
   Jenkins

2014-05-13  Michael Wright  <wrigh517@msu.edu>

    * sandbox/fastq-to-fasta.py: now reports number of reads dropped due to
    'N's in sequence. close 395

2014-05-13  Michael R. Crusoe  <mcrusoe@msu.edu>

    * doc/release.txt: additional fixes

2014-05-09  Luiz Irber  <irberlui@msu.edu>

    Version 1.0.1

2014-05-09  Michael R. Crusoe  <mcrusoe@msu.edu>

    * doc/release.txt: update release instructions

2014-05-06  Michael R. Crusoe  <mcrusoe@msu.edu>

    * lib/{subset,counting}.cc: fix cppcheck errors; astyle -A10
    --max-code-length=80

2014-05-06  Titus Brown  <titus@idyll.org>

    * sandbox/calc-best-assembly.py: added script to calculate best
    assembly from a list of contig/scaffold files
	
2014-04-23  Titus Brown  <titus@idyll.org>

    * scripts/abundance-dist-single.py: fixed problem where ReadParser was
    being created anew for each thread; regression introduced in 4b823fc.

2014-04-22  Michael R. Crusoe  <mcrusoe@msu.edu>

    *.py: switch to explicit python2 invocation. Fixes #385.

2014-04-21  Titus Brown  <t@idyll.org>

    * doc/development.txt: added spellcheck to review checklist

2014-04-21  Titus Brown  <titus@idyll.org>

    * scripts/normalize-by-median.py: updated FP rate to match latest info from
      Qingpeng's paper; corrected spelling error.

2014-04-21  Michael R. Crusoe  <mcrusoe@msu.edu>

    * setup.py,doc/installing.txt: Remove argparse from the requirements
    unless it isn't available. Argparse is bundled with Python 2.7+. This
    simplifies the installation instructions.

2014-04-17  Ram RS  <ramrs@nyu.edu>

    * scripts/make-initial-stoptags.py: fixed bug that threw error on
     missing .ht input file while actual expected input file is .pt

2014-04-11  Titus Brown  <t@idyll.org>

    * scripts/*.py: fixed argument to check_space_for_hashtable to rely
    on args.n_tables and not args.ksize.

2014-04-06  Titus Brown  <titus@idyll.org>

    * scripts/normalize-by-median.py: added comment about table compatibility
    with abundance-dist.

2014-04-05  Michael R. Crusoe  <mcrusoe@msu.edu>

    * MANIFEST.in,setup.py: fix to correct zlib packaging for #365
    * ChangeLog: fix date for 1.0 release, email addresses

2014-04-01  Michael R. Crusoe  <mcrusoe@msu.edu>

    Version 1.0
    * Makefile: run 'build' command before install; ignore _version.py for
    coverage purposes.
    * bink.ipynb: deleted
    * doc/choosing-hash-sizes.txt -> choosing-table-sizes.txt
    * setup.py,doc/{conf.py,index.txt}: update lists of authors
    * doc/development.txt: typo
    * doc/{galaxy,guide,index,introduction,scripts}.txt: remove some
    references to implementation details of the k-mer tables
    * doc/{known-issues,release}.txt: updated
    * khmer/*.cc,lib/*.{cc,hh}: astyle -A10 formatted
    * lib/read_parsers.cc: fixed case statement fall through
    * lib/subset.cc: removed unnecessary NULL check (CID 1054804 & 1195088)
    * scripts/*.py: additional documentation updates
    * tests/test-data/test-overlap1.ht,data/MSB2-surrender.fa &
    data/1m-filtered.fa: removed from repository history, .git is now 36M!

2014-04-01  Titus Brown  <t@idyll.org>

    * CITATION,khmer/khmer_args.py: Updated khmer software citation for
    release.

2014-03-31  Titus Brown  <t@idyll.org>

    * scripts/normalize-by-median.py: Fixed unbound variable bug introduced in
    20a433c2.

    * khmer/file.py: Fixed incorrect use of __file__ dirname instead of
    os.getcwd(); also fixed bug where statvfs would choke on an empty
    dirname resulting from input files being in the cwd.

2014-03-31  Michael R. Crusoe  <mcrusoe@msu.edu>

    * versioneer.py,ez_setup.py: updated to version 0.10 and 3.4.1
    respectively.
    * docs/release.txt,khmer/_version.py,MANIFEST.in: update ancillary
    versioneer files

2014-03-31  Titus Brown  <t@idyll.org>

    * scripts/*.py,khmer/khmer_args.py: added 'info' function to khmer_args,
    and added citation information to each script.
    * CITATION: added basic citation information for khmer functionality.

2013-03-31  Michael R. Crusoe  <mcrusoe@msu.edu>

    * docs/scripts.txt,scripts/*.py,khmer/*.py: overhaul the documentation of
    the scripts. Uses sphinxcontrib.autoprogram to leverage the existing
    argparse objects. Moved the documentation into each script + misc cleanups.
    All scripts support the --version option. Migrated the last scripts to use
    khmer_args
    * docs/blog-posts.txt: removed outdated reference to filter-exact.py; its
    replacement filter-abund.py is better documented in the eel-pond protocol
    * figuregen/,novelty/,plots/,templatem/,scripts/do-partition.sh: removed
    outdated code not part of core project

2013-03-30  Michael R. Crusoe  <mcrusoe@msu.edu>

    * setup.py: monkeypatched distutils.Distribution.reinitialize_command() so
    that it matches the behavior of Distribution.get_command_obj(). This fixes
    issues with 'pip install -e' and './setup.py nosetests' not respecting the
    setup.cfg configuration directives for the build_ext command. Also
    enhanced our build_ext command to respect the dry_run mode.

    * .ycm_extra_conf.py: Update our custom YouCompleteMe configuration to
    query the package configuration for the proper compilation flags.

2014-03-28  Michael R. Crusoe  <mcrusoe@msu.edu>

    * Makefile,setup.py: demote nose & sphinx to extra dependencies.
    Auto-install Python developer tools as needed.

2013-03-27  Michael R. Crusoe  <mcrusoe@msu.edu>

    * The system zlib and bzip2 libraries are now used instead of the bundled
    versions if specified in setup.cfg or the command line.

2014-03-25  Michael R. Crusoe  <mcrusoe@msu.edu>

    * Makefile: update cppcheck command to match new version of Jenkins
    plugin. Now ignores the lib/test*.cc files.

2013-03-20  Michael R. Crusoe  <mcrusoe@msu.edu>

    * lib/storage.hh,khmer/_khmermodule.cc,lib/{readtable,read_parsers}.hh:
    remove unused storage.hh

2014-03-19  Qingpeng Zhang  <qingpeng@msu.edu>

    * hashbits.cc: fix a bug of 'Division or modulo by zero' described in #182
    * test_scripts.py: add test code for count-overlap.py
    * count-overlap.py: (fix a bug because of a typo and hashsize was replaced
    by min_hashsize)
    * count-overlap.py: needs hashbits table generated by load-graph.py. 
    This information is added to the "usage:" line.
    * count-overlap.py: fix minor PyLint issues

2014-03-19  Michael R. Crusoe  <mcrusoe@msu.edu>

    * Update bundled zlib version to 1.2.8 from 1.2.3. Changes of note:
    "Wholesale replacement of gz* functions with faster versions"
    "Added LFS (Large File Summit) support for 64-bit file offsets"
    "Fix serious but very rare decompression bug"

2014-03-19  Michael R. Crusoe <mcrusoe@msu.edu>

    * lib/counting.hh: include hashtable.hh
    * lib/{counting,aligner,hashbits,hashtable,labelhash,node,subset}.{cc,hh},
    kmer.cc,khmer/_khmermodule.cc: removed downcast, replaced non-functional
    asserts() with exception throws.
    * khmer/_khmermodule.cc: fixed parsing of PyLists
    * setup.py: force 64bit only builds on OS X.

2014-03-19  Titus Brown  <t@idyll.org>

    * Makefile: update documentation on targets at top; clean autopep8 output.
    * test_counting_single.py: fixed pep8 violations in spacing
    * test_scripts.py: eliminate popenscript in favor of proper SystemExit
	handling in runscript; fix pep8 violations.

2014-03-19  Michael R. Crusoe <mcrusoe@msu.edu> and Luiz Irber
<luiz.irber@gmail.com>

    * lib/ktable.{cc,hh},khmer/{__init__.py},{_khmermodule.cc}, tests/
    test_{counting_{hash,single},ktable}.py: remove the unused KTable object
    * doc/{index,ktable}.txt: remove references to KTable
    * lib/{ktable.{hh,cc} → kmer_hash.{hh,cc}}: rename remaining ktable files
    to kmer_hash
    * lib/{hashtable,kmer}.hh: replace ktable headers with kmer_hash

2014-03-17  Ram RS  <ramrs@nyu.edu>

    * extract-partitions.py: pylint warnings addressed
    * test_scripts.py: tests added to cover extract-partitions completely

2014-03-16  Michael R. Crusoe <mcrusoe@msu.edu>

    * lib/read_parsers.cc: fix for Coverity CID 1054789: Unititialized scalar
    field II: fill_id is never zeroed out.

2014-03-16  Ram RS  <ramrs@nyu.edu>

    * Project email in copyright headers updated

2014-03-14  Michael R. Crusoe <mcrusoe@msu.edu>

    * khmer/_khmermodule.cc, lib/{khmer.hh, hashtable.{cc,hh}},
    tests/test_{hashbits,hashbits_obj,labelhash}.py: don't implicitly downcast
    tagset_size(). Changes fileformat version for saved tagsets.

2014-03-13  Ram RS  <ramrs@nyu.edu>

    * added: khmer/file.py - script to check disk space, check input file
    status and check space before hashtable writing
    * modified: scripts/*.py - all scripts now use khmer.file for above-mentioned
    functionality.
    * modified: scripts/*.py - pylint violations addressed in all scripts
    under scripts/

2014-03-13  Ram RS  <ramrs@nyu.edu>

    * Bug fix: tests.test_normalize_by_median_no_bigcount() now runs within
    temp directory

2014-03-11  Michael R. Crusoe  <mcrusoe@mcrusoe.edu>

    * lib/read_parsers.hh: fix for Coverity CID 1054789: Uninitialized scalar
    field

2014-03-10  Michael R. Crusoe  <mcrusoe@msu.edu>

    * doc/development.txt: document fork/tag policy + formatting fixes

2014-03-03  Michael R. Crusoe  <mcrusoe@msu.edu>

    * lib/trace_logger.{cc,hh}: fix for Coverity CID 1063852: Uninitialized
    scalar field (UNINIT_CTOR) 
    * lib/node.cc: fix for Coverity CID 1173035:  Uninitialized scalar field
    (UNINIT_CTOR)
    * lib/hashbits.hh: fix for Coverity CID 1153101:  Resource leak in object
    (CTOR_DTOR_LEAK)
    * lib/{perf_metrics.{cc,hh},hashtable.{cc,hh}
    ,read_parsers.{cc,hh},trace_logger.{cc,hh}}: ifndef WITH_INTERNAL_METRICS
    then lets not + astyle -A10

2014-02-27  Michael R. Crusoe <mcrusoe@msu.edu>

    * tagged: version 0.8
    * setup.py: Specify a known working version of setuptools so we don't
    force an unneeded and awkward upgrade.
    * setup.py: We aren't zipsafe, mark as such

2014-02-18  Michael R. Crusoe <mcrusoe@msu.edu>

* Normalized C++ namespace usage to fix CID 1054792
* Updated install instructions. We recommend OS X users and those Linux
users without root access to install virtualenv instead of pip.
* New documentation: doc/known-issues.txt
* Added code review checklist & other guidance: doc/development.txt

2014-02-03  Camille Scott <camille.scott.w@gmail.com>

* Standardized command line arguments in khmer_args; added version flag

* Added support for sparse graph labeling

* Added script to reinflate partitions from read files using the 
  labeling system, called sweep-reads-by-partition-buffered.py

* Implemented __new__ methods for Hashbits, enforced inheritance
  hierarchy between it and the new LabelHash class both in C++
  and CPython API

2013-12-20  Titus Brown  <titus@idyll.org>

* Fixed output_partitioned_file, sweep-reads3.py, and extract-partitions.py
  to retain FASTQ format in output.

2013-12-11  Michael R. Crusoe <mcrusoe@msu.edu>

* normalize-by-median.py: new optional argument: --record-filenames to specify
a path where a list of all the output filenames will be written to. Will
be used to better integrate with Galaxy.

* All commands that use the counting args now support the --version switch

* abundance-dist-single.py, abundance-dist.py, do-partition.py,
interleave-reads.py, load-graph.py, load-into-counting.py
normalize-by-median.py now exit with return code 1 instead of 255 as is
standard.

2013-12-19  Michael R. Crusoe  <mcrusoe@msu.edu>

* doc/install.txt Add setup instructions for RHEL6 & fix invocation to get
master branch to work for non-developers

2013-12-18  Titus Brown  <titus@idyll.org>

* Added a test to ensure that normalize-by-median.py has bigcount set to
  False.

2013-11-22  Camille Scott  <camille.scott.w@gmail.com>

* Makefile: Added debug target for profiling.

2013-11-22  Michael R. Crusoe  <mcrusoe@msu.edu>

* Documented release process

2013-10-21  Michael R. Crusoe  <mcrusoe@msu.edu>

* Version 0.7

* New script: sample-reads-randomly.py which does a single pass random
subsample using reservoir sampling.

* the version number is now only stored in one place

* Makefile: new dist, cppcheck, pep8, and autopep8 targets for developers.
VERSION is now set by versioneer and exported to C/C++ code.

* README switched from MarkDown to ReStructuredText format to clean up PyPI
listing. Install count badge added.

* doc/: updates to how the scripts are called. Sphinx now pulls version
number from versioneer. C/Python integration is now partially documented.
Reference to bleeding-edge has been removed. Release instructions have been
clarified and simplified.

* all python code in khmer/, scripts/, and tests/ should be PEP8 compliant now.

* khmer/_khmermodule.cc has gotten a once-over with cpychecker. Type errors
were eliminated and the error checking has improved.

* Several fixes motivated by the results of a Coverity C/C++ scan. 

* Tests that require greater than 0.5 gigabytes of memory are now annotated as
being 'highmem' and be skipped by changing two lines in setup.cfg

* warnings about -Wstrict-prototypes will no longer appear

* contributors to this release are: ctb, mr-c and camillescott. 

2013-10-15  Michael R. Crusoe  <mcrusoe@msu.edu>

* Version 0.6.1

* No code changes, just build fixes

2013-10-10  Michael R. Crusoe  <mcrusoe@msu.edu>

* Version 0.6

* Switch to setuptools to run the entire build

* The various Makefiles have been merged into one inside lib for posterity

* A new top-level Makefile wraps "python setup.py"

* argparse.py has been removed and is installed automatically by setuptools/pip

* setup.py and the python/khmer directory have been moved to the root of the
project to conform to the standard layout

* The project contact address is now khmer-project@idyll.org

* Due to the new build system the project now easily builds under OS X + XCode

* In light of the above the installation instructions have been rewritten

* Sphinx now builds the documentation without warnings or errors

* It is now easy to calculate code coverage.

* setup.py is now PEP8 compliant
2014-04-10  Michael R. Crusoe  <mcrusoe@msu.edu>

    * Makefile: run 'build' command before install; ignore _version.py for
    coverage purposes.
    * bink.ipynb: deleted
    * doc/choosing-hash-sizes.txt -> choosing-table-sizes.txt
    * setup.py,doc/{conf.py,index.txt}: update lists of authors
    * doc/development.txt: typo
    * doc/{galaxy,guide,index,introduction,scripts}.txt: remove some
    references to implementation details of the k-mer tables
    * doc/{known-issues,release}.txt: updated
    * khmer/*.cc,lib/*.{cc,hh}: astyle -A10 formatted
    * lib/read_parsers.cc: fixed case statement fall through
    * lib/subset.cc: removed unnecessary NULL check (CID 1054804 & 1195088)
    * scripts/*.py: additional documentation updates
    * tests/test-data/test-overlap1.ht,data/MSB2-surrender.fa &
    data/1m-filtered.fa: removed from repository history, .git is now 36M!

2014-03-31  Titus Brown  <ctb@msu.edu>

    * scripts/normalize-by-median.py: Fixed unbound variable bug introduced in
    20a433c2.

    * khmer/file.py: Fixed incorrect use of __file__ dirname instead of
    os.getcwd(); also fixed bug where statvfs would choke on an empty
    dirname resulting from input files being in the cwd.

2014-03-31  Michael R. Crusoe  <mcrusoe@msu.edu>

    * versioneer.py,ez_setup.py: updated to version 0.10 and 3.4.1
    respectively.
    * docs/release.txt,khmer/_version.py,MANIFEST.in: update ancillary
    versioneer files

2014-03-31  Titus Brown  <ctb@msu.edu>

    * scripts/*.py,khmer/khmer_args.py: added 'info' function to khmer_args,
    and added citation information to each script.
    * CITATION: added basic citation information for khmer functionality.

2013-03-31  Michael R. Crusoe  <mcrusoe@msu.edu>

    * docs/scripts.txt,scripts/*.py,khmer/*.py: overhaul the documentation of
    the scripts. Uses sphinxcontrib.autoprogram to leverage the existing
    argparse objects. Moved the documentation into each script + misc cleanups.
    All scripts support the --version option. Migrated the last scripts to use
    khmer_args
    * docs/blog-posts.txt: removed outdated reference to filter-exact.py; its
    replacement filter-abund.py is better documented in the eel-pond protocol
    * figuregen/,novelty/,plots/,templatem/,scripts/do-partition.sh: removed
    outdated code not part of core project

2013-03-30  Michael R. Crusoe  <mcrusoe@msu.edu>

    * setup.py: monkeypatched distutils.Distribution.reinitialize_command() so
    that it matches the behavior of Distribution.get_command_obj(). This fixes
    issues with 'pip install -e' and './setup.py nosetests' not respecting the
    setup.cfg configuration directives for the build_ext command. Also
    enhanced our build_ext command to respect the dry_run mode.

    * .ycm_extra_conf.py: Update our custom YouCompleteMe configuration to
    query the package configuration for the proper compilation flags.

2014-03-28  Michael R. Crusoe  <mcrusoe@msu.edu>

    * Makefile,setup.py: demote nose & sphinx to extra dependencies.
    Auto-install Python developer tools as needed.

2013-03-27  Michael R. Crusoe  <mcrusoe@msu.edu>

    * The system zlib and bzip2 libraries are now used instead of the bundled
    versions if specified in setup.cfg or the command line.

2014-03-25  Michael R. Crusoe  <mcrusoe@msu.edu>

    * Makefile: update cppcheck command to match new version of Jenkins
    plugin. Now ignores the lib/test*.cc files.

2013-03-20  Michael R. Crusoe  <mcrusoe@msu.edu>

    * lib/storage.hh,khmer/_khmermodule.cc,lib/{readtable,read_parsers}.hh:
    remove unused storage.hh

2014-03-19  Qingpeng Zhang  <qingpeng@msu.edu>

    * hashbits.cc: fix a bug of 'Division or modulo by zero' described in #182
    * test_scripts.py: add test code for count-overlap.py
    * count-overlap.py: (fix a bug because of a typo and hashsize was replaced
    by min_hashsize)
    * count-overlap.py: needs hashbits table generated by load-graph.py. 
    This information is added to the "usage:" line.
    * count-overlap.py: fix minor PyLint issues

2014-03-19  Michael R. Crusoe  <mcrusoe@msu.edu>

    * Update bundled zlib version to 1.2.8 from 1.2.3. Changes of note:
    "Wholesale replacement of gz* functions with faster versions"
    "Added LFS (Large File Summit) support for 64-bit file offsets"
    "Fix serious but very rare decompression bug"

2014-03-19  Michael R. Crusoe <mcrusoe@msu.edu>

    * lib/counting.hh: include hashtable.hh
    * lib/{counting,aligner,hashbits,hashtable,labelhash,node,subset}.{cc,hh},
    kmer.cc,khmer/_khmermodule.cc: removed downcast, replaced non-functional
    asserts() with exception throws.
    * khmer/_khmermodule.cc: fixed parsing of PyLists
    * setup.py: force 64bit only builds on OS X.

2014-03-19  Titus Brown  <t@idyll.org>

    * Makefile: update documentation on targets at top; clean autopep8 output.
    * test_counting_single.py: fixed pep8 violations in spacing
    * test_scripts.py: eliminate popenscript in favor of proper SystemExit
	handling in runscript; fix pep8 violations.

2014-03-19  Michael R. Crusoe <mcrusoe@msu.edu> and Luiz Irber
<luiz.irber@gmail.com>

    * lib/ktable.{cc,hh},khmer/{__init__.py},{_khmermodule.cc}, tests/
    test_{counting_{hash,single},ktable}.py: remove the unused KTable object
    * doc/{index,ktable}.txt: remove references to KTable
    * lib/{ktable.{hh,cc} → kmer_hash.{hh,cc}}: rename remaining ktable files
    to kmer_hash
    * lib/{hashtable,kmer}.hh: replace ktable headers with kmer_hash

2014-03-17  Ram RS  <ramrs@nyu.edu>

    * extract-partitions.py: pylint warnings addressed
    * test_scripts.py: tests added to cover extract-partitions completely

2014-03-16  Michael R. Crusoe <mcrusoe@msu.edu>

    * lib/read_parsers.cc: fix for Coverity CID 1054789: Unititialized scalar
    field II: fill_id is never zeroed out.

2014-03-16  Ram RS  <ramrs@nyu.edu>

    * Project email in copyright headers updated

2014-03-14  Michael R. Crusoe <mcrusoe@msu.edu>

    * khmer/_khmermodule.cc, lib/{khmer.hh, hashtable.{cc,hh}},
    tests/test_{hashbits,hashbits_obj,labelhash}.py: don't implicitly downcast
    tagset_size(). Changes fileformat version for saved tagsets.

2014-03-13  Ram RS  <ramrs@nyu.edu>

    * added: khmer/file.py - script to check disk space, check input file
    status and check space before hashtable writing
    * modified: scripts/*.py - all scripts now use khmer.file for above-mentioned
    functionality.
    * modified: scripts/*.py - pylint violations addressed in all scripts
    under scripts/

2014-03-13  Ram RS  <ramrs@nyu.edu>

    * Bug fix: tests.test_normalize_by_median_no_bigcount() now runs within
    temp directory

2014-03-11  Michael R. Crusoe  <mcrusoe@mcrusoe.edu>

    * lib/read_parsers.hh: fix for Coverity CID 1054789: Uninitialized scalar
    field

2014-03-10  Michael R. Crusoe  <mcrusoe@msu.edu>

    * doc/development.txt: document fork/tag policy + formatting fixes

2014-03-03  Michael R. Crusoe  <mcrusoe@msu.edu>

    * lib/trace_logger.{cc,hh}: fix for Coverity CID 1063852: Uninitialized
    scalar field (UNINIT_CTOR) 
    * lib/node.cc: fix for Coverity CID 1173035:  Uninitialized scalar field
    (UNINIT_CTOR)
    * lib/hashbits.hh: fix for Coverity CID 1153101:  Resource leak in object
    (CTOR_DTOR_LEAK)
    * lib/{perf_metrics.{cc,hh},hashtable.{cc,hh}
    ,read_parsers.{cc,hh},trace_logger.{cc,hh}}: ifndef WITH_INTERNAL_METRICS
    then lets not + astyle -A10

2014-02-27  Michael R. Crusoe <mcrusoe@msu.edu>

    * tagged: version 0.8
    * setup.py: Specify a known working version of setuptools so we don't
    force an unneeded and awkward upgrade.
    * setup.py: We aren't zipsafe, mark as such

2014-02-18  Michael R. Crusoe <mcrusoe@msu.edu>

* Normalized C++ namespace usage to fix CID 1054792
* Updated install instructions. We recommend OS X users and those Linux
users without root access to install virtualenv instead of pip.
* New documentation: doc/known-issues.txt
* Added code review checklist & other guidance: doc/development.txt

2014-02-03  Camille Scott <camille.scott.w@gmail.com>

* Standardized command line arguments in khmer_args; added version flag

* Added support for sparse graph labeling

* Added script to reinflate partitions from read files using the 
  labeling system, called sweep-reads-by-partition-buffered.py

* Implemented __new__ methods for Hashbits, enforced inheritance
  hierarchy between it and the new LabelHash class both in C++
  and CPython API

2013-12-20  Titus Brown  <titus@idyll.org>

* Fixed output_partitioned_file, sweep-reads3.py, and extract-partitions.py
  to retain FASTQ format in output.

2013-12-11  Michael R. Crusoe <mcrusoe@msu.edu>

* normalize-by-median.py: new optional argument: --record-filenames to specify
a path where a list of all the output filenames will be written to. Will
be used to better integrate with Galaxy.

* All commands that use the counting args now support the --version switch

* abundance-dist-single.py, abundance-dist.py, do-partition.py,
interleave-reads.py, load-graph.py, load-into-counting.py
normalize-by-median.py now exit with return code 1 instead of 255 as is
standard.

2013-12-19  Michael R. Crusoe  <mcrusoe@msu.edu>

* doc/install.txt Add setup instructions for RHEL6 & fix invocation to get
master branch to work for non-developers

2013-12-18  Titus Brown  <titus@idyll.org>

* Added a test to ensure that normalize-by-median.py has bigcount set to
  False.

2013-11-22  Camille Scott  <camille.scott.w@gmail.com>

* Makefile: Added debug target for profiling.

2013-11-22  Michael R. Crusoe  <mcrusoe@msu.edu>

* Documented release process

2013-10-21  Michael R. Crusoe  <mcrusoe@msu.edu>

* Version 0.7

* New script: sample-reads-randomly.py which does a single pass random
subsample using reservoir sampling.

* the version number is now only stored in one place

* Makefile: new dist, cppcheck, pep8, and autopep8 targets for developers.
VERSION is now set by versioneer and exported to C/C++ code.

* README switched from MarkDown to ReStructuredText format to clean up PyPI
listing. Install count badge added.

* doc/: updates to how the scripts are called. Sphinx now pulls version
number from versioneer. C/Python integration is now partially documented.
Reference to bleeding-edge has been removed. Release instructions have been
clarified and simplified.

* all python code in khmer/, scripts/, and tests/ should be PEP8 compliant now.

* khmer/_khmermodule.cc has gotten a once-over with cpychecker. Type errors
were eliminated and the error checking has improved.

* Several fixes motivated by the results of a Coverity C/C++ scan. 

* Tests that require greater than 0.5 gigabytes of memory are now annotated as
being 'highmem' and be skipped by changing two lines in setup.cfg

* warnings about -Wstrict-prototypes will no longer appear

* contributors to this release are: ctb, mr-c and camillescott. 

2013-10-15  Michael R. Crusoe  <mcrusoe@msu.edu>

* Version 0.6.1

* No code changes, just build fixes

2013-10-10  Michael R. Crusoe  <mcrusoe@msu.edu>

* Version 0.6

* Switch to setuptools to run the entire build

* The various Makefiles have been merged into one inside lib for posterity

* A new top-level Makefile wraps "python setup.py"

* argparse.py has been removed and is installed automatically by setuptools/pip

* setup.py and the python/khmer directory have been moved to the root of the
project to conform to the standard layout

* The project contact address is now khmer-project@idyll.org

* Due to the new build system the project now easily builds under OS X + XCode

* In light of the above the installation instructions have been rewritten

* Sphinx now builds the documentation without warnings or errors

* It is now easy to calculate code coverage.

* setup.py is now PEP8 compliant<|MERGE_RESOLUTION|>--- conflicted
+++ resolved
@@ -1,13 +1,10 @@
-<<<<<<< HEAD
 2015-04-21  Daniel Standage  <daniel.standage@gmail.com>
 
-   * scripts/sample-reads-randomly.py: use broken paired reader to provide paired-
-   end read support.
+   * scripts/sample-reads-randomly.py: use broken paired reader to provide
+   paired-end read support.
    * tests/test_scripts.py: change test results to compensate for the change in
    implementation.
 
-2015-04-13 Elmar Bucher <buchere@ohsu.edu>
-=======
 2015-04-17  Jessica Mizzi  <mizzijes@msu.edu>
 
    * tests/test_scripts.py: split test_extract_long_sequences 
@@ -134,11 +131,6 @@
 
    * */*.py: Make docstrings PEP 257 compliant.
 
-2015-04-13  Thomas Fenzl  <thomas.fenzl@gmx.net>
-
-   * lib/{khmer_exception.hh,{counting,hashbits,hashtable,subset}.cc}: changed 
-   khmer_exception to use std::string to fix memory management.
-
 2015-04-14  Michael R. Crusoe  <mcrusoe@msu.edu>
 
    * khmer/_khmermodule.cc: catch more exceptions
@@ -157,11 +149,15 @@
    * tests/test_hashbits.py: remove write to fixed path in /tmp
    * tests/test_scripts.py: added test for empty counting table file
 
+2015-04-13  Thomas Fenzl  <thomas.fenzl@gmx.net>
+
+   * lib/{khmer_exception.hh,{counting,hashbits,hashtable,subset}.cc}: changed 
+   khmer_exception to use std::string to fix memory management.
+
 2015-04-13  Elmar Bucher  <buchere@ohsu.edu>
->>>>>>> cc8b337c
-
-   * scripts/normalize-by-median.py (main): introduced warning for when at least
-   two input files are named the same.
+
+   * scripts/normalize-by-median.py (main): introduced warning for when at
+   least two input files are named the same.
 
 2015-04-13  Andreas Härpfer  <ahaerpfer@gmail.com>
 
@@ -170,8 +166,8 @@
 2015-04-13  Daniel Standage  <daniel.standage@gmail.com>
 
    * scripts/normalize-by-median.py: Added support to the diginorm script for
-   sending output to terminal (stdout) when using the conventional - as the output
-   filename. Also removed --append option.
+   sending output to terminal (stdout) when using the conventional - as the
+   output filename. Also removed --append option.
    * tests/test_scripts.py: Added functional test for diginorm stdout, removed
    test of --append option.
 
