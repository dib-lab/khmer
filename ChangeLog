--- conflicted
+++ resolved
@@ -1,4 +1,3 @@
-<<<<<<< HEAD
 2016-09-26  Camille Scott  <camille.scott.w@gmail.com>
 
    * khmer/__init__.py, khmer/_khmer.cc, tests/test_functions.py: Expose reverse_complement to Python.
@@ -16,11 +15,10 @@
    * lib/kmer_hash.hh: Helper functions for the Kmer class.
    * lib/{symbols.hh, symbols.cc}: Global DNA alphabets.
    * tests/test_nodegraph.py: Additional tests for the assembler API.
-=======
+
 2016-09-26  Luiz Irber  <khmer@luizirber.org>
 
    * khmer/khmer_args.py: Update HLL citation to point to preprint.
->>>>>>> 181b0952
 
 2016-09-23  Tim Head  <betatim@gmail.com>
 
