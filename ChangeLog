--- conflicted
+++ resolved
@@ -1,16 +1,14 @@
-<<<<<<< HEAD
 2015-02-24  Tamer A. Mansour  <drtamermansour@gmail.com>
 
    * scripts/abundance-dist.py: Use CSV format for the histogram. Includes
    column headers.
    * tests/test_scripts.py: add coverage for the new --csv option in
    abundance-dist.py
-=======
+
 2015-02-24  Michael R. Crusoe  <mcrusoe@msu.edu>
 
    * jenkins-build.sh: remove examples/stamps/do.sh testing for now; takes too
    long to run on every build. Related to #836
->>>>>>> 53fb733a
 
 2015-02-24  Kevin Murray  <spam@kdmurray.id.au>
 
