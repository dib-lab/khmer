--- conflicted
+++ resolved
@@ -1,11 +1,8 @@
-<<<<<<< HEAD
 2015-04-13  Thomas Fenzl  <thomas.fenzl@gmx.net>
 
    * lib/{khmer_exception.hh,{counting,hashbits,hashtable,subset}.cc}: changed khmer_exception to use std::string to 
    fix memory management.
 
-2015-04-13 Elmar Bucher <buchere@ohsu.edu>
-=======
 2015-04-14  Michael R. Crusoe  <mcrusoe@msu.edu>
 
    * khmer/_khmermodule.cc: catch more exceptions
@@ -25,7 +22,6 @@
    * tests/test_scripts.py: added test for empty counting table file
 
 2015-04-13  Elmar Bucher  <buchere@ohsu.edu>
->>>>>>> c0a3863c
 
    * scripts/normalize-by-median.py (main): introduced warning for when at least
    two input files are named the same.
