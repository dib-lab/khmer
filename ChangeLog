--- conflicted
+++ resolved
@@ -1,4 +1,3 @@
-<<<<<<< HEAD
 2015-07-28  Titus Brown  <titus@idyll.org>
 
    * tests/test_streaming_io.py: new shell cmd tests for streaming/piping.
@@ -30,9 +29,6 @@
    * tests/test_{normalize_by_median,sandbox_scripts,scripts,streaming_io}.py:
    always check status code if calling `runscripts` with `fail_ok=True`.
 
-2015-07-28  Kevin Murray <spam@kdmurray.id.au> and Titus Brown
-<titus@idyll.org>
-=======
 2015-07-28  Luiz Irber  <khmer@luizirber.org>
 
    * sandbox/unique-kmers.py: moved to scripts.
@@ -51,7 +47,6 @@
 
 2015-07-28  Kevin Murray  <spam@kdmurray.id.au>
             Titus Brown  <titus@idyll.org>
->>>>>>> 5a2ddbfa
 
    * khmer/utils.py: added fix for SRA-style FASTQ output.
    * tests/test_scripts.py: tested against a broken version of SRA format.
