<<<<<<< HEAD
2015-07-28  Luiz Irber  <khmer@luizirber.org>

   * sandbox/unique-kmers.py: moved to scripts.
   * scripts/unique-kmers.py: fix import bug and initialize to_print earlier.
   * tests/test_scripts.py: add tests for unique-kmers.py.
   * doc/user/scripts.rst: added unique-kmers.py to script page
=======
2015-07-28  Michael R. Crusoe  <crusoe@ucdavis.edu>
            Titus Brown  <titus@idyll.org>

   * lib/read_aligner.{cc,hh},tests/{test_read_aligner.py,
   test-data/readaligner-{default,k12}.json},khmer/__init__.py: refactor,
   read aligner parameters are now configurable & save/load-able. Can do
   whole-genome variant finding.
   * khmer/_khmer.cc,tests/test_read_aligner.py: ReadAligner.align_forward
   method added
   * sandbox/correct-errors.py -> sandbox/correct-reads.py: total rewrite
   * sandbox/error-correct-pass2.py: new script
   * sandbox/readaligner_pairhmm_train.py: new script
   * tests/test_sandbox_scripts.py, doc/release-notes/release-1.4.rst:
   spelling fixes, import re-arrangement
   * sandbox/{Makefile.read_aligner_training,readaligner_pairhmm_train.py}:
   Added script to train the aligner
>>>>>>> 5b98f6e1

2015-07-27  Titus Brown  <titus@idyll.org>

   * khmer/khmer_args.py,CITATION: added entry for PeerJ paper on
   semi-streaming to citations.
   * scripts/{abundance-dist-single.py,abundance-dist.py,count-median.py,
   count-overlap.py,filter-abund-single.py,load-into-counting.py}: changed
   default behavior to output data in CSV format and report total k-mers.
   * tests/test_scripts.py: updated/removed tests for CSV.
   * doc/whats-new-2.0.rst: added information about change in columnar output,
   along with other minor corrections.
   * scripts/normalize-by-median.py: corrected epilog.
   * khmer/thread_utils.py,
   sandbox/{calc-best-assembly.py,extract-single-partition.py},
   scripts/{count-median.py,extract-long-sequences.py,extract-paired-reads.py,
   extract-partitions.py,fastq-to-fasta.py,
   interleave-reads.py,normalize-by-median.py,readstats.py,
   sample-reads-randomly.py,split-paired-reads.py,trim-low-abund.py},
   tests/{test_normalize_by_median.py,test_scripts.py}: remove explicit
   'parse_description' from screed open calls.
   * khmer/_khmer.cc,lib/Makefile,lib/hashtable.{cc,hh},setup.py: removed
   WITH_INTERNAL_METRICS and trace_logger/perf_metrics references.
   * lib/perf_metrics.{cc,hh},lib/trace_logger.{cc,hh}: removed unused files.

2015-07-24  Jacob Fenton  <bocajnotnef@gmail.com>

   * doc/dev/getting-started.rst: added instructions for second contribution

2015-07-22  Jacob Fenton  <bocajnotnef@gmail.com>

   * tests/test_read_parsers.py: added workaround for bug in OSX Python
   * Makefile: respect that workaround when running the tests

2015-07-21  Jacob Fenton  <bocajnotnef@gmail.com>

   * khmer/{kfile,khmer_args}.py: refactored information passing, made it so
   space checks happen in the right directory.
   * oxli/build_graph.py,sandbox/collect-reads.py,scripts/{
   abundance-dist-single,filter-abund-single,load-into-counting,
   normalize-by-median,trim-low-abund}.py,tests/test_script_arguments.py:
   changed to use new arg structure for checking hashtable save space.
   * oxli/functions.py,scripts/saturate-by-median.py: updated error message
   to mention --force option.
   * scripts/{count-overlap,load-into-counting,make-initial-stoptags,
   partition-graph,sample-reads-randomly}.py: removed unnecessary call to
   check_space.

2015-07-20  Titus Brown  <titus@idyll.org>

   * khmer/__init__.py: cleaned up FP rate reporting.
   * scripts/normalize-by-median.py: corrected epilog; refactored reporting
   to be a bit cleaner; use CSV for reporting file;
   added --report-frequency arg.
   * tests/test_normalize_by_median.py: updated/added tests for reporting.

2015-07-17  Jacob Fenton  <bocajnotnef@gmail.com>

   * oxli/{functions,build_graph}.py,scripts/{load-graph,normalize-by-median,
   abundance-dist}.py,tests/test_{normalize_by_median,subset_graph,hashbits,
   oxli_function}.py: pylint cleanup.

2015-07-17  Michael R. Crusoe  <crusoe@ucdavis.edu>  

   * Makefile, tests/test_read_aligner.py: import khmer when pylinting.

2015-07-17  Michael R. Crusoe  <crusoe@ucdavis.edu>

   * lib/read_parser.{cc,hh}: use std::string everywhere to match existing
   exceptions.

2015-07-10  Jacob Fenton  <bocajnotnef@gmail.com>

   * khmer/kfile.py: changed check_valid_file_exists to recognize fifos as
   non-empty.
   * tests/test_normalize_by_median.py: added test.

2015-07-10  Jacob Fenton  <bocajnotnef@gmail.com>

   * oxli/functions.py: changed estimate functions to use correct letter
   abbreviations.
   * sandbox/estimate_optimal_hash.py: changed to use renamed estimate
   functions.
   * sandbox/unique-kmers.py: changed to not output recommended HT args by
   default.
   * tests/test_oxli_functions.py: changed to use renamed estimate functions.

2015-07-10  Jacob Fenton  <bocajnotnef@gmail.com>

   * oxli/functions.py: added '--force' check to sanity check.

2015-07-10  Jacob Fenton  <bocajnotnef@gmail.com>

   * oxli/functions.py: moved optimization/sanity check func to oxli.
   * scripts/normalize-by-median.py,oxli/build_graph.py: added
   optimization/sanity checking via oxli estimation funcs.
   * tests/test_normalize_by_median.py: updated tests to cover estimation
   functions.

2015-07-08  Luiz Irber  <khmer@luizirber.org>

   * lib/{counting,hashbits,hashtable,labelhash,subset}.cc: print hexadecimal
   representation of the signature read from the file.

2015-07-06  Luiz Irber  <khmer@luizirber.org>

   * sandbox/collect-reads.py: Set a default value for coverage based
   on the docstring.
   * sandbox/count-kmers-single.py, tests/test_{functions,script_arguments}.py:
   Replace xrange and cStringIO (not Python 3 compatible).
   * lib/*.{hh,cc}, oxli/functions.py, tests/*.py: make format.

2015-07-05  Jacob Fenton  <bocajnotnef@gmail.com>

   * doc/whats-new-2.0.rst: added in normalize-by-median.py broken paired 
   updates.

2015-07-05  Michael R. Crusoe  <crusoe@ucdavis.edu>

   * Makefile: fix cppcheck invocation.
   * khmer/_khmer.cc: switch to prefix increment for non-primitive objects,
   use a C++ cast, adjust scope.
   * lib/hashtable.{hh,cc}: make copy constructor no-op explicit. adjust scope
   * lib/{ht-diff,test-HashTables,test-Parser}.cc: remove unused test code.
   * lib/labelhash.cc,hllcounter.cc: astyle reformatting.
   * lib/read_parsers.hh: more explicit constructors.

2015-07-05  Michael R. Crusoe  <crusoe@ucdavis.edu>

   * sandbox/{collect-variants,optimal_args_hashbits,sweep-files}.py:
   update API usage.

2015-07-05  Titus Brown  <titus@idyll.org>

   * sandbox/{count-kmers.py,count-kmers-single.py}: added scripts to output
   k-mer counts.
   * tests/test_sandbox_scripts.py: added tests for count-kmers.py and
   count-kmers-single.py.
   * sandbox/README.rst: added count-kmers.py and count-kmers-single.py to
   sandbox/README.

2015-07-05  Kevin Murray  <spam@kdmurray.id.au>

   * lib/*.{cc,hh},sandbox/*.py,khmer/_khmer.cc,tests/test_*.py: Simplify
   exception hierarchy, and ensure all C++ exceptions are converted to python
   errors.
   * scripts/normalize-by-median.py: Clarify error message.
   * tests/khmer_tst_utils.py: Add longify function, converts int => long on
   py2, and passes thru list unmodified on py3.

2015-06-30  Jacob Fenton  <bocajnotnef@gmail.com>

   * tests/{test_script_arguments,test_functions}.py: changed tests to use
   stderr redirection to prevent leaks
   * tests/test_normalize_by_median.py: changed to not duplicate a test
   * tests/test_script_arguments.py: changed tests to use stderr redirection

2015-06-30  Titus Brown  <titus@idyll.org>

   * tests/test_normalize_by_median.py: disabled running
   test_normalize_by_median_report_fp during normal test running.

2015-06-30  Titus Brown  <titus@idyll.org>

   * khmer/khmer_args.py: removed incorrect warning for default max_tablesize
   when -M is used.
   * tests/test_scripts.py: added test for correct max_tablesize behavior.

2015-06-30  Titus Brown  <titus@idyll.org>

   * setup.cfg: changed 'stop=TRUE' to 'stop=FALSE', so that tests do not
   stop running at first failure.

2015-06-30  Kevin Murray  <spam@kdmurray.id.au>

   * scripts/{extract-paired-reads,split-paired-reads}.py: Fix creation of
   default output files even when output files were provided on CLI.

2015-06-29  Sherine Awad  <drmahmoud@ucdavis.edu>

   * khmer/utils.py: Fix bug in naming in interleave-reads.py
   * tests/test_scripts.py: Add a test function for the new behavior
   * tests/test-data/*.fq: Add 3 test files needed for the testing

2015-06-28  Jacob Fenton  <bocajnotnef@gmail.com>

   * tests/test_sandbox_scripts.py: made error more informative and not crashy
   * sandbox/{estimate_optimal_hash,optimal_args_hashbits}.py: minor cleanups

2015-06-28  Qingpeng Zhang  <qingpeng@msu.edu>

   * sandbox/{estimate_optimal_hash,optimal_args_hashbits}.py: added sandbox 
   methods for estimating memory usage based on desired fp rate, etc.

2015-06-27  Kevin Murray  <spam@kdmurray.id.au>

   * doc/dev/binary-file-formats.rst: Fix issue in ksize documentation for
   Countgraph

2015-06-27  Kevin Murray  <spam@kdmurray.id.au>

   * README.rst: Fix link to virtualenv installation instructions.

2015-06-19  Titus Brown  <titus@idyll.org>

   * khmer/__init__.py: split CountingHash into _CountingHash (CPython) and
   CountingHash to mimic Hashbits behavior; pass IOError through
   extract_countinghash_info and extract_hashbits_info so that
   file-does-not-exist errors are correctly reported; fixed FP rate reporting;
   changed to using get_n_primes_near_x to build hashtable sizes; removed
   get_n_primes_above_x, new_hashbits, and new_counting_hash functions.
   * khmer/_khmer.cc: changed tp_flags for KCountingHash so that it could
   be a base class.
   * khmer/khmer_args.py: removed environment variable override for hash size
   defaults; added -M/--max_memory_usage, and functions create_nodegraph()
   and create_countgraph().  Also renamed --min-tablesize to --max-tablesize.
   * khmer/kfile.py: fixed check_space_for_hashtable to depend on args obj.
   * oxli/build_graph.py, scripts/{annotate-partitions.py,count-overlap.py,
   do-partition.py,filter-stoptags.py,
   merge-partitions.py}, sandbox/{assembly-diff.py,assembly-diff-2.py,
   bloom-count-intersection.py,bloom-count.py,build-sparse-graph.py,
   collect-reads.py,saturate-by-median.py, graph-size.py,print-stoptags.py,
   print-tagset.py,stoptags-by-position.py, subset-report.py,
   sweep-out-reads-with-contigs.py,sweep-reads2.py,sweep-reads3.py}: changed
   hashtype over to 'nodegraph' and 'countgraph' in call to report_on_config;
   replaced counting hash/hashbits creation with new khmer_args create*
   functions, and/or new_counting_hash/new_hashbits with CountingHash/Hashbits.
   * doc/scripts.rst: updated hashtable size help text.
   * doc/whats-new-2.0.rst: updated with description of -M/--max-memory-usage.
   * tests/test*.py: switched from new_counting_hash to CountingHash, and
   new_hashbits to Hashbits; adjusts tests for new behavior of hashtable
   size calculation.
   * tests/test_hashbits_obj.py: merged into test_hashbits.py and removed file.
   * tests/test_script_arguments.py: updated for new check_space_for_hashtable
   behavior; added tests for create_countgraph and create_nodegraph.
   * tests/test_counting_single.py: fixed countgraph size & palindrome testing
   beahavior in test_complete_no_collision.

2015-06-19  Titus Brown  <titus@idyll.org>

   * Makefile: temporarily disable 'huge' tests on Linux.

2015-06-17  Titus Brown  <titus@idyll.org>

   * scripts/normalize-by-median.py: changed DEFAULT_DESIRED_COVERAGE to 20,
   and corrected options help.
   * tests/{test_scripts.py,test_normalize_by_median.py}: moved
   normalize-by-median.py tests into a their own file.
   * tests/test-data/{dn-test-all-paired-all-keep.fa,dn-test-none-paired.fa,
   dn-test-some-paired-all-keep.fa}: added test data files for specific
   pairing/saturation behavior.

2015-06-16  Kevin Murray  <spam@kdmurray.id.au>

   * doc/dev/binary-file-formats.rst: Add documentation of khmer's binary file
   formats.
   * doc/dev/index.rst: Add above docs to developer documentation index.

2015-06-14  Michael R. Crusoe  <crusoe@ucdavis.edu>

   * khmer/__init__.py,lib/{counting,hashbits,hashtable,subset,labelhash}.cc,
   lib/khmer.hh: add signature to beginning of all binary file types
   * tests/test-data/{normC20k20.ct,badversion-k32.tagset,
   goodversion-k32.tagset}: update to new format by prepending "OXLI" to the
   data stream
   * tests/test_{counting_hash,functions,scripts,hashbits,hashbits_obj,
   labelhash}.py: tests should fail, not error (add try, except + assert
   blocks). Adapted other tests to cope with the new file formats
   * lib/magic: new, teaches the unix `file` command about khmer file types
   * doc/index.rst,doc/whats-new-2.0.rst: document these changes

2015-06-14  Titus Brown  <titus@idyll.org>

   * scripts/extract-paired-reads.py: added --output_dir, --paired-output,
   and --single-output arguments to change output file details; script
   now accepts stdin, and will output to stdout upon request.
   * scripts/split-paired-reads.py: changed script to output to stdout upon
   request; added '-' as stdin input.
   * tests/test_scripts.py: added tests for new extract-paired-reads.py
   behavior.

2015-06-14  Titus Brown  <titus@idyll.org>

   * tests/test_counting_hash.py: fixed duplicated test
   'get_kmer_counts_too_short' by changing to 'get_kmer_hashes_too_short'.

2015-06-14  Jacob Fenton  <bocajnotnef@gmail.com>

   * scripts/abundance-dist.py: added weird bigcount circumstance detection
   * tests/test_scripts.py: added test for the above

2015-06-14  Kevin Murray  <spam@kdmurray.id.au>

   * lib/counting.cc: Fix infinite loop in gzipped CountingHash I/O
   * tests/test_counting_hash.py: Add test of large CountingHash I/O
   * setup.cfg: Skip tests with the 'huge' label by default

2015-06-13  Michael R. Crusoe  <crusoe@ucdavis.edu>

   * Makefile, build-jenkins.sh: unify sphinx dependencies
   * scripts/readstats.py: fix typo

2015-06-13  Titus Brown  <titus@idyll.org>

   * doc/dev/getting-started.rst: update instructions for creating a new
   branch name to preferred practice (fix/brief_issue_description, instead
   of fix/issuenum).

2015-06-13  Michael R. Crusoe  <crusoe@ucdavis.edu>

   * doc/dev/release.rst: remove false positive from version check
   * tests/test_{counting_hash,scripts}.py: remove scriptpath no-op method

2015-06-12  Luiz Irber  <khmer@luizirber.org>

   * setup.py: revert changes to zlib compilation.
   * setup.cfg: nose should stop on first error by default.
   * Makefile, tests/test_threaded_sequence_processor.py,
   scripts/{do-partition,partition-graph}.py, khmer/thread_utils.py: Remove
   dependency on future package.

2015-06-12  Michael R. Crusoe  <crusoe@ucdavis.edu>

   * setup.py: update screed version to 0.9

2015-06-12  Luiz Irber  <khmer@luizirber.org>

   * *.py: refactor for Python 3 compatibility. Clear separation of Unicode
   and Byte strings, use __future__ imports for compatibility (print function,
   absolute imports, unicode_literals), fix tests to consider changes to random
   number generator between Python versions.
   * khmer/_khmer.cc: rename file, methods return Unicode strings instead of
   Bytestrings.

2015-06-12  Luiz Irber  <khmer@luizirber.org>

   * khmer/{khmermodule.cc},tests/test_hashbits.py: Add Unicode support to
   hashbits.get method.
   * tests/test_hll.py: Avoid using translate for revcomp calculation.

2015-06-12  Sarah Guermond  <sarah.guermond@gmail.com>

   * scripts/trim-low-abund.py: changed _screed_record_dict to Record

2015-06-11  Sherine Awad  <drmahmoud@ucdavis.edu>

   * Change split-paired-reads.py to accept input from stdin.
   * Add test function to test new behavior of split-paired.

2015-06-10  Camille Scott  <camille.scott.w@gmail.com>

   * lib/hashtable.cc: Tweaked median_at_least to reduce number of
   conditional checks.

2015-06-10  Titus Brown  <titus@idyll.org>

   * scripts/find-knots.py: fixed invocation of check_space to take correct
   arguments.
   * tests/test_scripts.py: added simple test of find-knots.py execution.

2015-06-09  Jacob Fenton  <bocajnotnef@gmail.com>

   * scripts/normalize-by-median.py: implemented broken_paired_reader
   * tests/test_scripts.py: modified tests to properly use new args
   * khmer/utils.py: added force-paired option to broken_paired_reader (@ctb)

2015-06-09   Luiz Irber  <khmer@luizirber.org>

   * khmer/_khmermodule.cc, lib/hashtable.{cc,hh}: astyle fixes.

2015-06-09  Titus Brown  <titus@idyll.org>

   * khmer/_khmermodule.cc: fixed nasty Hashtable.get() bug.
   * lib/hashtable.{cc,hh}: add Hashtable::get_kmers(), get_kmer_hashes(),
   and get_kmer_counts().
   * khmer/_khmermodule.cc: add CPython functions for get_kmers(),
   get_kmer_hashes(), and get_kmer_counts(); reorganize hashtable_methods.
   * tests/test_counting_hash.py: add tests for get_kmers(), get_kmer_hashes(),
   and get_kmer_counts(), as well as for nasty Hashtable.get() bug.

2015-06-08  Camille Scott  <camille.scott.w@gmail.com>

   * lib/hashtable.{cc,hh}: Add filter_on_median method to check
   if median k-mer count is above a cutoff
   * khmer/_khmermodule.cc: Expose filter_on_median to python-land
   * scripts/normalize-by-median.py: Switch to new filter_on_median
   * tests/test_counting_hash.py: Tests for new method

2015-06-08  Luiz Irber  <khmer@luizirber.org>

   * tests/test_hll.py: test return values from consume_{string,fasta}.

2015-06-06  Titus Brown  <titus@idyll.org>

   * khmer/_khmermodule.cc: added hllcounter_merge.
   * tests/test_hll.py: added merge tests.
   * lib/hllcounter.cc: changed HLLCounter::consume_string to uppercase input.
   * sandbox/unique-kmers.py: added --stream-out option; updated to print out
   k-mers per file as well as k-mer size used.

2015-06-04  Titus Brown  <titus@idyll.org>

   * khmer/_khmermodule.cc: added error handling to load_partitionmap.
   * lib/subset.cc: modified partitionmap format to detect truncated files;
   changed untestable sanity checks to assertions.
   * tests/{test_counting_hash,test_hashbits,test_subset_graph}.py: added
   tests to try loading all possible truncations of binary save files.

2015-06-04  Titus Brown  <titus@idyll.org>

   * khmer/_khmermodule.cc,lib/hashbits.{cc,hh}: add Hashbits::update_from()
   and Hashbits.update().
   * tests/test_hashbits.py: associated tests.

2015-06-01  Jacob Fenton  <bocajnotnef@gmail.com>

   * scripts/normalize-by-median.py: major refactoring to use context
   managers and classes; fixed -R
   * tests/test_scripts.py: added test for normalize's -R arg

2015-06-01  Tamer Mansour <drtamermansour@gmail.com>

   * scripts/normalize-by-median.py: changed to count kmers from both PE reads
   when either one of them is below the coverage cutoff
   * tests/test_scripts.py: Added test for new behaviour

2015-05-26  Titus Brown  <titus@idyll.org>

   * khmer/_khmermodule.cc: refactor CPython layer so that KHashtable
   is at base of CountingHash and Hashbits.
   * lib/hashbits.hh: add n_entries() function from Hashtable::n_entries.
   * lib/hashtable.hh: add several virtual functions to Hashtable that exist in
   CountingHash and Hashbits.

2015-05-26  Titus Brown  <titus@idyll.org>

   * khmer/{__init__.py,_khmermodule.cc},lib/labelhash.{cc,hh},
   lib/{hashtable,khmer}.hh: changed LabelHash to be a "friend" of Hashtable,
   rather than a subclass; allowed initialization with either a CountingHash
   or a Hashbits; added 'graph' attribute to the Python object to store a
   reference to host object.
   * lib/labelhash.{cc,hh}: changed TagPtr maps to Tag maps to fix disastrous
   bug.
   * lib/labelhash.{cc,hh}: added save/load_tags_and_labels functions for
   saving and loading labels.
   * tests/test_labelhash.py: removed unnecessary tests; added tests for save
   and load.
   * sandbox/sweep-reads.py: updated with LabelHash changes.

2015-05-26  Kevin Murray  <spam@kdmurray.id.au>

   * lib/Makefile: Remove old libkhmer.so versions during make clean

2015-05-25  Kevin Murray  <spam@kdmurray.id.au>

   * Makefile: Fix issue with 'lib' target not building by using FORCE

2015-05-20  Jacob Fenton  <bocajnotnef@gmail.com>

   * oxli/{__init__,khmer_api,common}.py,scripts/build-graph.py,
   tests/test_scripts.py: added oxli module, oxlified load_graph script, tests
   * scripts/load-graph.py: replaced with oxlified version
   * setup.py: added oxli module and entry point

2015-05-20  Kevin Murray  <spam@kdmurray.id.au>

   * .gitignore: Add htmlcov/ and diff-cover.html to gitignore
   * Makefile: Use rm -f to remove files to quash error messages on
   non-existant files

2015-05-18  Sherine Awad  <sherine.awad@gmail.com>

   * tests/test_scripts.py: Test loading of compressed counting table
   with bigcounts,and test abundance with bigcounts

2015-05-18  Michael R. Crusoe  <mcrusoe@msu.edu>

   * all files: references to github.com/ged-lab changed to
   github.com/dib-lab. All GitHub URLs normalized to use HTTPS
   * README.rst: broken landscape.io badge removed
   * doc/user/known-issues.rst: removed two known issues fixed in v1.4 release

2015-05-18  Titus Brown  <titus@idyll.org>

   * sandbox/{assembly-diff-2.py,sandbox/collect-reads.py},
   scripts/{count-median.py,filter-abund-single.py,filter-abund.py}: changed
   sequence-reading behavior to replace 'N' with 'A', to be consistent with
   rest of code base.
   * scripts/{filter-abund.py,filter-abund-single.py}: changed behavior of
   scripts to keep sequences with 'N's in them, and count them as 'A's.
   * tests/test_scripts.py: added tests for new
   filter-abund/filter-abund-single behavior.
   * tests/test-data/test-filter-abund-Ns.fq: new test file for new tests.

2015-05-13  Scott Sievert  <sieve121@umn.edu>

   * tests/*,scripts/*,lib/*,sandbox/*,khmer/*: changed "doc/LICENSE.txt" to
   "LICENSE" in copyright header.

2015-05-13  Michael R. Crusoe  <mcrusoe@msu.edu>

   * doc/dev/getting-started.rst: added missing dev tools to install list

2015-05-12  Kevin Murray  <spam@kdmurray.id.au>

   * scripts/load-into-counting.py,test/test_scripts.py: Add the number of
   reads processed to the machine readable output files of --summary-info.

2015-05-11  Titus Brown  <titus@idyll.org>

   * scripts/sample-reads-randomly.py: fixed boundary error in
   sample-reads-randomly.py.
   * tests/test_scripts.py: updated tests to correspond with correct
   behavior of sample-reads-randomly.py.

2015-04-23  Lex Nederbragt  <lex.nederbragt@ibv.uio.no>

   * tests/test_scripts.py: added a test for extract-partitions:
   whitespace in fasta header.

2015-04-21  Daniel Standage  <daniel.standage@gmail.com>

   * scripts/sample-reads-randomly.py: use broken paired reader to provide
   paired-end read support.
   * tests/test_scripts.py: change test results to compensate for the change in
   implementation.

2015-04-17  Jessica Mizzi  <mizzijes@msu.edu>

   * tests/test_scripts.py: split test_extract_long_sequences 
   into test_extract_long_sequences_fa and test_extract_long_sequences_fq

2015-04-15  Elmar Bucher <buchere@ohsu.edu>

   * khmer/doc/dev/getting-started.rst: add information for OS X
   mac port and homebrew distro users as well as Linux
   Debian and Ubuntu distro users.
   And add copyright header.

2015-04-15  Susan Steinman  <steinman.tutoring@gmail.com>

   * khmer/tests/khmer_tst_utils.py,doc/dev/a-quick-guide-to-testing.rst
      edited docstring and docs to remind people to make sure tests test
      errors correctly

2015-04-15  Michael R. Crusoe  <mcrusoe@msu.edu>

   * sandbox/make-coverage.py: tweak for importability

2015-04-15  Sherine Awad  <sherine.awad@gmail.com>

   * sandbox/make-coverage.py: restored, was deleted by accident

2015-04-15  Susan Steinman  <steinman.tutoring@gmail.com>

   * khmer/tests/test_scripts.py: changed tests that use `runscript` with
      `fail_okay=True` to use asserts to confirm the correct failure type

2015-04-15  Sarah Guermond  <sarah.guermond@gmail.com>

   * doc/dev/getting-started.rst: clarified dev communication

2015-04-15  Sarah Guermond  <sarah.guermond@gmail.com>

   * scripts/trim-low-abund.py: implemented STDOUT output, redirected
   existing print statements to STDERR, fixed existing & new PEP 8 issues 
   * tests/test_scripts.py: added test for above changes

2014-04-15  Andreas Härpfer  <ahaerpfer@gmail.com>

   * doc/conf.py: disable Sphinx smart rendering

2015-04-15  Michael R. Crusoe  <mcrusoe@msu.edu>

   * lib/hashtable.cc: remove memory leak
   * scripts/readstats.py,tests/test_scripts.py: fix PEP8 violations

2015-04-15  Susan Steinman  <steinman.tutoring@gmail.com>

   * khmer/scripts/normalize-by-median.py: pass individual arg values to 
      functions instead of ArgParse object

2015-04-15  Thomas Fenzl  <thomas.fenzl@gmx.net>

   * scripts/{count-overlap.py,readstats.py},tests/test_scripts.py: 
   added a --csv option to readstats
   updated documentation for count-overlap
   * khmer/_khmermodule.cc: fixed missing error handling 
   for hashbits_count_overlap

2015-04-15  en zyme  <en_zyme@outlook.com>

   * khmer/khmer/kfile.py: check_file_status() -> check_input_files()
   * khmer/sandbox/{collect-reads, khmer/sandbox/sweep-reads}.py 
     khmer/scripts/{abundance-dist-single, abundance-dist, annotate-partitions,
     count-median, count-overlap, do-partition, extract-paired-reads, 
     extract-partitions, filter-abund-single, filter-abund, filter-stoptags,
     find-knots, interleave-reads, load-graph, load-into-counting, 
     make-initial-stoptags, merge-partitions, partition-graph,
     sample-reads-randomly, split-paired-reads}.py:
       check_file_status() -> check_input_files()
   * khmer/tests/test_functions.py: check_file_status() -> check_input_files()

2015-04-15  Andreas Härpfer  <ahaerpfer@gmail.com>

   * khmer/utils.py: fix record checks to account for comments in old style
   FASTQ data.
   * tests/test-data/old-style-format-w-comments.fq: new test data.
   * tests/test_scripts.py: add test against new test data.

2015-04-15  Michael R. Crusoe  <mcrusoe@msu.edu>

   * doc/dev/release.txt: update release instructions to more thoroughly run
   tests.

2015-04-14  Susan Steinman  <steinman.tutoring@gmail.com>

   * khmer/scripts/normalize-by-median.py: allow for paired and unpaired
      files to be normalized together. separate function for error check
   * khmer/tests/test_scripts.py: created test for paired/unpaired data

2015-04-14  Scott Fay  <scott.a.fay@gmail.com>

   * doc/user/getting-help.rst: added to user docs
   * doc/index.rst: changed: added link to getting-help doc
   * README.rst: changed: added link to getting-help doc

2015-04-14  Scott Fay  <scott.a.fay@gmail.com>

   * docs/index.rst: added github repo and release notes page to main docs page

2015-04-14  Susan Steinman  <steinman.tutoring@gmail.com>

   * khmer/{__init__.py},sandbox/{collect-reads,collect-variants,
   saturate-by-median},scripts/{do-partition,filter-abund-single,load-graph,
   load-into-counting,normalize-by-median,trim-low-abund}: pulled out check
   max collisions logic to init.
   * khmer/tests/test_scripts.py: modified tests to account for new error
   message

2015-04-14  Josiah Seaman  <josiah@dnaskittle.com>

   * lib/{hashbits.cc}: changed: adding doxygen comments

2015-04-14  Sarah Guermond  <sarah.guermond@gmail.com>

   * doc/dev/coding-guidelines-and-review.rst: added copyright question
   to commit checklist.

2015-04-14  Andreas Härpfer  <ahaerpfer@gmail.com>

   * */*.py: Make docstrings PEP 257 compliant.

2015-04-14  Michael R. Crusoe  <mcrusoe@msu.edu>

   * khmer/_khmermodule.cc: catch more exceptions
   * tests/test_{sandbox_scripts,subset_graph}.py: make tests more resilient

2015-04-14  Michael R. Crusoe  <mcrusoe@msu.edu>

   * lib/count.cc: Make CountingHash::abundance_distribution threadsafe
   * khmer/_khmermodule.cc: remove newly unnecessary check for exception
   * tests/test_scripts.py: added test to confirm the above

2015-04-14  Michael R. Crusoe  <mcrusoe@msu.edu>

   * khmer/{__init__.py,_khmermodule.cc},lib/{counting,hashbits,hashtable,
   subset}.cc: catch IO errors and report them.
   * tests/test_hashbits.py: remove write to fixed path in /tmp
   * tests/test_scripts.py: added test for empty counting table file

2015-04-13  Thomas Fenzl  <thomas.fenzl@gmx.net>

   * lib/{khmer_exception.hh,{counting,hashbits,hashtable,subset}.cc}: changed 
   khmer_exception to use std::string to fix memory management.

2015-04-13  Elmar Bucher  <buchere@ohsu.edu>

   * scripts/normalize-by-median.py (main): introduced warning for when at
   least two input files are named the same.

2015-04-13  Andreas Härpfer  <ahaerpfer@gmail.com>

   * doc/dev/getting-started.rst: clarify Conda usage

2015-04-13  Daniel Standage  <daniel.standage@gmail.com>

   * scripts/normalize-by-median.py: Added support to the diginorm script for
   sending output to terminal (stdout) when using the conventional - as the
   output filename. Also removed --append option.
   * tests/test_scripts.py: Added functional test for diginorm stdout, removed
   test of --append option.

2015-04-13  Scott Fay  <scott.a.fay@gmail.com>

   * scripts/filter-abund.py: added checking of input_table by
   `check_file_status()`

2015-04-13  David Lin

   * scripts/abundance-dist.py: disambiguate documentation for force and 
   squash options

2015-04-13  Michael R. Crusoe  <mcrusoe@msu.edu>

   * README.rst,doc/index.rst: added link to gitter.im chat room
   * doc/README.rst: removed ancient, outdated, and unused file

2015-04-13  Thomas Fenzl  <thomas.fenzl@gmx.net>

   * khmer/_khmermodule.cc: removed unused find_all_tags_truncate_on_abundance
   from python api

2015-04-10  Will Trimble

   * tests/test_script_arguments.py: added a test to check for the empty file
   warning when checking if a file exists

2015-04-10  Jacob Fenton  <bocajnotnef@gmail.com>

   * scripts/test-{scripts.py}: added test for check_file_writable using 
   load_into_counting

2015-04-10  Phillip Garland  <pgarland@gmail.com>

   * khmer/file.py (check_file_writable): new function to check writability
   * scripts/load-into-counting.py (main): early check to see if output is
   writable

2015-04-07  Michael R. Crusoe  <mcrusoe@msu.edu>

    * README.rst: add a ReadTheDocs badge

2015-04-06  Michael R. Crusoe  <mcrusoe@msu.edu>

   * jenkins-build.sh: updated OS X warning flag to quiet the build a bit

2015-04-06  Michael R. Crusoe  <mcrusoe@msu.edu>

   * Makefile: added 'convert-release-notes' target for MD->RST conversion
   * doc/{,release-notes}/index.rst: include release notes in documentation
   * doc/release-notes/*.rst: added pandoc converted versions of release notes
   * jenkins-build.sh: use the Sphinx method to install doc dependencies

2015-04-05  Michael R. Crusoe  <mcrusoe@msu.edu>

   * setup.py: use the release version of screed 0.8

2015-04-05  Michael R. Crusoe  <mcrusoe@msu.edu>

   * doc/*/*.txt: all documentation sources have been renamed to use the rst
   extension to indicate that they are reStructuredText files. This enables
   use of rich text editors on GitHub and elsewhere.
   * doc/conf.py: update Sphinx configuration to reflect this change
   * doc/requirements.txt: added hint to install version 3.4.1 of Setuptools;
   this file is used by ReadTheDocs only.

2015-04-05  Michael R. Crusoe  <mcrusoe@msu.edu>

   * ChangeLog, lib/read_aligner.cc, sandbox/sweep-reads.py: fixed spelling
   errors.

2015-04-05  Kevin Murray  <spam@kdmurray.id.au>

   * lib/read_parsers.{cc,hh}: Work around an issue (#884) in SeqAn 1.4.x
   handling of truncated sequence files. Also revamp exceptions
   * khmer/_khmermodule.cc: Use new/updated exceptions handling malformed
   FASTA/Q files.
   * tests/test_read_parsers.py: add a test of parsing of truncated fastq
   files

2015-04-03  Luiz Irber  <irberlui@msu.edu>

   * lib/hllcounter.cc: Use for loop instead of transform on merge method,
   now works on C++11.

2015-04-01  Luiz Irber  <irberlui@msu.edu>

   * third-party/smhasher/MurmurHash3.{cc,h}: remove unused code, fix warnings.

2015-04-01  Michael R. Crusoe  <mcrusoe@msu.edu>

   * Doxyfile.in: make documentation generation reproducible, removed timestamp

2015-04-01  Alex Hyer  <theonehyer@gmail.com>

   * scripts/find-knots.py: added force argument to check_file_status()
   call in main().

2015-03-31  Kevin Murray  <spam@kdmurray.id.au>

   * lib/read_parsers.{cc,hh}: add read counting to IParser and subclasses
   * khmer/_khmermodule.cc,tests/test_read_parsers.py: add 'num_reads'
   attribute to khmer.ReadParser objects in python land, and test it.

2015-03-28  Kevin Murray  <spam@kdmurray.id.au>

   * lib/hashbits.hh: Add Hashbits::n_tables() accessor

2015-03-27  Michael R. Crusoe  <mcrusoe@msu.edu>

   * lib/read_parsers.{cc,hh}: Obfuscate SeqAn SequenceStream objects with a
   wrapper struct, to avoid #include-ing the SeqAn headers.
   * lib/Makefile: Don't install the SeqAn headers.

2015-03-27  Kevin Murray  <spam@kdmurray.id.au>

   * lib/Makefile: Add libkhmer targets, clean up
   * lib/get_version.py: Rewrite to use versioneer.py
   * lib/.gitignore,third-party/.gitignore: Add more compiled outputs
   * lib/.check_openmp.cc: add source that checks compiler for openmp support.
   * lib/khmer.pc.in: add pkg-config file for khmer

2015-03-23  Kevin Murray  <spam@kdmurray.id.au>

   * lib/counting.hh: Add CountingHash::n_tables() accessor

2015-03-16  Jessica Mizzi  <mizzijes@msu.edu>

    * khmer/kfile.py: Added file not existing error for system exit
    * tests/{test_scripts,test_functions}.py: Added tests for
    check_file_status for file existence and force option

2015-03-15  Kevin Murray  <spam@kdmurray.id.au>  &  Titus Brown  <titus@idyll.org>

   * tests/test_counting_hash.py: Skip get_raw_tables test if python doesn't
   have the memoryview type/function.

2015-03-11  Erich Schwarz  <ems394@cornell.edu>

   * Added URLs and brief descriptions for khmer-relevant documentation in
   doc/introduction.txt, pointing to http://khmer-protocols.readthedocs.org and
   khmer-recipes.readthedocs.org, with brief descriptions of their content.

2015-03-10  Camille Scott  <camille.scott.w@gmail.com>

   * lib/counting.hh, khmer/_khmermodule.cc: Expose the raw tables of
   count-min sketches to the world of python using a buffer interface.
   * tests/test_counting_hash.py: Tests of the above functionality.

2015-03-08  Michael R. Crusoe  <mcrusoe@msu.edu>

   * Makefile: make 'pep8' target be more verbose
   * jenkins-build.sh: specify setuptools version
   * scripts/{abundance-dist,annotate-partitions,count-median,do-partition,
   extract-paired-reads,extract-partitions,filter-stoptags,find-knots,
   interleave-reads,merge-partitions,partition-graph,sample-reads-randomly,
   split-paired-reads}.py,setup.py: fix new PEP8 errors
   * setup.py: specify that this is a Python 2 only project (for now)
   * tests/test_{counting_single,subset_graph}.py: make explicit the use of
   floor division behavior.

2015-03-06  Titus Brown  <titus@idyll.org>

   * sandbox/{collect-reads.py,saturate-by-median.py}: update for 'force'
   argument in khmer.kfile functions, so that khmer-recipes compile.

2015-03-02  Titus Brown  <titus@idyll.org>

   * sandbox/{combine-pe.py,compare-partitions.py,count-within-radius.py,
   degree-by-position.py,dn-identify-errors.py,ec.py,error-correct-pass2.py,
   find-unpart.py,normalize-by-align.py,read-aligner.py,shuffle-fasta.py,
   to-casava-1.8-fastq.py,uniqify-sequences.py}: removed from sandbox/ as
   obsolete/unmaintained.
   * sandbox/README.rst: updated to reflect readstats.py and trim-low-abund.py
   promotion to sandbox/.
   * doc/dev/scripts-and-sandbox.txt: updated to reflect sandbox/ script name
   preferences, and note to remove from README.rst when moved over to scripts/.

2015-02-27  Kevin Murray  <spam@kdmurray.id.au>

   * scripts/load-into-counting.py: Be verbose in the help text, to clarify
   what the -b flag does.

2015-02-25  Hussien Alameldin  <hussien@msu.edu>

   * sandbox/bloom_count.py: renamed to bloom-count.py
   * sandbox/bloom_count_intersection.py: renamed to
     bloom-count-intersection.py
   * sandbox/read_aligner.py: renamed to read-aligner.py

2015-02-26  Tamer A. Mansour  <drtamermansour@gmail.com>

   * scripts/abundance-dist-single.py: Use CSV format for the histogram.
   * scripts/count-overlap.py: Use CSV format for the curve file output.
   Includes column headers.
   * scripts/abundance-dist-single.py: Use CSV format for the histogram. 
   Includes column headers.
   * tests/test_scripts.py: add test functions for the --csv option in
   abundance-dist-single.py and count-overlap.py

2015-02-26  Jacob Fenton  <bocajnotnef@gmail.com>

   * doc/introduction.txt, doc/user/choosing-table-sizes.txt: Updated docs to
   ref correct links and names

2015-02-25  Aditi Gupta  <agupta@msu.edu>

   * sandbox/{collect-reads.py, correct-errors.py, 
   normalize-by-median-pct.py, slice-reads-by-coverage.py, 
   sweep-files.py, sweep-reads3.py, to-casava-1.8-fastq.py}: 
   Replaced 'accuracy' with 'quality'. Fixes #787.

2015-02-25  Tamer A. Mansour  <drtamermansour@gmail.com>

   * scripts/normalize-by-median.py: change to the default behavior to
   overwrite the sequences output file. Also add a new argument --append to
   append new reads to the output file.
   * tests/test_scripts.py: add a test for the --append option in
   normalize-by-median.py

2015-02-25  Hussien Alameldin  <hussien@msu.edu>

   * khmer/khmer_args.py: add 'hll' citation entry "Irber and Brown,
     unpublished." to  _alg. dict.
   * sandbox/unique-kmers.py: add call to 'info' with 'hll' in the
     algorithms list.

2015-02-24  Luiz Irber  <irberlui@msu.edu>

    * khmer/_khmermodule.cc: expose HLL internals as read-only attributes.
    * lib/hllcounter.{cc,hh}: simplify error checking, add getters for HLL.
    * tests/test_hll.py: add test cases for increasing coverage, also fix
    some of the previous ones using the new HLL read-only attributes.

2015-02-24  Luiz Irber  <irberlui@msu.edu>

   * khmer/_khmermodule.cc: Fix coding style violations.

2015-02-24  Luiz Irber  <irberlui@msu.edu>

   * khmer/_khmermodule.cc: Update extension to use recommended practices,
   PyLong instead of PyInt, Type initialization, PyBytes instead of PyString.
   Replace common initialization with explicit type structs, and all types
   conform to the CPython checklist.

2015-02-24  Tamer A. Mansour  <drtamermansour@gmail.com>

   * scripts/abundance-dist.py: Use CSV format for the histogram. Includes
   column headers.
   * tests/test_scripts.py: add coverage for the new --csv option in
   abundance-dist.py

2015-02-24  Michael R. Crusoe  <mcrusoe@msu.edu>

   * jenkins-build.sh: remove examples/stamps/do.sh testing for now; takes too
   long to run on every build. Related to #836

2015-02-24  Kevin Murray  <spam@kdmurray.id.au>

   * scripts/interleave-reads.py: Make the output file name print nicely.

2015-02-23  Titus Brown  <titus@idyll.org>

   * khmer/utils.py: added 'check_is_left' and 'check_is_right' functions;
   fixed bug in check_is_pair.
   * tests/test_functions.py: added tests for now-fixed bug in check_is_pair,
   as well as 'check_is_left' and 'check_is_right'.
   * scripts/interleave-reads.py: updated to handle Casava 1.8 formatting.
   * scripts/split-paired-reads.py: fixed bug where sequences with bad names
   got dropped; updated to properly handle Casava 1.8 names in FASTQ files.
   * scripts/count-median.py: added '--csv' output format; updated to properly
   handle Casava 1.8 FASTQ format when '--csv' is specified.
   * scripts/normalize-by-median.py: replaced pair checking with
   utils.check_is_pair(), which properly handles Casava 1.8 FASTQ format.
   * tests/test_scripts.py: updated script tests to check Casava 1.8
   formatting; fixed extract-long-sequences.py test.
   * scripts/{extract-long-sequences.py,extract-paired-reads.py,
   fastq-to-fasta.py,readstats.py,sample-reads-randomly.py,trim-low-abund.py},
   khmer/thread_utils.py: updated to handle Casava 1.8 FASTQ format by
   setting parse_description=False in screed.open(...).
   * tests/test-data/{paired-mixed.fq,paired-mixed.fq.pe,random-20-a.fq,
   test-abund-read-2.fq,test-abund-read-2.paired2.fq,test-abund-read-paired.fa,
   test-abund-read-paired.fq}: switched some sequences over to Casava 1.8
   format, to test format handling.
   * tests/test-data/{casava_18-pe.fq,test-reads.fq.gz}: new test file for
   Casava 1.8 format handling.
   * tests/test-data/{overlap.curve,paired-mixed.fq.1,paired-mixed.fq.2,
   simple_1.fa,simple_2.fa,simple_3.fa,test-colors.fa,test-est.fa,
   test-graph3.fa,test-graph4.fa,test-graph6.fa}: removed no-longer used
   test files.

2015-02-23  Titus Brown  <titus@idyll.org>

   * setup.cfg: set !linux flag by default, to avoid running tests that
   request too much memory when 'nosetests' is run.  (This is an OS difference
   where Mac OS X attempts to allocate as much memory as requested, while
   on Linux it just crashes).

2015-02-23  Michael R. Crusoe  <mcrusoe@msu.edu>

   * khmer/{__init__.py,_khmermodule.cc},lib/{hashbits.cc,hashbits.hh,
   hashtable,tests/test_{c_wrapper,read_parsers}.py: remove unused callback
   functionality

2015-02-23  Michael R. Crusoe  <mcrusoe@msu.edu>

   * setup.py: point to the latest screed release candidate to work around
   versioneer bug.

2015-02-23  Tamer A. Mansour  <drtamermansour@gmail.com>

   * examples/stamps/do.sh: the argument --savehash was changed to --savetable
   and change mode to u+x
   * jenkins-build.sh: add a test to check for the do.sh file

2015-02-23  Kevin Murray  <spam@kdmurray.id.au>

   * khmer/load_pe.py: Remove unused/undocumented module. See #784

2015-02-21  Hussien Alameldin  <hussien@msu.edu>

   * sandbox/normalize-by-align.py: "copyright header 2013-2015 was added"
   * sandbob/read_aligner.py: "copyright header 2013-2015 was added"
   * sandbox/slice-reads-by-coverage.py: "copyright header 2014  was added"

2015-02-21  Hussien Alameldin  <hussien@msu.edu>

   * sandbox/calc-best-assembly.py, collect-variants.py, graph-size.py: Set executable bits using "chmod +x"

2015-02-21  Michael R. Crusoe  <mcrusoe@msu.edu>

   * khmer/_khmermodule.cc,lib/read_parsers.cc: Rename the 'accuracy' attribute
   of ReadParser Reads to 'quality'
   * tests/test_read_parsers.py: update test to match

2015-02-21  Rhys Kidd  <rhyskidd@gmail.com>

   * sandbox/{calc-best-assembly,calc-error-profile,normalize-by-align,
   read_aligner,slice-reads-by-coverage}.py: reference /usr/bin/env python2
   in the #! line.

2015-02-21  Rhys Kidd  <rhyskidd@gmail.com>

   * sandbox/sweep-paired-reads.py: remove empty script

2015-02-20  Titus Brown  <titus@idyll.org>

   * doc/dev/scripts-and-sandbox.txt: policies for sandbox/ and scripts/
   content, and a process for adding new command line scripts into scripts/.
   * doc/dev/index.txt: added scripts-and-sandbox to developer doc index.

2015-02-20  Michael R. Crusoe  <mcrusoe@msu.edu>

    * khmer/_khmermodule.cc: convert C++ out of memory exceptions to Python
    out of memory exception.
    * test/test_{counting_hash,counting_single,hashbits_obj,labelhash,
    scripts}.py: partial tests for the above

2015-02-20  Aditi Gupta  <agupta@msu.edu>

   * doc/dev/coding-guidelines-and-review.txt: fixed spelling errors.

2015-02-19  Michael R. Crusoe  <mcrusoe@msu.edu>

   * doc/dev/coding-guidelines-and-review.txt: added checklist for new CPython
   types
   * khmer/_khmermodule.cc: Update ReadAligner to follow the new guidelines

2015-02-19  Daniel Standage  <daniel.standage@gmail.com>

   * Makefile: add a new Makefile target `help` to list and describe all
   common targets.
   * khmer/utils.py, tests/test_functions.py: minor style fixes.

2015-02-16  Titus Brown  <titus@idyll.org>

   * khmer/utils.py: added 'check_is_pair', 'broken_paired_reader', and
   'write_record_pair' functions.
   * khmer/khmer_args.py: added streaming reference for future algorithms
   citation.
   * tests/test_functions.py: added unit tests for 'check_is_pair' and
   'broken_paired_reader'.
   * scripts/trim-low-abund.py: upgraded to track pairs properly; added
   proper get_parser information; moved to scripts/ from sandbox/.
   * tests/test_scripts.py: added paired-read tests for
   trim-low-abund.py.
   * tests/test-data/test-abund-read-2.paired.fq: data for paired-read tests.
   * scripts/extract-paired-reads.py: removed 'is_pair' in favor of
   'check_is_pair'; switched to using 'broken_paired_reader'; fixed use
   of sys.argv.
   * scripts/sample-reads-randomly.py: removed unused 'output_single' function.
   * doc/user/scripts.txt: added trim-low-abund.py.

2015-02-13  Qingpeng Zhang  <qingpeng@msu.edu>

   * scripts/sample-reads-randomly.py: fix a glitch about string formatting.

2015-02-11  Titus Brown  <titus@idyll.org>

   * khmer/_khmermodule.cc: fixed k-mer size checking; updated some error
   messages.
   * tests/test_graph.py: added test for k-mer size checking in find_all_tags.

2015-02-09  Titus Brown  <titus@idyll.org>

   * scripts/split-paired-reads.py: added -1 and -2 options to allow fine-
   grain specification of output locations; switch to using write_record
   instead of script-specific output functionality.
   * tests/test_scripts.py: added accompanying tests.

2015-02-09  Bede Constantinides  <bede.constantinides@manchester.ac.uk>

   * scripts/split-paired-reads.py: added -o option to allow specification
   of an output directory
   * tests/test_scripts.py: added accompanying test for split-paired-reads.py

2015-02-01  Titus Brown  <titus@idyll.org>

   * khmer/_khmermodule.cc: added functions hash_find_all_tags_list and
   hash_get_tags_and_positions to CountingHash objects.
   * tests/test_counting_hash.py: added tests for new functionality.

2015-01-25  Titus Brown  <titus@idyll.org>

   * sandbox/correct-errors.py: fixed sequence output so that quality
   scores length always matches the sequence length; fixed argparse
   setup to make use of default parameter.

2015-01-25  Titus Brown  <titus@idyll.org>

    * sandbox/readstats.py: fixed non-functional string interpolation at end;
    added -o to send output to a file; moved to scripts/.
    * doc/user/scripts.txt: added readstats description.
    * tests/test_scripts.py: added tests for readstats.py

2015-01-23  Jessica Mizzi  <mizzijes@msu.edu>

    * khmer/utils.py: Added single write_record fuction to write FASTA/Q
    * scripts/{abundance-dist,extract-long-sequences,extract-partitions,
    interleave-reads,normalize-by-median,sample-reads-randomly}.py: 
    Replaced FASTA/Q writing method with write_record

2015-01-23  Michael R. Crusoe  <mcrusoe@msu.edu>

    * Makefile: remove the user installs for the `install-dependencies` target

2015-01-23  Michael R. Crusoe  <mcrusoe@msu.edu>

    * README.rst,doc/user/install.txt: clarify that we support Python 2.7.x
    and not Python 3.

2015-01-21  Luiz Irber  <irberlui@msu.edu>

    * lib/hllcounter.{cc,hh}: Implemented a HyperLogLog counter.
    * khmer/{_khmermodule.cc, __init__.py}: added HLLCounter class
    initialization and wrapper.
    * tests/test_hll.py: added test functions for the new
    HyperLogLog counter.
    * sandbox/unique-kmers.py: implemented a CLI script for
    approximate cardinality estimation using a HyperLogLog counter.
    * setup.cfg, Makefile, third-party/smhasher/MurmurHash3.{cc,h},
    lib/kmer_hash.{cc,hh}, setup.py: added MurmurHash3 hash function
    and configuration.
    * setup.py: added a function to check if compiler supports OpenMP.

2015-01-14  Reed Cartwright  <cartwright@asu.edu>

    * doc/dev/getting-started.txt: Added install information for
    Arch Linux

2014-01-14  Michael R. Crusoe  <mcrusoe@msu.edu>

    * doc/user/{blog-posts,guide}.txt,examples/stamps/do.sh,sandbox/{
    collect-reads,error-correct-pass2,filter-median-and-pct,filter-median,
    read_aligner,split-sequences-by-length}.py,scripts/{filter-abund,
    load-into-counting}.py,tests/test_{counting_hash,hashbits,scripts}.py:
    remove references to ".kh" files replaces with ".pt" or ".ct" as
    appropriate
    * tests/test-data/{bad-versionk12,normC20k20}.kh: renamed to "*.ct"

2015-01-13  Daniel Standage  <daniel.standage@gmail.com>

    * tests/khmer_tst_utils.py, tests/test_sandbox_scripts.py: removed
    unused module imports
    * .gitignore: added pylint_report.txt so that it is not accidentally
    committed after running make diff_pylint_report
    * khmer/file.py -> khmer/kfile.py: renamed internal file handling
    class to avoid collisions with builtin Python file module
    * sandbox/collect-reads.py, sanbox/saturate-by-median.py,
    sandbox/sweep-files.py, sandbox/sweep-reads.py,
    scripts/abundance-dist-single.py, scripts/abundance-dist.py,
    scripts/annotate-partitions.py, scripts/count-median.py,
    scripts/count-overlap.py, scripts/do-partition.py,
    scripts/extract-long-sequences.py, scripts/extract-paired-reads.py,
    scripts/extract-partitions.py, scripts/filter-abund-single.py,
    scripts/filter-abund.py, scripts/filter-stoptags.py,
    scripts/find-knots.py, scripts/interleave-reads.py,
    scripts/load-graph.py, scripts/load-into-counting.py,
    scripts/make-initial-stoptags.py, scripts/merge-partitions.py,
    scripts/normalize-by-median.py, scripts/partition-graph.py,
    scripts/sample-reads-randomly.py, scripts/split-paired-reads.py,
    tests/test_script_arguments.py, tests/test_scripts.py: changed all
    occurrences of `file` to `kfile`

2015-01-09  Rhys Kidd  <rhyskidd@gmail.com>

    * lib/khmer.hh: implement generic NONCOPYABLE() macro guard
    * lib/hashtable.hh: apply NONCOPYABLE macro guard in case of future 
    modifications to Hashtable that might exposure potential memory corruption 
    with default copy constructor

2014-12-30  Michael Wright  <wrig517@msu.edu>

    * tests/test_scripts.py: Attained complete testing coverage for 
    scripts/filter_abund.py

2014-12-30  Brian Wyss  <wyssbria@msu.edu>

    * tests/test_scripts.py: added four new tests:
    load_into_counting_multifile(), test_abundance_dist_single_nosquash(),
    test_abundance_dist_single_savehash, test_filter_abund_2_singlefile

2015-12-29  Michael R. Crusoe  <mcrusoe@msu.edu>

    * CITATION,khmer/khmer_args.py,scripts/{abundance-dist-single,
    filter-abund-single,load-graph,load-into-counting}.py: Give credit to the
    SeqAn project for their FASTQ/FASTA reader that we use.

2014-12-26  Titus Brown  <titus@idyll.org>

    * tests/tests_sandbox_scripts.py: added import and execfile test for all
    sandbox/ scripts.
    * sandbox/{abundance-hist-by-position.py,
    sandbox/assembly-diff-2.py, sandbox/assembly-diff.py,
    sandbox/bloom_count.py, sandbox/bloom_count_intersection.py,
    sandbox/build-sparse-graph.py, sandbox/combine-pe.py,
    sandbox/compare-partitions.py, sandbox/count-within-radius.py,
    sandbox/degree-by-position.py, sandbox/ec.py,
    sandbox/error-correct-pass2.py, sandbox/extract-single-partition.py,
    sandbox/fasta-to-abundance-hist.py, sandbox/filter-median-and-pct.py,
    sandbox/filter-median.py, sandbox/find-high-abund-kmers.py,
    sandbox/find-unpart.py, sandbox/graph-size.py,
    sandbox/hi-lo-abundance-by-position.py, sandbox/multi-rename.py,
    sandbox/normalize-by-median-pct.py, sandbox/print-stoptags.py,
    sandbox/print-tagset.py, sandbox/readstats.py,
    sandbox/renumber-partitions.py, sandbox/shuffle-fasta.py,
    sandbox/shuffle-reverse-rotary.py, sandbox/split-fasta.py,
    sandbox/split-sequences-by-length.py, sandbox/stoptag-abundance-hist.py,
    sandbox/stoptags-by-position.py, sandbox/strip-partition.py,
    sandbox/subset-report.py, sandbox/sweep-out-reads-with-contigs.py,
    sandbox/sweep-reads2.py, sandbox/sweep-reads3.py,
    sandbox/uniqify-sequences.py, sandbox/write-interleave.py}: cleaned up
    to make 'import'-able and 'execfile'-able.

2014-12-26  Michael R. Crusoe  <mcrusoe@msu.edu>

    * tests/test_functions.py: Generate a temporary filename instead of
    writing to the current directory
    * Makefile: always run the `test` target if specified

2014-12-20  Titus Brown  <titus@idyll.org>

    * sandbox/slice-reads-by-coverage.py: fixed 'N' behavior to match other
    scripts ('N's are now replaced by 'A', not 'G').
    * sandbox/trim-low-abund.py: corrected reporting bug (bp written);
    simplified second-pass logic a bit; expanded reporting.

2014-12-17  Jessica Mizzi  <mizzijes@msu.edu>

    * khmer/file.py,sandbox/sweep-reads.py,scripts/{abundance-dist-single,
    abundance-dist,annotate-partitions,count-median,count-overlap,do-partition,
    extract-paired-reads,extract-partitions,filter-abund-single,filter-abund,
    filter-stoptags,interleave-reads,load-graph,load-into-counting,
    make-initial-stoptags,merge-partitions,normalize-by-median,partition-graph,
    sample-reads-randomly,split-paired-reads}.py,setup.cfg,
    tests/{test_script_arguments,test_scripts}.py: Added force option to all 
    scripts to script IO sanity checks and updated tests to match. 

2014-12-17  Michael R. Crusoe  <mcrusoe@msu.edu>

    * setup.cfg,tests/test_{counting_hash,counting_single,filter,graph,
    hashbits,hashbits_obj,labelhash,lump,read_parsers,scripts,subset_graph}.py:
    reduce memory usage of tests to about 100 megabytes max.

2014-12-17  Michael R. Crusoe  <mcrusoe@msu.edu>

    * scripts/load-graph.py,khmer/_khmermodule.cc: restore threading to
    load-graph.py

2014-12-16  Titus Brown  <titus@idyll.org>

    * sandbox/{calc-error-profile.py,collect-variants.py,correct-errors.py,
    trim-low-abund.py}: Support for k-mer spectral error analysis, sublinear
    error profile calculations from shotgun data sets, adaptive variant
    collection based on graphalign, streaming error correction, and streaming
    error trimming.
    * tests/test_sandbox_scripts.py: added tests for sandbox/trim-low-abund.py.
    * tests/test_counting_hash.py: added tests for new
    CountingHash::find_spectral_error_positions function.

2014-12-16  Michael R. Crusoe  <mcrusoe@msu.edu>  &  Camille Scott
<camille.scott.w@gmail.com>

    * khmer/_khmermodule.cc: fixed memory leak in the ReadParser paired
    iterator (not used by any scripts).
    * lib/read_parsers.cc,khmer/_khmermodule.cc: Improved exception handling.
    * tests/test_read_parsers.py,
    tests/test-data/100-reads.fq.truncated.{bz2,gz}: Added tests for truncated
    compressed files accessed via ReadParser paired and unpaired iterators.

2014-12-09  Michael R. Crusoe  <mcrusoe@msu.edu>

    New FAST[AQ] parser (from the SeqAn project). Fixes known issue and a
    newly found read dropping issue
    https://github.com/dib-lab/khmer/issues/249
    https://github.com/dib-lab/khmer/pull/641
    Supports reading from non-seekable plain and gziped FAST[AQ] files (a.k.a
    pipe or streaming support)

    * khmer/{__init__.py,_khmermodule.cc}: removed the Config object, the
    threads argument to new_counting_hash, and adapted to other changes in API.
    Dropped the unused _dump_report_fn method. Enhanced error reporting.
    * lib/{bittest,consume_prof,error,khmer_config,scoringmatrix,thread_id_map}
    .{cc,hh},tests/test_khmer_config.py: deleted unused files
    * sandbox/collect-reads.py,scripts/{abundance-dist-single,do-partition,
    filter-abund-single,load-into-counting}.py: adapted to Python API changes:
    no threads argument to ReadParser, no more config
    * tests/test_{counting_hash,counting_single,hashbits,hashbits_obj,
    test_read_parsers}.py: updated tests to new error pattern (upon object
    creation, not first access) and the same API change as above. Thanks to
    Camille for her enhanced multi-thread test.
    * lib/{counting,hashtable,ht-diff}.cc,khmer.hh: renamed MAX_COUNT define to
    MAX_KCOUNT; avoids naming conflict with SeqAn
    * khmer/file.py: check_file_status(): ignored input files named '-'
    * khmer/khmer_tst_utils.py: added method to pipe input files to a target
    script
    * tests/test_scripts.py: enhanced streaming tests now that four of them
    work.
    * Makefile: refreshed cppcheck{,-result.xml} targets, added develop
    setuptools command prior to testing

2014-12-08  Michael R. Crusoe  <mcrusoe@msu.edu>

    * doc/user/known_issues.txt: Document that multithreading leads to dropped
    reads.

2014-12-07  Michael R. Crusoe  <mcrusoe@msu.edu>

    This is khmer v1.2

    * Makefile: add sandbox scripts to the pylint_report.txt target
    * doc/dev/coding-guidelines-and-review.txt: Add question about command
    line API to the checklist
    * doc/dev/release.txt: refresh release procedure
    * doc/release-notes/release-1.2.md

2014-12-05  Michael R. Crusoe  <mcrusoe@msu.edu>

    * CITATIONS,khmer/khmer_args.py: update citations for Qingpeng's paper

2014-12-01  Michael R. Crusoe  <mcrusoe@msu.edu>

    * doc/roadmap.txt: Explain the roadmap to v2 through v4

2014-12-01  Kevin Murray  <spam@kdmurray.id.au>

    * tests/test_scripts.py: Stop a test from making a temporary output file
    in the current dir by explicitly specifying an output file.

2014-12-01  Kevin Murray  <spam@kdmurray.id.au>

    * load-into-counting.py: Add a CLI parameter to output a machine-readable
    summary of the run, including number of k-mers, FPR, input files etc in
    json or TSV format.

2014-12-01  Titus Brown  <t@idyll.org>

    * Update sandbox docs: some scripts now used in recipes

2014-11-23  Phillip Garland  <pgarland@gmail.com>

    * lib/khmer.hh (khmer): define KSIZE_MAX
    * khmer/_khmermodule.cc (forward_hash, forward_hash_no_rc) (reverse_hash):
    Use KSIZE_MAX to check whether the user-supplied k is larger than khmer
    supports.

2014-11-19  Michael R. Crusoe  <mcrusoe@msu.edu>

    * CODE_OF_CONDUT.RST,doc/dev/{index,CODE_OF_CONDUCT}.txt: added a code of
    conduct

2014-11-18  Jonathan Gluck  <jdg@cs.umd.edu>

    * tests/test_counting_hash.py: Fixed copy paste error in comments, True to
    False.

2014-11-15  Jacob Fenton  <bocajnotnef@gmail.com>

    * tests/test_scripts.py: added screed/read_parsers stream testing
    * khmer/file.py: modified file size checker to not break when fed
    a fifo/block device
    * tests/test-data/test-abund-read-2.fa.{bz2, gz}: new test files

2014-11-11  Jacob Fenton  <bocajnotnef@gmail.com>

    * do-partition.py: replaced threading args in scripts with things from 
    khmer_args
    * khmer/theading_args.py: removed as it has been deprecated

2014-11-06  Michael R. Crusoe  <mcrusoe@msu.edu>

    * lib/{counting,hashbits}.{cc,hh},lib/hashtable.hh: Moved the n_kmers()
    function into the parent Hashtable class as n_unique_kmers(), adding it to
    CountingHash along the way. Removed the unused start and stop parameters.
    * khmer/_khmermodule.cc: Added Python wrapping for CountingHash::
    n_unique_kmers(); adapted to the dropped start and stop parameters.
    * scripts/{load-graph,load-into-counting,normalize-by-median}.py: used the
    n_unique_kmers() function instead of the n_occupied() function to get the
    number of unique kmers in a table.
    * tests/test_{hashbits,hashbits_obj,labelhash,scripts}.py: updated the
    tests to reflect the above

2014-10-24  Camille Scott  <camille.scott.w@gmail.com>

    * do-partition.py: Add type=int to n_threads arg and assert to check
    number of active threads

2014-10-10  Brian Wyss  <wyssbria@msu.edu>

    * khmer/scripts/{abundance-dist, abundance-dist-single,
    annotate-partitions, count-median, count-overlap, do-partition,
    extract-paired-reads, extract-partitions, filter-abund, filter-abund-single,
    filter-stoptags, find-knots, load-graph, load-into-counting,
    make-initial-stoptags, merge-partitions, normalize-by-median, 
    partition-graph, sample-reads-randomly}.py:
    changed stdout output in scripts to go to stderr.

2014-10-06  Michael R. Crusoe  <mcrusoe@msu.edu>

    * Doxyfile.in: add links to the stdc++ docs

2014-10-01  Ben Taylor  <taylo886@msu.edu>

    * khmer/_khmermodule.cc, lib/hashtable.cc, lib/hashtable.hh,
    tests/test_counting_hash.py, tests/test_labelhash.py,
    tests/test_hashbits.py, tests/test_hashbits_obj.py:
    Removed Hashtable::consume_high_abund_kmers,
    Hashtable::count_kmers_within_depth, Hashtable::find_radius_for_volume,
    Hashtable::count_kmers_on_radius

2014-09-29  Michael R. Crusoe  <mcrusoe@msu.edu>

    * versioneer.py: upgrade versioneer 0.11->0.12

2014-09-29  Sherine Awad  <sherine.awad@gmail.com>

    * scripts/normalize-by-median.py: catch expections generated by wrong
    indentation for 'total'

2014-09-23  Jacob G. Fenton  <bocajnotnef@gmail.com>

    * scripts/{abundance-dist-single, abundance-dist, count-median,
    count-overlap, extract-paired-reads, filter-abund-single,
    load-graph, load-into-counting, make-initial-stoptags,
    partition-graph, split-paired-reads}.py: 
    added output file listing at end of file
    * scripts/extract-long-sequences.py: refactored to set write_out to
    sys.stdout by default; added output location listing.
    * scripts/{fastq-to-fasta, interleave-reads}.py: 
    added output file listing sensitive to optional -o argument
    * tests/test_scripts.py: added test for scripts/make-initial-stoptags.py

2014-09-19  Ben Taylor  <taylo886@msu.edu>

    * Makefile: added --inline-suppr to cppcheck, cppcheck-result.xml targets
    * khmer/_khmermodule.cc: Added comments to address cppcheck false positives
    * lib/hashtable.cc, lib/hashtable.hh: take args to filter_if_present by
    reference, address scope in destructor
    * lib/read_parsers.cc: Added comments to address cppcheck false positives
    * lib/subset.cc, lib/subset.hh: Adjusted output_partitioned_file,
    find_unpart to take args by reference, fix assign_partition_id to use
    .empty() instead of .size()

2014-09-19  Ben Taylor  <taylo886@msu.edu>
		
    * Makefile: Add astyle, format targets
    * doc/dev/coding-guidelines-and-review.txt: Add reference to `make format`
		target

2014-09-10  Titus Brown  <titus@idyll.org>

    * sandbox/calc-median-distribution.py: catch exceptions generated by reads
	shorter than k in length.
    * sandbox/collect-reads.py: added script to collect reads until specific
	average cutoff.
    * sandbox/slice-reads-by-coverage.py: added script to extract reads with
	a specific coverage slice (based on median k-mer abundance).
	
2014-09-09  Titus Brown  <titus@idyll.org>

    * Added sandbox/README.rst to describe/reference removed files,
	 and document remaining sandbox files.

    * Removed many obsolete sandbox files, including:
      sandbox/abund-ablate-reads.py,
      sandbox/annotate-with-median-count.py,
      sandbox/assemble-individual-partitions.py,
      sandbox/assemstats.py,
      sandbox/assemstats2.py,
      sandbox/bench-graphsize-orig.py,
      sandbox/bench-graphsize-th.py,
      sandbox/bin-reads-by-abundance.py,
      sandbox/bowtie-parser.py,
      sandbox/calc-degree.py,
      sandbox/calc-kmer-partition-counts.py,
      sandbox/calc-kmer-read-abunds.py,
      sandbox/calc-kmer-read-stats.py,
      sandbox/calc-kmer-to-partition-ratio.py,
      sandbox/calc-sequence-entropy.py,
      sandbox/choose-largest-assembly.py,
      sandbox/consume-and-traverse.py,
      sandbox/contig-coverage.py,
      sandbox/count-circum-by-position.py,
      sandbox/count-density-by-position.py,
      sandbox/count-distance-to-volume.py,
      sandbox/count-median-abund-by-partition.py,
      sandbox/count-shared-kmers-btw-assemblies.py,
      sandbox/ctb-iterative-bench-2-old.py,
      sandbox/ctb-iterative-bench.py,
      sandbox/discard-high-abund.py,
      sandbox/discard-pre-high-abund.py,
      sandbox/do-intertable-part.py,
      sandbox/do-partition-2.py,
      sandbox/do-partition-stop.py,
      sandbox/do-partition.py,
      sandbox/do-subset-merge.py,
      sandbox/do-th-subset-calc.py,
      sandbox/do-th-subset-load.py,
      sandbox/do-th-subset-save.py,
      sandbox/extract-surrender.py,
      sandbox/extract-with-median-count.py,
      sandbox/fasta-to-fastq.py,
      sandbox/filter-above-median.py,
      sandbox/filter-abund-output-by-length.py,
      sandbox/filter-area.py,
      sandbox/filter-degree.py,
      sandbox/filter-density-explosion.py,
      sandbox/filter-if-present.py,
      sandbox/filter-max255.py,
      sandbox/filter-min2-multi.py,
      sandbox/filter-sodd.py,
      sandbox/filter-subsets-by-partsize.py,
      sandbox/get-occupancy.py,
      sandbox/get-occupancy2.py,
      sandbox/graph-partition-separate.py,
      sandbox/graph-size-circum-trim.py,
      sandbox/graph-size-degree-trim.py,
      sandbox/graph-size-py.py,
      sandbox/join_pe.py,
      sandbox/keep-stoptags.py,
      sandbox/label-pairs.py,
      sandbox/length-dist.py,
      sandbox/load-ht-and-tags.py,
      sandbox/make-coverage-by-position-for-node.py,
      sandbox/make-coverage-histogram.py,
      sandbox/make-coverage.py,
      sandbox/make-random.py,
      sandbox/make-read-stats.py,
      sandbox/multi-abyss.py,
      sandbox/multi-stats.py,
      sandbox/multi-velvet.py,
      sandbox/normalize-by-min.py,
      sandbox/occupy.py,
      sandbox/parse-bowtie-pe.py,
      sandbox/parse-stats.py,
      sandbox/partition-by-contig.py,
      sandbox/partition-by-contig2.py,
      sandbox/partition-size-dist-running.py,
      sandbox/partition-size-dist.py,
      sandbox/path-compare-to-vectors.py,
      sandbox/print-exact-abund-kmer.py,
      sandbox/print-high-density-kmers.py,
      sandbox/quality-trim-pe.py,
      sandbox/quality-trim.py,
      sandbox/reformat.py,
      sandbox/remove-N.py,
      sandbox/softmask-high-abund.py,
      sandbox/split-N.py,
      sandbox/split-fasta-on-circum.py,
      sandbox/split-fasta-on-circum2.py,
      sandbox/split-fasta-on-circum3.py,
      sandbox/split-fasta-on-circum4.py,
      sandbox/split-fasta-on-degree-th.py,
      sandbox/split-fasta-on-degree.py,
      sandbox/split-fasta-on-density.py,
      sandbox/split-reads-on-median-diff.py,
      sandbox/summarize.py,
      sandbox/sweep_perf.py,
      sandbox/test_scripts.py,
      sandbox/traverse-contigs.py,
      sandbox/traverse-from-reads.py,
      sandbox/validate-partitioning.py -- removed as obsolete.

2014-09-01  Michael R. Crusoe  <mcrusoe@msu.edu>

    * doc/dev/coding-guidelines-and-review.txt: Clarify pull request checklist
    * CONTRIBUTING.md: update URL to new dev docs

2014-08-30  Rhys Kidd  <rhyskidd@gmail.com>

    * khmer/_khmermodule.cc: fix table.get("wrong_length_string") gives core
    dump
    * lib/kmer_hash.cc: improve quality of exception error message
    * tests/{test_counting_hash,test_counting_single,test_hashbits,
        test_hashbits_obj}.py: add regression unit tests

2014-08-28  Titus Brown  <titus@idyll.org>

    * scripts/normalize-by-median.py: added reporting output after main loop
	exits, in case it hadn't been triggered.
    * sandbox/saturate-by-median.py: added flag to change reporting frequency,
	cleaned up leftover code from when it was copied from
	normalize-by-median.

2014-08-24  Rhys Kidd  <rhyskidd@gmail.com>

    * khmer/thread_utils.py, sandbox/filter-below-abund.py,
	scripts/{extract-long-sequences,load-graph,load-into-counting,
	normalize-by-median,split-paired-reads}.py,
	scripts/galaxy/gedlab.py: fix minor PyLint issues 

2014-08-20  Michael R. Crusoe  <mcrusoe@msu.edu>

    * test/test_version.py: add Python2.6 compatibility.

2014-08-20  Rhys Kidd  <rhyskidd@gmail.com>

    * setup.py,README.rst,doc/user/install.txt: Test requirement for a 
    64-bit operating system, documentation changes. Fixes #529

2014-08-19  Michael R. Crusoe  <mcrusoe@msu.edu>

    * {setup,versioneer,khmer/_version}.py: upgrade versioneer from 0.10 to 0.11

2014-08-18  Michael R. Crusoe  <mcrusoe@msu.edu>

    * setup.py: Use the system bz2 and/or zlib libraries if specified in
    setup.cfg or overridden on the commandline

2014-08-06  Michael R. Crusoe  <mcrusoe@msu.edu>

    * CITATION: fixed formatting, added BibTeX
    * Makefile: Python code coverage targets will now compile khmer if needed
    * doc/dev/galaxy.txt: moved to doc/user/; updated & simplified
    * doc/{dev,user}/index.txt: galaxy.txt move
    * scripts/*.xml: moved to scripts/galaxy/; citations added; additional
    scripts wrapped
    * scripts/galaxy/README.txt: documented Galaxy codebase requirements
    * doc/citations.txt: symlink to CITATION
    * scripts/galaxy/test-data: added symlinks to files in tests/test-data or
    added short test files from scratch
    * scripts/galaxy/macros.xml: common configuration moved to central file
    * scripts/galaxy/gedlab.py: custom Galaxy datatypes for the counting
    tables and presence tables: it inherits from the Galaxy Binary type but
    isn't sniffable. Written with GalaxyTeam's Dave_B.
    * scripts/filter-abund.py: fix inaccurate parameter description
    * scripts/galaxy/tool_dependencies.xml: document install process
    * scripts/galaxy/filter-below-abund.py: symlink to
    sandbox/filter-below-abund.py for now.
    * khmer/khmer_args.py: point users to online citation file for details

2014-08-05  Michael R. Crusoe  <mcrusoe@msu.edu>

    * lib/read_parsers.{cc,hh}: close file handles. Fixes CID 1222793

2014-08-05  Justin Lippi  <jlippi@gmail.com>

    * khmer/__init__.py: import get_version_cpp method as __version_cpp__.
    * khmer/_khmermodule.cc: added get_version_cpp implementation
    * tests/test_version.py: check that version from C++ matches version from
    khmer.__version__
    * setup.cfg: don't run tests with 'jenkins' @attr with 'make test'

2014-08-04  Michael R. Crusoe  <mcrusoe@msu.edu>

    * khmer/_khmermodule.cc,lib/{kmer_hash.{cc,hh},read_aligner.cc,
    read_parsers.{cc,hh},trace_logger.cc: Replace remaining uses of assert()
    with khmer_exceptions. Fixes #215.
    * setup.py: simplify argparse conditional dependency

2014-08-03  Titus Brown & Michael R. Crusoe  <t@idyll.org>

    * doc/{artifact-removal,partitioning-workflow{.graffle,.png}},{biblio,
    blog-posts,guide,install,choosing-table-sizes,known-issues,scripts,
    partitioning-big-data.txt: moved to doc/user/
    * doc/{crazy-ideas,details,development,galaxy,release,examples}.txt: moved
    to doc/dev/
    * doc/dev/{a-quick-guide-to-testing,codebase-guide,
    coding-guidelines-and-review,for-khmer-developers,getting-started,
    hackathon,index}.txt,doc/user/index.txt: new content.
    * doc/design.txt: deleted
    The documentation has been split into user focused documentation and
    developer focused documentation. The new developer docs were field tested
    as part of the Mozilla Science Lab global sprint that we participated in;
    we are grateful to all the volunteers.

2014-07-24  Ivan Gonzalez  <iglpdc@gmail.com>

    * lib/khmer.hh, lib/khmer_exception.hh: All exceptions are now derived from
	a new base class exception, khmer::khmer_exception. Issue #508.
    * lib/counting.cc, lib/hashbits.cc, lib/hashtable.{cc,hh},lib/kmer_hash.cc,
	lib/labelhash.cc, lib/perf_metrics.hh, lib/read_parsers.{cc,hh},
	lib/subset.cc, lib/thread_id_map.hh: All exceptions thrown are now
	instances (or derived from) khmer::khmer_exception.

2014-07-24  Jiarong Guo  <guojiaro@gmail.com>

    * khmer/_khmermodule.cc: add python exception when thread = 0 for
    ReadParser.
    * tests/test_read_parsers.py: add test_with_zero_threads() to test Python
    exception when ReadParser has zero threads.

2014-07-23  Qingpeng Zhang  <qingpeng@gmail.com>

    * scripts/load-graph.py: write fp rate into *.info file with option 
    to switch on
    * tests/test_scripts.py: add test_load_graph_write_fp

2014-07-23  Ryan R. Boyce  <boycerya@msu.edu>

    * Makefile: fixed >80 character line wrap-around

2014-07-23  Leonor Garcia-Gutierrez  <l.garcia-gutierrez@warwick.ac.uk>

    * tests/test_hashbits.py, tests/test_graph.py, 
    tests/test_lump.py: reduced memory requirement
    
2014-07-23  Heather L. Wiencko  <wienckhl@tcd.ie>

    * khmer_tst_utils.py: added import traceback
    * test_scripts.py: added test for normalize_by_median.py for fpr rate

2014-07-22  Justin Lippi  <jlippi@gmail.com>
 
    * khmer/_khmermodule.cc: removed unused assignment
    * lib/read_aligner.cc,lib/read_aligner.hh: wrapped function declarations
    in the same compiler options that the only invocations are in to avoid
    unusedPrivateFunction violation.
    * lib/read_parsers.cc: fix redundantassignment error by assigning variable
    to its value directly

2014-07-22  Michael R. Crusoe  <mcrusoe@msu.edu>

    * Makefile: combine pip invocation into single "install-dependencies"
    target.

2014-07-22  Justin Lippi  <jlippi@gmail.com>

    * tests/test_subset_graph.py: decrease the amount of memory that is being
    requested for the hash tables in test.

2014-07-22  Jim Stapleton  <jas@msu.edu>

     * scripts/filter-abund.py: no longer asks for parameters that are unused,
     issue #524

2014-07-22  Justin Lippi  <jlippi@gmail.com> 

    * tests/khmer_tst_utils.py: put runscript here
    * tests/test_sandbox_scripts.py: remove 'runsandbox', renamed to runscript
      and placed in khmer_tst_utils
    * tests/test_scripts.py: removed 'runscript' and placed in khmer_tst_utils

2014-07-22  Jeramia Ory  <jeramia.ory@gmail.com>

    * khmer/_khmermodule.cc: removed unused KhmerError, issue #503

2014-07-22  Rodney Picett  <pickett.rodney@gmail.com>

    * lib/scoringmatrix.{cc,hh}: removed assign function, issue #502
 
2014-07-22  Leonor Garcia-Gutierrez  <l.garcia-gutierrez@warwick.ac.uk>

    * tests/test_counting_single.py: reduced memory requirements
    
2014-07-21  Titus Brown  <t@idyll.org>

    * sandbox/saturate-by-median.py: introduce new sandbox script for
	saturation analysis of low-coverage data sets.

2014-07-10  Joe Stein  <joeaarons@gmail.com>

    * sandbox/readstats.py: fixed divide-by-zero error, issue #458

2014-07-06  Titus Brown  <t@idyll.org>

    * doc/release.txt: fix formatting.

2014-06-25  Michael R. Crusoe <mcrusoe@msu.edu>

    * scripts/load-graph.py: fix #507. Threading doesn't give any advantages
    to this script right now; the threading parameter is ignored for now.

2014-06-20  Chuck Pepe-Ranney  <chuck.peperanney@gmail.com>

    * scripts/extract-partitions.py: added epilog documentation for 
	<base>.dist columns.

2014-06-20  Michael R. Crusoe  <mcrusoe@msu.edu>

    * doc/release.txt: Add Coverity Scan to release checklist

2014-06-19  Michael R. Crusoe  <mcrusoe@msu.edu>

    * lib/read_aligner.{cc,hh},khmer/_khmermodule.cc,setup.py,
    tests/test_read_aligner.py,sandbox/{normalize-by-align,read-aligner}.py:
    Update of @fishjord's graph alignment work
    * lib/{aligner,kmer,node}.{cc,hh},tests/test_align.py: removed as they are
    superceded by the above
    * Makefile: fixed wildcards
    * tests/read_parsers.py: tests that are too complicated to run with
    Valgrind's memcheck are now marked @attr('multithread')

2014-06-16  Titus Brown  <t@idyll.org>

    * doc/release.txt: updated release process.
    * doc/known-issues.txt: updated known-issues for v1.1 release
    * doc/release-notes/: added release notes for 1.0, 1.0.1, and 1.1

2014-06-16  Michael R. Crusoe  <mcrusoe@msu.edu>

    * scripts/{abundance-dist-single,filter-abund-single,load-into-counting,
    normalize-by-median,load-graph}.py: restore Python 2.6 compatibility for
    Debian 6, RedHat 6, SL6, and Ubuntu 10.04 LTS users.

2014-06-15  Titus Brown  <t@idyll.org>

    * doc/scripts.txt: removed sweep-reads.py from script documentation.
    * scripts/sweep-reads.py, scripts/sweep-files.py: moved sweep-reads.py
	and sweep-files.py over to sandbox.
    * tests/test_sandbox_scripts.py: created a test file for scripts in
	sandbox/; skip when not in developer mode (e.g. installed egg).
    * tests/test_script_arguments.py: capture file.py output to stderr
	so that it is not displayed during tests.
    * sandbox/calc-median-distribution.py: updates to print cumulative
	distribution for calc-median-distribution.

2014-06-14  Michael R. Crusoe  <mcrusoe@msu.edu>

    * scripts/{abundance-dist-single,filter-abund-single,load-into-counting,
    normalize-by-median,load-graph}.py,tests/test_scripts.py: added
    '--report-total-kmers' option to all scripts that create k-mer tables.

2014-06-14  Titus Brown  <t@idyll.org>

    * doc/scripts.txt, tests/test_scripts.py, scripts/sweep-reads.py:
	renamed sweep-reads-buffered to sweep-reads; added FASTQ output to
	sweep-reads.
    * doc/scripts.txt: added extract-long-sequences.py doc reference.
    * scripts/extract-long-sequences.py: set default sequence length to
	extract to 200 bp.

2014-06-13  Michael R. Crusoe  <mcrusoe@msu.edu>

    * MANIFEST.in: don't include docs/, data/, or examples/ in our PyPI
    distribution. Saves 15MB.

2014-06-13  Michael R. Crusoe  <mcrusoe@msu.edu>

    * Makefile: split coverity target in two: -build and -upload. Added
    configuration target

2014-06-13  Titus Brown  <t@idyll.org>

    * doc/install.txt: updated virtualenv command to use python2 explicitly,
	for arch support.

2014-06-13  Titus Brown  <t@idyll.org>

    * khmer/__init__.py, khmer/file_args.py: Moved copyright message to a
	comment.
    * khmer/file.py: updated error messages for disk-space checking functions;
	added test hooks.
    * tests/test_script_arguments.py: added tests for several functions in
	khmer/file.py.
    * sandbox/assemstats3.py: handle missing input files.

2014-06-12  Michael Wright <wrigh517@msu.edu>

    * sandbox/load-into-hashbits: Deleted from sandbox. It is superseded
    by load-graph.py --no-tagset.

2014-06-11  Michael Wright <wrigh517@msu.edu>

    * scripts/load-into-counting: Fixed docstring misnomer to 
	load-into-counting.py

2014-06-10  Michael R. Crusoe  <mcrusoe@msu.edu>

    * setup.py,tests/{__init__,khmer_tst_utils,test_scripts,
    khmer_test_counting_single}.py: made tests runnable after installation.
    * lib/{khmer.hh,hashtable.hh,read_parsers.cc,read_parsers.hh}: restructure
    exception hierarchy.
    * khmer/_khmermodule.cc: Nicer error checking for hash_consume_fasta,
    hash_abundance_distribution, hashbits_consume_{fasta,fasta_and_tag
    {,with_stoptags},partitioned_fasta}, hashbits_output_partitions, and
    labelhash_consume_{,partitioned_}fasta_and_tag_with_labels.

2014-06-10  Titus Brown  <t@idyll.org>

    * Makefile: remove SHELL setting so that 'make doc' works in virtualenvs.
    * scripts/sample-reads-randomly.py: extend to take multiple subsamples
	with -S.
    * tests/test_scripts.py: added test for multiple subsamples from
	sample-reads-randomly.py

2014-06-10  Michael Wright <wrigh517@msu.edu>

    * scripts/extract-long-sequences: Moved from sandbox, added argparse and 
    FASTQ support.
    * scripts/fastq-to-fasta: Fixed outdated argparse oversight.
    * tests/test_scripts.py: Added tests for extract-long-sequences.py

2014-06-08  Titus Brown  <t@idyll.org>

    * doc/conf.py: set google_analytics_id and disqus_shortname properly;
	disable "editme" popup.
    * doc/_templates/page.html: take google_analytics_id and disqus_shortname
	from doc/conf.py.

2014-06-04  Michael R. Crusoe <mcrusoe@msu.edu>

    * lib/Makefile: do a distclean as the CFLAGS may have changed. Fixes #442

2014-06-03 Chuck Pepe-Ranney <chuck.peperanney@gmail.com>

    * scripts/abundance-dist.py: removed call to check_space on infiles.  

2014-05-31  Michael R. Crusoe  <mcrusoe@msu.edu>

    * khmer/_khmermodule.cc,lib/counting.{cc,hh},
    sandbox/{stoptag-abundance-ham1-hist.py,off-by-one.py,filter-ham1.py}:
    Remove CountingHash get_kmer_abund_mean, get_kmer_abund_abs_deviation, and
    max_hamming1_count along with Python glue code and sandbox scripts. They
    are no longer useful.

2014-05-30  Titus Brown  <t@idyll.org>

    * khmer/_khmermodule.cc: remove merge2* functions: unused, untested.
    * lib/counting.cc, lib/hashbits.cc, lib/hashtable.cc: made file loading
	exceptions more verbose and informative.
    * tests/test_subset_graph.py: added tests for SubsetPartition::
	load_partitionmap.
    * khmer/_khmermodule.cc, lib/subset.cc, wrapped SubsetPartition::
	load_partitionmap to catch, propagate exceptions
    * tests/test_hashbits.py, tests/test_counting_hash.py: added tests
	for fail-on-load of bad file format versions; print exception messages.
    * .gitignore: added various temporary pip & build files
    * lib/counting.cc: added I/O exception handling to CountingHashFileReader
	and CountingHashGzFileReader.
    * lib/hashbits.cc: added I/O exception handling to Hashbits::load.
    * lib/subset.cc: added I/O exception handling to merge_from_disk.
    * lib/hashtable.cc: added I/O exception handling to load_tagset and
	load_stop_tags
    * khmer/_khmermodule.cc: added I/O exception propagation from C++ to
	Python, for all loading functions.

2014-05-22  Michael Wright  <wrigh517@msu.edu>

    * scripts/fastq-to-fasta: Moved and improved fastq-to-fasta.py into scripts 
    from sandbox
    * tests/test_scripts.py: Added tests for fastq-to-fasta.py
    * tests/test-data: Added test-fastq-n-to-fasta.py file with N's in 
    sequence for testing

2014-05-19  Michael R. Crusoe  <mcrusoe@msu.edu>

    * Makefile: add target for python test coverage plain-text report;
    clarified where the HTML report is

2014-05-16  Michael R. Crusoe  <mcrusoe@msu.edu>

    * docs/scripts.txt: include sweep-reads-buffered.py

2014-05-14  Adam Caldwell  <adam.caldwell@gmail.com>

    * Makefile: change pip to pip2. Fixes assorted make problems on systems
    where pip links to pip3

2014-05-14  Michael R. Crusoe  <mcrusoe@msu.edu>

    * lib/{zlib,bzip2} -> third-party/
    * setup.{cfg,py}: Move third party libraries to their own directory
    * Makefile: add sloccount target for humans and the sloccount.sc target for
   Jenkins

2014-05-13  Michael Wright  <wrigh517@msu.edu>

    * sandbox/fastq-to-fasta.py: now reports number of reads dropped due to
    'N's in sequence. close 395

2014-05-13  Michael R. Crusoe  <mcrusoe@msu.edu>

    * doc/release.txt: additional fixes

2014-05-09  Luiz Irber  <irberlui@msu.edu>

    Version 1.0.1

2014-05-09  Michael R. Crusoe  <mcrusoe@msu.edu>

    * doc/release.txt: update release instructions

2014-05-06  Michael R. Crusoe  <mcrusoe@msu.edu>

    * lib/{subset,counting}.cc: fix cppcheck errors; astyle -A10
    --max-code-length=80

2014-05-06  Titus Brown  <titus@idyll.org>

    * sandbox/calc-best-assembly.py: added script to calculate best
    assembly from a list of contig/scaffold files
	
2014-04-23  Titus Brown  <titus@idyll.org>

    * scripts/abundance-dist-single.py: fixed problem where ReadParser was
    being created anew for each thread; regression introduced in 4b823fc.

2014-04-22  Michael R. Crusoe  <mcrusoe@msu.edu>

    *.py: switch to explicit python2 invocation. Fixes #385.

2014-04-21  Titus Brown  <t@idyll.org>

    * doc/development.txt: added spellcheck to review checklist

2014-04-21  Titus Brown  <titus@idyll.org>

    * scripts/normalize-by-median.py: updated FP rate to match latest info from
      Qingpeng's paper; corrected spelling error.

2014-04-21  Michael R. Crusoe  <mcrusoe@msu.edu>

    * setup.py,doc/installing.txt: Remove argparse from the requirements
    unless it isn't available. Argparse is bundled with Python 2.7+. This
    simplifies the installation instructions.

2014-04-17  Ram RS  <ramrs@nyu.edu>

    * scripts/make-initial-stoptags.py: fixed bug that threw error on
     missing .ht input file while actual expected input file is .pt

2014-04-11  Titus Brown  <t@idyll.org>

    * scripts/*.py: fixed argument to check_space_for_hashtable to rely
    on args.n_tables and not args.ksize.

2014-04-06  Titus Brown  <titus@idyll.org>

    * scripts/normalize-by-median.py: added comment about table compatibility
    with abundance-dist.

2014-04-05  Michael R. Crusoe  <mcrusoe@msu.edu>

    * MANIFEST.in,setup.py: fix to correct zlib packaging for #365
    * ChangeLog: fix date for 1.0 release, email addresses

2014-04-01  Michael R. Crusoe  <mcrusoe@msu.edu>

    Version 1.0
    * Makefile: run 'build' command before install; ignore _version.py for
    coverage purposes.
    * bink.ipynb: deleted
    * doc/choosing-hash-sizes.txt -> choosing-table-sizes.txt
    * setup.py,doc/{conf.py,index.txt}: update lists of authors
    * doc/development.txt: typo
    * doc/{galaxy,guide,index,introduction,scripts}.txt: remove some
    references to implementation details of the k-mer tables
    * doc/{known-issues,release}.txt: updated
    * khmer/*.cc,lib/*.{cc,hh}: astyle -A10 formatted
    * lib/read_parsers.cc: fixed case statement fall through
    * lib/subset.cc: removed unnecessary NULL check (CID 1054804 & 1195088)
    * scripts/*.py: additional documentation updates
    * tests/test-data/test-overlap1.ht,data/MSB2-surrender.fa &
    data/1m-filtered.fa: removed from repository history, .git is now 36M!

2014-04-01  Titus Brown  <t@idyll.org>

    * CITATION,khmer/khmer_args.py: Updated khmer software citation for
    release.

2014-03-31  Titus Brown  <t@idyll.org>

    * scripts/normalize-by-median.py: Fixed unbound variable bug introduced in
    20a433c2.

    * khmer/file.py: Fixed incorrect use of __file__ dirname instead of
    os.getcwd(); also fixed bug where statvfs would choke on an empty
    dirname resulting from input files being in the cwd.

2014-03-31  Michael R. Crusoe  <mcrusoe@msu.edu>

    * versioneer.py,ez_setup.py: updated to version 0.10 and 3.4.1
    respectively.
    * docs/release.txt,khmer/_version.py,MANIFEST.in: update ancillary
    versioneer files

2014-03-31  Titus Brown  <t@idyll.org>

    * scripts/*.py,khmer/khmer_args.py: added 'info' function to khmer_args,
    and added citation information to each script.
    * CITATION: added basic citation information for khmer functionality.

2013-03-31  Michael R. Crusoe  <mcrusoe@msu.edu>

    * docs/scripts.txt,scripts/*.py,khmer/*.py: overhaul the documentation of
    the scripts. Uses sphinxcontrib.autoprogram to leverage the existing
    argparse objects. Moved the documentation into each script + misc cleanups.
    All scripts support the --version option. Migrated the last scripts to use
    khmer_args
    * docs/blog-posts.txt: removed outdated reference to filter-exact.py; its
    replacement filter-abund.py is better documented in the eel-pond protocol
    * figuregen/,novelty/,plots/,templatem/,scripts/do-partition.sh: removed
    outdated code not part of core project

2013-03-30  Michael R. Crusoe  <mcrusoe@msu.edu>

    * setup.py: monkeypatched distutils.Distribution.reinitialize_command() so
    that it matches the behavior of Distribution.get_command_obj(). This fixes
    issues with 'pip install -e' and './setup.py nosetests' not respecting the
    setup.cfg configuration directives for the build_ext command. Also
    enhanced our build_ext command to respect the dry_run mode.

    * .ycm_extra_conf.py: Update our custom YouCompleteMe configuration to
    query the package configuration for the proper compilation flags.

2014-03-28  Michael R. Crusoe  <mcrusoe@msu.edu>

    * Makefile,setup.py: demote nose & sphinx to extra dependencies.
    Auto-install Python developer tools as needed.

2013-03-27  Michael R. Crusoe  <mcrusoe@msu.edu>

    * The system zlib and bzip2 libraries are now used instead of the bundled
    versions if specified in setup.cfg or the command line.

2014-03-25  Michael R. Crusoe  <mcrusoe@msu.edu>

    * Makefile: update cppcheck command to match new version of Jenkins
    plugin. Now ignores the lib/test*.cc files.

2013-03-20  Michael R. Crusoe  <mcrusoe@msu.edu>

    * lib/storage.hh,khmer/_khmermodule.cc,lib/{readtable,read_parsers}.hh:
    remove unused storage.hh

2014-03-19  Qingpeng Zhang  <qingpeng@msu.edu>

    * hashbits.cc: fix a bug of 'Division or modulo by zero' described in #182
    * test_scripts.py: add test code for count-overlap.py
    * count-overlap.py: (fix a bug because of a typo and hashsize was replaced
    by min_hashsize)
    * count-overlap.py: needs hashbits table generated by load-graph.py. 
    This information is added to the "usage:" line.
    * count-overlap.py: fix minor PyLint issues

2014-03-19  Michael R. Crusoe  <mcrusoe@msu.edu>

    * Update bundled zlib version to 1.2.8 from 1.2.3. Changes of note:
    "Wholesale replacement of gz* functions with faster versions"
    "Added LFS (Large File Summit) support for 64-bit file offsets"
    "Fix serious but very rare decompression bug"

2014-03-19  Michael R. Crusoe <mcrusoe@msu.edu>

    * lib/counting.hh: include hashtable.hh
    * lib/{counting,aligner,hashbits,hashtable,labelhash,node,subset}.{cc,hh},
    kmer.cc,khmer/_khmermodule.cc: removed downcast, replaced non-functional
    asserts() with exception throws.
    * khmer/_khmermodule.cc: fixed parsing of PyLists
    * setup.py: force 64bit only builds on OS X.

2014-03-19  Titus Brown  <t@idyll.org>

    * Makefile: update documentation on targets at top; clean autopep8 output.
    * test_counting_single.py: fixed pep8 violations in spacing
    * test_scripts.py: eliminate popenscript in favor of proper SystemExit
	handling in runscript; fix pep8 violations.

2014-03-19  Michael R. Crusoe <mcrusoe@msu.edu> and Luiz Irber
<luiz.irber@gmail.com>

    * lib/ktable.{cc,hh},khmer/{__init__.py},{_khmermodule.cc}, tests/
    test_{counting_{hash,single},ktable}.py: remove the unused KTable object
    * doc/{index,ktable}.txt: remove references to KTable
    * lib/{ktable.{hh,cc} → kmer_hash.{hh,cc}}: rename remaining ktable files
    to kmer_hash
    * lib/{hashtable,kmer}.hh: replace ktable headers with kmer_hash

2014-03-17  Ram RS  <ramrs@nyu.edu>

    * extract-partitions.py: pylint warnings addressed
    * test_scripts.py: tests added to cover extract-partitions completely

2014-03-16  Michael R. Crusoe <mcrusoe@msu.edu>

    * lib/read_parsers.cc: fix for Coverity CID 1054789: Unititialized scalar
    field II: fill_id is never zeroed out.

2014-03-16  Ram RS  <ramrs@nyu.edu>

    * Project email in copyright headers updated

2014-03-14  Michael R. Crusoe <mcrusoe@msu.edu>

    * khmer/_khmermodule.cc, lib/{khmer.hh, hashtable.{cc,hh}},
    tests/test_{hashbits,hashbits_obj,labelhash}.py: don't implicitly downcast
    tagset_size(). Changes fileformat version for saved tagsets.

2014-03-13  Ram RS  <ramrs@nyu.edu>

    * added: khmer/file.py - script to check disk space, check input file
    status and check space before hashtable writing
    * modified: scripts/*.py - all scripts now use khmer.file for above-mentioned
    functionality.
    * modified: scripts/*.py - pylint violations addressed in all scripts
    under scripts/

2014-03-13  Ram RS  <ramrs@nyu.edu>

    * Bug fix: tests.test_normalize_by_median_no_bigcount() now runs within
    temp directory

2014-03-11  Michael R. Crusoe  <mcrusoe@mcrusoe.edu>

    * lib/read_parsers.hh: fix for Coverity CID 1054789: Uninitialized scalar
    field

2014-03-10  Michael R. Crusoe  <mcrusoe@msu.edu>

    * doc/development.txt: document fork/tag policy + formatting fixes

2014-03-03  Michael R. Crusoe  <mcrusoe@msu.edu>

    * lib/trace_logger.{cc,hh}: fix for Coverity CID 1063852: Uninitialized
    scalar field (UNINIT_CTOR) 
    * lib/node.cc: fix for Coverity CID 1173035:  Uninitialized scalar field
    (UNINIT_CTOR)
    * lib/hashbits.hh: fix for Coverity CID 1153101:  Resource leak in object
    (CTOR_DTOR_LEAK)
    * lib/{perf_metrics.{cc,hh},hashtable.{cc,hh}
    ,read_parsers.{cc,hh},trace_logger.{cc,hh}}: ifndef WITH_INTERNAL_METRICS
    then lets not + astyle -A10

2014-02-27  Michael R. Crusoe <mcrusoe@msu.edu>

    * tagged: version 0.8
    * setup.py: Specify a known working version of setuptools so we don't
    force an unneeded and awkward upgrade.
    * setup.py: We aren't zipsafe, mark as such

2014-02-18  Michael R. Crusoe <mcrusoe@msu.edu>

* Normalized C++ namespace usage to fix CID 1054792
* Updated install instructions. We recommend OS X users and those Linux
users without root access to install virtualenv instead of pip.
* New documentation: doc/known-issues.txt
* Added code review checklist & other guidance: doc/development.txt

2014-02-03  Camille Scott <camille.scott.w@gmail.com>

* Standardized command line arguments in khmer_args; added version flag

* Added support for sparse graph labeling

* Added script to reinflate partitions from read files using the 
  labeling system, called sweep-reads-by-partition-buffered.py

* Implemented __new__ methods for Hashbits, enforced inheritance
  hierarchy between it and the new LabelHash class both in C++
  and CPython API

2013-12-20  Titus Brown  <titus@idyll.org>

* Fixed output_partitioned_file, sweep-reads3.py, and extract-partitions.py
  to retain FASTQ format in output.

2013-12-11  Michael R. Crusoe <mcrusoe@msu.edu>

* normalize-by-median.py: new optional argument: --record-filenames to specify
a path where a list of all the output filenames will be written to. Will
be used to better integrate with Galaxy.

* All commands that use the counting args now support the --version switch

* abundance-dist-single.py, abundance-dist.py, do-partition.py,
interleave-reads.py, load-graph.py, load-into-counting.py
normalize-by-median.py now exit with return code 1 instead of 255 as is
standard.

2013-12-19  Michael R. Crusoe  <mcrusoe@msu.edu>

* doc/install.txt Add setup instructions for RHEL6 & fix invocation to get
master branch to work for non-developers

2013-12-18  Titus Brown  <titus@idyll.org>

* Added a test to ensure that normalize-by-median.py has bigcount set to
  False.

2013-11-22  Camille Scott  <camille.scott.w@gmail.com>

* Makefile: Added debug target for profiling.

2013-11-22  Michael R. Crusoe  <mcrusoe@msu.edu>

* Documented release process

2013-10-21  Michael R. Crusoe  <mcrusoe@msu.edu>

* Version 0.7

* New script: sample-reads-randomly.py which does a single pass random
subsample using reservoir sampling.

* the version number is now only stored in one place

* Makefile: new dist, cppcheck, pep8, and autopep8 targets for developers.
VERSION is now set by versioneer and exported to C/C++ code.

* README switched from MarkDown to ReStructuredText format to clean up PyPI
listing. Install count badge added.

* doc/: updates to how the scripts are called. Sphinx now pulls version
number from versioneer. C/Python integration is now partially documented.
Reference to bleeding-edge has been removed. Release instructions have been
clarified and simplified.

* all python code in khmer/, scripts/, and tests/ should be PEP8 compliant now.

* khmer/_khmermodule.cc has gotten a once-over with cpychecker. Type errors
were eliminated and the error checking has improved.

* Several fixes motivated by the results of a Coverity C/C++ scan. 

* Tests that require greater than 0.5 gigabytes of memory are now annotated as
being 'highmem' and be skipped by changing two lines in setup.cfg

* warnings about -Wstrict-prototypes will no longer appear

* contributors to this release are: ctb, mr-c and camillescott. 

2013-10-15  Michael R. Crusoe  <mcrusoe@msu.edu>

* Version 0.6.1

* No code changes, just build fixes

2013-10-10  Michael R. Crusoe  <mcrusoe@msu.edu>

* Version 0.6

* Switch to setuptools to run the entire build

* The various Makefiles have been merged into one inside lib for posterity

* A new top-level Makefile wraps "python setup.py"

* argparse.py has been removed and is installed automatically by setuptools/pip

* setup.py and the python/khmer directory have been moved to the root of the
project to conform to the standard layout

* The project contact address is now khmer-project@idyll.org

* Due to the new build system the project now easily builds under OS X + XCode

* In light of the above the installation instructions have been rewritten

* Sphinx now builds the documentation without warnings or errors

* It is now easy to calculate code coverage.

* setup.py is now PEP8 compliant
2014-04-10  Michael R. Crusoe  <mcrusoe@msu.edu>

    * Makefile: run 'build' command before install; ignore _version.py for
    coverage purposes.
    * bink.ipynb: deleted
    * doc/choosing-hash-sizes.txt -> choosing-table-sizes.txt
    * setup.py,doc/{conf.py,index.txt}: update lists of authors
    * doc/development.txt: typo
    * doc/{galaxy,guide,index,introduction,scripts}.txt: remove some
    references to implementation details of the k-mer tables
    * doc/{known-issues,release}.txt: updated
    * khmer/*.cc,lib/*.{cc,hh}: astyle -A10 formatted
    * lib/read_parsers.cc: fixed case statement fall through
    * lib/subset.cc: removed unnecessary NULL check (CID 1054804 & 1195088)
    * scripts/*.py: additional documentation updates
    * tests/test-data/test-overlap1.ht,data/MSB2-surrender.fa &
    data/1m-filtered.fa: removed from repository history, .git is now 36M!

2014-03-31  Titus Brown  <ctb@msu.edu>

    * scripts/normalize-by-median.py: Fixed unbound variable bug introduced in
    20a433c2.

    * khmer/file.py: Fixed incorrect use of __file__ dirname instead of
    os.getcwd(); also fixed bug where statvfs would choke on an empty
    dirname resulting from input files being in the cwd.

2014-03-31  Michael R. Crusoe  <mcrusoe@msu.edu>

    * versioneer.py,ez_setup.py: updated to version 0.10 and 3.4.1
    respectively.
    * docs/release.txt,khmer/_version.py,MANIFEST.in: update ancillary
    versioneer files

2014-03-31  Titus Brown  <ctb@msu.edu>

    * scripts/*.py,khmer/khmer_args.py: added 'info' function to khmer_args,
    and added citation information to each script.
    * CITATION: added basic citation information for khmer functionality.

2013-03-31  Michael R. Crusoe  <mcrusoe@msu.edu>

    * docs/scripts.txt,scripts/*.py,khmer/*.py: overhaul the documentation of
    the scripts. Uses sphinxcontrib.autoprogram to leverage the existing
    argparse objects. Moved the documentation into each script + misc cleanups.
    All scripts support the --version option. Migrated the last scripts to use
    khmer_args
    * docs/blog-posts.txt: removed outdated reference to filter-exact.py; its
    replacement filter-abund.py is better documented in the eel-pond protocol
    * figuregen/,novelty/,plots/,templatem/,scripts/do-partition.sh: removed
    outdated code not part of core project

2013-03-30  Michael R. Crusoe  <mcrusoe@msu.edu>

    * setup.py: monkeypatched distutils.Distribution.reinitialize_command() so
    that it matches the behavior of Distribution.get_command_obj(). This fixes
    issues with 'pip install -e' and './setup.py nosetests' not respecting the
    setup.cfg configuration directives for the build_ext command. Also
    enhanced our build_ext command to respect the dry_run mode.

    * .ycm_extra_conf.py: Update our custom YouCompleteMe configuration to
    query the package configuration for the proper compilation flags.

2014-03-28  Michael R. Crusoe  <mcrusoe@msu.edu>

    * Makefile,setup.py: demote nose & sphinx to extra dependencies.
    Auto-install Python developer tools as needed.

2013-03-27  Michael R. Crusoe  <mcrusoe@msu.edu>

    * The system zlib and bzip2 libraries are now used instead of the bundled
    versions if specified in setup.cfg or the command line.

2014-03-25  Michael R. Crusoe  <mcrusoe@msu.edu>

    * Makefile: update cppcheck command to match new version of Jenkins
    plugin. Now ignores the lib/test*.cc files.

2013-03-20  Michael R. Crusoe  <mcrusoe@msu.edu>

    * lib/storage.hh,khmer/_khmermodule.cc,lib/{readtable,read_parsers}.hh:
    remove unused storage.hh

2014-03-19  Qingpeng Zhang  <qingpeng@msu.edu>

    * hashbits.cc: fix a bug of 'Division or modulo by zero' described in #182
    * test_scripts.py: add test code for count-overlap.py
    * count-overlap.py: (fix a bug because of a typo and hashsize was replaced
    by min_hashsize)
    * count-overlap.py: needs hashbits table generated by load-graph.py. 
    This information is added to the "usage:" line.
    * count-overlap.py: fix minor PyLint issues

2014-03-19  Michael R. Crusoe  <mcrusoe@msu.edu>

    * Update bundled zlib version to 1.2.8 from 1.2.3. Changes of note:
    "Wholesale replacement of gz* functions with faster versions"
    "Added LFS (Large File Summit) support for 64-bit file offsets"
    "Fix serious but very rare decompression bug"

2014-03-19  Michael R. Crusoe <mcrusoe@msu.edu>

    * lib/counting.hh: include hashtable.hh
    * lib/{counting,aligner,hashbits,hashtable,labelhash,node,subset}.{cc,hh},
    kmer.cc,khmer/_khmermodule.cc: removed downcast, replaced non-functional
    asserts() with exception throws.
    * khmer/_khmermodule.cc: fixed parsing of PyLists
    * setup.py: force 64bit only builds on OS X.

2014-03-19  Titus Brown  <t@idyll.org>

    * Makefile: update documentation on targets at top; clean autopep8 output.
    * test_counting_single.py: fixed pep8 violations in spacing
    * test_scripts.py: eliminate popenscript in favor of proper SystemExit
	handling in runscript; fix pep8 violations.

2014-03-19  Michael R. Crusoe <mcrusoe@msu.edu> and Luiz Irber
<luiz.irber@gmail.com>

    * lib/ktable.{cc,hh},khmer/{__init__.py},{_khmermodule.cc}, tests/
    test_{counting_{hash,single},ktable}.py: remove the unused KTable object
    * doc/{index,ktable}.txt: remove references to KTable
    * lib/{ktable.{hh,cc} → kmer_hash.{hh,cc}}: rename remaining ktable files
    to kmer_hash
    * lib/{hashtable,kmer}.hh: replace ktable headers with kmer_hash

2014-03-17  Ram RS  <ramrs@nyu.edu>

    * extract-partitions.py: pylint warnings addressed
    * test_scripts.py: tests added to cover extract-partitions completely

2014-03-16  Michael R. Crusoe <mcrusoe@msu.edu>

    * lib/read_parsers.cc: fix for Coverity CID 1054789: Unititialized scalar
    field II: fill_id is never zeroed out.

2014-03-16  Ram RS  <ramrs@nyu.edu>

    * Project email in copyright headers updated

2014-03-14  Michael R. Crusoe <mcrusoe@msu.edu>

    * khmer/_khmermodule.cc, lib/{khmer.hh, hashtable.{cc,hh}},
    tests/test_{hashbits,hashbits_obj,labelhash}.py: don't implicitly downcast
    tagset_size(). Changes fileformat version for saved tagsets.

2014-03-13  Ram RS  <ramrs@nyu.edu>

    * added: khmer/file.py - script to check disk space, check input file
    status and check space before hashtable writing
    * modified: scripts/*.py - all scripts now use khmer.file for above-mentioned
    functionality.
    * modified: scripts/*.py - pylint violations addressed in all scripts
    under scripts/

2014-03-13  Ram RS  <ramrs@nyu.edu>

    * Bug fix: tests.test_normalize_by_median_no_bigcount() now runs within
    temp directory

2014-03-11  Michael R. Crusoe  <mcrusoe@mcrusoe.edu>

    * lib/read_parsers.hh: fix for Coverity CID 1054789: Uninitialized scalar
    field

2014-03-10  Michael R. Crusoe  <mcrusoe@msu.edu>

    * doc/development.txt: document fork/tag policy + formatting fixes

2014-03-03  Michael R. Crusoe  <mcrusoe@msu.edu>

    * lib/trace_logger.{cc,hh}: fix for Coverity CID 1063852: Uninitialized
    scalar field (UNINIT_CTOR) 
    * lib/node.cc: fix for Coverity CID 1173035:  Uninitialized scalar field
    (UNINIT_CTOR)
    * lib/hashbits.hh: fix for Coverity CID 1153101:  Resource leak in object
    (CTOR_DTOR_LEAK)
    * lib/{perf_metrics.{cc,hh},hashtable.{cc,hh}
    ,read_parsers.{cc,hh},trace_logger.{cc,hh}}: ifndef WITH_INTERNAL_METRICS
    then lets not + astyle -A10

2014-02-27  Michael R. Crusoe <mcrusoe@msu.edu>

    * tagged: version 0.8
    * setup.py: Specify a known working version of setuptools so we don't
    force an unneeded and awkward upgrade.
    * setup.py: We aren't zipsafe, mark as such

2014-02-18  Michael R. Crusoe <mcrusoe@msu.edu>

* Normalized C++ namespace usage to fix CID 1054792
* Updated install instructions. We recommend OS X users and those Linux
users without root access to install virtualenv instead of pip.
* New documentation: doc/known-issues.txt
* Added code review checklist & other guidance: doc/development.txt

2014-02-03  Camille Scott <camille.scott.w@gmail.com>

* Standardized command line arguments in khmer_args; added version flag

* Added support for sparse graph labeling

* Added script to reinflate partitions from read files using the 
  labeling system, called sweep-reads-by-partition-buffered.py

* Implemented __new__ methods for Hashbits, enforced inheritance
  hierarchy between it and the new LabelHash class both in C++
  and CPython API

2013-12-20  Titus Brown  <titus@idyll.org>

* Fixed output_partitioned_file, sweep-reads3.py, and extract-partitions.py
  to retain FASTQ format in output.

2013-12-11  Michael R. Crusoe <mcrusoe@msu.edu>

* normalize-by-median.py: new optional argument: --record-filenames to specify
a path where a list of all the output filenames will be written to. Will
be used to better integrate with Galaxy.

* All commands that use the counting args now support the --version switch

* abundance-dist-single.py, abundance-dist.py, do-partition.py,
interleave-reads.py, load-graph.py, load-into-counting.py
normalize-by-median.py now exit with return code 1 instead of 255 as is
standard.

2013-12-19  Michael R. Crusoe  <mcrusoe@msu.edu>

* doc/install.txt Add setup instructions for RHEL6 & fix invocation to get
master branch to work for non-developers

2013-12-18  Titus Brown  <titus@idyll.org>

* Added a test to ensure that normalize-by-median.py has bigcount set to
  False.

2013-11-22  Camille Scott  <camille.scott.w@gmail.com>

* Makefile: Added debug target for profiling.

2013-11-22  Michael R. Crusoe  <mcrusoe@msu.edu>

* Documented release process

2013-10-21  Michael R. Crusoe  <mcrusoe@msu.edu>

* Version 0.7

* New script: sample-reads-randomly.py which does a single pass random
subsample using reservoir sampling.

* the version number is now only stored in one place

* Makefile: new dist, cppcheck, pep8, and autopep8 targets for developers.
VERSION is now set by versioneer and exported to C/C++ code.

* README switched from MarkDown to ReStructuredText format to clean up PyPI
listing. Install count badge added.

* doc/: updates to how the scripts are called. Sphinx now pulls version
number from versioneer. C/Python integration is now partially documented.
Reference to bleeding-edge has been removed. Release instructions have been
clarified and simplified.

* all python code in khmer/, scripts/, and tests/ should be PEP8 compliant now.

* khmer/_khmermodule.cc has gotten a once-over with cpychecker. Type errors
were eliminated and the error checking has improved.

* Several fixes motivated by the results of a Coverity C/C++ scan. 

* Tests that require greater than 0.5 gigabytes of memory are now annotated as
being 'highmem' and be skipped by changing two lines in setup.cfg

* warnings about -Wstrict-prototypes will no longer appear

* contributors to this release are: ctb, mr-c and camillescott. 

2013-10-15  Michael R. Crusoe  <mcrusoe@msu.edu>

* Version 0.6.1

* No code changes, just build fixes

2013-10-10  Michael R. Crusoe  <mcrusoe@msu.edu>

* Version 0.6

* Switch to setuptools to run the entire build

* The various Makefiles have been merged into one inside lib for posterity

* A new top-level Makefile wraps "python setup.py"

* argparse.py has been removed and is installed automatically by setuptools/pip

* setup.py and the python/khmer directory have been moved to the root of the
project to conform to the standard layout

* The project contact address is now khmer-project@idyll.org

* Due to the new build system the project now easily builds under OS X + XCode

* In light of the above the installation instructions have been rewritten

* Sphinx now builds the documentation without warnings or errors

* It is now easy to calculate code coverage.

* setup.py is now PEP8 compliant<|MERGE_RESOLUTION|>--- conflicted
+++ resolved
@@ -1,11 +1,10 @@
-<<<<<<< HEAD
 2015-07-28  Luiz Irber  <khmer@luizirber.org>
 
    * sandbox/unique-kmers.py: moved to scripts.
    * scripts/unique-kmers.py: fix import bug and initialize to_print earlier.
    * tests/test_scripts.py: add tests for unique-kmers.py.
    * doc/user/scripts.rst: added unique-kmers.py to script page
-=======
+
 2015-07-28  Michael R. Crusoe  <crusoe@ucdavis.edu>
             Titus Brown  <titus@idyll.org>
 
@@ -22,7 +21,6 @@
    spelling fixes, import re-arrangement
    * sandbox/{Makefile.read_aligner_training,readaligner_pairhmm_train.py}:
    Added script to train the aligner
->>>>>>> 5b98f6e1
 
 2015-07-27  Titus Brown  <titus@idyll.org>
 
