<<<<<<< HEAD
2014-07-22 Leonor Garcia-Gutierrez <l.garcia-gutierrez@warwick.ac.uk>
    * reduced memory requirements in test_counting_single.py
    
=======
2014-07-22  Jeramia Ory <jeramia.ory@gmail.com>

    * khmer/_khmermodule.cc: removed unused KhmerError, issue #503

>>>>>>> 64b5937f
2014-07-21  Titus Brown <t@idyll.org>

    * sandbox/saturate-by-median.py: introduce new sandbox script for
	saturation analysis of low-coverage data sets.

2014-07-10 Joe Stein <joeaarons@gmail.com>

    * sandbox/readstats.py: fixed divide-by-zero error, issue #458

2014-07-06  Titus Brown <t@idyll.org>

    * doc/release.txt: fix formatting.

2014-06-20 Chuck Pepe-Ranney <chuck.peperanney@gmail.com>

    * scripts/extract-partitions.py: added epilog documentation for 
	<base>.dist columns.

2014-06-20  Michael R. Crusoe <mcrusoe@msu.edu>

    * doc/release.txt: Add Coverity Scan to release checklist

2014-06-19  Michael R. Crusoe  <mcrusoe@msu.edu>

    * lib/read_aligner.{cc,hh},khmer/_khmermodule.cc,setup.py,
    tests/test_read_aligner.py,sandbox/{normalize-by-align,read-aligner}.py:
    Update of @fishjord's graph alignment work
    * lib/{aligner,kmer,node}.{cc,hh},tests/test_align.py: removed as they are
    superceded by the above
    * Makefile: fixed wildcards
    * tests/read_parsers.py: tests that are too complicated to run with
    Valgrind's memcheck are now marked @attr('multithread')

2014-06-16  Titus Brown  <t@idyll.org>

    * doc/release.txt: updated release process.
    * doc/known-issues.txt: updated known-issues for v1.1 release
    * doc/release-notes/: added release notes for 1.0, 1.0.1, and 1.1

2014-06-16  Michael R. Crusoe  <mcrusoe@msu.edu>

    * scripts/{abundance-dist-single,filter-abund-single,load-into-counting,
    normalize-by-median,load-graph}.py: restore Python 2.6 compatability for
    Debian 6, RedHat 6, SL6, and Ubuntu 10.04 LTS users.

2014-06-15  Titus Brown  <t@idyll.org>

    * doc/scripts.txt: removed sweep-reads.py from script documentation.
    * scripts/sweep-reads.py, scripts/sweep-files.py: moved sweep-reads.py
	and sweep-files.py over to sandbox.
    * tests/test_sandbox_scripts.py: created a test file for scripts in
	sandbox/; skip when not in developer mode (e.g. installed egg).
    * tests/test_script_arguments.py: capture file.py output to stderr
	so that it is not displayed during tests.
    * sandbox/calc-median-distribution.py: updates to print cumulative
	distribution for calc-median-distribution.

2014-06-14  Michael R. Crusoe  <mcrusoe@msu.edu>

    * scripts/{abundance-dist-single,filter-abund-single,load-into-counting,
    normalize-by-median,load-graph}.py,tests/test_scripts.py: added
    '--report-total-kmers' option to all scripts that create k-mer tables.

2014-06-14  Titus Brown  <t@idyll.org>

    * doc/scripts.txt, tests/test_scripts.py, scripts/sweep-reads.py:
	renamed sweep-reads-buffered to sweep-reads; added FASTQ output to
	sweep-reads.
    * doc/scripts.txt: added extract-long-sequences.py doc reference.
    * scripts/extract-long-sequences.py: set default sequence length to
	extract to 200 bp.

2014-06-13  Michael R. Crusoe  <mcrusoe@msu.edu>

    * MANIFEST.in: don't include docs/, data/, or examples/ in our PyPI
    distribution. Saves 15MB.

2014-06-13  Michael R. Crusoe  <mcrusoe@msu.edu>

    * Makefile: split coverity target in two: -build and -upload. Added
    configuration target

2014-06-13  Titus Brown  <t@idyll.org>

    * doc/install.txt: updated virtualenv command to use python2 explicitly,
	for arch support.

2014-06-13  Titus Brown  <t@idyll.org>

    * khmer/__init__.py, khmer/file_args.py: Moved copyright message to a
	comment.
    * khmer/file.py: updated error messages for disk-space checking functions;
	added test hooks.
    * tests/test_script_arguments.py: added tests for several functions in
	khmer/file.py.
    * sandbox/assemstats3.py: handle missing input files.

2014-06-12  Michael Wright <wrigh517@msu.edu>

    * sandbox/load-into-hashbits: Deleted from sandbox. It is superseded
    by load-graph.py --no-tagset.

2014-06-11  Michael Wright <wrigh517@msu.edu>

    * scripts/load-into-counting: Fixed docstring misnomer to 
	load-into-counting.py

2014-06-10  Michael R. Crusoe  <mcrusoe@msu.edu>

    * setup.py,tests/{__init__,khmer_tst_utils,test_scripts,
    khmer_test_counting_single}.py: made tests runnable after installation.
    * lib/{khmer.hh,hashtable.hh,read_parsers.cc,read_parsers.hh}: restructure
    exception hierarchy.
    * khmer/_khmermodule.cc: Nicer error checking for hash_consume_fasta,
    hash_abundance_distribution, hashbits_consume_{fasta,fasta_and_tag
    {,with_stoptags},partitioned_fasta}, hashbits_output_partitions, and
    labelhash_consume_{,partitioned_}fasta_and_tag_with_labels.

2014-06-10  Titus Brown  <t@idyll.org>

    * Makefile: remove SHELL setting so that 'make doc' works in virtualenvs.
    * scripts/sample-reads-randomly.py: extend to take multiple subsamples
	with -S.
    * tests/test_scripts.py: added test for multiple subsamples from
	sample-reads-randomly.py

2014-06-10  Michael Wright <wrigh517@msu.edu>

    * scripts/extract-long-sequences: Moved from sandbox, added argparse and 
    FASTQ support.
    * scripts/fastq-to-fasta: Fixed outdated argparse oversight.
    * tests/test_scripts.py: Added tests for extract-long-sequences.py

2014-06-08  Titus Brown  <t@idyll.org>

    * doc/conf.py: set google_analytics_id and disqus_shortname properly;
	disable "editme" popup.
    * doc/_templates/page.html: take google_analytics_id and disqus_shortname
	from doc/conf.py.

2014-06-04  Michael R. Crusoe <mcrusoe@msu.edu>

    * lib/Makefile: do a distclean as the CFLAGS may have changed. Fixes #442

2014-06-03 Chuck Pepe-Ranney <chuck.peperanney@gmail.com>

    * scripts/abundance-dist.py: removed call to check_space on infiles.  

2014-05-31  Michael R. Crusoe  <mcrusoe@msu.edu>

    * khmer/_khmermodule.cc,lib/counting.{cc,hh},
    sandbox/{stoptag-abundance-ham1-hist.py,off-by-one.py,filter-ham1.py}:
    Remove CountingHash get_kmer_abund_mean, get_kmer_abund_abs_deviation, and
    max_hamming1_count along with Python glue code and sandbox scripts. They
    are no longer useful.

2014-05-30  Titus Brown  <t@idyll.org>

    * khmer/_khmermodule.cc: remove merge2* functions: unused, untested.
    * lib/counting.cc, lib/hashbits.cc, lib/hashtable.cc: made file loading
	exceptions more verbose and informative.
    * tests/test_subset_graph.py: added tests for SubsetPartition::
	load_partitionmap.
    * khmer/_khmermodule.cc, lib/subset.cc, wrapped SubsetPartition::
	load_partitionmap to catch, propagate exceptions
    * tests/test_hashbits.py, tests/test_counting_hash.py: added tests
	for fail-on-load of bad file format versions; print exception messages.
    * .gitignore: added various temporary pip & build files
    * lib/counting.cc: added I/O exception handling to CountingHashFileReader
	and CountingHashGzFileReader.
    * lib/hashbits.cc: added I/O exception handling to Hashbits::load.
    * lib/subset.cc: added I/O exception handling to merge_from_disk.
    * lib/hashtable.cc: added I/O exception handling to load_tagset and
	load_stop_tags
    * khmer/_khmermodule.cc: added I/O exception propagation from C++ to
	Python, for all loading functions.

2014-05-22  Michael Wright  <wrigh517@msu.edu>

    * scripts/fastq-to-fasta: Moved and improved fastq-to-fasta.py into scripts 
    from sandbox
    * tests/test_scripts.py: Added tests for fastq-to-fasta.py
    * tests/test-data: Added test-fastq-n-to-fasta.py file with N's in 
    sequence for testing

2014-05-19  Michael R. Crusoe  <mcrusoe@msu.edu>

    * Makefile: add target for python test coverage plain-text report;
    clarified where the HTML report is

2014-05-16  Michael R. Crusoe  <mcrusoe@msu.edu>

    * docs/scripts.txt: include sweep-reads-buffered.py

2014-05-14  Adam Caldwell  <adam.caldwell@gmail.com>

    * Makefile: change pip to pip2. Fixes assorted make problems on systems
    where pip links to pip3

2014-05-14  Michael R. Crusoe  <mcrusoe@msu.edu>

    * lib/{zlib,bzip2} -> third-party/
    * setup.{cfg,py}: Move third party libraries to their own directory
    * Makefile: add sloccount target for humans and the sloccount.sc target for
   Jenkins

2014-05-13  Michael Wright  <wrigh517@msu.edu>

    * sandbox/fastq-to-fasta.py: now reports number of reads dropped due to
    'N's in sequence. close 395

2014-05-13  Michael R. Crusoe  <mcrusoe@msu.edu>

    * doc/release.txt: additional fixes

2014-05-09  Luiz Irber  <irberlui@msu.edu>

    Version 1.0.1

2014-05-09  Michael R. Crusoe  <mcrusoe@msu.edu>

    * doc/release.txt: update release instructions

2014-05-06  Michael R. Crusoe  <mcrusoe@msu.edu>

    * lib/{subset,counting}.cc: fix cppcheck errors; astyle -A10
    --max-code-length=80

2014-05-06  Titus Brown  <titus@idyll.org>

    * sandbox/calc-best-assembly.py: added script to calculate best
    assembly from a list of contig/scaffold files
	
2014-04-23  Titus Brown  <titus@idyll.org>

    * scripts/abundance-dist-single.py: fixed problem where ReadParser was
    being created anew for each thread; regression introduced in 4b823fc.

2014-04-22  Michael R. Crusoe  <mcrusoe@msu.edu>

    *.py: switch to explicit python2 invocation. Fixes #385.

2014-04-21  Titus Brown  <t@idyll.org>

    * doc/development.txt: added spellcheck to review checklist

2014-04-21  Titus Brown  <titus@idyll.org>

    * scripts/normalize-by-median.py: updated FP rate to match latest info from
      Qingpeng's paper; corrected spelling error.

2014-04-21  Michael R. Crusoe  <mcrusoe@msu.edu>

    * setup.py,doc/installing.txt: Remove argparse from the requirements
    unless it isn't available. Argparse is bundled with Python 2.7+. This
    simplifies the installation instructions.

2014-04-17  Ram RS  <ramrs@nyu.edu>

    * scripts/make-initial-stoptags.py: fixed bug that threw error on
     missing .ht input file while actual expected input file is .pt

2014-04-11  Titus Brown  <t@idyll.org>

    * scripts/*.py: fixed argument to check_space_for_hashtable to rely
    on args.n_tables and not args.ksize.

2014-04-06  Titus Brown  <titus@idyll.org>

    * scripts/normalize-by-median.py: added comment about table compatibility
    with abundance-dist.

2014-04-05  Michael R. Crusoe  <mcrusoe@msu.edu>

    * MANIFEST.in,setup.py: fix to correct zlib packaging for #365
    * ChangeLog: fix date for 1.0 release, email addresses

2014-04-01  Michael R. Crusoe  <mcrusoe@msu.edu>

    Version 1.0
    * Makefile: run 'build' command before install; ignore _version.py for
    coverage purposes.
    * bink.ipynb: deleted
    * doc/choosing-hash-sizes.txt -> choosing-table-sizes.txt
    * setup.py,doc/{conf.py,index.txt}: update lists of authors
    * doc/development.txt: typo
    * doc/{galaxy,guide,index,introduction,scripts}.txt: remove some
    references to implementation details of the k-mer tables
    * doc/{known-issues,release}.txt: updated
    * khmer/*.cc,lib/*.{cc,hh}: astyle -A10 formatted
    * lib/read_parsers.cc: fixed case statement fall through
    * lib/subset.cc: removed unnecessary NULL check (CID 1054804 & 1195088)
    * scripts/*.py: additional documentation updates
    * tests/test-data/test-overlap1.ht,data/MSB2-surrender.fa &
    data/1m-filtered.fa: removed from repository history, .git is now 36M!

2014-04-01  Titus Brown  <t@idyll.org>

    * CITATION,khmer/khmer_args.py: Updated khmer software citation for
    release.

2014-03-31  Titus Brown  <t@idyll.org>

    * scripts/normalize-by-median.py: Fixed unbound variable bug introduced in
    20a433c2.

    * khmer/file.py: Fixed incorrect use of __file__ dirname instead of
    os.getcwd(); also fixed bug where statvfs would choke on an empty
    dirname resulting from input files being in the cwd.

2014-03-31  Michael R. Crusoe  <mcrusoe@msu.edu>

    * versioneer.py,ez_setup.py: updated to version 0.10 and 3.4.1
    respectively.
    * docs/release.txt,khmer/_version.py,MANIFEST.in: update ancillary
    versioneer files

2014-03-31  Titus Brown  <t@idyll.org>

    * scripts/*.py,khmer/khmer_args.py: added 'info' function to khmer_args,
    and added citation information to each script.
    * CITATION: added basic citation information for khmer functionality.

2013-03-31  Michael R. Crusoe  <mcrusoe@msu.edu>

    * docs/scripts.txt,scripts/*.py,khmer/*.py: overhaul the documentation of
    the scripts. Uses sphinxcontrib.autoprogram to leverage the existing
    argparse objects. Moved the documentation into each script + misc cleanups.
    All scripts support the --version option. Migrated the last scripts to use
    khmer_args
    * docs/blog-posts.txt: removed outdated reference to filter-exact.py; its
    replacement filter-abund.py is better documented in the eel-pond protocol
    * figuregen/,novelty/,plots/,templatem/,scripts/do-partition.sh: removed
    outdated code not part of core project

2013-03-30  Michael R. Crusoe  <mcrusoe@msu.edu>

    * setup.py: monkeypatched distutils.Distribution.reinitialize_command() so
    that it matches the behavior of Distribution.get_command_obj(). This fixes
    issues with 'pip install -e' and './setup.py nosetests' not respecting the
    setup.cfg configuration directives for the build_ext command. Also
    enhanced our build_ext command to respect the dry_run mode.

    * .ycm_extra_conf.py: Update our custom YouCompleteMe configuration to
    query the package configuration for the proper compilation flags.

2014-03-28  Michael R. Crusoe  <mcrusoe@msu.edu>

    * Makefile,setup.py: demote nose & sphinx to extra dependencies.
    Auto-install Python developer tools as needed.

2013-03-27  Michael R. Crusoe  <mcrusoe@msu.edu>

    * The system zlib and bzip2 libraries are now used instead of the bundled
    versions if specified in setup.cfg or the command line.

2014-03-25  Michael R. Crusoe  <mcrusoe@msu.edu>

    * Makefile: update cppcheck command to match new version of Jenkins
    plugin. Now ignores the lib/test*.cc files.

2013-03-20  Michael R. Crusoe  <mcrusoe@msu.edu>

    * lib/storage.hh,khmer/_khmermodule.cc,lib/{readtable,read_parsers}.hh:
    remove unused storage.hh

2014-03-19  Qingpeng Zhang  <qingpeng@msu.edu>

    * hashbits.cc: fix a bug of 'Division or modulo by zero' described in #182
    * test_scripts.py: add test code for count-overlap.py
    * count-overlap.py: (fix a bug because of a typo and hashsize was replaced
    by min_hashsize)
    * count-overlap.py: needs hashbits table generated by load-graph.py. 
    This information is added to the "usage:" line.
    * count-overlap.py: fix minor PyLint issues

2014-03-19  Michael R. Crusoe  <mcrusoe@msu.edu>

    * Update bundled zlib version to 1.2.8 from 1.2.3. Changes of note:
    "Wholesale replacement of gz* functions with faster versions"
    "Added LFS (Large File Summit) support for 64-bit file offsets"
    "Fix serious but very rare decompression bug"

2014-03-19  Michael R. Crusoe <mcrusoe@msu.edu>

    * lib/counting.hh: include hashtable.hh
    * lib/{counting,aligner,hashbits,hashtable,labelhash,node,subset}.{cc,hh},
    kmer.cc,khmer/_khmermodule.cc: removed downcast, replaced non-functional
    asserts() with exception throws.
    * khmer/_khmermodule.cc: fixed parsing of PyLists
    * setup.py: force 64bit only builds on OS X.

2014-03-19  Titus Brown  <t@idyll.org>

    * Makefile: update documentation on targets at top; clean autopep8 output.
    * test_counting_single.py: fixed pep8 violations in spacing
    * test_scripts.py: eliminate popenscript in favor of proper SystemExit
	handling in runscript; fix pep8 violations.

2014-03-19  Michael R. Crusoe <mcrusoe@msu.edu> and Luiz Irber
<luiz.irber@gmail.com>

    * lib/ktable.{cc,hh},khmer/{__init__.py},{_khmermodule.cc}, tests/
    test_{counting_{hash,single},ktable}.py: remove the unused KTable object
    * doc/{index,ktable}.txt: remove references to KTable
    * lib/{ktable.{hh,cc} → kmer_hash.{hh,cc}}: rename remaining ktable files
    to kmer_hash
    * lib/{hashtable,kmer}.hh: replace ktable headers with kmer_hash

2014-03-17  Ram RS  <ramrs@nyu.edu>

    * extract-partitions.py: pylint warnings addressed
    * test_scripts.py: tests added to cover extract-partitions completely

2014-03-16  Michael R. Crusoe <mcrusoe@msu.edu>

    * lib/read_parsers.cc: fix for Coverity CID 1054789: Unititialized scalar
    field II: fill_id is never zeroed out.

2014-03-16  Ram RS  <ramrs@nyu.edu>

    * Project email in copyright headers updated

2014-03-14  Michael R. Crusoe <mcrusoe@msu.edu>

    * khmer/_khmermodule.cc, lib/{khmer.hh, hashtable.{cc,hh}},
    tests/test_{hashbits,hashbits_obj,labelhash}.py: don't implicitly downcast
    tagset_size(). Changes fileformat version for saved tagsets.

2014-03-13  Ram RS  <ramrs@nyu.edu>

    * added: khmer/file.py - script to check disk space, check input file
    status and check space before hashtable writing
    * modified: scripts/*.py - all scripts now use khmer.file for above-mentioned
    functionality.
    * modified: scripts/*.py - pylint violations addressed in all scripts
    under scripts/

2014-03-13  Ram RS  <ramrs@nyu.edu>

    * Bug fix: tests.test_normalize_by_median_no_bigcount() now runs within
    temp directory

2014-03-11  Michael R. Crusoe  <mcrusoe@mcrusoe.edu>

    * lib/read_parsers.hh: fix for Coverity CID 1054789: Uninitialized scalar
    field

2014-03-10  Michael R. Crusoe  <mcrusoe@msu.edu>

    * doc/development.txt: document fork/tag policy + formatting fixes

2014-03-03  Michael R. Crusoe  <mcrusoe@msu.edu>

    * lib/trace_logger.{cc,hh}: fix for Coverity CID 1063852: Uninitialized
    scalar field (UNINIT_CTOR) 
    * lib/node.cc: fix for Coverity CID 1173035:  Uninitialized scalar field
    (UNINIT_CTOR)
    * lib/hashbits.hh: fix for Coverity CID 1153101:  Resource leak in object
    (CTOR_DTOR_LEAK)
    * lib/{perf_metrics.{cc,hh},hashtable.{cc,hh}
    ,read_parsers.{cc,hh},trace_logger.{cc,hh}}: ifndef WITH_INTERNAL_METRICS
    then lets not + astyle -A10

2014-02-27  Michael R. Crusoe <mcrusoe@msu.edu>

    * tagged: version 0.8
    * setup.py: Specify a known working version of setuptools so we don't
    force an unneeded and awkward upgrade.
    * setup.py: We aren't zipsafe, mark as such

2014-02-18  Michael R. Crusoe <mcrusoe@msu.edu>

* Normalized C++ namespace usage to fix CID 1054792
* Updated install instructions. We recommend OS X users and those Linux
users without root access to install virtualenv instead of pip.
* New documentation: doc/known-issues.txt
* Added code review checklist & other guidance: doc/development.txt

2014-02-03  Camille Scott <camille.scott.w@gmail.com>

* Standardized command line arguments in khmer_args; added version flag

* Added support for sparse graph labeling

* Added script to reinflate partitions from read files using the 
  labeling system, called sweep-reads-by-partition-buffered.py

* Implemented __new__ methods for Hashbits, enforced inheritance
  hierarchy between it and the new LabelHash class both in C++
  and CPython API

2013-12-20  Titus Brown  <titus@idyll.org>

* Fixed output_partitioned_file, sweep-reads3.py, and extract-partitions.py
  to retain FASTQ format in output.

2013-12-11  Michael R. Crusoe <mcrusoe@msu.edu>

* normalize-by-median.py: new optional argument: --record-filenames to specify
a path where a list of all the output filenames will be written to. Will
be used to better integrate with Galaxy.

* All commands that use the counting args now support the --version switch

* abundance-dist-single.py, abundance-dist.py, do-partition.py,
interleave-reads.py, load-graph.py, load-into-counting.py
normalize-by-median.py now exit with return code 1 instead of 255 as is
standard.

2013-12-19  Michael R. Crusoe  <mcrusoe@msu.edu>

* doc/install.txt Add setup instructions for RHEL6 & fix invocation to get
master branch to work for non-developers

2013-12-18  Titus Brown  <titus@idyll.org>

* Added a test to ensure that normalize-by-median.py has bigcount set to
  False.

2013-11-22  Camille Scott  <camille.scott.w@gmail.com>

* Makefile: Added debug target for profiling.

2013-11-22  Michael R. Crusoe  <mcrusoe@msu.edu>

* Documented release process

2013-10-21  Michael R. Crusoe  <mcrusoe@msu.edu>

* Version 0.7

* New script: sample-reads-randomly.py which does a single pass random
subsample using reservoir sampling.

* the version number is now only stored in one place

* Makefile: new dist, cppcheck, pep8, and autopep8 targets for developers.
VERSION is now set by versioneer and exported to C/C++ code.

* README switched from MarkDown to ReStructuredText format to clean up PyPI
listing. Install count badge added.

* doc/: updates to how the scripts are called. Sphinx now pulls version
number from versioneer. C/Python integration is now partially documented.
Reference to bleeding-edge has been removed. Release instructions have been
clarified and simplified.

* all python code in khmer/, scripts/, and tests/ should be PEP8 compliant now.

* khmer/_khmermodule.cc has gotten a once-over with cpychecker. Type errors
were eliminated and the error checking has improved.

* Several fixes motivated by the results of a Coverity C/C++ scan. 

* Tests that require greater than 0.5 gigabytes of memory are now annotated as
being 'highmem' and be skipped by changing two lines in setup.cfg

* warnings about -Wstrict-prototypes will no longer appear

* contributors to this release are: ctb, mr-c and camillescott. 

2013-10-15  Michael R. Crusoe  <mcrusoe@msu.edu>

* Version 0.6.1

* No code changes, just build fixes

2013-10-10  Michael R. Crusoe  <mcrusoe@msu.edu>

* Version 0.6

* Switch to setuptools to run the entire build

* The various Makefiles have been merged into one inside lib for posterity

* A new top-level Makefile wraps "python setup.py"

* argparse.py has been removed and is installed automatically by setuptools/pip

* setup.py and the python/khmer directory have been moved to the root of the
project to conform to the standard layout

* The project contact address is now khmer-project@idyll.org

* Due to the new build system the project now easily builds under OS X + XCode

* In light of the above the installation instructions have been rewritten

* Sphinx now builds the documentation without warnings or errors

* It is now easy to calculate code coverage.

* setup.py is now PEP8 compliant
2014-04-10  Michael R. Crusoe  <mcrusoe@msu.edu>

    * Makefile: run 'build' command before install; ignore _version.py for
    coverage purposes.
    * bink.ipynb: deleted
    * doc/choosing-hash-sizes.txt -> choosing-table-sizes.txt
    * setup.py,doc/{conf.py,index.txt}: update lists of authors
    * doc/development.txt: typo
    * doc/{galaxy,guide,index,introduction,scripts}.txt: remove some
    references to implementation details of the k-mer tables
    * doc/{known-issues,release}.txt: updated
    * khmer/*.cc,lib/*.{cc,hh}: astyle -A10 formatted
    * lib/read_parsers.cc: fixed case statement fall through
    * lib/subset.cc: removed unnecessary NULL check (CID 1054804 & 1195088)
    * scripts/*.py: additional documentation updates
    * tests/test-data/test-overlap1.ht,data/MSB2-surrender.fa &
    data/1m-filtered.fa: removed from repository history, .git is now 36M!

2014-03-31  Titus Brown  <ctb@msu.edu>

    * scripts/normalize-by-median.py: Fixed unbound variable bug introduced in
    20a433c2.

    * khmer/file.py: Fixed incorrect use of __file__ dirname instead of
    os.getcwd(); also fixed bug where statvfs would choke on an empty
    dirname resulting from input files being in the cwd.

2014-03-31  Michael R. Crusoe  <mcrusoe@msu.edu>

    * versioneer.py,ez_setup.py: updated to version 0.10 and 3.4.1
    respectively.
    * docs/release.txt,khmer/_version.py,MANIFEST.in: update ancillary
    versioneer files

2014-03-31  Titus Brown  <ctb@msu.edu>

    * scripts/*.py,khmer/khmer_args.py: added 'info' function to khmer_args,
    and added citation information to each script.
    * CITATION: added basic citation information for khmer functionality.

2013-03-31  Michael R. Crusoe  <mcrusoe@msu.edu>

    * docs/scripts.txt,scripts/*.py,khmer/*.py: overhaul the documentation of
    the scripts. Uses sphinxcontrib.autoprogram to leverage the existing
    argparse objects. Moved the documentation into each script + misc cleanups.
    All scripts support the --version option. Migrated the last scripts to use
    khmer_args
    * docs/blog-posts.txt: removed outdated reference to filter-exact.py; its
    replacement filter-abund.py is better documented in the eel-pond protocol
    * figuregen/,novelty/,plots/,templatem/,scripts/do-partition.sh: removed
    outdated code not part of core project

2013-03-30  Michael R. Crusoe  <mcrusoe@msu.edu>

    * setup.py: monkeypatched distutils.Distribution.reinitialize_command() so
    that it matches the behavior of Distribution.get_command_obj(). This fixes
    issues with 'pip install -e' and './setup.py nosetests' not respecting the
    setup.cfg configuration directives for the build_ext command. Also
    enhanced our build_ext command to respect the dry_run mode.

    * .ycm_extra_conf.py: Update our custom YouCompleteMe configuration to
    query the package configuration for the proper compilation flags.

2014-03-28  Michael R. Crusoe  <mcrusoe@msu.edu>

    * Makefile,setup.py: demote nose & sphinx to extra dependencies.
    Auto-install Python developer tools as needed.

2013-03-27  Michael R. Crusoe  <mcrusoe@msu.edu>

    * The system zlib and bzip2 libraries are now used instead of the bundled
    versions if specified in setup.cfg or the command line.

2014-03-25  Michael R. Crusoe  <mcrusoe@msu.edu>

    * Makefile: update cppcheck command to match new version of Jenkins
    plugin. Now ignores the lib/test*.cc files.

2013-03-20  Michael R. Crusoe  <mcrusoe@msu.edu>

    * lib/storage.hh,khmer/_khmermodule.cc,lib/{readtable,read_parsers}.hh:
    remove unused storage.hh

2014-03-19  Qingpeng Zhang  <qingpeng@msu.edu>

    * hashbits.cc: fix a bug of 'Division or modulo by zero' described in #182
    * test_scripts.py: add test code for count-overlap.py
    * count-overlap.py: (fix a bug because of a typo and hashsize was replaced
    by min_hashsize)
    * count-overlap.py: needs hashbits table generated by load-graph.py. 
    This information is added to the "usage:" line.
    * count-overlap.py: fix minor PyLint issues

2014-03-19  Michael R. Crusoe  <mcrusoe@msu.edu>

    * Update bundled zlib version to 1.2.8 from 1.2.3. Changes of note:
    "Wholesale replacement of gz* functions with faster versions"
    "Added LFS (Large File Summit) support for 64-bit file offsets"
    "Fix serious but very rare decompression bug"

2014-03-19  Michael R. Crusoe <mcrusoe@msu.edu>

    * lib/counting.hh: include hashtable.hh
    * lib/{counting,aligner,hashbits,hashtable,labelhash,node,subset}.{cc,hh},
    kmer.cc,khmer/_khmermodule.cc: removed downcast, replaced non-functional
    asserts() with exception throws.
    * khmer/_khmermodule.cc: fixed parsing of PyLists
    * setup.py: force 64bit only builds on OS X.

2014-03-19  Titus Brown  <t@idyll.org>

    * Makefile: update documentation on targets at top; clean autopep8 output.
    * test_counting_single.py: fixed pep8 violations in spacing
    * test_scripts.py: eliminate popenscript in favor of proper SystemExit
	handling in runscript; fix pep8 violations.

2014-03-19  Michael R. Crusoe <mcrusoe@msu.edu> and Luiz Irber
<luiz.irber@gmail.com>

    * lib/ktable.{cc,hh},khmer/{__init__.py},{_khmermodule.cc}, tests/
    test_{counting_{hash,single},ktable}.py: remove the unused KTable object
    * doc/{index,ktable}.txt: remove references to KTable
    * lib/{ktable.{hh,cc} → kmer_hash.{hh,cc}}: rename remaining ktable files
    to kmer_hash
    * lib/{hashtable,kmer}.hh: replace ktable headers with kmer_hash

2014-03-17  Ram RS  <ramrs@nyu.edu>

    * extract-partitions.py: pylint warnings addressed
    * test_scripts.py: tests added to cover extract-partitions completely

2014-03-16  Michael R. Crusoe <mcrusoe@msu.edu>

    * lib/read_parsers.cc: fix for Coverity CID 1054789: Unititialized scalar
    field II: fill_id is never zeroed out.

2014-03-16  Ram RS  <ramrs@nyu.edu>

    * Project email in copyright headers updated

2014-03-14  Michael R. Crusoe <mcrusoe@msu.edu>

    * khmer/_khmermodule.cc, lib/{khmer.hh, hashtable.{cc,hh}},
    tests/test_{hashbits,hashbits_obj,labelhash}.py: don't implicitly downcast
    tagset_size(). Changes fileformat version for saved tagsets.

2014-03-13  Ram RS  <ramrs@nyu.edu>

    * added: khmer/file.py - script to check disk space, check input file
    status and check space before hashtable writing
    * modified: scripts/*.py - all scripts now use khmer.file for above-mentioned
    functionality.
    * modified: scripts/*.py - pylint violations addressed in all scripts
    under scripts/

2014-03-13  Ram RS  <ramrs@nyu.edu>

    * Bug fix: tests.test_normalize_by_median_no_bigcount() now runs within
    temp directory

2014-03-11  Michael R. Crusoe  <mcrusoe@mcrusoe.edu>

    * lib/read_parsers.hh: fix for Coverity CID 1054789: Uninitialized scalar
    field

2014-03-10  Michael R. Crusoe  <mcrusoe@msu.edu>

    * doc/development.txt: document fork/tag policy + formatting fixes

2014-03-03  Michael R. Crusoe  <mcrusoe@msu.edu>

    * lib/trace_logger.{cc,hh}: fix for Coverity CID 1063852: Uninitialized
    scalar field (UNINIT_CTOR) 
    * lib/node.cc: fix for Coverity CID 1173035:  Uninitialized scalar field
    (UNINIT_CTOR)
    * lib/hashbits.hh: fix for Coverity CID 1153101:  Resource leak in object
    (CTOR_DTOR_LEAK)
    * lib/{perf_metrics.{cc,hh},hashtable.{cc,hh}
    ,read_parsers.{cc,hh},trace_logger.{cc,hh}}: ifndef WITH_INTERNAL_METRICS
    then lets not + astyle -A10

2014-02-27  Michael R. Crusoe <mcrusoe@msu.edu>

    * tagged: version 0.8
    * setup.py: Specify a known working version of setuptools so we don't
    force an unneeded and awkward upgrade.
    * setup.py: We aren't zipsafe, mark as such

2014-02-18  Michael R. Crusoe <mcrusoe@msu.edu>

* Normalized C++ namespace usage to fix CID 1054792
* Updated install instructions. We recommend OS X users and those Linux
users without root access to install virtualenv instead of pip.
* New documentation: doc/known-issues.txt
* Added code review checklist & other guidance: doc/development.txt

2014-02-03  Camille Scott <camille.scott.w@gmail.com>

* Standardized command line arguments in khmer_args; added version flag

* Added support for sparse graph labeling

* Added script to reinflate partitions from read files using the 
  labeling system, called sweep-reads-by-partition-buffered.py

* Implemented __new__ methods for Hashbits, enforced inheritance
  hierarchy between it and the new LabelHash class both in C++
  and CPython API

2013-12-20  Titus Brown  <titus@idyll.org>

* Fixed output_partitioned_file, sweep-reads3.py, and extract-partitions.py
  to retain FASTQ format in output.

2013-12-11  Michael R. Crusoe <mcrusoe@msu.edu>

* normalize-by-median.py: new optional argument: --record-filenames to specify
a path where a list of all the output filenames will be written to. Will
be used to better integrate with Galaxy.

* All commands that use the counting args now support the --version switch

* abundance-dist-single.py, abundance-dist.py, do-partition.py,
interleave-reads.py, load-graph.py, load-into-counting.py
normalize-by-median.py now exit with return code 1 instead of 255 as is
standard.

2013-12-19  Michael R. Crusoe  <mcrusoe@msu.edu>

* doc/install.txt Add setup instructions for RHEL6 & fix invocation to get
master branch to work for non-developers

2013-12-18  Titus Brown  <titus@idyll.org>

* Added a test to ensure that normalize-by-median.py has bigcount set to
  False.

2013-11-22  Camille Scott  <camille.scott.w@gmail.com>

* Makefile: Added debug target for profiling.

2013-11-22  Michael R. Crusoe  <mcrusoe@msu.edu>

* Documented release process

2013-10-21  Michael R. Crusoe  <mcrusoe@msu.edu>

* Version 0.7

* New script: sample-reads-randomly.py which does a single pass random
subsample using reservoir sampling.

* the version number is now only stored in one place

* Makefile: new dist, cppcheck, pep8, and autopep8 targets for developers.
VERSION is now set by versioneer and exported to C/C++ code.

* README switched from MarkDown to ReStructuredText format to clean up PyPI
listing. Install count badge added.

* doc/: updates to how the scripts are called. Sphinx now pulls version
number from versioneer. C/Python integration is now partially documented.
Reference to bleeding-edge has been removed. Release instructions have been
clarified and simplified.

* all python code in khmer/, scripts/, and tests/ should be PEP8 compliant now.

* khmer/_khmermodule.cc has gotten a once-over with cpychecker. Type errors
were eliminated and the error checking has improved.

* Several fixes motivated by the results of a Coverity C/C++ scan. 

* Tests that require greater than 0.5 gigabytes of memory are now annotated as
being 'highmem' and be skipped by changing two lines in setup.cfg

* warnings about -Wstrict-prototypes will no longer appear

* contributors to this release are: ctb, mr-c and camillescott. 

2013-10-15  Michael R. Crusoe  <mcrusoe@msu.edu>

* Version 0.6.1

* No code changes, just build fixes

2013-10-10  Michael R. Crusoe  <mcrusoe@msu.edu>

* Version 0.6

* Switch to setuptools to run the entire build

* The various Makefiles have been merged into one inside lib for posterity

* A new top-level Makefile wraps "python setup.py"

* argparse.py has been removed and is installed automatically by setuptools/pip

* setup.py and the python/khmer directory have been moved to the root of the
project to conform to the standard layout

* The project contact address is now khmer-project@idyll.org

* Due to the new build system the project now easily builds under OS X + XCode

* In light of the above the installation instructions have been rewritten

* Sphinx now builds the documentation without warnings or errors

* It is now easy to calculate code coverage.

* setup.py is now PEP8 compliant<|MERGE_RESOLUTION|>--- conflicted
+++ resolved
@@ -1,13 +1,10 @@
-<<<<<<< HEAD
+2014-07-22  Jeramia Ory <jeramia.ory@gmail.com>
+
+    * khmer/_khmermodule.cc: removed unused KhmerError, issue #503
+
 2014-07-22 Leonor Garcia-Gutierrez <l.garcia-gutierrez@warwick.ac.uk>
     * reduced memory requirements in test_counting_single.py
     
-=======
-2014-07-22  Jeramia Ory <jeramia.ory@gmail.com>
-
-    * khmer/_khmermodule.cc: removed unused KhmerError, issue #503
-
->>>>>>> 64b5937f
 2014-07-21  Titus Brown <t@idyll.org>
 
     * sandbox/saturate-by-median.py: introduce new sandbox script for
