<<<<<<< HEAD
2014-07-23  Qingpeng Zhang <qingpeng@gmail.com>
    * scripts/load-graph.py: write fp rate into *.info file with option 
    to switch on
    * tests/test_scripts.py: add test_load_graph_write_fp

2014-07-21  Titus Brown <t@idyll.org>
=======
2014-07-23  Leonor Garcia-Gutierrez  <l.garcia-gutierrez@warwick.ac.uk>

    * tests/test_hashbits.py, tests/test_graph.py, 
    tests/test_lump.py: reduced memory requirement
    
2014-07-23  Heather L. Wiencko  <wienckhl@tcd.ie>

	* khmer_tst_utils.py: added import traceback
	* test_scripts.py: added test for normalize_by_median.py for fpr rate

2014-07-22  Justin Lippi  <jlippi@gmail.com>
 
   *  khmer/_khmermodule.cc: removed unused assignment
   *  lib/read_aligner.cc,lib/read_aligner.hh: wrapped function declarations
      in the same compiler options that the only invocations are in to avoid
      unusedPrivateFunction violation.
   *  lib/read_parsers.cc: fix redundantassignment error by assigning variable
      to its value directly

2014-07-22  Michael R. Crusoe  <mcrusoe@msu.edu>

    * Makefile: combine pip invocation into single "install-dependencies"
    target.

2014-07-22  Justin Lippi  <jlippi@gmail.com>

   * tests/test_subset_graph.py: decrease the amount of memory that is being
   requested for the hash tables in test.

2014-07-22  Jim Stapleton  <jas@msu.edu>

    * scripts/filter-abund.py: no longer asks for parameters that are unused,
    issue #524

2014-07-22  Justin Lippi  <jlippi@gmail.com> 

    * tests/khmer_tst_utils.py: put runscript here
    * tests/test_sandbox_scripts.py: remove 'runsandbox', renamed to runscript
      and placed in khmer_tst_utils
    * tests/test_scripts.py: removed 'runscript' and placed in khmer_tst_utils

2014-07-22  Jeramia Ory  <jeramia.ory@gmail.com>

    * khmer/_khmermodule.cc: removed unused KhmerError, issue #503

2014-07-22  Rodney Picett  <pickett.rodney@gmail.com>

    * lib/scoringmatrix.{cc,hh}: removed assign function, issue #502
 
2014-07-22  Leonor Garcia-Gutierrez  <l.garcia-gutierrez@warwick.ac.uk>

    * tests/test_counting_single.py: reduced memory requirements
    
2014-07-21  Titus Brown  <t@idyll.org>
>>>>>>> 34448884

    * sandbox/saturate-by-median.py: introduce new sandbox script for
	saturation analysis of low-coverage data sets.

2014-07-10  Joe Stein  <joeaarons@gmail.com>

    * sandbox/readstats.py: fixed divide-by-zero error, issue #458

2014-07-06  Titus Brown  <t@idyll.org>

    * doc/release.txt: fix formatting.

2014-06-20  Chuck Pepe-Ranney  <chuck.peperanney@gmail.com>

    * scripts/extract-partitions.py: added epilog documentation for 
	<base>.dist columns.

2014-06-20  Michael R. Crusoe  <mcrusoe@msu.edu>

    * doc/release.txt: Add Coverity Scan to release checklist

2014-06-19  Michael R. Crusoe  <mcrusoe@msu.edu>

    * lib/read_aligner.{cc,hh},khmer/_khmermodule.cc,setup.py,
    tests/test_read_aligner.py,sandbox/{normalize-by-align,read-aligner}.py:
    Update of @fishjord's graph alignment work
    * lib/{aligner,kmer,node}.{cc,hh},tests/test_align.py: removed as they are
    superceded by the above
    * Makefile: fixed wildcards
    * tests/read_parsers.py: tests that are too complicated to run with
    Valgrind's memcheck are now marked @attr('multithread')

2014-06-16  Titus Brown  <t@idyll.org>

    * doc/release.txt: updated release process.
    * doc/known-issues.txt: updated known-issues for v1.1 release
    * doc/release-notes/: added release notes for 1.0, 1.0.1, and 1.1

2014-06-16  Michael R. Crusoe  <mcrusoe@msu.edu>

    * scripts/{abundance-dist-single,filter-abund-single,load-into-counting,
    normalize-by-median,load-graph}.py: restore Python 2.6 compatability for
    Debian 6, RedHat 6, SL6, and Ubuntu 10.04 LTS users.

2014-06-15  Titus Brown  <t@idyll.org>

    * doc/scripts.txt: removed sweep-reads.py from script documentation.
    * scripts/sweep-reads.py, scripts/sweep-files.py: moved sweep-reads.py
	and sweep-files.py over to sandbox.
    * tests/test_sandbox_scripts.py: created a test file for scripts in
	sandbox/; skip when not in developer mode (e.g. installed egg).
    * tests/test_script_arguments.py: capture file.py output to stderr
	so that it is not displayed during tests.
    * sandbox/calc-median-distribution.py: updates to print cumulative
	distribution for calc-median-distribution.

2014-06-14  Michael R. Crusoe  <mcrusoe@msu.edu>

    * scripts/{abundance-dist-single,filter-abund-single,load-into-counting,
    normalize-by-median,load-graph}.py,tests/test_scripts.py: added
    '--report-total-kmers' option to all scripts that create k-mer tables.

2014-06-14  Titus Brown  <t@idyll.org>

    * doc/scripts.txt, tests/test_scripts.py, scripts/sweep-reads.py:
	renamed sweep-reads-buffered to sweep-reads; added FASTQ output to
	sweep-reads.
    * doc/scripts.txt: added extract-long-sequences.py doc reference.
    * scripts/extract-long-sequences.py: set default sequence length to
	extract to 200 bp.

2014-06-13  Michael R. Crusoe  <mcrusoe@msu.edu>

    * MANIFEST.in: don't include docs/, data/, or examples/ in our PyPI
    distribution. Saves 15MB.

2014-06-13  Michael R. Crusoe  <mcrusoe@msu.edu>

    * Makefile: split coverity target in two: -build and -upload. Added
    configuration target

2014-06-13  Titus Brown  <t@idyll.org>

    * doc/install.txt: updated virtualenv command to use python2 explicitly,
	for arch support.

2014-06-13  Titus Brown  <t@idyll.org>

    * khmer/__init__.py, khmer/file_args.py: Moved copyright message to a
	comment.
    * khmer/file.py: updated error messages for disk-space checking functions;
	added test hooks.
    * tests/test_script_arguments.py: added tests for several functions in
	khmer/file.py.
    * sandbox/assemstats3.py: handle missing input files.

2014-06-12  Michael Wright <wrigh517@msu.edu>

    * sandbox/load-into-hashbits: Deleted from sandbox. It is superseded
    by load-graph.py --no-tagset.

2014-06-11  Michael Wright <wrigh517@msu.edu>

    * scripts/load-into-counting: Fixed docstring misnomer to 
	load-into-counting.py

2014-06-10  Michael R. Crusoe  <mcrusoe@msu.edu>

    * setup.py,tests/{__init__,khmer_tst_utils,test_scripts,
    khmer_test_counting_single}.py: made tests runnable after installation.
    * lib/{khmer.hh,hashtable.hh,read_parsers.cc,read_parsers.hh}: restructure
    exception hierarchy.
    * khmer/_khmermodule.cc: Nicer error checking for hash_consume_fasta,
    hash_abundance_distribution, hashbits_consume_{fasta,fasta_and_tag
    {,with_stoptags},partitioned_fasta}, hashbits_output_partitions, and
    labelhash_consume_{,partitioned_}fasta_and_tag_with_labels.

2014-06-10  Titus Brown  <t@idyll.org>

    * Makefile: remove SHELL setting so that 'make doc' works in virtualenvs.
    * scripts/sample-reads-randomly.py: extend to take multiple subsamples
	with -S.
    * tests/test_scripts.py: added test for multiple subsamples from
	sample-reads-randomly.py

2014-06-10  Michael Wright <wrigh517@msu.edu>

    * scripts/extract-long-sequences: Moved from sandbox, added argparse and 
    FASTQ support.
    * scripts/fastq-to-fasta: Fixed outdated argparse oversight.
    * tests/test_scripts.py: Added tests for extract-long-sequences.py

2014-06-08  Titus Brown  <t@idyll.org>

    * doc/conf.py: set google_analytics_id and disqus_shortname properly;
	disable "editme" popup.
    * doc/_templates/page.html: take google_analytics_id and disqus_shortname
	from doc/conf.py.

2014-06-04  Michael R. Crusoe <mcrusoe@msu.edu>

    * lib/Makefile: do a distclean as the CFLAGS may have changed. Fixes #442

2014-06-03 Chuck Pepe-Ranney <chuck.peperanney@gmail.com>

    * scripts/abundance-dist.py: removed call to check_space on infiles.  

2014-05-31  Michael R. Crusoe  <mcrusoe@msu.edu>

    * khmer/_khmermodule.cc,lib/counting.{cc,hh},
    sandbox/{stoptag-abundance-ham1-hist.py,off-by-one.py,filter-ham1.py}:
    Remove CountingHash get_kmer_abund_mean, get_kmer_abund_abs_deviation, and
    max_hamming1_count along with Python glue code and sandbox scripts. They
    are no longer useful.

2014-05-30  Titus Brown  <t@idyll.org>

    * khmer/_khmermodule.cc: remove merge2* functions: unused, untested.
    * lib/counting.cc, lib/hashbits.cc, lib/hashtable.cc: made file loading
	exceptions more verbose and informative.
    * tests/test_subset_graph.py: added tests for SubsetPartition::
	load_partitionmap.
    * khmer/_khmermodule.cc, lib/subset.cc, wrapped SubsetPartition::
	load_partitionmap to catch, propagate exceptions
    * tests/test_hashbits.py, tests/test_counting_hash.py: added tests
	for fail-on-load of bad file format versions; print exception messages.
    * .gitignore: added various temporary pip & build files
    * lib/counting.cc: added I/O exception handling to CountingHashFileReader
	and CountingHashGzFileReader.
    * lib/hashbits.cc: added I/O exception handling to Hashbits::load.
    * lib/subset.cc: added I/O exception handling to merge_from_disk.
    * lib/hashtable.cc: added I/O exception handling to load_tagset and
	load_stop_tags
    * khmer/_khmermodule.cc: added I/O exception propagation from C++ to
	Python, for all loading functions.

2014-05-22  Michael Wright  <wrigh517@msu.edu>

    * scripts/fastq-to-fasta: Moved and improved fastq-to-fasta.py into scripts 
    from sandbox
    * tests/test_scripts.py: Added tests for fastq-to-fasta.py
    * tests/test-data: Added test-fastq-n-to-fasta.py file with N's in 
    sequence for testing

2014-05-19  Michael R. Crusoe  <mcrusoe@msu.edu>

    * Makefile: add target for python test coverage plain-text report;
    clarified where the HTML report is

2014-05-16  Michael R. Crusoe  <mcrusoe@msu.edu>

    * docs/scripts.txt: include sweep-reads-buffered.py

2014-05-14  Adam Caldwell  <adam.caldwell@gmail.com>

    * Makefile: change pip to pip2. Fixes assorted make problems on systems
    where pip links to pip3

2014-05-14  Michael R. Crusoe  <mcrusoe@msu.edu>

    * lib/{zlib,bzip2} -> third-party/
    * setup.{cfg,py}: Move third party libraries to their own directory
    * Makefile: add sloccount target for humans and the sloccount.sc target for
   Jenkins

2014-05-13  Michael Wright  <wrigh517@msu.edu>

    * sandbox/fastq-to-fasta.py: now reports number of reads dropped due to
    'N's in sequence. close 395

2014-05-13  Michael R. Crusoe  <mcrusoe@msu.edu>

    * doc/release.txt: additional fixes

2014-05-09  Luiz Irber  <irberlui@msu.edu>

    Version 1.0.1

2014-05-09  Michael R. Crusoe  <mcrusoe@msu.edu>

    * doc/release.txt: update release instructions

2014-05-06  Michael R. Crusoe  <mcrusoe@msu.edu>

    * lib/{subset,counting}.cc: fix cppcheck errors; astyle -A10
    --max-code-length=80

2014-05-06  Titus Brown  <titus@idyll.org>

    * sandbox/calc-best-assembly.py: added script to calculate best
    assembly from a list of contig/scaffold files
	
2014-04-23  Titus Brown  <titus@idyll.org>

    * scripts/abundance-dist-single.py: fixed problem where ReadParser was
    being created anew for each thread; regression introduced in 4b823fc.

2014-04-22  Michael R. Crusoe  <mcrusoe@msu.edu>

    *.py: switch to explicit python2 invocation. Fixes #385.

2014-04-21  Titus Brown  <t@idyll.org>

    * doc/development.txt: added spellcheck to review checklist

2014-04-21  Titus Brown  <titus@idyll.org>

    * scripts/normalize-by-median.py: updated FP rate to match latest info from
      Qingpeng's paper; corrected spelling error.

2014-04-21  Michael R. Crusoe  <mcrusoe@msu.edu>

    * setup.py,doc/installing.txt: Remove argparse from the requirements
    unless it isn't available. Argparse is bundled with Python 2.7+. This
    simplifies the installation instructions.

2014-04-17  Ram RS  <ramrs@nyu.edu>

    * scripts/make-initial-stoptags.py: fixed bug that threw error on
     missing .ht input file while actual expected input file is .pt

2014-04-11  Titus Brown  <t@idyll.org>

    * scripts/*.py: fixed argument to check_space_for_hashtable to rely
    on args.n_tables and not args.ksize.

2014-04-06  Titus Brown  <titus@idyll.org>

    * scripts/normalize-by-median.py: added comment about table compatibility
    with abundance-dist.

2014-04-05  Michael R. Crusoe  <mcrusoe@msu.edu>

    * MANIFEST.in,setup.py: fix to correct zlib packaging for #365
    * ChangeLog: fix date for 1.0 release, email addresses

2014-04-01  Michael R. Crusoe  <mcrusoe@msu.edu>

    Version 1.0
    * Makefile: run 'build' command before install; ignore _version.py for
    coverage purposes.
    * bink.ipynb: deleted
    * doc/choosing-hash-sizes.txt -> choosing-table-sizes.txt
    * setup.py,doc/{conf.py,index.txt}: update lists of authors
    * doc/development.txt: typo
    * doc/{galaxy,guide,index,introduction,scripts}.txt: remove some
    references to implementation details of the k-mer tables
    * doc/{known-issues,release}.txt: updated
    * khmer/*.cc,lib/*.{cc,hh}: astyle -A10 formatted
    * lib/read_parsers.cc: fixed case statement fall through
    * lib/subset.cc: removed unnecessary NULL check (CID 1054804 & 1195088)
    * scripts/*.py: additional documentation updates
    * tests/test-data/test-overlap1.ht,data/MSB2-surrender.fa &
    data/1m-filtered.fa: removed from repository history, .git is now 36M!

2014-04-01  Titus Brown  <t@idyll.org>

    * CITATION,khmer/khmer_args.py: Updated khmer software citation for
    release.

2014-03-31  Titus Brown  <t@idyll.org>

    * scripts/normalize-by-median.py: Fixed unbound variable bug introduced in
    20a433c2.

    * khmer/file.py: Fixed incorrect use of __file__ dirname instead of
    os.getcwd(); also fixed bug where statvfs would choke on an empty
    dirname resulting from input files being in the cwd.

2014-03-31  Michael R. Crusoe  <mcrusoe@msu.edu>

    * versioneer.py,ez_setup.py: updated to version 0.10 and 3.4.1
    respectively.
    * docs/release.txt,khmer/_version.py,MANIFEST.in: update ancillary
    versioneer files

2014-03-31  Titus Brown  <t@idyll.org>

    * scripts/*.py,khmer/khmer_args.py: added 'info' function to khmer_args,
    and added citation information to each script.
    * CITATION: added basic citation information for khmer functionality.

2013-03-31  Michael R. Crusoe  <mcrusoe@msu.edu>

    * docs/scripts.txt,scripts/*.py,khmer/*.py: overhaul the documentation of
    the scripts. Uses sphinxcontrib.autoprogram to leverage the existing
    argparse objects. Moved the documentation into each script + misc cleanups.
    All scripts support the --version option. Migrated the last scripts to use
    khmer_args
    * docs/blog-posts.txt: removed outdated reference to filter-exact.py; its
    replacement filter-abund.py is better documented in the eel-pond protocol
    * figuregen/,novelty/,plots/,templatem/,scripts/do-partition.sh: removed
    outdated code not part of core project

2013-03-30  Michael R. Crusoe  <mcrusoe@msu.edu>

    * setup.py: monkeypatched distutils.Distribution.reinitialize_command() so
    that it matches the behavior of Distribution.get_command_obj(). This fixes
    issues with 'pip install -e' and './setup.py nosetests' not respecting the
    setup.cfg configuration directives for the build_ext command. Also
    enhanced our build_ext command to respect the dry_run mode.

    * .ycm_extra_conf.py: Update our custom YouCompleteMe configuration to
    query the package configuration for the proper compilation flags.

2014-03-28  Michael R. Crusoe  <mcrusoe@msu.edu>

    * Makefile,setup.py: demote nose & sphinx to extra dependencies.
    Auto-install Python developer tools as needed.

2013-03-27  Michael R. Crusoe  <mcrusoe@msu.edu>

    * The system zlib and bzip2 libraries are now used instead of the bundled
    versions if specified in setup.cfg or the command line.

2014-03-25  Michael R. Crusoe  <mcrusoe@msu.edu>

    * Makefile: update cppcheck command to match new version of Jenkins
    plugin. Now ignores the lib/test*.cc files.

2013-03-20  Michael R. Crusoe  <mcrusoe@msu.edu>

    * lib/storage.hh,khmer/_khmermodule.cc,lib/{readtable,read_parsers}.hh:
    remove unused storage.hh

2014-03-19  Qingpeng Zhang  <qingpeng@msu.edu>

    * hashbits.cc: fix a bug of 'Division or modulo by zero' described in #182
    * test_scripts.py: add test code for count-overlap.py
    * count-overlap.py: (fix a bug because of a typo and hashsize was replaced
    by min_hashsize)
    * count-overlap.py: needs hashbits table generated by load-graph.py. 
    This information is added to the "usage:" line.
    * count-overlap.py: fix minor PyLint issues

2014-03-19  Michael R. Crusoe  <mcrusoe@msu.edu>

    * Update bundled zlib version to 1.2.8 from 1.2.3. Changes of note:
    "Wholesale replacement of gz* functions with faster versions"
    "Added LFS (Large File Summit) support for 64-bit file offsets"
    "Fix serious but very rare decompression bug"

2014-03-19  Michael R. Crusoe <mcrusoe@msu.edu>

    * lib/counting.hh: include hashtable.hh
    * lib/{counting,aligner,hashbits,hashtable,labelhash,node,subset}.{cc,hh},
    kmer.cc,khmer/_khmermodule.cc: removed downcast, replaced non-functional
    asserts() with exception throws.
    * khmer/_khmermodule.cc: fixed parsing of PyLists
    * setup.py: force 64bit only builds on OS X.

2014-03-19  Titus Brown  <t@idyll.org>

    * Makefile: update documentation on targets at top; clean autopep8 output.
    * test_counting_single.py: fixed pep8 violations in spacing
    * test_scripts.py: eliminate popenscript in favor of proper SystemExit
	handling in runscript; fix pep8 violations.

2014-03-19  Michael R. Crusoe <mcrusoe@msu.edu> and Luiz Irber
<luiz.irber@gmail.com>

    * lib/ktable.{cc,hh},khmer/{__init__.py},{_khmermodule.cc}, tests/
    test_{counting_{hash,single},ktable}.py: remove the unused KTable object
    * doc/{index,ktable}.txt: remove references to KTable
    * lib/{ktable.{hh,cc} → kmer_hash.{hh,cc}}: rename remaining ktable files
    to kmer_hash
    * lib/{hashtable,kmer}.hh: replace ktable headers with kmer_hash

2014-03-17  Ram RS  <ramrs@nyu.edu>

    * extract-partitions.py: pylint warnings addressed
    * test_scripts.py: tests added to cover extract-partitions completely

2014-03-16  Michael R. Crusoe <mcrusoe@msu.edu>

    * lib/read_parsers.cc: fix for Coverity CID 1054789: Unititialized scalar
    field II: fill_id is never zeroed out.

2014-03-16  Ram RS  <ramrs@nyu.edu>

    * Project email in copyright headers updated

2014-03-14  Michael R. Crusoe <mcrusoe@msu.edu>

    * khmer/_khmermodule.cc, lib/{khmer.hh, hashtable.{cc,hh}},
    tests/test_{hashbits,hashbits_obj,labelhash}.py: don't implicitly downcast
    tagset_size(). Changes fileformat version for saved tagsets.

2014-03-13  Ram RS  <ramrs@nyu.edu>

    * added: khmer/file.py - script to check disk space, check input file
    status and check space before hashtable writing
    * modified: scripts/*.py - all scripts now use khmer.file for above-mentioned
    functionality.
    * modified: scripts/*.py - pylint violations addressed in all scripts
    under scripts/

2014-03-13  Ram RS  <ramrs@nyu.edu>

    * Bug fix: tests.test_normalize_by_median_no_bigcount() now runs within
    temp directory

2014-03-11  Michael R. Crusoe  <mcrusoe@mcrusoe.edu>

    * lib/read_parsers.hh: fix for Coverity CID 1054789: Uninitialized scalar
    field

2014-03-10  Michael R. Crusoe  <mcrusoe@msu.edu>

    * doc/development.txt: document fork/tag policy + formatting fixes

2014-03-03  Michael R. Crusoe  <mcrusoe@msu.edu>

    * lib/trace_logger.{cc,hh}: fix for Coverity CID 1063852: Uninitialized
    scalar field (UNINIT_CTOR) 
    * lib/node.cc: fix for Coverity CID 1173035:  Uninitialized scalar field
    (UNINIT_CTOR)
    * lib/hashbits.hh: fix for Coverity CID 1153101:  Resource leak in object
    (CTOR_DTOR_LEAK)
    * lib/{perf_metrics.{cc,hh},hashtable.{cc,hh}
    ,read_parsers.{cc,hh},trace_logger.{cc,hh}}: ifndef WITH_INTERNAL_METRICS
    then lets not + astyle -A10

2014-02-27  Michael R. Crusoe <mcrusoe@msu.edu>

    * tagged: version 0.8
    * setup.py: Specify a known working version of setuptools so we don't
    force an unneeded and awkward upgrade.
    * setup.py: We aren't zipsafe, mark as such

2014-02-18  Michael R. Crusoe <mcrusoe@msu.edu>

* Normalized C++ namespace usage to fix CID 1054792
* Updated install instructions. We recommend OS X users and those Linux
users without root access to install virtualenv instead of pip.
* New documentation: doc/known-issues.txt
* Added code review checklist & other guidance: doc/development.txt

2014-02-03  Camille Scott <camille.scott.w@gmail.com>

* Standardized command line arguments in khmer_args; added version flag

* Added support for sparse graph labeling

* Added script to reinflate partitions from read files using the 
  labeling system, called sweep-reads-by-partition-buffered.py

* Implemented __new__ methods for Hashbits, enforced inheritance
  hierarchy between it and the new LabelHash class both in C++
  and CPython API

2013-12-20  Titus Brown  <titus@idyll.org>

* Fixed output_partitioned_file, sweep-reads3.py, and extract-partitions.py
  to retain FASTQ format in output.

2013-12-11  Michael R. Crusoe <mcrusoe@msu.edu>

* normalize-by-median.py: new optional argument: --record-filenames to specify
a path where a list of all the output filenames will be written to. Will
be used to better integrate with Galaxy.

* All commands that use the counting args now support the --version switch

* abundance-dist-single.py, abundance-dist.py, do-partition.py,
interleave-reads.py, load-graph.py, load-into-counting.py
normalize-by-median.py now exit with return code 1 instead of 255 as is
standard.

2013-12-19  Michael R. Crusoe  <mcrusoe@msu.edu>

* doc/install.txt Add setup instructions for RHEL6 & fix invocation to get
master branch to work for non-developers

2013-12-18  Titus Brown  <titus@idyll.org>

* Added a test to ensure that normalize-by-median.py has bigcount set to
  False.

2013-11-22  Camille Scott  <camille.scott.w@gmail.com>

* Makefile: Added debug target for profiling.

2013-11-22  Michael R. Crusoe  <mcrusoe@msu.edu>

* Documented release process

2013-10-21  Michael R. Crusoe  <mcrusoe@msu.edu>

* Version 0.7

* New script: sample-reads-randomly.py which does a single pass random
subsample using reservoir sampling.

* the version number is now only stored in one place

* Makefile: new dist, cppcheck, pep8, and autopep8 targets for developers.
VERSION is now set by versioneer and exported to C/C++ code.

* README switched from MarkDown to ReStructuredText format to clean up PyPI
listing. Install count badge added.

* doc/: updates to how the scripts are called. Sphinx now pulls version
number from versioneer. C/Python integration is now partially documented.
Reference to bleeding-edge has been removed. Release instructions have been
clarified and simplified.

* all python code in khmer/, scripts/, and tests/ should be PEP8 compliant now.

* khmer/_khmermodule.cc has gotten a once-over with cpychecker. Type errors
were eliminated and the error checking has improved.

* Several fixes motivated by the results of a Coverity C/C++ scan. 

* Tests that require greater than 0.5 gigabytes of memory are now annotated as
being 'highmem' and be skipped by changing two lines in setup.cfg

* warnings about -Wstrict-prototypes will no longer appear

* contributors to this release are: ctb, mr-c and camillescott. 

2013-10-15  Michael R. Crusoe  <mcrusoe@msu.edu>

* Version 0.6.1

* No code changes, just build fixes

2013-10-10  Michael R. Crusoe  <mcrusoe@msu.edu>

* Version 0.6

* Switch to setuptools to run the entire build

* The various Makefiles have been merged into one inside lib for posterity

* A new top-level Makefile wraps "python setup.py"

* argparse.py has been removed and is installed automatically by setuptools/pip

* setup.py and the python/khmer directory have been moved to the root of the
project to conform to the standard layout

* The project contact address is now khmer-project@idyll.org

* Due to the new build system the project now easily builds under OS X + XCode

* In light of the above the installation instructions have been rewritten

* Sphinx now builds the documentation without warnings or errors

* It is now easy to calculate code coverage.

* setup.py is now PEP8 compliant
2014-04-10  Michael R. Crusoe  <mcrusoe@msu.edu>

    * Makefile: run 'build' command before install; ignore _version.py for
    coverage purposes.
    * bink.ipynb: deleted
    * doc/choosing-hash-sizes.txt -> choosing-table-sizes.txt
    * setup.py,doc/{conf.py,index.txt}: update lists of authors
    * doc/development.txt: typo
    * doc/{galaxy,guide,index,introduction,scripts}.txt: remove some
    references to implementation details of the k-mer tables
    * doc/{known-issues,release}.txt: updated
    * khmer/*.cc,lib/*.{cc,hh}: astyle -A10 formatted
    * lib/read_parsers.cc: fixed case statement fall through
    * lib/subset.cc: removed unnecessary NULL check (CID 1054804 & 1195088)
    * scripts/*.py: additional documentation updates
    * tests/test-data/test-overlap1.ht,data/MSB2-surrender.fa &
    data/1m-filtered.fa: removed from repository history, .git is now 36M!

2014-03-31  Titus Brown  <ctb@msu.edu>

    * scripts/normalize-by-median.py: Fixed unbound variable bug introduced in
    20a433c2.

    * khmer/file.py: Fixed incorrect use of __file__ dirname instead of
    os.getcwd(); also fixed bug where statvfs would choke on an empty
    dirname resulting from input files being in the cwd.

2014-03-31  Michael R. Crusoe  <mcrusoe@msu.edu>

    * versioneer.py,ez_setup.py: updated to version 0.10 and 3.4.1
    respectively.
    * docs/release.txt,khmer/_version.py,MANIFEST.in: update ancillary
    versioneer files

2014-03-31  Titus Brown  <ctb@msu.edu>

    * scripts/*.py,khmer/khmer_args.py: added 'info' function to khmer_args,
    and added citation information to each script.
    * CITATION: added basic citation information for khmer functionality.

2013-03-31  Michael R. Crusoe  <mcrusoe@msu.edu>

    * docs/scripts.txt,scripts/*.py,khmer/*.py: overhaul the documentation of
    the scripts. Uses sphinxcontrib.autoprogram to leverage the existing
    argparse objects. Moved the documentation into each script + misc cleanups.
    All scripts support the --version option. Migrated the last scripts to use
    khmer_args
    * docs/blog-posts.txt: removed outdated reference to filter-exact.py; its
    replacement filter-abund.py is better documented in the eel-pond protocol
    * figuregen/,novelty/,plots/,templatem/,scripts/do-partition.sh: removed
    outdated code not part of core project

2013-03-30  Michael R. Crusoe  <mcrusoe@msu.edu>

    * setup.py: monkeypatched distutils.Distribution.reinitialize_command() so
    that it matches the behavior of Distribution.get_command_obj(). This fixes
    issues with 'pip install -e' and './setup.py nosetests' not respecting the
    setup.cfg configuration directives for the build_ext command. Also
    enhanced our build_ext command to respect the dry_run mode.

    * .ycm_extra_conf.py: Update our custom YouCompleteMe configuration to
    query the package configuration for the proper compilation flags.

2014-03-28  Michael R. Crusoe  <mcrusoe@msu.edu>

    * Makefile,setup.py: demote nose & sphinx to extra dependencies.
    Auto-install Python developer tools as needed.

2013-03-27  Michael R. Crusoe  <mcrusoe@msu.edu>

    * The system zlib and bzip2 libraries are now used instead of the bundled
    versions if specified in setup.cfg or the command line.

2014-03-25  Michael R. Crusoe  <mcrusoe@msu.edu>

    * Makefile: update cppcheck command to match new version of Jenkins
    plugin. Now ignores the lib/test*.cc files.

2013-03-20  Michael R. Crusoe  <mcrusoe@msu.edu>

    * lib/storage.hh,khmer/_khmermodule.cc,lib/{readtable,read_parsers}.hh:
    remove unused storage.hh

2014-03-19  Qingpeng Zhang  <qingpeng@msu.edu>

    * hashbits.cc: fix a bug of 'Division or modulo by zero' described in #182
    * test_scripts.py: add test code for count-overlap.py
    * count-overlap.py: (fix a bug because of a typo and hashsize was replaced
    by min_hashsize)
    * count-overlap.py: needs hashbits table generated by load-graph.py. 
    This information is added to the "usage:" line.
    * count-overlap.py: fix minor PyLint issues

2014-03-19  Michael R. Crusoe  <mcrusoe@msu.edu>

    * Update bundled zlib version to 1.2.8 from 1.2.3. Changes of note:
    "Wholesale replacement of gz* functions with faster versions"
    "Added LFS (Large File Summit) support for 64-bit file offsets"
    "Fix serious but very rare decompression bug"

2014-03-19  Michael R. Crusoe <mcrusoe@msu.edu>

    * lib/counting.hh: include hashtable.hh
    * lib/{counting,aligner,hashbits,hashtable,labelhash,node,subset}.{cc,hh},
    kmer.cc,khmer/_khmermodule.cc: removed downcast, replaced non-functional
    asserts() with exception throws.
    * khmer/_khmermodule.cc: fixed parsing of PyLists
    * setup.py: force 64bit only builds on OS X.

2014-03-19  Titus Brown  <t@idyll.org>

    * Makefile: update documentation on targets at top; clean autopep8 output.
    * test_counting_single.py: fixed pep8 violations in spacing
    * test_scripts.py: eliminate popenscript in favor of proper SystemExit
	handling in runscript; fix pep8 violations.

2014-03-19  Michael R. Crusoe <mcrusoe@msu.edu> and Luiz Irber
<luiz.irber@gmail.com>

    * lib/ktable.{cc,hh},khmer/{__init__.py},{_khmermodule.cc}, tests/
    test_{counting_{hash,single},ktable}.py: remove the unused KTable object
    * doc/{index,ktable}.txt: remove references to KTable
    * lib/{ktable.{hh,cc} → kmer_hash.{hh,cc}}: rename remaining ktable files
    to kmer_hash
    * lib/{hashtable,kmer}.hh: replace ktable headers with kmer_hash

2014-03-17  Ram RS  <ramrs@nyu.edu>

    * extract-partitions.py: pylint warnings addressed
    * test_scripts.py: tests added to cover extract-partitions completely

2014-03-16  Michael R. Crusoe <mcrusoe@msu.edu>

    * lib/read_parsers.cc: fix for Coverity CID 1054789: Unititialized scalar
    field II: fill_id is never zeroed out.

2014-03-16  Ram RS  <ramrs@nyu.edu>

    * Project email in copyright headers updated

2014-03-14  Michael R. Crusoe <mcrusoe@msu.edu>

    * khmer/_khmermodule.cc, lib/{khmer.hh, hashtable.{cc,hh}},
    tests/test_{hashbits,hashbits_obj,labelhash}.py: don't implicitly downcast
    tagset_size(). Changes fileformat version for saved tagsets.

2014-03-13  Ram RS  <ramrs@nyu.edu>

    * added: khmer/file.py - script to check disk space, check input file
    status and check space before hashtable writing
    * modified: scripts/*.py - all scripts now use khmer.file for above-mentioned
    functionality.
    * modified: scripts/*.py - pylint violations addressed in all scripts
    under scripts/

2014-03-13  Ram RS  <ramrs@nyu.edu>

    * Bug fix: tests.test_normalize_by_median_no_bigcount() now runs within
    temp directory

2014-03-11  Michael R. Crusoe  <mcrusoe@mcrusoe.edu>

    * lib/read_parsers.hh: fix for Coverity CID 1054789: Uninitialized scalar
    field

2014-03-10  Michael R. Crusoe  <mcrusoe@msu.edu>

    * doc/development.txt: document fork/tag policy + formatting fixes

2014-03-03  Michael R. Crusoe  <mcrusoe@msu.edu>

    * lib/trace_logger.{cc,hh}: fix for Coverity CID 1063852: Uninitialized
    scalar field (UNINIT_CTOR) 
    * lib/node.cc: fix for Coverity CID 1173035:  Uninitialized scalar field
    (UNINIT_CTOR)
    * lib/hashbits.hh: fix for Coverity CID 1153101:  Resource leak in object
    (CTOR_DTOR_LEAK)
    * lib/{perf_metrics.{cc,hh},hashtable.{cc,hh}
    ,read_parsers.{cc,hh},trace_logger.{cc,hh}}: ifndef WITH_INTERNAL_METRICS
    then lets not + astyle -A10

2014-02-27  Michael R. Crusoe <mcrusoe@msu.edu>

    * tagged: version 0.8
    * setup.py: Specify a known working version of setuptools so we don't
    force an unneeded and awkward upgrade.
    * setup.py: We aren't zipsafe, mark as such

2014-02-18  Michael R. Crusoe <mcrusoe@msu.edu>

* Normalized C++ namespace usage to fix CID 1054792
* Updated install instructions. We recommend OS X users and those Linux
users without root access to install virtualenv instead of pip.
* New documentation: doc/known-issues.txt
* Added code review checklist & other guidance: doc/development.txt

2014-02-03  Camille Scott <camille.scott.w@gmail.com>

* Standardized command line arguments in khmer_args; added version flag

* Added support for sparse graph labeling

* Added script to reinflate partitions from read files using the 
  labeling system, called sweep-reads-by-partition-buffered.py

* Implemented __new__ methods for Hashbits, enforced inheritance
  hierarchy between it and the new LabelHash class both in C++
  and CPython API

2013-12-20  Titus Brown  <titus@idyll.org>

* Fixed output_partitioned_file, sweep-reads3.py, and extract-partitions.py
  to retain FASTQ format in output.

2013-12-11  Michael R. Crusoe <mcrusoe@msu.edu>

* normalize-by-median.py: new optional argument: --record-filenames to specify
a path where a list of all the output filenames will be written to. Will
be used to better integrate with Galaxy.

* All commands that use the counting args now support the --version switch

* abundance-dist-single.py, abundance-dist.py, do-partition.py,
interleave-reads.py, load-graph.py, load-into-counting.py
normalize-by-median.py now exit with return code 1 instead of 255 as is
standard.

2013-12-19  Michael R. Crusoe  <mcrusoe@msu.edu>

* doc/install.txt Add setup instructions for RHEL6 & fix invocation to get
master branch to work for non-developers

2013-12-18  Titus Brown  <titus@idyll.org>

* Added a test to ensure that normalize-by-median.py has bigcount set to
  False.

2013-11-22  Camille Scott  <camille.scott.w@gmail.com>

* Makefile: Added debug target for profiling.

2013-11-22  Michael R. Crusoe  <mcrusoe@msu.edu>

* Documented release process

2013-10-21  Michael R. Crusoe  <mcrusoe@msu.edu>

* Version 0.7

* New script: sample-reads-randomly.py which does a single pass random
subsample using reservoir sampling.

* the version number is now only stored in one place

* Makefile: new dist, cppcheck, pep8, and autopep8 targets for developers.
VERSION is now set by versioneer and exported to C/C++ code.

* README switched from MarkDown to ReStructuredText format to clean up PyPI
listing. Install count badge added.

* doc/: updates to how the scripts are called. Sphinx now pulls version
number from versioneer. C/Python integration is now partially documented.
Reference to bleeding-edge has been removed. Release instructions have been
clarified and simplified.

* all python code in khmer/, scripts/, and tests/ should be PEP8 compliant now.

* khmer/_khmermodule.cc has gotten a once-over with cpychecker. Type errors
were eliminated and the error checking has improved.

* Several fixes motivated by the results of a Coverity C/C++ scan. 

* Tests that require greater than 0.5 gigabytes of memory are now annotated as
being 'highmem' and be skipped by changing two lines in setup.cfg

* warnings about -Wstrict-prototypes will no longer appear

* contributors to this release are: ctb, mr-c and camillescott. 

2013-10-15  Michael R. Crusoe  <mcrusoe@msu.edu>

* Version 0.6.1

* No code changes, just build fixes

2013-10-10  Michael R. Crusoe  <mcrusoe@msu.edu>

* Version 0.6

* Switch to setuptools to run the entire build

* The various Makefiles have been merged into one inside lib for posterity

* A new top-level Makefile wraps "python setup.py"

* argparse.py has been removed and is installed automatically by setuptools/pip

* setup.py and the python/khmer directory have been moved to the root of the
project to conform to the standard layout

* The project contact address is now khmer-project@idyll.org

* Due to the new build system the project now easily builds under OS X + XCode

* In light of the above the installation instructions have been rewritten

* Sphinx now builds the documentation without warnings or errors

* It is now easy to calculate code coverage.

* setup.py is now PEP8 compliant<|MERGE_RESOLUTION|>--- conflicted
+++ resolved
@@ -1,11 +1,8 @@
-<<<<<<< HEAD
 2014-07-23  Qingpeng Zhang <qingpeng@gmail.com>
     * scripts/load-graph.py: write fp rate into *.info file with option 
     to switch on
     * tests/test_scripts.py: add test_load_graph_write_fp
 
-2014-07-21  Titus Brown <t@idyll.org>
-=======
 2014-07-23  Leonor Garcia-Gutierrez  <l.garcia-gutierrez@warwick.ac.uk>
 
     * tests/test_hashbits.py, tests/test_graph.py, 
@@ -60,7 +57,6 @@
     * tests/test_counting_single.py: reduced memory requirements
     
 2014-07-21  Titus Brown  <t@idyll.org>
->>>>>>> 34448884
 
     * sandbox/saturate-by-median.py: introduce new sandbox script for
 	saturation analysis of low-coverage data sets.
