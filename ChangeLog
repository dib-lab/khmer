<<<<<<< HEAD
2015-02-10  Titus Brown  <titus@idyll.org>

   * khmer/utils.py: added 'check_is_pair', 'broken_paired_reader', and
   'write_record_pair' functions.
   * sandbox/trim-low-abund.py: upgraded to track pairs properly; added
   proper get_parser information.
   * tests/test_sandbox_scripts.py: added paired-read tests for
   trim-low-abund.py.
   * tests/test-data/test-abund-read-2.paired.fq: data for paired-read tests.
   * scripts/extract-paired-reads.py: removed 'is_pair' in favor of
   'check_is_pair'; switched to using 'broken_paired_reader'; fixed use
   of sys.argv.
   * scripts/sample-reads-randomly.py: removed unused 'output_single' function.
   * tests/test_functions.py: added tests for 'check_is_pair'.
=======
2015-02-09  Titus Brown  <titus@idyll.org>

   * scripts/split-paired-reads.py: added -1 and -2 options to allow fine-
   grain specification of output locations; switch to using write_record
   instead of script-specific output functionality.
   * tests/test_scripts.py: added accompanying tests.
>>>>>>> bcd01153

2015-02-09  Bede Constantinides  <bede.constantinides@manchester.ac.uk>

   * scripts/split-paired-reads.py: added -o option to allow specification
   of an output directory
   * tests/test_scripts.py: added accompanying test for split-paired-reads.py

2015-02-01  Titus Brown  <titus@idyll.org>

   * khmer/_khmermodule.cc: added functions hash_find_all_tags_list and
   hash_get_tags_and_positions to CountingHash objects.
   * tests/test_counting_hash.py: added tests for new functionality.

2015-01-25  Titus Brown  <titus@idyll.org>

   * sandbox/correct-errors.py: fixed sequence output so that quality
   scores length always matches the sequence length; fixed argparse
   setup to make use of default parameter.

2015-01-25  Titus Brown  <titus@idyll.org>

    * sandbox/readstats.py: fixed non-functional string interpolation at end;
    added -o to send output to a file; moved to scripts/.
    * doc/user/scripts.txt: added readstats description.
    * tests/test_scripts.py: added tests for readstats.py

2015-01-23  Jessica Mizzi  <mizzijes@msu.edu>

    * khmer/utils.py: Added single write_record fuction to write FASTA/Q
    * scripts/{abundance-dist,extract-long-sequences,extract-partitions,
    interleave-reads,normalize-by-median,sample-reads-randomly}.py: 
    Replaced FASTA/Q writing method with write_record

2015-01-23  Michael R. Crusoe  <mcrusoe@msu.edu>

    * Makefile: remove the user installs for the `install-dependencies` target

2015-01-23  Michael R. Crusoe  <mcrusoe@msu.edu>

    * README.rst,doc/user/install.txt: clarify that we support Python 2.7.x
    and not Python 3.

2015-01-21  Luiz Irber  <irberlui@msu.edu>

    * lib/hllcounter.{cc,hh}: Implemented a HyperLogLog counter.
    * khmer/{_khmermodule.cc, __init__.py}: added HLLCounter class
    initialization and wrapper.
    * tests/test_hll.py: added test functions for the new
    HyperLogLog counter.
    * sandbox/unique-kmers.py: implemented a CLI script for
    approximate cardinality estimation using a HyperLogLog counter.
    * setup.cfg, Makefile, third-party/smhasher/MurmurHash3.{cc,h},
    lib/kmer_hash.{cc,hh}, setup.py: added MurmurHash3 hash function
    and configuration.
    * setup.py: added a function to check if compiler supports OpenMP.

2015-01-14  Reed Cartwright  <cartwright@asu.edu>

    * doc/dev/getting-started.txt: Added install information for
    Arch Linux

2014-01-14  Michael R. Crusoe  <mcrusoe@msu.edu>

    * doc/user/{blog-posts,guide}.txt,examples/stamps/do.sh,sandbox/{
    collect-reads,error-correct-pass2,filter-median-and-pct,filter-median,
    read_aligner,split-sequences-by-length}.py,scripts/{filter-abund,
    load-into-counting}.py,tests/test_{counting_hash,hashbits,scripts}.py:
    remove references to ".kh" files replaces with ".pt" or ".ct" as
    appropriate
    * tests/test-data/{bad-versionk12,normC20k20}.kh: renamed to "*.ct"

2015-01-13  Daniel Standage  <daniel.standage@gmail.com>

    * tests/khmer_tst_utils.py, tests/test_sandbox_scripts.py: removed
    unused module imports
    * .gitignore: added pylint_report.txt so that it is not accidentally
    committed after running make diff_pylint_report
    * khmer/file.py -> khmer/kfile.py: renamed internal file handling
    class to avoid collisions with builtin Python file module
    * sandbox/collect-reads.py, sanbox/saturate-by-median.py,
    sandbox/sweep-files.py, sandbox/sweep-reads.py,
    scripts/abundance-dist-single.py, scripts/abundance-dist.py,
    scripts/annotate-partitions.py, scripts/count-median.py,
    scripts/count-overlap.py, scripts/do-partition.py,
    scripts/extract-long-sequences.py, scripts/extract-paired-reads.py,
    scripts/extract-partitions.py, scripts/filter-abund-single.py,
    scripts/filter-abund.py, scripts/filter-stoptags.py,
    scripts/find-knots.py, scripts/interleave-reads.py,
    scripts/load-graph.py, scripts/load-into-counting.py,
    scripts/make-initial-stoptags.py, scripts/merge-partitions.py,
    scripts/normalize-by-median.py, scripts/partition-graph.py,
    scripts/sample-reads-randomly.py, scripts/split-paired-reads.py,
    tests/test_script_arguments.py, tests/test_scripts.py: changed all
    occurrences of `file` to `kfile`

2015-01-09  Rhys Kidd  <rhyskidd@gmail.com>

    * lib/khmer.hh: implement generic NONCOPYABLE() macro guard
    * lib/hashtable.hh: apply NONCOPYABLE macro guard in case of future 
    modifications to Hashtable that might exposure potential memory corruption 
    with default copy constructor

2014-12-30  Michael Wright  <wrig517@msu.edu>

    * tests/test_scripts.py: Attained complete testing coverage for 
    scripts/filter_abund.py

2014-12-30  Brian Wyss  <wyssbria@msu.edu>

    * tests/test_scripts.py: added four new tests:
    load_into_counting_multifile(), test_abundance_dist_single_nosquash(),
    test_abundance_dist_single_savehash, test_filter_abund_2_singlefile

2015-12-29  Michael R. Crusoe  <mcrusoe@msu.edu>

    * CITATION,khmer/khmer_args.py,scripts/{abundance-dist-single,
    filter-abund-single,load-graph,load-into-counting}.py: Give credit to the
    SeqAn project for their FASTQ/FASTA reader that we use.

2014-12-26  Titus Brown  <titus@idyll.org>

    * tests/tests_sandbox_scripts.py: added import and execfile test for all
    sandbox/ scripts.
    * sandbox/{abundance-hist-by-position.py,
    sandbox/assembly-diff-2.py, sandbox/assembly-diff.py,
    sandbox/bloom_count.py, sandbox/bloom_count_intersection.py,
    sandbox/build-sparse-graph.py, sandbox/combine-pe.py,
    sandbox/compare-partitions.py, sandbox/count-within-radius.py,
    sandbox/degree-by-position.py, sandbox/ec.py,
    sandbox/error-correct-pass2.py, sandbox/extract-single-partition.py,
    sandbox/fasta-to-abundance-hist.py, sandbox/filter-median-and-pct.py,
    sandbox/filter-median.py, sandbox/find-high-abund-kmers.py,
    sandbox/find-unpart.py, sandbox/graph-size.py,
    sandbox/hi-lo-abundance-by-position.py, sandbox/multi-rename.py,
    sandbox/normalize-by-median-pct.py, sandbox/print-stoptags.py,
    sandbox/print-tagset.py, sandbox/readstats.py,
    sandbox/renumber-partitions.py, sandbox/shuffle-fasta.py,
    sandbox/shuffle-reverse-rotary.py, sandbox/split-fasta.py,
    sandbox/split-sequences-by-length.py, sandbox/stoptag-abundance-hist.py,
    sandbox/stoptags-by-position.py, sandbox/strip-partition.py,
    sandbox/subset-report.py, sandbox/sweep-out-reads-with-contigs.py,
    sandbox/sweep-reads2.py, sandbox/sweep-reads3.py,
    sandbox/uniqify-sequences.py, sandbox/write-interleave.py}: cleaned up
    to make 'import'-able and 'execfile'-able.

2014-12-26  Michael R. Crusoe  <mcrusoe@msu.edu>

    * tests/test_functions.py: Generate a temporary filename instead of
    writing to the current directory
    * Makefile: always run the `test` target if specified

2014-12-20  Titus Brown  <titus@idyll.org>

    * sandbox/slice-reads-by-coverage.py: fixed 'N' behavior to match other
    scripts ('N's are now replaced by 'A', not 'G').
    * sandbox/trim-low-abund.py: corrected reporting bug (bp written);
    simplified second-pass logic a bit; expanded reporting.

2014-12-17  Jessica Mizzi  <mizzijes@msu.edu>

    * khmer/file.py,sandbox/sweep-reads.py,scripts/{abundance-dist-single,
    abundance-dist,annotate-partitions,count-median,count-overlap,do-partition,
    extract-paired-reads,extract-partitions,filter-abund-single,filter-abund,
    filter-stoptags,interleave-reads,load-graph,load-into-counting,
    make-initial-stoptags,merge-partitions,normalize-by-median,partition-graph,
    sample-reads-randomly,split-paired-reads}.py,setup.cfg,
    tests/{test_script_arguments,test_scripts}.py: Added force option to all 
    scripts to script IO sanity checks and updated tests to match. 

2014-12-17  Michael R. Crusoe  <mcrusoe@msu.edu>

    * setup.cfg,tests/test_{counting_hash,counting_single,filter,graph,
    hashbits,hashbits_obj,labelhash,lump,read_parsers,scripts,subset_graph}.py:
    reduce memory usage of tests to about 100 megabytes max.

2014-12-17  Michael R. Crusoe  <mcrusoe@msu.edu>

    * scripts/load-graph.py,khmer/_khmermodule.cc: restore threading to
    load-graph.py

2014-12-16  Titus Brown  <titus@idyll.org>

    * sandbox/{calc-error-profile.py,collect-variants.py,correct-errors.py,
    trim-low-abund.py}: Support for k-mer spectral error analysis, sublinear
    error profile calculations from shotgun data sets, adaptive variant
    collection based on graphalign, streaming error correction, and streaming
    error trimming.
    * tests/test_sandbox_scripts.py: added tests for sandbox/trim-low-abund.py.
    * tests/test_counting_hash.py: added tests for new
    CountingHash::find_spectral_error_positions function.

2014-12-16  Michael R. Crusoe  <mcrusoe@msu.edu>  &  Camille Scott
<camille.scott.w@gmail.com>

    * khmer/_khmermodule.cc: fixed memory leak in the ReadParser paired
    iterator (not used by any scripts).
    * lib/read_parsers.cc,khmer/_khmermodule.cc: Improved exception handling.
    * tests/test_read_parsers.py,
    tests/test-data/100-reads.fq.truncated.{bz2,gz}: Added tests for truncated
    compressed files accessed via ReadParser paired and unpaired iterators.

2014-12-09  Michael R. Crusoe  <mcrusoe@msu.edu>

    New FAST[AQ] parser (from the SeqAn project). Fixes known issue and a
    newly found read dropping issue
    https://github.com/ged-lab/khmer/issues/249
    https://github.com/ged-lab/khmer/pull/641
    Supports reading from non-seekable plain and gziped FAST[AQ] files (a.k.a
    pipe or streaming support)

    * khmer/{__init__.py,_khmermodule.cc}: removed the Config object, the
    threads argument to new_counting_hash, and adapted to other changes in API.
    Dropped the unused _dump_report_fn method. Enhanced error reporting.
    * lib/{bittest,consume_prof,error,khmer_config,scoringmatrix,thread_id_map}
    .{cc,hh},tests/test_khmer_config.py: deleted unused files
    * sandbox/collect-reads.py,scripts/{abundance-dist-single,do-partition,
    filter-abund-single,load-into-counting}.py: adapted to Python API changes:
    no threads argument to ReadParser, no more config
    * tests/test_{counting_hash,counting_single,hashbits,hashbits_obj,
    test_read_parsers}.py: updated tests to new error pattern (upon object
    creation, not first access) and the same API change as above. Thanks to
    Camille for her enhanced multi-thread test.
    * lib/{counting,hashtable,ht-diff}.cc,khmer.hh: renamed MAX_COUNT define to
    MAX_KCOUNT; avoids naming conflict with SeqAn
    * khmer/file.py: check_file_status(): ignored input files named '-'
    * khmer/khmer_tst_utils.py: added method to pipe input files to a target
    script
    * tests/test_scripts.py: enhanced streaming tests now that four of them
    work.
    * Makefile: refreshed cppcheck{,-result.xml} targets, added develop
    setuptools command prior to testing

2014-12-08  Michael R. Crusoe  <mcrusoe@msu.edu>

    * doc/user/known_issues.txt: Document that multithreading leads to dropped
    reads.

2014-12-07  Michael R. Crusoe  <mcrusoe@msu.edu>

    This is khmer v1.2

    * Makefile: add sandbox scripts to the pylint_report.txt target
    * doc/dev/coding-guidelines-and-review.txt: Add question about command
    line API to the checklist
    * doc/dev/release.txt: refresh release procedure
    * doc/release-notes/release-1.2.md

2014-12-05  Michael R. Crusoe  <mcrusoe@msu.edu>

    * CITATIONS,khmer/khmer_args.py: update citations for Qingpeng's paper

2014-12-01  Michael R. Crusoe  <mcrusoe@msu.edu>

    * doc/roadmap.txt: Explain the roadmap to v2 through v4

2014-12-01  Kevin Murray  <spam@kdmurray.id.au>

    * tests/test_scripts.py: Stop a test from making a temporary output file
    in the current dir by explictly specifying an output file.

2014-12-01  Kevin Murray  <spam@kdmurray.id.au>

    * load-into-counting.py: Add a CLI parameter to output a machine-readable
    summary of the run, including number of k-mers, FPR, input files etc in
    json or TSV format.

2014-12-01  Titus Brown  <t@idyll.org>

    * Update sandbox docs: some scripts now used in recipes

2014-11-23  Phillip Garland  <pgarland@gmail.com>

    * lib/khmer.hh (khmer): define KSIZE_MAX
    * khmer/_khmermodule.cc (forward_hash, forward_hash_no_rc) (reverse_hash):
    Use KSIZE_MAX to check whether the user-supplied k is larger than khmer
    supports.

2014-11-19  Michael R. Crusoe  <mcrusoe@msu.edu>

    * CODE_OF_CONDUT.RST,doc/dev/{index,CODE_OF_CONDUCT}.txt: added a code of
    conduct

2014-11-18  Jonathan Gluck  <jdg@cs.umd.edu>

    * tests/test_counting_hash.py: Fixed copy paste error in comments, True to
    False.

2014-11-15  Jacob Fenton  <bocajnotnef@gmail.com>

    * tests/test_scripts.py: added screed/read_parsers stream testing
    * khmer/file.py: modified file size checker to not break when fed
    a fifo/block device
    * tests/test-data/test-abund-read-2.fa.{bz2, gz}: new test files

2014-11-11  Jacob Fenton  <bocajnotnef@gmail.com>

    * do-partition.py: replaced threading args in scripts with things from 
    khmer_args
    * khmer/theading_args.py: removed as it has been deprecated

2014-11-06  Michael R. Crusoe  <mcrusoe@msu.edu>

    * lib/{counting,hashbits}.{cc,hh},lib/hashtable.hh: Moved the n_kmers()
    function into the parent Hashtable class as n_unique_kmers(), adding it to
    CountingHash along the way. Removed the unused start and stop parameters.
    * khmer/_khmermodule.cc: Added Python wrapping for CountingHash::
    n_unique_kmers(); adapted to the dropped start and stop parameters.
    * scripts/{load-graph,load-into-counting,normalize-by-median}.py: used the
    n_unique_kmers() function instead of the n_occupied() function to get the
    number of unique kmers in a table.
    * tests/test_{hashbits,hashbits_obj,labelhash,scripts}.py: updated the
    tests to reflect the above

2014-10-24  Camille Scott  <camille.scott.w@gmail.com>

    * do-partition.py: Add type=int to n_threads arg and assert to check
    number of active threads

2014-10-10  Brian Wyss  <wyssbria@msu.edu>

    * khmer/scripts/{abundance-dist, abundance-dist-single,
    annotate-partitions, count-median, count-overlap, do-partition,
    extract-paired-reads, extract-partitions, filter-abund, filter-abund-single,
    filter-stoptags, find-knots, load-graph, load-into-counting,
    make-initial-stoptags, merge-partitions, normalize-by-median, 
    partition-graph, sample-reads-randomly}.py:
    changed stdout output in scripts to go to stderr.

2014-10-06  Michael R. Crusoe  <mcrusoe@msu.edu>

    * Doxyfile.in: add links to the stdc++ docs

2014-10-01  Ben Taylor  <taylo886@msu.edu>

    * khmer/_khmermodule.cc, lib/hashtable.cc, lib/hashtable.hh,
    tests/test_counting_hash.py, tests/test_labelhash.py,
    tests/test_hashbits.py, tests/test_hashbits_obj.py:
    Removed Hashtable::consume_high_abund_kmers,
    Hashtable::count_kmers_within_depth, Hashtable::find_radius_for_volume,
    Hashtable::count_kmers_on_radius

2014-09-29  Michael R. Crusoe  <mcrusoe@msu.edu>

    * versioneer.py: upgrade versioneer 0.11->0.12

2014-09-29  Sherine Awad  <sherine.awad@gmail.com>

    * scripts/normalize-by-median.py: catch expections generated by wrong
    indentation for 'total'

2014-09-23  Jacob G. Fenton  <bocajnotnef@gmail.com>

    * scripts/{abundance-dist-single, abundance-dist, count-median,
    count-overlap, extract-paired-reads, filter-abund-single,
    load-graph, load-into-counting, make-initial-stoptags,
    partition-graph, split-paired-reads}.py: 
    added output file listing at end of file
    * scripts/extract-long-sequences.py: refactored to set write_out to
    sys.stdout by default; added output location listing.
    * scripts/{fastq-to-fasta, interleave-reads}.py: 
    added output file listing sensitive to optional -o argument
    * tests/test_scripts.py: added test for scripts/make-initial-stoptags.py

2014-09-19  Ben Taylor  <taylo886@msu.edu>

    * Makefile: added --inline-suppr to cppcheck, cppcheck-result.xml targets
    * khmer/_khmermodule.cc: Added comments to address cppcheck false positives
    * lib/hashtable.cc, lib/hashtable.hh: take args to filter_if_present by
    reference, address scope in destructor
    * lib/read_parsers.cc: Added comments to address cppcheck false positives
    * lib/subset.cc, lib/subset.hh: Adjusted output_partitioned_file,
    find_unpart to take args by reference, fix assign_partition_id to use
    .empty() instead of .size()

2014-09-19  Ben Taylor  <taylo886@msu.edu>
		
    * Makefile: Add astyle, format targets
    * doc/dev/coding-guidelines-and-review.txt: Add reference to `make format`
		target

2014-09-10  Titus Brown  <titus@idyll.org>

    * sandbox/calc-median-distribution.py: catch exceptions generated by reads
	shorter than k in length.
    * sandbox/collect-reads.py: added script to collect reads until specific
	average cutoff.
    * sandbox/slice-reads-by-coverage.py: added script to extract reads with
	a specific coverage slice (based on median k-mer abundance).
	
2014-09-09  Titus Brown  <titus@idyll.org>

    * Added sandbox/README.rst to describe/reference removed files,
	 and document remaining sandbox files.

    * Removed many obsolete sandbox files, including:
      sandbox/abund-ablate-reads.py,
      sandbox/annotate-with-median-count.py,
      sandbox/assemble-individual-partitions.py,
      sandbox/assemstats.py,
      sandbox/assemstats2.py,
      sandbox/bench-graphsize-orig.py,
      sandbox/bench-graphsize-th.py,
      sandbox/bin-reads-by-abundance.py,
      sandbox/bowtie-parser.py,
      sandbox/calc-degree.py,
      sandbox/calc-kmer-partition-counts.py,
      sandbox/calc-kmer-read-abunds.py,
      sandbox/calc-kmer-read-stats.py,
      sandbox/calc-kmer-to-partition-ratio.py,
      sandbox/calc-sequence-entropy.py,
      sandbox/choose-largest-assembly.py,
      sandbox/consume-and-traverse.py,
      sandbox/contig-coverage.py,
      sandbox/count-circum-by-position.py,
      sandbox/count-density-by-position.py,
      sandbox/count-distance-to-volume.py,
      sandbox/count-median-abund-by-partition.py,
      sandbox/count-shared-kmers-btw-assemblies.py,
      sandbox/ctb-iterative-bench-2-old.py,
      sandbox/ctb-iterative-bench.py,
      sandbox/discard-high-abund.py,
      sandbox/discard-pre-high-abund.py,
      sandbox/do-intertable-part.py,
      sandbox/do-partition-2.py,
      sandbox/do-partition-stop.py,
      sandbox/do-partition.py,
      sandbox/do-subset-merge.py,
      sandbox/do-th-subset-calc.py,
      sandbox/do-th-subset-load.py,
      sandbox/do-th-subset-save.py,
      sandbox/extract-surrender.py,
      sandbox/extract-with-median-count.py,
      sandbox/fasta-to-fastq.py,
      sandbox/filter-above-median.py,
      sandbox/filter-abund-output-by-length.py,
      sandbox/filter-area.py,
      sandbox/filter-degree.py,
      sandbox/filter-density-explosion.py,
      sandbox/filter-if-present.py,
      sandbox/filter-max255.py,
      sandbox/filter-min2-multi.py,
      sandbox/filter-sodd.py,
      sandbox/filter-subsets-by-partsize.py,
      sandbox/get-occupancy.py,
      sandbox/get-occupancy2.py,
      sandbox/graph-partition-separate.py,
      sandbox/graph-size-circum-trim.py,
      sandbox/graph-size-degree-trim.py,
      sandbox/graph-size-py.py,
      sandbox/join_pe.py,
      sandbox/keep-stoptags.py,
      sandbox/label-pairs.py,
      sandbox/length-dist.py,
      sandbox/load-ht-and-tags.py,
      sandbox/make-coverage-by-position-for-node.py,
      sandbox/make-coverage-histogram.py,
      sandbox/make-coverage.py,
      sandbox/make-random.py,
      sandbox/make-read-stats.py,
      sandbox/multi-abyss.py,
      sandbox/multi-stats.py,
      sandbox/multi-velvet.py,
      sandbox/normalize-by-min.py,
      sandbox/occupy.py,
      sandbox/parse-bowtie-pe.py,
      sandbox/parse-stats.py,
      sandbox/partition-by-contig.py,
      sandbox/partition-by-contig2.py,
      sandbox/partition-size-dist-running.py,
      sandbox/partition-size-dist.py,
      sandbox/path-compare-to-vectors.py,
      sandbox/print-exact-abund-kmer.py,
      sandbox/print-high-density-kmers.py,
      sandbox/quality-trim-pe.py,
      sandbox/quality-trim.py,
      sandbox/reformat.py,
      sandbox/remove-N.py,
      sandbox/softmask-high-abund.py,
      sandbox/split-N.py,
      sandbox/split-fasta-on-circum.py,
      sandbox/split-fasta-on-circum2.py,
      sandbox/split-fasta-on-circum3.py,
      sandbox/split-fasta-on-circum4.py,
      sandbox/split-fasta-on-degree-th.py,
      sandbox/split-fasta-on-degree.py,
      sandbox/split-fasta-on-density.py,
      sandbox/split-reads-on-median-diff.py,
      sandbox/summarize.py,
      sandbox/sweep_perf.py,
      sandbox/test_scripts.py,
      sandbox/traverse-contigs.py,
      sandbox/traverse-from-reads.py,
      sandbox/validate-partitioning.py -- removed as obsolete.

2014-09-01  Michael R. Crusoe  <mcrusoe@msu.edu>

    * doc/dev/coding-guidelines-and-review.txt: Clarify pull request checklist
    * CONTRIBUTING.md: update URL to new dev docs

2014-08-30  Rhys Kidd  <rhyskidd@gmail.com>

    * khmer/_khmermodule.cc: fix table.get("wrong_length_string") gives core
    dump
    * lib/kmer_hash.cc: improve quality of exception error message
    * tests/{test_counting_hash,test_counting_single,test_hashbits,
        test_hashbits_obj}.py: add regression unit tests

2014-08-28  Titus Brown  <titus@idyll.org>

    * scripts/normalize-by-median.py: added reporting output after main loop
	exits, in case it hadn't been triggered.
    * sandbox/saturate-by-median.py: added flag to change reporting frequency,
	cleaned up leftover code from when it was copied from
	normalize-by-median.

2014-08-24  Rhys Kidd  <rhyskidd@gmail.com>

    * khmer/thread_utils.py, sandbox/filter-below-abund.py,
	scripts/{extract-long-sequences,load-graph,load-into-counting,
	normalize-by-median,split-paired-reads}.py,
	scripts/galaxy/gedlab.py: fix minor PyLint issues 

2014-08-20  Michael R. Crusoe  <mcrusoe@msu.edu>

    * test/test_version.py: add Python2.6 compatibility.

2014-08-20  Rhys Kidd  <rhyskidd@gmail.com>

    * setup.py,README.rst,doc/user/install.txt: Test requirement for a 
    64-bit operating system, documentation changes. Fixes #529

2014-08-19  Michael R. Crusoe  <mcrusoe@msu.edu>

    * {setup,versioneer,khmer/_version}.py: upgrade versioneer from 0.10 to 0.11

2014-08-18  Michael R. Crusoe  <mcrusoe@msu.edu>

    * setup.py: Use the system bz2 and/or zlib libraries if specified in
    setup.cfg or overridden on the commandline

2014-08-06  Michael R. Crusoe  <mcrusoe@msu.edu>

    * CITATION: fixed formatting, added BibTeX
    * Makefile: Python code coverage targets will now compile khmer if needed
    * doc/dev/galaxy.txt: moved to doc/user/; updated & simplified
    * doc/{dev,user}/index.txt: galaxy.txt move
    * scripts/*.xml: moved to scripts/galaxy/; citations added; additional
    scripts wrapped
    * scripts/galaxy/README.txt: documented Galaxy codebase requirements
    * doc/citations.txt: symlink to CITATION
    * scripts/galaxy/test-data: added symlinks to files in tests/test-data or
    added short test files from scratch
    * scripts/galaxy/macros.xml: common configuration moved to central file
    * scripts/galaxy/gedlab.py: custom Galaxy datatypes for the counting
    tables and presence tables: it inherits from the Galaxy Binary type but
    isn't sniffable. Written with GalaxyTeam's Dave_B.
    * scripts/filter-abund.py: fix inaccurate parameter description
    * scripts/galaxy/tool_dependencies.xml: document install process
    * scripts/galaxy/filter-below-abund.py: symlink to
    sandbox/filter-below-abund.py for now.
    * khmer/khmer_args.py: point users to online citation file for details

2014-08-05  Michael R. Crusoe  <mcrusoe@msu.edu>

    * lib/read_parsers.{cc,hh}: close file handles. Fixes CID 1222793

2014-08-05  Justin Lippi  <jlippi@gmail.com>

    * khmer/__init__.py: import get_version_cpp method as __version_cpp__.
    * khmer/_khmermodule.cc: added get_version_cpp implementation
    * tests/test_version.py: check that version from C++ matches version from
    khmer.__version__
    * setup.cfg: don't run tests with 'jenkins' @attr with 'make test'

2014-08-04  Michael R. Crusoe  <mcrusoe@msu.edu>

    * khmer/_khmermodule.cc,lib/{kmer_hash.{cc,hh},read_aligner.cc,
    read_parsers.{cc,hh},trace_logger.cc: Replace remaining uses of assert()
    with khmer_exceptions. Fixes #215.
    * setup.py: simplify argparse conditional dependency

2014-08-03  Titus Brown & Michael R. Crusoe  <t@idyll.org>

    * doc/{artifact-removal,partitioning-workflow{.graffle,.png}},{biblio,
    blog-posts,guide,install,choosing-table-sizes,known-issues,scripts,
    partitioning-big-data.txt: moved to doc/user/
    * doc/{crazy-ideas,details,development,galaxy,release,examples}.txt: moved
    to doc/dev/
    * doc/dev/{a-quick-guide-to-testing,codebase-guide,
    coding-guidelines-and-review,for-khmer-developers,getting-started,
    hackathon,index}.txt,doc/user/index.txt: new content.
    * doc/design.txt: deleted
    The documentation has been split into user focused documentation and
    developer focused documentation. The new developer docs were field tested
    as part of the Mozilla Science Lab global sprint that we participated in;
    we are grateful to all the volunteers.

2014-07-24  Ivan Gonzalez  <iglpdc@gmail.com>

    * lib/khmer.hh, lib/khmer_exception.hh: All exceptions are now derived from
	a new base class exception, khmer::khmer_exception. Issue #508.
    * lib/counting.cc, lib/hashbits.cc, lib/hashtable.{cc,hh},lib/kmer_hash.cc,
	lib/labelhash.cc, lib/perf_metrics.hh, lib/read_parsers.{cc,hh},
	lib/subset.cc, lib/thread_id_map.hh: All exceptions thrown are now
	instances (or derived from) khmer::khmer_exception.

2014-07-24  Jiarong Guo  <guojiaro@gmail.com>

    * khmer/_khmermodule.cc: add python exception when thread = 0 for
    ReadParser.
    * tests/test_read_parsers.py: add test_with_zero_threads() to test Python
    exception when ReadParser has zero threads.

2014-07-23  Qingpeng Zhang  <qingpeng@gmail.com>

    * scripts/load-graph.py: write fp rate into *.info file with option 
    to switch on
    * tests/test_scripts.py: add test_load_graph_write_fp

2014-07-23  Ryan R. Boyce  <boycerya@msu.edu>

    * Makefile: fixed >80 character line wrap-around

2014-07-23  Leonor Garcia-Gutierrez  <l.garcia-gutierrez@warwick.ac.uk>

    * tests/test_hashbits.py, tests/test_graph.py, 
    tests/test_lump.py: reduced memory requirement
    
2014-07-23  Heather L. Wiencko  <wienckhl@tcd.ie>

    * khmer_tst_utils.py: added import traceback
    * test_scripts.py: added test for normalize_by_median.py for fpr rate

2014-07-22  Justin Lippi  <jlippi@gmail.com>
 
    * khmer/_khmermodule.cc: removed unused assignment
    * lib/read_aligner.cc,lib/read_aligner.hh: wrapped function declarations
    in the same compiler options that the only invocations are in to avoid
    unusedPrivateFunction violation.
    * lib/read_parsers.cc: fix redundantassignment error by assigning variable
    to its value directly

2014-07-22  Michael R. Crusoe  <mcrusoe@msu.edu>

    * Makefile: combine pip invocation into single "install-dependencies"
    target.

2014-07-22  Justin Lippi  <jlippi@gmail.com>

    * tests/test_subset_graph.py: decrease the amount of memory that is being
    requested for the hash tables in test.

2014-07-22  Jim Stapleton  <jas@msu.edu>

     * scripts/filter-abund.py: no longer asks for parameters that are unused,
     issue #524

2014-07-22  Justin Lippi  <jlippi@gmail.com> 

    * tests/khmer_tst_utils.py: put runscript here
    * tests/test_sandbox_scripts.py: remove 'runsandbox', renamed to runscript
      and placed in khmer_tst_utils
    * tests/test_scripts.py: removed 'runscript' and placed in khmer_tst_utils

2014-07-22  Jeramia Ory  <jeramia.ory@gmail.com>

    * khmer/_khmermodule.cc: removed unused KhmerError, issue #503

2014-07-22  Rodney Picett  <pickett.rodney@gmail.com>

    * lib/scoringmatrix.{cc,hh}: removed assign function, issue #502
 
2014-07-22  Leonor Garcia-Gutierrez  <l.garcia-gutierrez@warwick.ac.uk>

    * tests/test_counting_single.py: reduced memory requirements
    
2014-07-21  Titus Brown  <t@idyll.org>

    * sandbox/saturate-by-median.py: introduce new sandbox script for
	saturation analysis of low-coverage data sets.

2014-07-10  Joe Stein  <joeaarons@gmail.com>

    * sandbox/readstats.py: fixed divide-by-zero error, issue #458

2014-07-06  Titus Brown  <t@idyll.org>

    * doc/release.txt: fix formatting.

2014-06-25  Michael R. Crusoe <mcrusoe@msu.edu>

    * scripts/load-graph.py: fix #507. Threading doesn't give any advantages
    to this script right now; the threading parameter is ignored for now.

2014-06-20  Chuck Pepe-Ranney  <chuck.peperanney@gmail.com>

    * scripts/extract-partitions.py: added epilog documentation for 
	<base>.dist columns.

2014-06-20  Michael R. Crusoe  <mcrusoe@msu.edu>

    * doc/release.txt: Add Coverity Scan to release checklist

2014-06-19  Michael R. Crusoe  <mcrusoe@msu.edu>

    * lib/read_aligner.{cc,hh},khmer/_khmermodule.cc,setup.py,
    tests/test_read_aligner.py,sandbox/{normalize-by-align,read-aligner}.py:
    Update of @fishjord's graph alignment work
    * lib/{aligner,kmer,node}.{cc,hh},tests/test_align.py: removed as they are
    superceded by the above
    * Makefile: fixed wildcards
    * tests/read_parsers.py: tests that are too complicated to run with
    Valgrind's memcheck are now marked @attr('multithread')

2014-06-16  Titus Brown  <t@idyll.org>

    * doc/release.txt: updated release process.
    * doc/known-issues.txt: updated known-issues for v1.1 release
    * doc/release-notes/: added release notes for 1.0, 1.0.1, and 1.1

2014-06-16  Michael R. Crusoe  <mcrusoe@msu.edu>

    * scripts/{abundance-dist-single,filter-abund-single,load-into-counting,
    normalize-by-median,load-graph}.py: restore Python 2.6 compatability for
    Debian 6, RedHat 6, SL6, and Ubuntu 10.04 LTS users.

2014-06-15  Titus Brown  <t@idyll.org>

    * doc/scripts.txt: removed sweep-reads.py from script documentation.
    * scripts/sweep-reads.py, scripts/sweep-files.py: moved sweep-reads.py
	and sweep-files.py over to sandbox.
    * tests/test_sandbox_scripts.py: created a test file for scripts in
	sandbox/; skip when not in developer mode (e.g. installed egg).
    * tests/test_script_arguments.py: capture file.py output to stderr
	so that it is not displayed during tests.
    * sandbox/calc-median-distribution.py: updates to print cumulative
	distribution for calc-median-distribution.

2014-06-14  Michael R. Crusoe  <mcrusoe@msu.edu>

    * scripts/{abundance-dist-single,filter-abund-single,load-into-counting,
    normalize-by-median,load-graph}.py,tests/test_scripts.py: added
    '--report-total-kmers' option to all scripts that create k-mer tables.

2014-06-14  Titus Brown  <t@idyll.org>

    * doc/scripts.txt, tests/test_scripts.py, scripts/sweep-reads.py:
	renamed sweep-reads-buffered to sweep-reads; added FASTQ output to
	sweep-reads.
    * doc/scripts.txt: added extract-long-sequences.py doc reference.
    * scripts/extract-long-sequences.py: set default sequence length to
	extract to 200 bp.

2014-06-13  Michael R. Crusoe  <mcrusoe@msu.edu>

    * MANIFEST.in: don't include docs/, data/, or examples/ in our PyPI
    distribution. Saves 15MB.

2014-06-13  Michael R. Crusoe  <mcrusoe@msu.edu>

    * Makefile: split coverity target in two: -build and -upload. Added
    configuration target

2014-06-13  Titus Brown  <t@idyll.org>

    * doc/install.txt: updated virtualenv command to use python2 explicitly,
	for arch support.

2014-06-13  Titus Brown  <t@idyll.org>

    * khmer/__init__.py, khmer/file_args.py: Moved copyright message to a
	comment.
    * khmer/file.py: updated error messages for disk-space checking functions;
	added test hooks.
    * tests/test_script_arguments.py: added tests for several functions in
	khmer/file.py.
    * sandbox/assemstats3.py: handle missing input files.

2014-06-12  Michael Wright <wrigh517@msu.edu>

    * sandbox/load-into-hashbits: Deleted from sandbox. It is superseded
    by load-graph.py --no-tagset.

2014-06-11  Michael Wright <wrigh517@msu.edu>

    * scripts/load-into-counting: Fixed docstring misnomer to 
	load-into-counting.py

2014-06-10  Michael R. Crusoe  <mcrusoe@msu.edu>

    * setup.py,tests/{__init__,khmer_tst_utils,test_scripts,
    khmer_test_counting_single}.py: made tests runnable after installation.
    * lib/{khmer.hh,hashtable.hh,read_parsers.cc,read_parsers.hh}: restructure
    exception hierarchy.
    * khmer/_khmermodule.cc: Nicer error checking for hash_consume_fasta,
    hash_abundance_distribution, hashbits_consume_{fasta,fasta_and_tag
    {,with_stoptags},partitioned_fasta}, hashbits_output_partitions, and
    labelhash_consume_{,partitioned_}fasta_and_tag_with_labels.

2014-06-10  Titus Brown  <t@idyll.org>

    * Makefile: remove SHELL setting so that 'make doc' works in virtualenvs.
    * scripts/sample-reads-randomly.py: extend to take multiple subsamples
	with -S.
    * tests/test_scripts.py: added test for multiple subsamples from
	sample-reads-randomly.py

2014-06-10  Michael Wright <wrigh517@msu.edu>

    * scripts/extract-long-sequences: Moved from sandbox, added argparse and 
    FASTQ support.
    * scripts/fastq-to-fasta: Fixed outdated argparse oversight.
    * tests/test_scripts.py: Added tests for extract-long-sequences.py

2014-06-08  Titus Brown  <t@idyll.org>

    * doc/conf.py: set google_analytics_id and disqus_shortname properly;
	disable "editme" popup.
    * doc/_templates/page.html: take google_analytics_id and disqus_shortname
	from doc/conf.py.

2014-06-04  Michael R. Crusoe <mcrusoe@msu.edu>

    * lib/Makefile: do a distclean as the CFLAGS may have changed. Fixes #442

2014-06-03 Chuck Pepe-Ranney <chuck.peperanney@gmail.com>

    * scripts/abundance-dist.py: removed call to check_space on infiles.  

2014-05-31  Michael R. Crusoe  <mcrusoe@msu.edu>

    * khmer/_khmermodule.cc,lib/counting.{cc,hh},
    sandbox/{stoptag-abundance-ham1-hist.py,off-by-one.py,filter-ham1.py}:
    Remove CountingHash get_kmer_abund_mean, get_kmer_abund_abs_deviation, and
    max_hamming1_count along with Python glue code and sandbox scripts. They
    are no longer useful.

2014-05-30  Titus Brown  <t@idyll.org>

    * khmer/_khmermodule.cc: remove merge2* functions: unused, untested.
    * lib/counting.cc, lib/hashbits.cc, lib/hashtable.cc: made file loading
	exceptions more verbose and informative.
    * tests/test_subset_graph.py: added tests for SubsetPartition::
	load_partitionmap.
    * khmer/_khmermodule.cc, lib/subset.cc, wrapped SubsetPartition::
	load_partitionmap to catch, propagate exceptions
    * tests/test_hashbits.py, tests/test_counting_hash.py: added tests
	for fail-on-load of bad file format versions; print exception messages.
    * .gitignore: added various temporary pip & build files
    * lib/counting.cc: added I/O exception handling to CountingHashFileReader
	and CountingHashGzFileReader.
    * lib/hashbits.cc: added I/O exception handling to Hashbits::load.
    * lib/subset.cc: added I/O exception handling to merge_from_disk.
    * lib/hashtable.cc: added I/O exception handling to load_tagset and
	load_stop_tags
    * khmer/_khmermodule.cc: added I/O exception propagation from C++ to
	Python, for all loading functions.

2014-05-22  Michael Wright  <wrigh517@msu.edu>

    * scripts/fastq-to-fasta: Moved and improved fastq-to-fasta.py into scripts 
    from sandbox
    * tests/test_scripts.py: Added tests for fastq-to-fasta.py
    * tests/test-data: Added test-fastq-n-to-fasta.py file with N's in 
    sequence for testing

2014-05-19  Michael R. Crusoe  <mcrusoe@msu.edu>

    * Makefile: add target for python test coverage plain-text report;
    clarified where the HTML report is

2014-05-16  Michael R. Crusoe  <mcrusoe@msu.edu>

    * docs/scripts.txt: include sweep-reads-buffered.py

2014-05-14  Adam Caldwell  <adam.caldwell@gmail.com>

    * Makefile: change pip to pip2. Fixes assorted make problems on systems
    where pip links to pip3

2014-05-14  Michael R. Crusoe  <mcrusoe@msu.edu>

    * lib/{zlib,bzip2} -> third-party/
    * setup.{cfg,py}: Move third party libraries to their own directory
    * Makefile: add sloccount target for humans and the sloccount.sc target for
   Jenkins

2014-05-13  Michael Wright  <wrigh517@msu.edu>

    * sandbox/fastq-to-fasta.py: now reports number of reads dropped due to
    'N's in sequence. close 395

2014-05-13  Michael R. Crusoe  <mcrusoe@msu.edu>

    * doc/release.txt: additional fixes

2014-05-09  Luiz Irber  <irberlui@msu.edu>

    Version 1.0.1

2014-05-09  Michael R. Crusoe  <mcrusoe@msu.edu>

    * doc/release.txt: update release instructions

2014-05-06  Michael R. Crusoe  <mcrusoe@msu.edu>

    * lib/{subset,counting}.cc: fix cppcheck errors; astyle -A10
    --max-code-length=80

2014-05-06  Titus Brown  <titus@idyll.org>

    * sandbox/calc-best-assembly.py: added script to calculate best
    assembly from a list of contig/scaffold files
	
2014-04-23  Titus Brown  <titus@idyll.org>

    * scripts/abundance-dist-single.py: fixed problem where ReadParser was
    being created anew for each thread; regression introduced in 4b823fc.

2014-04-22  Michael R. Crusoe  <mcrusoe@msu.edu>

    *.py: switch to explicit python2 invocation. Fixes #385.

2014-04-21  Titus Brown  <t@idyll.org>

    * doc/development.txt: added spellcheck to review checklist

2014-04-21  Titus Brown  <titus@idyll.org>

    * scripts/normalize-by-median.py: updated FP rate to match latest info from
      Qingpeng's paper; corrected spelling error.

2014-04-21  Michael R. Crusoe  <mcrusoe@msu.edu>

    * setup.py,doc/installing.txt: Remove argparse from the requirements
    unless it isn't available. Argparse is bundled with Python 2.7+. This
    simplifies the installation instructions.

2014-04-17  Ram RS  <ramrs@nyu.edu>

    * scripts/make-initial-stoptags.py: fixed bug that threw error on
     missing .ht input file while actual expected input file is .pt

2014-04-11  Titus Brown  <t@idyll.org>

    * scripts/*.py: fixed argument to check_space_for_hashtable to rely
    on args.n_tables and not args.ksize.

2014-04-06  Titus Brown  <titus@idyll.org>

    * scripts/normalize-by-median.py: added comment about table compatibility
    with abundance-dist.

2014-04-05  Michael R. Crusoe  <mcrusoe@msu.edu>

    * MANIFEST.in,setup.py: fix to correct zlib packaging for #365
    * ChangeLog: fix date for 1.0 release, email addresses

2014-04-01  Michael R. Crusoe  <mcrusoe@msu.edu>

    Version 1.0
    * Makefile: run 'build' command before install; ignore _version.py for
    coverage purposes.
    * bink.ipynb: deleted
    * doc/choosing-hash-sizes.txt -> choosing-table-sizes.txt
    * setup.py,doc/{conf.py,index.txt}: update lists of authors
    * doc/development.txt: typo
    * doc/{galaxy,guide,index,introduction,scripts}.txt: remove some
    references to implementation details of the k-mer tables
    * doc/{known-issues,release}.txt: updated
    * khmer/*.cc,lib/*.{cc,hh}: astyle -A10 formatted
    * lib/read_parsers.cc: fixed case statement fall through
    * lib/subset.cc: removed unnecessary NULL check (CID 1054804 & 1195088)
    * scripts/*.py: additional documentation updates
    * tests/test-data/test-overlap1.ht,data/MSB2-surrender.fa &
    data/1m-filtered.fa: removed from repository history, .git is now 36M!

2014-04-01  Titus Brown  <t@idyll.org>

    * CITATION,khmer/khmer_args.py: Updated khmer software citation for
    release.

2014-03-31  Titus Brown  <t@idyll.org>

    * scripts/normalize-by-median.py: Fixed unbound variable bug introduced in
    20a433c2.

    * khmer/file.py: Fixed incorrect use of __file__ dirname instead of
    os.getcwd(); also fixed bug where statvfs would choke on an empty
    dirname resulting from input files being in the cwd.

2014-03-31  Michael R. Crusoe  <mcrusoe@msu.edu>

    * versioneer.py,ez_setup.py: updated to version 0.10 and 3.4.1
    respectively.
    * docs/release.txt,khmer/_version.py,MANIFEST.in: update ancillary
    versioneer files

2014-03-31  Titus Brown  <t@idyll.org>

    * scripts/*.py,khmer/khmer_args.py: added 'info' function to khmer_args,
    and added citation information to each script.
    * CITATION: added basic citation information for khmer functionality.

2013-03-31  Michael R. Crusoe  <mcrusoe@msu.edu>

    * docs/scripts.txt,scripts/*.py,khmer/*.py: overhaul the documentation of
    the scripts. Uses sphinxcontrib.autoprogram to leverage the existing
    argparse objects. Moved the documentation into each script + misc cleanups.
    All scripts support the --version option. Migrated the last scripts to use
    khmer_args
    * docs/blog-posts.txt: removed outdated reference to filter-exact.py; its
    replacement filter-abund.py is better documented in the eel-pond protocol
    * figuregen/,novelty/,plots/,templatem/,scripts/do-partition.sh: removed
    outdated code not part of core project

2013-03-30  Michael R. Crusoe  <mcrusoe@msu.edu>

    * setup.py: monkeypatched distutils.Distribution.reinitialize_command() so
    that it matches the behavior of Distribution.get_command_obj(). This fixes
    issues with 'pip install -e' and './setup.py nosetests' not respecting the
    setup.cfg configuration directives for the build_ext command. Also
    enhanced our build_ext command to respect the dry_run mode.

    * .ycm_extra_conf.py: Update our custom YouCompleteMe configuration to
    query the package configuration for the proper compilation flags.

2014-03-28  Michael R. Crusoe  <mcrusoe@msu.edu>

    * Makefile,setup.py: demote nose & sphinx to extra dependencies.
    Auto-install Python developer tools as needed.

2013-03-27  Michael R. Crusoe  <mcrusoe@msu.edu>

    * The system zlib and bzip2 libraries are now used instead of the bundled
    versions if specified in setup.cfg or the command line.

2014-03-25  Michael R. Crusoe  <mcrusoe@msu.edu>

    * Makefile: update cppcheck command to match new version of Jenkins
    plugin. Now ignores the lib/test*.cc files.

2013-03-20  Michael R. Crusoe  <mcrusoe@msu.edu>

    * lib/storage.hh,khmer/_khmermodule.cc,lib/{readtable,read_parsers}.hh:
    remove unused storage.hh

2014-03-19  Qingpeng Zhang  <qingpeng@msu.edu>

    * hashbits.cc: fix a bug of 'Division or modulo by zero' described in #182
    * test_scripts.py: add test code for count-overlap.py
    * count-overlap.py: (fix a bug because of a typo and hashsize was replaced
    by min_hashsize)
    * count-overlap.py: needs hashbits table generated by load-graph.py. 
    This information is added to the "usage:" line.
    * count-overlap.py: fix minor PyLint issues

2014-03-19  Michael R. Crusoe  <mcrusoe@msu.edu>

    * Update bundled zlib version to 1.2.8 from 1.2.3. Changes of note:
    "Wholesale replacement of gz* functions with faster versions"
    "Added LFS (Large File Summit) support for 64-bit file offsets"
    "Fix serious but very rare decompression bug"

2014-03-19  Michael R. Crusoe <mcrusoe@msu.edu>

    * lib/counting.hh: include hashtable.hh
    * lib/{counting,aligner,hashbits,hashtable,labelhash,node,subset}.{cc,hh},
    kmer.cc,khmer/_khmermodule.cc: removed downcast, replaced non-functional
    asserts() with exception throws.
    * khmer/_khmermodule.cc: fixed parsing of PyLists
    * setup.py: force 64bit only builds on OS X.

2014-03-19  Titus Brown  <t@idyll.org>

    * Makefile: update documentation on targets at top; clean autopep8 output.
    * test_counting_single.py: fixed pep8 violations in spacing
    * test_scripts.py: eliminate popenscript in favor of proper SystemExit
	handling in runscript; fix pep8 violations.

2014-03-19  Michael R. Crusoe <mcrusoe@msu.edu> and Luiz Irber
<luiz.irber@gmail.com>

    * lib/ktable.{cc,hh},khmer/{__init__.py},{_khmermodule.cc}, tests/
    test_{counting_{hash,single},ktable}.py: remove the unused KTable object
    * doc/{index,ktable}.txt: remove references to KTable
    * lib/{ktable.{hh,cc} → kmer_hash.{hh,cc}}: rename remaining ktable files
    to kmer_hash
    * lib/{hashtable,kmer}.hh: replace ktable headers with kmer_hash

2014-03-17  Ram RS  <ramrs@nyu.edu>

    * extract-partitions.py: pylint warnings addressed
    * test_scripts.py: tests added to cover extract-partitions completely

2014-03-16  Michael R. Crusoe <mcrusoe@msu.edu>

    * lib/read_parsers.cc: fix for Coverity CID 1054789: Unititialized scalar
    field II: fill_id is never zeroed out.

2014-03-16  Ram RS  <ramrs@nyu.edu>

    * Project email in copyright headers updated

2014-03-14  Michael R. Crusoe <mcrusoe@msu.edu>

    * khmer/_khmermodule.cc, lib/{khmer.hh, hashtable.{cc,hh}},
    tests/test_{hashbits,hashbits_obj,labelhash}.py: don't implicitly downcast
    tagset_size(). Changes fileformat version for saved tagsets.

2014-03-13  Ram RS  <ramrs@nyu.edu>

    * added: khmer/file.py - script to check disk space, check input file
    status and check space before hashtable writing
    * modified: scripts/*.py - all scripts now use khmer.file for above-mentioned
    functionality.
    * modified: scripts/*.py - pylint violations addressed in all scripts
    under scripts/

2014-03-13  Ram RS  <ramrs@nyu.edu>

    * Bug fix: tests.test_normalize_by_median_no_bigcount() now runs within
    temp directory

2014-03-11  Michael R. Crusoe  <mcrusoe@mcrusoe.edu>

    * lib/read_parsers.hh: fix for Coverity CID 1054789: Uninitialized scalar
    field

2014-03-10  Michael R. Crusoe  <mcrusoe@msu.edu>

    * doc/development.txt: document fork/tag policy + formatting fixes

2014-03-03  Michael R. Crusoe  <mcrusoe@msu.edu>

    * lib/trace_logger.{cc,hh}: fix for Coverity CID 1063852: Uninitialized
    scalar field (UNINIT_CTOR) 
    * lib/node.cc: fix for Coverity CID 1173035:  Uninitialized scalar field
    (UNINIT_CTOR)
    * lib/hashbits.hh: fix for Coverity CID 1153101:  Resource leak in object
    (CTOR_DTOR_LEAK)
    * lib/{perf_metrics.{cc,hh},hashtable.{cc,hh}
    ,read_parsers.{cc,hh},trace_logger.{cc,hh}}: ifndef WITH_INTERNAL_METRICS
    then lets not + astyle -A10

2014-02-27  Michael R. Crusoe <mcrusoe@msu.edu>

    * tagged: version 0.8
    * setup.py: Specify a known working version of setuptools so we don't
    force an unneeded and awkward upgrade.
    * setup.py: We aren't zipsafe, mark as such

2014-02-18  Michael R. Crusoe <mcrusoe@msu.edu>

* Normalized C++ namespace usage to fix CID 1054792
* Updated install instructions. We recommend OS X users and those Linux
users without root access to install virtualenv instead of pip.
* New documentation: doc/known-issues.txt
* Added code review checklist & other guidance: doc/development.txt

2014-02-03  Camille Scott <camille.scott.w@gmail.com>

* Standardized command line arguments in khmer_args; added version flag

* Added support for sparse graph labeling

* Added script to reinflate partitions from read files using the 
  labeling system, called sweep-reads-by-partition-buffered.py

* Implemented __new__ methods for Hashbits, enforced inheritance
  hierarchy between it and the new LabelHash class both in C++
  and CPython API

2013-12-20  Titus Brown  <titus@idyll.org>

* Fixed output_partitioned_file, sweep-reads3.py, and extract-partitions.py
  to retain FASTQ format in output.

2013-12-11  Michael R. Crusoe <mcrusoe@msu.edu>

* normalize-by-median.py: new optional argument: --record-filenames to specify
a path where a list of all the output filenames will be written to. Will
be used to better integrate with Galaxy.

* All commands that use the counting args now support the --version switch

* abundance-dist-single.py, abundance-dist.py, do-partition.py,
interleave-reads.py, load-graph.py, load-into-counting.py
normalize-by-median.py now exit with return code 1 instead of 255 as is
standard.

2013-12-19  Michael R. Crusoe  <mcrusoe@msu.edu>

* doc/install.txt Add setup instructions for RHEL6 & fix invocation to get
master branch to work for non-developers

2013-12-18  Titus Brown  <titus@idyll.org>

* Added a test to ensure that normalize-by-median.py has bigcount set to
  False.

2013-11-22  Camille Scott  <camille.scott.w@gmail.com>

* Makefile: Added debug target for profiling.

2013-11-22  Michael R. Crusoe  <mcrusoe@msu.edu>

* Documented release process

2013-10-21  Michael R. Crusoe  <mcrusoe@msu.edu>

* Version 0.7

* New script: sample-reads-randomly.py which does a single pass random
subsample using reservoir sampling.

* the version number is now only stored in one place

* Makefile: new dist, cppcheck, pep8, and autopep8 targets for developers.
VERSION is now set by versioneer and exported to C/C++ code.

* README switched from MarkDown to ReStructuredText format to clean up PyPI
listing. Install count badge added.

* doc/: updates to how the scripts are called. Sphinx now pulls version
number from versioneer. C/Python integration is now partially documented.
Reference to bleeding-edge has been removed. Release instructions have been
clarified and simplified.

* all python code in khmer/, scripts/, and tests/ should be PEP8 compliant now.

* khmer/_khmermodule.cc has gotten a once-over with cpychecker. Type errors
were eliminated and the error checking has improved.

* Several fixes motivated by the results of a Coverity C/C++ scan. 

* Tests that require greater than 0.5 gigabytes of memory are now annotated as
being 'highmem' and be skipped by changing two lines in setup.cfg

* warnings about -Wstrict-prototypes will no longer appear

* contributors to this release are: ctb, mr-c and camillescott. 

2013-10-15  Michael R. Crusoe  <mcrusoe@msu.edu>

* Version 0.6.1

* No code changes, just build fixes

2013-10-10  Michael R. Crusoe  <mcrusoe@msu.edu>

* Version 0.6

* Switch to setuptools to run the entire build

* The various Makefiles have been merged into one inside lib for posterity

* A new top-level Makefile wraps "python setup.py"

* argparse.py has been removed and is installed automatically by setuptools/pip

* setup.py and the python/khmer directory have been moved to the root of the
project to conform to the standard layout

* The project contact address is now khmer-project@idyll.org

* Due to the new build system the project now easily builds under OS X + XCode

* In light of the above the installation instructions have been rewritten

* Sphinx now builds the documentation without warnings or errors

* It is now easy to calculate code coverage.

* setup.py is now PEP8 compliant
2014-04-10  Michael R. Crusoe  <mcrusoe@msu.edu>

    * Makefile: run 'build' command before install; ignore _version.py for
    coverage purposes.
    * bink.ipynb: deleted
    * doc/choosing-hash-sizes.txt -> choosing-table-sizes.txt
    * setup.py,doc/{conf.py,index.txt}: update lists of authors
    * doc/development.txt: typo
    * doc/{galaxy,guide,index,introduction,scripts}.txt: remove some
    references to implementation details of the k-mer tables
    * doc/{known-issues,release}.txt: updated
    * khmer/*.cc,lib/*.{cc,hh}: astyle -A10 formatted
    * lib/read_parsers.cc: fixed case statement fall through
    * lib/subset.cc: removed unnecessary NULL check (CID 1054804 & 1195088)
    * scripts/*.py: additional documentation updates
    * tests/test-data/test-overlap1.ht,data/MSB2-surrender.fa &
    data/1m-filtered.fa: removed from repository history, .git is now 36M!

2014-03-31  Titus Brown  <ctb@msu.edu>

    * scripts/normalize-by-median.py: Fixed unbound variable bug introduced in
    20a433c2.

    * khmer/file.py: Fixed incorrect use of __file__ dirname instead of
    os.getcwd(); also fixed bug where statvfs would choke on an empty
    dirname resulting from input files being in the cwd.

2014-03-31  Michael R. Crusoe  <mcrusoe@msu.edu>

    * versioneer.py,ez_setup.py: updated to version 0.10 and 3.4.1
    respectively.
    * docs/release.txt,khmer/_version.py,MANIFEST.in: update ancillary
    versioneer files

2014-03-31  Titus Brown  <ctb@msu.edu>

    * scripts/*.py,khmer/khmer_args.py: added 'info' function to khmer_args,
    and added citation information to each script.
    * CITATION: added basic citation information for khmer functionality.

2013-03-31  Michael R. Crusoe  <mcrusoe@msu.edu>

    * docs/scripts.txt,scripts/*.py,khmer/*.py: overhaul the documentation of
    the scripts. Uses sphinxcontrib.autoprogram to leverage the existing
    argparse objects. Moved the documentation into each script + misc cleanups.
    All scripts support the --version option. Migrated the last scripts to use
    khmer_args
    * docs/blog-posts.txt: removed outdated reference to filter-exact.py; its
    replacement filter-abund.py is better documented in the eel-pond protocol
    * figuregen/,novelty/,plots/,templatem/,scripts/do-partition.sh: removed
    outdated code not part of core project

2013-03-30  Michael R. Crusoe  <mcrusoe@msu.edu>

    * setup.py: monkeypatched distutils.Distribution.reinitialize_command() so
    that it matches the behavior of Distribution.get_command_obj(). This fixes
    issues with 'pip install -e' and './setup.py nosetests' not respecting the
    setup.cfg configuration directives for the build_ext command. Also
    enhanced our build_ext command to respect the dry_run mode.

    * .ycm_extra_conf.py: Update our custom YouCompleteMe configuration to
    query the package configuration for the proper compilation flags.

2014-03-28  Michael R. Crusoe  <mcrusoe@msu.edu>

    * Makefile,setup.py: demote nose & sphinx to extra dependencies.
    Auto-install Python developer tools as needed.

2013-03-27  Michael R. Crusoe  <mcrusoe@msu.edu>

    * The system zlib and bzip2 libraries are now used instead of the bundled
    versions if specified in setup.cfg or the command line.

2014-03-25  Michael R. Crusoe  <mcrusoe@msu.edu>

    * Makefile: update cppcheck command to match new version of Jenkins
    plugin. Now ignores the lib/test*.cc files.

2013-03-20  Michael R. Crusoe  <mcrusoe@msu.edu>

    * lib/storage.hh,khmer/_khmermodule.cc,lib/{readtable,read_parsers}.hh:
    remove unused storage.hh

2014-03-19  Qingpeng Zhang  <qingpeng@msu.edu>

    * hashbits.cc: fix a bug of 'Division or modulo by zero' described in #182
    * test_scripts.py: add test code for count-overlap.py
    * count-overlap.py: (fix a bug because of a typo and hashsize was replaced
    by min_hashsize)
    * count-overlap.py: needs hashbits table generated by load-graph.py. 
    This information is added to the "usage:" line.
    * count-overlap.py: fix minor PyLint issues

2014-03-19  Michael R. Crusoe  <mcrusoe@msu.edu>

    * Update bundled zlib version to 1.2.8 from 1.2.3. Changes of note:
    "Wholesale replacement of gz* functions with faster versions"
    "Added LFS (Large File Summit) support for 64-bit file offsets"
    "Fix serious but very rare decompression bug"

2014-03-19  Michael R. Crusoe <mcrusoe@msu.edu>

    * lib/counting.hh: include hashtable.hh
    * lib/{counting,aligner,hashbits,hashtable,labelhash,node,subset}.{cc,hh},
    kmer.cc,khmer/_khmermodule.cc: removed downcast, replaced non-functional
    asserts() with exception throws.
    * khmer/_khmermodule.cc: fixed parsing of PyLists
    * setup.py: force 64bit only builds on OS X.

2014-03-19  Titus Brown  <t@idyll.org>

    * Makefile: update documentation on targets at top; clean autopep8 output.
    * test_counting_single.py: fixed pep8 violations in spacing
    * test_scripts.py: eliminate popenscript in favor of proper SystemExit
	handling in runscript; fix pep8 violations.

2014-03-19  Michael R. Crusoe <mcrusoe@msu.edu> and Luiz Irber
<luiz.irber@gmail.com>

    * lib/ktable.{cc,hh},khmer/{__init__.py},{_khmermodule.cc}, tests/
    test_{counting_{hash,single},ktable}.py: remove the unused KTable object
    * doc/{index,ktable}.txt: remove references to KTable
    * lib/{ktable.{hh,cc} → kmer_hash.{hh,cc}}: rename remaining ktable files
    to kmer_hash
    * lib/{hashtable,kmer}.hh: replace ktable headers with kmer_hash

2014-03-17  Ram RS  <ramrs@nyu.edu>

    * extract-partitions.py: pylint warnings addressed
    * test_scripts.py: tests added to cover extract-partitions completely

2014-03-16  Michael R. Crusoe <mcrusoe@msu.edu>

    * lib/read_parsers.cc: fix for Coverity CID 1054789: Unititialized scalar
    field II: fill_id is never zeroed out.

2014-03-16  Ram RS  <ramrs@nyu.edu>

    * Project email in copyright headers updated

2014-03-14  Michael R. Crusoe <mcrusoe@msu.edu>

    * khmer/_khmermodule.cc, lib/{khmer.hh, hashtable.{cc,hh}},
    tests/test_{hashbits,hashbits_obj,labelhash}.py: don't implicitly downcast
    tagset_size(). Changes fileformat version for saved tagsets.

2014-03-13  Ram RS  <ramrs@nyu.edu>

    * added: khmer/file.py - script to check disk space, check input file
    status and check space before hashtable writing
    * modified: scripts/*.py - all scripts now use khmer.file for above-mentioned
    functionality.
    * modified: scripts/*.py - pylint violations addressed in all scripts
    under scripts/

2014-03-13  Ram RS  <ramrs@nyu.edu>

    * Bug fix: tests.test_normalize_by_median_no_bigcount() now runs within
    temp directory

2014-03-11  Michael R. Crusoe  <mcrusoe@mcrusoe.edu>

    * lib/read_parsers.hh: fix for Coverity CID 1054789: Uninitialized scalar
    field

2014-03-10  Michael R. Crusoe  <mcrusoe@msu.edu>

    * doc/development.txt: document fork/tag policy + formatting fixes

2014-03-03  Michael R. Crusoe  <mcrusoe@msu.edu>

    * lib/trace_logger.{cc,hh}: fix for Coverity CID 1063852: Uninitialized
    scalar field (UNINIT_CTOR) 
    * lib/node.cc: fix for Coverity CID 1173035:  Uninitialized scalar field
    (UNINIT_CTOR)
    * lib/hashbits.hh: fix for Coverity CID 1153101:  Resource leak in object
    (CTOR_DTOR_LEAK)
    * lib/{perf_metrics.{cc,hh},hashtable.{cc,hh}
    ,read_parsers.{cc,hh},trace_logger.{cc,hh}}: ifndef WITH_INTERNAL_METRICS
    then lets not + astyle -A10

2014-02-27  Michael R. Crusoe <mcrusoe@msu.edu>

    * tagged: version 0.8
    * setup.py: Specify a known working version of setuptools so we don't
    force an unneeded and awkward upgrade.
    * setup.py: We aren't zipsafe, mark as such

2014-02-18  Michael R. Crusoe <mcrusoe@msu.edu>

* Normalized C++ namespace usage to fix CID 1054792
* Updated install instructions. We recommend OS X users and those Linux
users without root access to install virtualenv instead of pip.
* New documentation: doc/known-issues.txt
* Added code review checklist & other guidance: doc/development.txt

2014-02-03  Camille Scott <camille.scott.w@gmail.com>

* Standardized command line arguments in khmer_args; added version flag

* Added support for sparse graph labeling

* Added script to reinflate partitions from read files using the 
  labeling system, called sweep-reads-by-partition-buffered.py

* Implemented __new__ methods for Hashbits, enforced inheritance
  hierarchy between it and the new LabelHash class both in C++
  and CPython API

2013-12-20  Titus Brown  <titus@idyll.org>

* Fixed output_partitioned_file, sweep-reads3.py, and extract-partitions.py
  to retain FASTQ format in output.

2013-12-11  Michael R. Crusoe <mcrusoe@msu.edu>

* normalize-by-median.py: new optional argument: --record-filenames to specify
a path where a list of all the output filenames will be written to. Will
be used to better integrate with Galaxy.

* All commands that use the counting args now support the --version switch

* abundance-dist-single.py, abundance-dist.py, do-partition.py,
interleave-reads.py, load-graph.py, load-into-counting.py
normalize-by-median.py now exit with return code 1 instead of 255 as is
standard.

2013-12-19  Michael R. Crusoe  <mcrusoe@msu.edu>

* doc/install.txt Add setup instructions for RHEL6 & fix invocation to get
master branch to work for non-developers

2013-12-18  Titus Brown  <titus@idyll.org>

* Added a test to ensure that normalize-by-median.py has bigcount set to
  False.

2013-11-22  Camille Scott  <camille.scott.w@gmail.com>

* Makefile: Added debug target for profiling.

2013-11-22  Michael R. Crusoe  <mcrusoe@msu.edu>

* Documented release process

2013-10-21  Michael R. Crusoe  <mcrusoe@msu.edu>

* Version 0.7

* New script: sample-reads-randomly.py which does a single pass random
subsample using reservoir sampling.

* the version number is now only stored in one place

* Makefile: new dist, cppcheck, pep8, and autopep8 targets for developers.
VERSION is now set by versioneer and exported to C/C++ code.

* README switched from MarkDown to ReStructuredText format to clean up PyPI
listing. Install count badge added.

* doc/: updates to how the scripts are called. Sphinx now pulls version
number from versioneer. C/Python integration is now partially documented.
Reference to bleeding-edge has been removed. Release instructions have been
clarified and simplified.

* all python code in khmer/, scripts/, and tests/ should be PEP8 compliant now.

* khmer/_khmermodule.cc has gotten a once-over with cpychecker. Type errors
were eliminated and the error checking has improved.

* Several fixes motivated by the results of a Coverity C/C++ scan. 

* Tests that require greater than 0.5 gigabytes of memory are now annotated as
being 'highmem' and be skipped by changing two lines in setup.cfg

* warnings about -Wstrict-prototypes will no longer appear

* contributors to this release are: ctb, mr-c and camillescott. 

2013-10-15  Michael R. Crusoe  <mcrusoe@msu.edu>

* Version 0.6.1

* No code changes, just build fixes

2013-10-10  Michael R. Crusoe  <mcrusoe@msu.edu>

* Version 0.6

* Switch to setuptools to run the entire build

* The various Makefiles have been merged into one inside lib for posterity

* A new top-level Makefile wraps "python setup.py"

* argparse.py has been removed and is installed automatically by setuptools/pip

* setup.py and the python/khmer directory have been moved to the root of the
project to conform to the standard layout

* The project contact address is now khmer-project@idyll.org

* Due to the new build system the project now easily builds under OS X + XCode

* In light of the above the installation instructions have been rewritten

* Sphinx now builds the documentation without warnings or errors

* It is now easy to calculate code coverage.

* setup.py is now PEP8 compliant<|MERGE_RESOLUTION|>--- conflicted
+++ resolved
@@ -1,4 +1,3 @@
-<<<<<<< HEAD
 2015-02-10  Titus Brown  <titus@idyll.org>
 
    * khmer/utils.py: added 'check_is_pair', 'broken_paired_reader', and
@@ -13,14 +12,13 @@
    of sys.argv.
    * scripts/sample-reads-randomly.py: removed unused 'output_single' function.
    * tests/test_functions.py: added tests for 'check_is_pair'.
-=======
+
 2015-02-09  Titus Brown  <titus@idyll.org>
 
    * scripts/split-paired-reads.py: added -1 and -2 options to allow fine-
    grain specification of output locations; switch to using write_record
    instead of script-specific output functionality.
    * tests/test_scripts.py: added accompanying tests.
->>>>>>> bcd01153
 
 2015-02-09  Bede Constantinides  <bede.constantinides@manchester.ac.uk>
 
