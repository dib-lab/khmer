<<<<<<< HEAD
2015-07-23  Titus Brown  <t@titus-air-2.attlocal.net>

   * khmer/utils.py: added fix for SRA-style FASTQ output.
   * tests/test_scripts.py: tested against a broken version of SRA format.
   * tests/test-data/paired-broken4.fq.{1,2}: added test files.
=======
2015-07-27  Titus Brown  <titus@idyll.org>

   * khmer/khmer_args.py,CITATION: added entry for PeerJ paper on
   semi-streaming to citations.
   * scripts/{abundance-dist-single.py,abundance-dist.py,count-median.py,
   count-overlap.py,filter-abund-single.py,load-into-counting.py}: changed
   default behavior to output data in CSV format and report total k-mers.
   * tests/test_scripts.py: updated/removed tests for CSV.
   * doc/whats-new-2.0.rst: added information about change in columnar output,
   along with other minor corrections.
   * scripts/normalize-by-median.py: corrected epilog.
   * khmer/thread_utils.py,
   sandbox/{calc-best-assembly.py,extract-single-partition.py},
   scripts/{count-median.py,extract-long-sequences.py,extract-paired-reads.py,
   extract-partitions.py,fastq-to-fasta.py,
   interleave-reads.py,normalize-by-median.py,readstats.py,
   sample-reads-randomly.py,split-paired-reads.py,trim-low-abund.py},
   tests/{test_normalize_by_median.py,test_scripts.py}: remove explicit
   'parse_description' from screed open calls.
   * khmer/_khmer.cc,lib/Makefile,lib/hashtable.{cc,hh},setup.py: removed
   WITH_INTERNAL_METRICS and trace_logger/perf_metrics references.
   * lib/perf_metrics.{cc,hh},lib/trace_logger.{cc,hh}: removed unused files.

2015-07-24  Jacob Fenton  <bocajnotnef@gmail.com>

   * doc/dev/getting-started.rst: added instructions for second contribution
>>>>>>> 51daa873

2015-07-22  Jacob Fenton  <bocajnotnef@gmail.com>

   * tests/test_read_parsers.py: added workaround for bug in OSX Python
   * Makefile: respect that workaround when running the tests

2015-07-21  Jacob Fenton  <bocajnotnef@gmail.com>

   * khmer/{kfile,khmer_args}.py: refactored information passing, made it so
   space checks happen in the right directory.
   * oxli/build_graph.py,sandbox/collect-reads.py,scripts/{
   abundance-dist-single,filter-abund-single,load-into-counting,
   normalize-by-median,trim-low-abund}.py,tests/test_script_arguments.py:
   changed to use new arg structure for checking hashtable save space.
   * oxli/functions.py,scripts/saturate-by-median.py: updated error message
   to mention --force option.
   * scripts/{count-overlap,load-into-counting,make-initial-stoptags,
   partition-graph,sample-reads-randomly}.py: removed unnecessary call to
   check_space.

2015-07-20  Titus Brown  <titus@idyll.org>

   * khmer/__init__.py: cleaned up FP rate reporting.
   * scripts/normalize-by-median.py: corrected epilog; refactored reporting
   to be a bit cleaner; use CSV for reporting file;
   added --report-frequency arg.
   * tests/test_normalize_by_median.py: updated/added tests for reporting.

2015-07-17  Jacob Fenton  <bocajnotnef@gmail.com>

   * oxli/{functions,build_graph}.py,scripts/{load-graph,normalize-by-median,
   abundance-dist}.py,tests/test_{normalize_by_median,subset_graph,hashbits,
   oxli_function}.py: pylint cleanup.

2015-07-17  Michael R. Crusoe  <crusoe@ucdavis.edu>  

   * Makefile, tests/test_read_aligner.py: import khmer when pylinting.

2015-07-17  Michael R. Crusoe  <crusoe@ucdavis.edu>

   * lib/read_parser.{cc,hh}: use std::string everywhere to match existing
   exceptions.

2015-07-10  Jacob Fenton  <bocajnotnef@gmail.com>

   * khmer/kfile.py: changed check_valid_file_exists to recognize fifos as
   non-empty.
   * tests/test_normalize_by_median.py: added test.

2015-07-10  Jacob Fenton  <bocajnotnef@gmail.com>

   * oxli/functions.py: changed estimate functions to use correct letter
   abbreviations.
   * sandbox/estimate_optimal_hash.py: changed to use renamed estimate
   functions.
   * sandbox/unique-kmers.py: changed to not output recommended HT args by
   default.
   * tests/test_oxli_functions.py: changed to use renamed estimate functions.

2015-07-10  Jacob Fenton  <bocajnotnef@gmail.com>

   * oxli/functions.py: added '--force' check to sanity check.

2015-07-10  Jacob Fenton  <bocajnotnef@gmail.com>

   * oxli/functions.py: moved optimization/sanity check func to oxli.
   * scripts/normalize-by-median.py,oxli/build_graph.py: added
   optimization/sanity checking via oxli estimation funcs.
   * tests/test_normalize_by_median.py: updated tests to cover estimation
   functions.

2015-07-08  Luiz Irber  <khmer@luizirber.org>

   * lib/{counting,hashbits,hashtable,labelhash,subset}.cc: print hexadecimal
   representation of the signature read from the file.

2015-07-06  Luiz Irber  <khmer@luizirber.org>

   * sandbox/collect-reads.py: Set a default value for coverage based
   on the docstring.
   * sandbox/count-kmers-single.py, tests/test_{functions,script_arguments}.py:
   Replace xrange and cStringIO (not Python 3 compatible).
   * lib/*.{hh,cc}, oxli/functions.py, tests/*.py: make format.

2015-07-05  Jacob Fenton  <bocajnotnef@gmail.com>

   * doc/whats-new-2.0.rst: added in normalize-by-median.py broken paired 
   updates.

2015-07-05  Michael R. Crusoe  <crusoe@ucdavis.edu>

   * Makefile: fix cppcheck invocation.
   * khmer/_khmer.cc: switch to prefix increment for non-primitive objects,
   use a C++ cast, adjust scope.
   * lib/hashtable.{hh,cc}: make copy constructor no-op explicit. adjust scope
   * lib/{ht-diff,test-HashTables,test-Parser}.cc: remove unused test code.
   * lib/labelhash.cc,hllcounter.cc: astyle reformatting.
   * lib/read_parsers.hh: more explicit constructors.

2015-07-05  Michael R. Crusoe  <crusoe@ucdavis.edu>

   * sandbox/{collect-variants,optimal_args_hashbits,sweep-files}.py:
   update API usage.

2015-07-05  Titus Brown  <titus@idyll.org>

   * sandbox/{count-kmers.py,count-kmers-single.py}: added scripts to output
   k-mer counts.
   * tests/test_sandbox_scripts.py: added tests for count-kmers.py and
   count-kmers-single.py.
   * sandbox/README.rst: added count-kmers.py and count-kmers-single.py to
   sandbox/README.

2015-07-05  Kevin Murray  <spam@kdmurray.id.au>

   * lib/*.{cc,hh},sandbox/*.py,khmer/_khmer.cc,tests/test_*.py: Simplify
   exception hierarchy, and ensure all C++ exceptions are converted to python
   errors.
   * scripts/normalize-by-median.py: Clarify error message.
   * tests/khmer_tst_utils.py: Add longify function, converts int => long on
   py2, and passes thru list unmodified on py3.

2015-06-30  Jacob Fenton  <bocajnotnef@gmail.com>

   * tests/{test_script_arguments,test_functions}.py: changed tests to use
   stderr redirection to prevent leaks
   * tests/test_normalize_by_median.py: changed to not duplicate a test
   * tests/test_script_arguments.py: changed tests to use stderr redirection

2015-06-30  Titus Brown  <titus@idyll.org>

   * tests/test_normalize_by_median.py: disabled running
   test_normalize_by_median_report_fp during normal test running.

2015-06-30  Titus Brown  <titus@idyll.org>

   * khmer/khmer_args.py: removed incorrect warning for default max_tablesize
   when -M is used.
   * tests/test_scripts.py: added test for correct max_tablesize behavior.

2015-06-30  Titus Brown  <titus@idyll.org>

   * setup.cfg: changed 'stop=TRUE' to 'stop=FALSE', so that tests do not
   stop running at first failure.

2015-06-30  Kevin Murray  <spam@kdmurray.id.au>

   * scripts/{extract-paired-reads,split-paired-reads}.py: Fix creation of
   default output files even when output files were provided on CLI.

2015-06-29  Sherine Awad  <drmahmoud@ucdavis.edu>

   * khmer/utils.py: Fix bug in naming in interleave-reads.py
   * tests/test_scripts.py: Add a test function for the new behavior
   * tests/test-data/*.fq: Add 3 test files needed for the testing

2015-06-28  Jacob Fenton  <bocajnotnef@gmail.com>

   * tests/test_sandbox_scripts.py: made error more informative and not crashy
   * sandbox/{estimate_optimal_hash,optimal_args_hashbits}.py: minor cleanups

2015-06-28  Qingpeng Zhang  <qingpeng@msu.edu>

   * sandbox/{estimate_optimal_hash,optimal_args_hashbits}.py: added sandbox 
   methods for estimating memory usage based on desired fp rate, etc.

2015-06-27  Kevin Murray  <spam@kdmurray.id.au>

   * doc/dev/binary-file-formats.rst: Fix issue in ksize documentation for
   Countgraph

2015-06-27  Kevin Murray  <spam@kdmurray.id.au>

   * README.rst: Fix link to virtualenv installation instructions.

2015-06-19  Titus Brown  <titus@idyll.org>

   * khmer/__init__.py: split CountingHash into _CountingHash (CPython) and
   CountingHash to mimic Hashbits behavior; pass IOError through
   extract_countinghash_info and extract_hashbits_info so that
   file-does-not-exist errors are correctly reported; fixed FP rate reporting;
   changed to using get_n_primes_near_x to build hashtable sizes; removed
   get_n_primes_above_x, new_hashbits, and new_counting_hash functions.
   * khmer/_khmer.cc: changed tp_flags for KCountingHash so that it could
   be a base class.
   * khmer/khmer_args.py: removed environment variable override for hash size
   defaults; added -M/--max_memory_usage, and functions create_nodegraph()
   and create_countgraph().  Also renamed --min-tablesize to --max-tablesize.
   * khmer/kfile.py: fixed check_space_for_hashtable to depend on args obj.
   * oxli/build_graph.py, scripts/{annotate-partitions.py,count-overlap.py,
   do-partition.py,filter-stoptags.py,
   merge-partitions.py}, sandbox/{assembly-diff.py,assembly-diff-2.py,
   bloom-count-intersection.py,bloom-count.py,build-sparse-graph.py,
   collect-reads.py,saturate-by-median.py, graph-size.py,print-stoptags.py,
   print-tagset.py,stoptags-by-position.py, subset-report.py,
   sweep-out-reads-with-contigs.py,sweep-reads2.py,sweep-reads3.py}: changed
   hashtype over to 'nodegraph' and 'countgraph' in call to report_on_config;
   replaced counting hash/hashbits creation with new khmer_args create*
   functions, and/or new_counting_hash/new_hashbits with CountingHash/Hashbits.
   * doc/scripts.rst: updated hashtable size help text.
   * doc/whats-new-2.0.rst: updated with description of -M/--max-memory-usage.
   * tests/test*.py: switched from new_counting_hash to CountingHash, and
   new_hashbits to Hashbits; adjusts tests for new behavior of hashtable
   size calculation.
   * tests/test_hashbits_obj.py: merged into test_hashbits.py and removed file.
   * tests/test_script_arguments.py: updated for new check_space_for_hashtable
   behavior; added tests for create_countgraph and create_nodegraph.
   * tests/test_counting_single.py: fixed countgraph size & palindrome testing
   beahavior in test_complete_no_collision.

2015-06-19  Titus Brown  <titus@idyll.org>

   * Makefile: temporarily disable 'huge' tests on Linux.

2015-06-17  Titus Brown  <titus@idyll.org>

   * scripts/normalize-by-median.py: changed DEFAULT_DESIRED_COVERAGE to 20,
   and corrected options help.
   * tests/{test_scripts.py,test_normalize_by_median.py}: moved
   normalize-by-median.py tests into a their own file.
   * tests/test-data/{dn-test-all-paired-all-keep.fa,dn-test-none-paired.fa,
   dn-test-some-paired-all-keep.fa}: added test data files for specific
   pairing/saturation behavior.

2015-06-16  Kevin Murray  <spam@kdmurray.id.au>

   * doc/dev/binary-file-formats.rst: Add documentation of khmer's binary file
   formats.
   * doc/dev/index.rst: Add above docs to developer documentation index.

2015-06-14  Michael R. Crusoe  <crusoe@ucdavis.edu>

   * khmer/__init__.py,lib/{counting,hashbits,hashtable,subset,labelhash}.cc,
   lib/khmer.hh: add signature to beginning of all binary file types
   * tests/test-data/{normC20k20.ct,badversion-k32.tagset,
   goodversion-k32.tagset}: update to new format by prepending "OXLI" to the
   data stream
   * tests/test_{counting_hash,functions,scripts,hashbits,hashbits_obj,
   labelhash}.py: tests should fail, not error (add try, except + assert
   blocks). Adapted other tests to cope with the new file formats
   * lib/magic: new, teaches the unix `file` command about khmer file types
   * doc/index.rst,doc/whats-new-2.0.rst: document these changes

2015-06-14  Titus Brown  <titus@idyll.org>

   * scripts/extract-paired-reads.py: added --output_dir, --paired-output,
   and --single-output arguments to change output file details; script
   now accepts stdin, and will output to stdout upon request.
   * scripts/split-paired-reads.py: changed script to output to stdout upon
   request; added '-' as stdin input.
   * tests/test_scripts.py: added tests for new extract-paired-reads.py
   behavior.

2015-06-14  Titus Brown  <titus@idyll.org>

   * tests/test_counting_hash.py: fixed duplicated test
   'get_kmer_counts_too_short' by changing to 'get_kmer_hashes_too_short'.

2015-06-14  Jacob Fenton  <bocajnotnef@gmail.com>

   * scripts/abundance-dist.py: added weird bigcount circumstance detection
   * tests/test_scripts.py: added test for the above

2015-06-14  Kevin Murray  <spam@kdmurray.id.au>

   * lib/counting.cc: Fix infinite loop in gzipped CountingHash I/O
   * tests/test_counting_hash.py: Add test of large CountingHash I/O
   * setup.cfg: Skip tests with the 'huge' label by default

2015-06-13  Michael R. Crusoe  <crusoe@ucdavis.edu>

   * Makefile, build-jenkins.sh: unify sphinx dependencies
   * scripts/readstats.py: fix typo

2015-06-13  Titus Brown  <titus@idyll.org>

   * doc/dev/getting-started.rst: update instructions for creating a new
   branch name to preferred practice (fix/brief_issue_description, instead
   of fix/issuenum).

2015-06-13  Michael R. Crusoe  <crusoe@ucdavis.edu>

   * doc/dev/release.rst: remove false positive from version check
   * tests/test_{counting_hash,scripts}.py: remove scriptpath no-op method

2015-06-12  Luiz Irber  <khmer@luizirber.org>

   * setup.py: revert changes to zlib compilation.
   * setup.cfg: nose should stop on first error by default.
   * Makefile, tests/test_threaded_sequence_processor.py,
   scripts/{do-partition,partition-graph}.py, khmer/thread_utils.py: Remove
   dependency on future package.

2015-06-12  Michael R. Crusoe  <crusoe@ucdavis.edu>

   * setup.py: update screed version to 0.9

2015-06-12  Luiz Irber  <khmer@luizirber.org>

   * *.py: refactor for Python 3 compatibility. Clear separation of Unicode
   and Byte strings, use __future__ imports for compatibility (print function,
   absolute imports, unicode_literals), fix tests to consider changes to random
   number generator between Python versions.
   * khmer/_khmer.cc: rename file, methods return Unicode strings instead of
   Bytestrings.

2015-06-12  Luiz Irber  <khmer@luizirber.org>

   * khmer/{khmermodule.cc},tests/test_hashbits.py: Add Unicode support to
   hashbits.get method.
   * tests/test_hll.py: Avoid using translate for revcomp calculation.

2015-06-12  Sarah Guermond  <sarah.guermond@gmail.com>

   * scripts/trim-low-abund.py: changed _screed_record_dict to Record

2015-06-11  Sherine Awad  <drmahmoud@ucdavis.edu>

   * Change split-paired-reads.py to accept input from stdin.
   * Add test function to test new behavior of split-paired.

2015-06-10  Camille Scott  <camille.scott.w@gmail.com>

   * lib/hashtable.cc: Tweaked median_at_least to reduce number of
   conditional checks.

2015-06-10  Titus Brown  <titus@idyll.org>

   * scripts/find-knots.py: fixed invocation of check_space to take correct
   arguments.
   * tests/test_scripts.py: added simple test of find-knots.py execution.

2015-06-09  Jacob Fenton  <bocajnotnef@gmail.com>

   * scripts/normalize-by-median.py: implemented broken_paired_reader
   * tests/test_scripts.py: modified tests to properly use new args
   * khmer/utils.py: added force-paired option to broken_paired_reader (@ctb)

2015-06-09   Luiz Irber  <khmer@luizirber.org>

   * khmer/_khmermodule.cc, lib/hashtable.{cc,hh}: astyle fixes.

2015-06-09  Titus Brown  <titus@idyll.org>

   * khmer/_khmermodule.cc: fixed nasty Hashtable.get() bug.
   * lib/hashtable.{cc,hh}: add Hashtable::get_kmers(), get_kmer_hashes(),
   and get_kmer_counts().
   * khmer/_khmermodule.cc: add CPython functions for get_kmers(),
   get_kmer_hashes(), and get_kmer_counts(); reorganize hashtable_methods.
   * tests/test_counting_hash.py: add tests for get_kmers(), get_kmer_hashes(),
   and get_kmer_counts(), as well as for nasty Hashtable.get() bug.

2015-06-08  Camille Scott  <camille.scott.w@gmail.com>

   * lib/hashtable.{cc,hh}: Add filter_on_median method to check
   if median k-mer count is above a cutoff
   * khmer/_khmermodule.cc: Expose filter_on_median to python-land
   * scripts/normalize-by-median.py: Switch to new filter_on_median
   * tests/test_counting_hash.py: Tests for new method

2015-06-08  Luiz Irber  <khmer@luizirber.org>

   * tests/test_hll.py: test return values from consume_{string,fasta}.

2015-06-06  Titus Brown  <titus@idyll.org>

   * khmer/_khmermodule.cc: added hllcounter_merge.
   * tests/test_hll.py: added merge tests.
   * lib/hllcounter.cc: changed HLLCounter::consume_string to uppercase input.
   * sandbox/unique-kmers.py: added --stream-out option; updated to print out
   k-mers per file as well as k-mer size used.

2015-06-04  Titus Brown  <titus@idyll.org>

   * khmer/_khmermodule.cc: added error handling to load_partitionmap.
   * lib/subset.cc: modified partitionmap format to detect truncated files;
   changed untestable sanity checks to assertions.
   * tests/{test_counting_hash,test_hashbits,test_subset_graph}.py: added
   tests to try loading all possible truncations of binary save files.

2015-06-04  Titus Brown  <titus@idyll.org>

   * khmer/_khmermodule.cc,lib/hashbits.{cc,hh}: add Hashbits::update_from()
   and Hashbits.update().
   * tests/test_hashbits.py: associated tests.

2015-06-01  Jacob Fenton  <bocajnotnef@gmail.com>

   * scripts/normalize-by-median.py: major refactoring to use context
   managers and classes; fixed -R
   * tests/test_scripts.py: added test for normalize's -R arg

2015-06-01  Tamer Mansour <drtamermansour@gmail.com>

   * scripts/normalize-by-median.py: changed to count kmers from both PE reads
   when either one of them is below the coverage cutoff
   * tests/test_scripts.py: Added test for new behaviour

2015-05-26  Titus Brown  <titus@idyll.org>

   * khmer/_khmermodule.cc: refactor CPython layer so that KHashtable
   is at base of CountingHash and Hashbits.
   * lib/hashbits.hh: add n_entries() function from Hashtable::n_entries.
   * lib/hashtable.hh: add several virtual functions to Hashtable that exist in
   CountingHash and Hashbits.

2015-05-26  Titus Brown  <titus@idyll.org>

   * khmer/{__init__.py,_khmermodule.cc},lib/labelhash.{cc,hh},
   lib/{hashtable,khmer}.hh: changed LabelHash to be a "friend" of Hashtable,
   rather than a subclass; allowed initialization with either a CountingHash
   or a Hashbits; added 'graph' attribute to the Python object to store a
   reference to host object.
   * lib/labelhash.{cc,hh}: changed TagPtr maps to Tag maps to fix disastrous
   bug.
   * lib/labelhash.{cc,hh}: added save/load_tags_and_labels functions for
   saving and loading labels.
   * tests/test_labelhash.py: removed unnecessary tests; added tests for save
   and load.
   * sandbox/sweep-reads.py: updated with LabelHash changes.

2015-05-26  Kevin Murray  <spam@kdmurray.id.au>

   * lib/Makefile: Remove old libkhmer.so versions during make clean

2015-05-25  Kevin Murray  <spam@kdmurray.id.au>

   * Makefile: Fix issue with 'lib' target not building by using FORCE

2015-05-20  Jacob Fenton  <bocajnotnef@gmail.com>

   * oxli/{__init__,khmer_api,common}.py,scripts/build-graph.py,
   tests/test_scripts.py: added oxli module, oxlified load_graph script, tests
   * scripts/load-graph.py: replaced with oxlified version
   * setup.py: added oxli module and entry point

2015-05-20  Kevin Murray  <spam@kdmurray.id.au>

   * .gitignore: Add htmlcov/ and diff-cover.html to gitignore
   * Makefile: Use rm -f to remove files to quash error messages on
   non-existant files

2015-05-18  Sherine Awad  <sherine.awad@gmail.com>

   * tests/test_scripts.py: Test loading of compressed counting table
   with bigcounts,and test abundance with bigcounts

2015-05-18  Michael R. Crusoe  <mcrusoe@msu.edu>

   * all files: references to github.com/ged-lab changed to
   github.com/dib-lab. All GitHub URLs normalized to use HTTPS
   * README.rst: broken landscape.io badge removed
   * doc/user/known-issues.rst: removed two known issues fixed in v1.4 release

2015-05-18  Titus Brown  <titus@idyll.org>

   * sandbox/{assembly-diff-2.py,sandbox/collect-reads.py},
   scripts/{count-median.py,filter-abund-single.py,filter-abund.py}: changed
   sequence-reading behavior to replace 'N' with 'A', to be consistent with
   rest of code base.
   * scripts/{filter-abund.py,filter-abund-single.py}: changed behavior of
   scripts to keep sequences with 'N's in them, and count them as 'A's.
   * tests/test_scripts.py: added tests for new
   filter-abund/filter-abund-single behavior.
   * tests/test-data/test-filter-abund-Ns.fq: new test file for new tests.

2015-05-13  Scott Sievert  <sieve121@umn.edu>

   * tests/*,scripts/*,lib/*,sandbox/*,khmer/*: changed "doc/LICENSE.txt" to
   "LICENSE" in copyright header.

2015-05-13  Michael R. Crusoe  <mcrusoe@msu.edu>

   * doc/dev/getting-started.rst: added missing dev tools to install list

2015-05-12  Kevin Murray  <spam@kdmurray.id.au>

   * scripts/load-into-counting.py,test/test_scripts.py: Add the number of
   reads processed to the machine readable output files of --summary-info.

2015-05-11  Titus Brown  <titus@idyll.org>

   * scripts/sample-reads-randomly.py: fixed boundary error in
   sample-reads-randomly.py.
   * tests/test_scripts.py: updated tests to correspond with correct
   behavior of sample-reads-randomly.py.

2015-04-23  Lex Nederbragt  <lex.nederbragt@ibv.uio.no>

   * tests/test_scripts.py: added a test for extract-partitions:
   whitespace in fasta header.

2015-04-21  Daniel Standage  <daniel.standage@gmail.com>

   * scripts/sample-reads-randomly.py: use broken paired reader to provide
   paired-end read support.
   * tests/test_scripts.py: change test results to compensate for the change in
   implementation.

2015-04-17  Jessica Mizzi  <mizzijes@msu.edu>

   * tests/test_scripts.py: split test_extract_long_sequences 
   into test_extract_long_sequences_fa and test_extract_long_sequences_fq

2015-04-15  Elmar Bucher <buchere@ohsu.edu>

   * khmer/doc/dev/getting-started.rst: add information for OS X
   mac port and homebrew distro users as well as Linux
   Debian and Ubuntu distro users.
   And add copyright header.

2015-04-15  Susan Steinman  <steinman.tutoring@gmail.com>

   * khmer/tests/khmer_tst_utils.py,doc/dev/a-quick-guide-to-testing.rst
      edited docstring and docs to remind people to make sure tests test
      errors correctly

2015-04-15  Michael R. Crusoe  <mcrusoe@msu.edu>

   * sandbox/make-coverage.py: tweak for importability

2015-04-15  Sherine Awad  <sherine.awad@gmail.com>

   * sandbox/make-coverage.py: restored, was deleted by accident

2015-04-15  Susan Steinman  <steinman.tutoring@gmail.com>

   * khmer/tests/test_scripts.py: changed tests that use `runscript` with
      `fail_okay=True` to use asserts to confirm the correct failure type

2015-04-15  Sarah Guermond  <sarah.guermond@gmail.com>

   * doc/dev/getting-started.rst: clarified dev communication

2015-04-15  Sarah Guermond  <sarah.guermond@gmail.com>

   * scripts/trim-low-abund.py: implemented STDOUT output, redirected
   existing print statements to STDERR, fixed existing & new PEP 8 issues 
   * tests/test_scripts.py: added test for above changes

2014-04-15  Andreas Härpfer  <ahaerpfer@gmail.com>

   * doc/conf.py: disable Sphinx smart rendering

2015-04-15  Michael R. Crusoe  <mcrusoe@msu.edu>

   * lib/hashtable.cc: remove memory leak
   * scripts/readstats.py,tests/test_scripts.py: fix PEP8 violations

2015-04-15  Susan Steinman  <steinman.tutoring@gmail.com>

   * khmer/scripts/normalize-by-median.py: pass individual arg values to 
      functions instead of ArgParse object

2015-04-15  Thomas Fenzl  <thomas.fenzl@gmx.net>

   * scripts/{count-overlap.py,readstats.py},tests/test_scripts.py: 
   added a --csv option to readstats
   updated documentation for count-overlap
   * khmer/_khmermodule.cc: fixed missing error handling 
   for hashbits_count_overlap

2015-04-15  en zyme  <en_zyme@outlook.com>

   * khmer/khmer/kfile.py: check_file_status() -> check_input_files()
   * khmer/sandbox/{collect-reads, khmer/sandbox/sweep-reads}.py 
     khmer/scripts/{abundance-dist-single, abundance-dist, annotate-partitions,
     count-median, count-overlap, do-partition, extract-paired-reads, 
     extract-partitions, filter-abund-single, filter-abund, filter-stoptags,
     find-knots, interleave-reads, load-graph, load-into-counting, 
     make-initial-stoptags, merge-partitions, partition-graph,
     sample-reads-randomly, split-paired-reads}.py:
       check_file_status() -> check_input_files()
   * khmer/tests/test_functions.py: check_file_status() -> check_input_files()

2015-04-15  Andreas Härpfer  <ahaerpfer@gmail.com>

   * khmer/utils.py: fix record checks to account for comments in old style
   FASTQ data.
   * tests/test-data/old-style-format-w-comments.fq: new test data.
   * tests/test_scripts.py: add test against new test data.

2015-04-15  Michael R. Crusoe  <mcrusoe@msu.edu>

   * doc/dev/release.txt: update release instructions to more thoroughly run
   tests.

2015-04-14  Susan Steinman  <steinman.tutoring@gmail.com>

   * khmer/scripts/normalize-by-median.py: allow for paired and unpaired
      files to be normalized together. separate function for error check
   * khmer/tests/test_scripts.py: created test for paired/unpaired data

2015-04-14  Scott Fay  <scott.a.fay@gmail.com>

   * doc/user/getting-help.rst: added to user docs
   * doc/index.rst: changed: added link to getting-help doc
   * README.rst: changed: added link to getting-help doc

2015-04-14  Scott Fay  <scott.a.fay@gmail.com>

   * docs/index.rst: added github repo and release notes page to main docs page

2015-04-14  Susan Steinman  <steinman.tutoring@gmail.com>

   * khmer/{__init__.py},sandbox/{collect-reads,collect-variants,
   saturate-by-median},scripts/{do-partition,filter-abund-single,load-graph,
   load-into-counting,normalize-by-median,trim-low-abund}: pulled out check
   max collisions logic to init.
   * khmer/tests/test_scripts.py: modified tests to account for new error
   message

2015-04-14  Josiah Seaman  <josiah@dnaskittle.com>

   * lib/{hashbits.cc}: changed: adding doxygen comments

2015-04-14  Sarah Guermond  <sarah.guermond@gmail.com>

   * doc/dev/coding-guidelines-and-review.rst: added copyright question
   to commit checklist.

2015-04-14  Andreas Härpfer  <ahaerpfer@gmail.com>

   * */*.py: Make docstrings PEP 257 compliant.

2015-04-14  Michael R. Crusoe  <mcrusoe@msu.edu>

   * khmer/_khmermodule.cc: catch more exceptions
   * tests/test_{sandbox_scripts,subset_graph}.py: make tests more resilient

2015-04-14  Michael R. Crusoe  <mcrusoe@msu.edu>

   * lib/count.cc: Make CountingHash::abundance_distribution threadsafe
   * khmer/_khmermodule.cc: remove newly unnecessary check for exception
   * tests/test_scripts.py: added test to confirm the above

2015-04-14  Michael R. Crusoe  <mcrusoe@msu.edu>

   * khmer/{__init__.py,_khmermodule.cc},lib/{counting,hashbits,hashtable,
   subset}.cc: catch IO errors and report them.
   * tests/test_hashbits.py: remove write to fixed path in /tmp
   * tests/test_scripts.py: added test for empty counting table file

2015-04-13  Thomas Fenzl  <thomas.fenzl@gmx.net>

   * lib/{khmer_exception.hh,{counting,hashbits,hashtable,subset}.cc}: changed 
   khmer_exception to use std::string to fix memory management.

2015-04-13  Elmar Bucher  <buchere@ohsu.edu>

   * scripts/normalize-by-median.py (main): introduced warning for when at
   least two input files are named the same.

2015-04-13  Andreas Härpfer  <ahaerpfer@gmail.com>

   * doc/dev/getting-started.rst: clarify Conda usage

2015-04-13  Daniel Standage  <daniel.standage@gmail.com>

   * scripts/normalize-by-median.py: Added support to the diginorm script for
   sending output to terminal (stdout) when using the conventional - as the
   output filename. Also removed --append option.
   * tests/test_scripts.py: Added functional test for diginorm stdout, removed
   test of --append option.

2015-04-13  Scott Fay  <scott.a.fay@gmail.com>

   * scripts/filter-abund.py: added checking of input_table by
   `check_file_status()`

2015-04-13  David Lin

   * scripts/abundance-dist.py: disambiguate documentation for force and 
   squash options

2015-04-13  Michael R. Crusoe  <mcrusoe@msu.edu>

   * README.rst,doc/index.rst: added link to gitter.im chat room
   * doc/README.rst: removed ancient, outdated, and unused file

2015-04-13  Thomas Fenzl  <thomas.fenzl@gmx.net>

   * khmer/_khmermodule.cc: removed unused find_all_tags_truncate_on_abundance
   from python api

2015-04-10  Will Trimble

   * tests/test_script_arguments.py: added a test to check for the empty file
   warning when checking if a file exists

2015-04-10  Jacob Fenton  <bocajnotnef@gmail.com>

   * scripts/test-{scripts.py}: added test for check_file_writable using 
   load_into_counting

2015-04-10  Phillip Garland  <pgarland@gmail.com>

   * khmer/file.py (check_file_writable): new function to check writability
   * scripts/load-into-counting.py (main): early check to see if output is
   writable

2015-04-07  Michael R. Crusoe  <mcrusoe@msu.edu>

    * README.rst: add a ReadTheDocs badge

2015-04-06  Michael R. Crusoe  <mcrusoe@msu.edu>

   * jenkins-build.sh: updated OS X warning flag to quiet the build a bit

2015-04-06  Michael R. Crusoe  <mcrusoe@msu.edu>

   * Makefile: added 'convert-release-notes' target for MD->RST conversion
   * doc/{,release-notes}/index.rst: include release notes in documentation
   * doc/release-notes/*.rst: added pandoc converted versions of release notes
   * jenkins-build.sh: use the Sphinx method to install doc dependencies

2015-04-05  Michael R. Crusoe  <mcrusoe@msu.edu>

   * setup.py: use the release version of screed 0.8

2015-04-05  Michael R. Crusoe  <mcrusoe@msu.edu>

   * doc/*/*.txt: all documentation sources have been renamed to use the rst
   extension to indicate that they are reStructuredText files. This enables
   use of rich text editors on GitHub and elsewhere.
   * doc/conf.py: update Sphinx configuration to reflect this change
   * doc/requirements.txt: added hint to install version 3.4.1 of Setuptools;
   this file is used by ReadTheDocs only.

2015-04-05  Michael R. Crusoe  <mcrusoe@msu.edu>

   * ChangeLog, lib/read_aligner.cc, sandbox/sweep-reads.py: fixed spelling
   errors.

2015-04-05  Kevin Murray  <spam@kdmurray.id.au>

   * lib/read_parsers.{cc,hh}: Work around an issue (#884) in SeqAn 1.4.x
   handling of truncated sequence files. Also revamp exceptions
   * khmer/_khmermodule.cc: Use new/updated exceptions handling malformed
   FASTA/Q files.
   * tests/test_read_parsers.py: add a test of parsing of truncated fastq
   files

2015-04-03  Luiz Irber  <irberlui@msu.edu>

   * lib/hllcounter.cc: Use for loop instead of transform on merge method,
   now works on C++11.

2015-04-01  Luiz Irber  <irberlui@msu.edu>

   * third-party/smhasher/MurmurHash3.{cc,h}: remove unused code, fix warnings.

2015-04-01  Michael R. Crusoe  <mcrusoe@msu.edu>

   * Doxyfile.in: make documentation generation reproducible, removed timestamp

2015-04-01  Alex Hyer  <theonehyer@gmail.com>

   * scripts/find-knots.py: added force argument to check_file_status()
   call in main().

2015-03-31  Kevin Murray  <spam@kdmurray.id.au>

   * lib/read_parsers.{cc,hh}: add read counting to IParser and subclasses
   * khmer/_khmermodule.cc,tests/test_read_parsers.py: add 'num_reads'
   attribute to khmer.ReadParser objects in python land, and test it.

2015-03-28  Kevin Murray  <spam@kdmurray.id.au>

   * lib/hashbits.hh: Add Hashbits::n_tables() accessor

2015-03-27  Michael R. Crusoe  <mcrusoe@msu.edu>

   * lib/read_parsers.{cc,hh}: Obfuscate SeqAn SequenceStream objects with a
   wrapper struct, to avoid #include-ing the SeqAn headers.
   * lib/Makefile: Don't install the SeqAn headers.

2015-03-27  Kevin Murray  <spam@kdmurray.id.au>

   * lib/Makefile: Add libkhmer targets, clean up
   * lib/get_version.py: Rewrite to use versioneer.py
   * lib/.gitignore,third-party/.gitignore: Add more compiled outputs
   * lib/.check_openmp.cc: add source that checks compiler for openmp support.
   * lib/khmer.pc.in: add pkg-config file for khmer

2015-03-23  Kevin Murray  <spam@kdmurray.id.au>

   * lib/counting.hh: Add CountingHash::n_tables() accessor

2015-03-16  Jessica Mizzi  <mizzijes@msu.edu>

    * khmer/kfile.py: Added file not existing error for system exit
    * tests/{test_scripts,test_functions}.py: Added tests for
    check_file_status for file existence and force option

2015-03-15  Kevin Murray  <spam@kdmurray.id.au>  &  Titus Brown  <titus@idyll.org>

   * tests/test_counting_hash.py: Skip get_raw_tables test if python doesn't
   have the memoryview type/function.

2015-03-11  Erich Schwarz  <ems394@cornell.edu>

   * Added URLs and brief descriptions for khmer-relevant documentation in
   doc/introduction.txt, pointing to http://khmer-protocols.readthedocs.org and
   khmer-recipes.readthedocs.org, with brief descriptions of their content.

2015-03-10  Camille Scott  <camille.scott.w@gmail.com>

   * lib/counting.hh, khmer/_khmermodule.cc: Expose the raw tables of
   count-min sketches to the world of python using a buffer interface.
   * tests/test_counting_hash.py: Tests of the above functionality.

2015-03-08  Michael R. Crusoe  <mcrusoe@msu.edu>

   * Makefile: make 'pep8' target be more verbose
   * jenkins-build.sh: specify setuptools version
   * scripts/{abundance-dist,annotate-partitions,count-median,do-partition,
   extract-paired-reads,extract-partitions,filter-stoptags,find-knots,
   interleave-reads,merge-partitions,partition-graph,sample-reads-randomly,
   split-paired-reads}.py,setup.py: fix new PEP8 errors
   * setup.py: specify that this is a Python 2 only project (for now)
   * tests/test_{counting_single,subset_graph}.py: make explicit the use of
   floor division behavior.

2015-03-06  Titus Brown  <titus@idyll.org>

   * sandbox/{collect-reads.py,saturate-by-median.py}: update for 'force'
   argument in khmer.kfile functions, so that khmer-recipes compile.

2015-03-02  Titus Brown  <titus@idyll.org>

   * sandbox/{combine-pe.py,compare-partitions.py,count-within-radius.py,
   degree-by-position.py,dn-identify-errors.py,ec.py,error-correct-pass2.py,
   find-unpart.py,normalize-by-align.py,read-aligner.py,shuffle-fasta.py,
   to-casava-1.8-fastq.py,uniqify-sequences.py}: removed from sandbox/ as
   obsolete/unmaintained.
   * sandbox/README.rst: updated to reflect readstats.py and trim-low-abund.py
   promotion to sandbox/.
   * doc/dev/scripts-and-sandbox.txt: updated to reflect sandbox/ script name
   preferences, and note to remove from README.rst when moved over to scripts/.

2015-02-27  Kevin Murray  <spam@kdmurray.id.au>

   * scripts/load-into-counting.py: Be verbose in the help text, to clarify
   what the -b flag does.

2015-02-25  Hussien Alameldin  <hussien@msu.edu>

   * sandbox/bloom_count.py: renamed to bloom-count.py
   * sandbox/bloom_count_intersection.py: renamed to
     bloom-count-intersection.py
   * sandbox/read_aligner.py: renamed to read-aligner.py

2015-02-26  Tamer A. Mansour  <drtamermansour@gmail.com>

   * scripts/abundance-dist-single.py: Use CSV format for the histogram.
   * scripts/count-overlap.py: Use CSV format for the curve file output.
   Includes column headers.
   * scripts/abundance-dist-single.py: Use CSV format for the histogram. 
   Includes column headers.
   * tests/test_scripts.py: add test functions for the --csv option in
   abundance-dist-single.py and count-overlap.py

2015-02-26  Jacob Fenton  <bocajnotnef@gmail.com>

   * doc/introduction.txt, doc/user/choosing-table-sizes.txt: Updated docs to
   ref correct links and names

2015-02-25  Aditi Gupta  <agupta@msu.edu>

   * sandbox/{collect-reads.py, correct-errors.py, 
   normalize-by-median-pct.py, slice-reads-by-coverage.py, 
   sweep-files.py, sweep-reads3.py, to-casava-1.8-fastq.py}: 
   Replaced 'accuracy' with 'quality'. Fixes #787.

2015-02-25  Tamer A. Mansour  <drtamermansour@gmail.com>

   * scripts/normalize-by-median.py: change to the default behavior to
   overwrite the sequences output file. Also add a new argument --append to
   append new reads to the output file.
   * tests/test_scripts.py: add a test for the --append option in
   normalize-by-median.py

2015-02-25  Hussien Alameldin  <hussien@msu.edu>

   * khmer/khmer_args.py: add 'hll' citation entry "Irber and Brown,
     unpublished." to  _alg. dict.
   * sandbox/unique-kmers.py: add call to 'info' with 'hll' in the
     algorithms list.

2015-02-24  Luiz Irber  <irberlui@msu.edu>

    * khmer/_khmermodule.cc: expose HLL internals as read-only attributes.
    * lib/hllcounter.{cc,hh}: simplify error checking, add getters for HLL.
    * tests/test_hll.py: add test cases for increasing coverage, also fix
    some of the previous ones using the new HLL read-only attributes.

2015-02-24  Luiz Irber  <irberlui@msu.edu>

   * khmer/_khmermodule.cc: Fix coding style violations.

2015-02-24  Luiz Irber  <irberlui@msu.edu>

   * khmer/_khmermodule.cc: Update extension to use recommended practices,
   PyLong instead of PyInt, Type initialization, PyBytes instead of PyString.
   Replace common initialization with explicit type structs, and all types
   conform to the CPython checklist.

2015-02-24  Tamer A. Mansour  <drtamermansour@gmail.com>

   * scripts/abundance-dist.py: Use CSV format for the histogram. Includes
   column headers.
   * tests/test_scripts.py: add coverage for the new --csv option in
   abundance-dist.py

2015-02-24  Michael R. Crusoe  <mcrusoe@msu.edu>

   * jenkins-build.sh: remove examples/stamps/do.sh testing for now; takes too
   long to run on every build. Related to #836

2015-02-24  Kevin Murray  <spam@kdmurray.id.au>

   * scripts/interleave-reads.py: Make the output file name print nicely.

2015-02-23  Titus Brown  <titus@idyll.org>

   * khmer/utils.py: added 'check_is_left' and 'check_is_right' functions;
   fixed bug in check_is_pair.
   * tests/test_functions.py: added tests for now-fixed bug in check_is_pair,
   as well as 'check_is_left' and 'check_is_right'.
   * scripts/interleave-reads.py: updated to handle Casava 1.8 formatting.
   * scripts/split-paired-reads.py: fixed bug where sequences with bad names
   got dropped; updated to properly handle Casava 1.8 names in FASTQ files.
   * scripts/count-median.py: added '--csv' output format; updated to properly
   handle Casava 1.8 FASTQ format when '--csv' is specified.
   * scripts/normalize-by-median.py: replaced pair checking with
   utils.check_is_pair(), which properly handles Casava 1.8 FASTQ format.
   * tests/test_scripts.py: updated script tests to check Casava 1.8
   formatting; fixed extract-long-sequences.py test.
   * scripts/{extract-long-sequences.py,extract-paired-reads.py,
   fastq-to-fasta.py,readstats.py,sample-reads-randomly.py,trim-low-abund.py},
   khmer/thread_utils.py: updated to handle Casava 1.8 FASTQ format by
   setting parse_description=False in screed.open(...).
   * tests/test-data/{paired-mixed.fq,paired-mixed.fq.pe,random-20-a.fq,
   test-abund-read-2.fq,test-abund-read-2.paired2.fq,test-abund-read-paired.fa,
   test-abund-read-paired.fq}: switched some sequences over to Casava 1.8
   format, to test format handling.
   * tests/test-data/{casava_18-pe.fq,test-reads.fq.gz}: new test file for
   Casava 1.8 format handling.
   * tests/test-data/{overlap.curve,paired-mixed.fq.1,paired-mixed.fq.2,
   simple_1.fa,simple_2.fa,simple_3.fa,test-colors.fa,test-est.fa,
   test-graph3.fa,test-graph4.fa,test-graph6.fa}: removed no-longer used
   test files.

2015-02-23  Titus Brown  <titus@idyll.org>

   * setup.cfg: set !linux flag by default, to avoid running tests that
   request too much memory when 'nosetests' is run.  (This is an OS difference
   where Mac OS X attempts to allocate as much memory as requested, while
   on Linux it just crashes).

2015-02-23  Michael R. Crusoe  <mcrusoe@msu.edu>

   * khmer/{__init__.py,_khmermodule.cc},lib/{hashbits.cc,hashbits.hh,
   hashtable,tests/test_{c_wrapper,read_parsers}.py: remove unused callback
   functionality

2015-02-23  Michael R. Crusoe  <mcrusoe@msu.edu>

   * setup.py: point to the latest screed release candidate to work around
   versioneer bug.

2015-02-23  Tamer A. Mansour  <drtamermansour@gmail.com>

   * examples/stamps/do.sh: the argument --savehash was changed to --savetable
   and change mode to u+x
   * jenkins-build.sh: add a test to check for the do.sh file

2015-02-23  Kevin Murray  <spam@kdmurray.id.au>

   * khmer/load_pe.py: Remove unused/undocumented module. See #784

2015-02-21  Hussien Alameldin  <hussien@msu.edu>

   * sandbox/normalize-by-align.py: "copyright header 2013-2015 was added"
   * sandbob/read_aligner.py: "copyright header 2013-2015 was added"
   * sandbox/slice-reads-by-coverage.py: "copyright header 2014  was added"

2015-02-21  Hussien Alameldin  <hussien@msu.edu>

   * sandbox/calc-best-assembly.py, collect-variants.py, graph-size.py: Set executable bits using "chmod +x"

2015-02-21  Michael R. Crusoe  <mcrusoe@msu.edu>

   * khmer/_khmermodule.cc,lib/read_parsers.cc: Rename the 'accuracy' attribute
   of ReadParser Reads to 'quality'
   * tests/test_read_parsers.py: update test to match

2015-02-21  Rhys Kidd  <rhyskidd@gmail.com>

   * sandbox/{calc-best-assembly,calc-error-profile,normalize-by-align,
   read_aligner,slice-reads-by-coverage}.py: reference /usr/bin/env python2
   in the #! line.

2015-02-21  Rhys Kidd  <rhyskidd@gmail.com>

   * sandbox/sweep-paired-reads.py: remove empty script

2015-02-20  Titus Brown  <titus@idyll.org>

   * doc/dev/scripts-and-sandbox.txt: policies for sandbox/ and scripts/
   content, and a process for adding new command line scripts into scripts/.
   * doc/dev/index.txt: added scripts-and-sandbox to developer doc index.

2015-02-20  Michael R. Crusoe  <mcrusoe@msu.edu>

    * khmer/_khmermodule.cc: convert C++ out of memory exceptions to Python
    out of memory exception.
    * test/test_{counting_hash,counting_single,hashbits_obj,labelhash,
    scripts}.py: partial tests for the above

2015-02-20  Aditi Gupta  <agupta@msu.edu>

   * doc/dev/coding-guidelines-and-review.txt: fixed spelling errors.

2015-02-19  Michael R. Crusoe  <mcrusoe@msu.edu>

   * doc/dev/coding-guidelines-and-review.txt: added checklist for new CPython
   types
   * khmer/_khmermodule.cc: Update ReadAligner to follow the new guidelines

2015-02-19  Daniel Standage  <daniel.standage@gmail.com>

   * Makefile: add a new Makefile target `help` to list and describe all
   common targets.
   * khmer/utils.py, tests/test_functions.py: minor style fixes.

2015-02-16  Titus Brown  <titus@idyll.org>

   * khmer/utils.py: added 'check_is_pair', 'broken_paired_reader', and
   'write_record_pair' functions.
   * khmer/khmer_args.py: added streaming reference for future algorithms
   citation.
   * tests/test_functions.py: added unit tests for 'check_is_pair' and
   'broken_paired_reader'.
   * scripts/trim-low-abund.py: upgraded to track pairs properly; added
   proper get_parser information; moved to scripts/ from sandbox/.
   * tests/test_scripts.py: added paired-read tests for
   trim-low-abund.py.
   * tests/test-data/test-abund-read-2.paired.fq: data for paired-read tests.
   * scripts/extract-paired-reads.py: removed 'is_pair' in favor of
   'check_is_pair'; switched to using 'broken_paired_reader'; fixed use
   of sys.argv.
   * scripts/sample-reads-randomly.py: removed unused 'output_single' function.
   * doc/user/scripts.txt: added trim-low-abund.py.

2015-02-13  Qingpeng Zhang  <qingpeng@msu.edu>

   * scripts/sample-reads-randomly.py: fix a glitch about string formatting.

2015-02-11  Titus Brown  <titus@idyll.org>

   * khmer/_khmermodule.cc: fixed k-mer size checking; updated some error
   messages.
   * tests/test_graph.py: added test for k-mer size checking in find_all_tags.

2015-02-09  Titus Brown  <titus@idyll.org>

   * scripts/split-paired-reads.py: added -1 and -2 options to allow fine-
   grain specification of output locations; switch to using write_record
   instead of script-specific output functionality.
   * tests/test_scripts.py: added accompanying tests.

2015-02-09  Bede Constantinides  <bede.constantinides@manchester.ac.uk>

   * scripts/split-paired-reads.py: added -o option to allow specification
   of an output directory
   * tests/test_scripts.py: added accompanying test for split-paired-reads.py

2015-02-01  Titus Brown  <titus@idyll.org>

   * khmer/_khmermodule.cc: added functions hash_find_all_tags_list and
   hash_get_tags_and_positions to CountingHash objects.
   * tests/test_counting_hash.py: added tests for new functionality.

2015-01-25  Titus Brown  <titus@idyll.org>

   * sandbox/correct-errors.py: fixed sequence output so that quality
   scores length always matches the sequence length; fixed argparse
   setup to make use of default parameter.

2015-01-25  Titus Brown  <titus@idyll.org>

    * sandbox/readstats.py: fixed non-functional string interpolation at end;
    added -o to send output to a file; moved to scripts/.
    * doc/user/scripts.txt: added readstats description.
    * tests/test_scripts.py: added tests for readstats.py

2015-01-23  Jessica Mizzi  <mizzijes@msu.edu>

    * khmer/utils.py: Added single write_record fuction to write FASTA/Q
    * scripts/{abundance-dist,extract-long-sequences,extract-partitions,
    interleave-reads,normalize-by-median,sample-reads-randomly}.py: 
    Replaced FASTA/Q writing method with write_record

2015-01-23  Michael R. Crusoe  <mcrusoe@msu.edu>

    * Makefile: remove the user installs for the `install-dependencies` target

2015-01-23  Michael R. Crusoe  <mcrusoe@msu.edu>

    * README.rst,doc/user/install.txt: clarify that we support Python 2.7.x
    and not Python 3.

2015-01-21  Luiz Irber  <irberlui@msu.edu>

    * lib/hllcounter.{cc,hh}: Implemented a HyperLogLog counter.
    * khmer/{_khmermodule.cc, __init__.py}: added HLLCounter class
    initialization and wrapper.
    * tests/test_hll.py: added test functions for the new
    HyperLogLog counter.
    * sandbox/unique-kmers.py: implemented a CLI script for
    approximate cardinality estimation using a HyperLogLog counter.
    * setup.cfg, Makefile, third-party/smhasher/MurmurHash3.{cc,h},
    lib/kmer_hash.{cc,hh}, setup.py: added MurmurHash3 hash function
    and configuration.
    * setup.py: added a function to check if compiler supports OpenMP.

2015-01-14  Reed Cartwright  <cartwright@asu.edu>

    * doc/dev/getting-started.txt: Added install information for
    Arch Linux

2014-01-14  Michael R. Crusoe  <mcrusoe@msu.edu>

    * doc/user/{blog-posts,guide}.txt,examples/stamps/do.sh,sandbox/{
    collect-reads,error-correct-pass2,filter-median-and-pct,filter-median,
    read_aligner,split-sequences-by-length}.py,scripts/{filter-abund,
    load-into-counting}.py,tests/test_{counting_hash,hashbits,scripts}.py:
    remove references to ".kh" files replaces with ".pt" or ".ct" as
    appropriate
    * tests/test-data/{bad-versionk12,normC20k20}.kh: renamed to "*.ct"

2015-01-13  Daniel Standage  <daniel.standage@gmail.com>

    * tests/khmer_tst_utils.py, tests/test_sandbox_scripts.py: removed
    unused module imports
    * .gitignore: added pylint_report.txt so that it is not accidentally
    committed after running make diff_pylint_report
    * khmer/file.py -> khmer/kfile.py: renamed internal file handling
    class to avoid collisions with builtin Python file module
    * sandbox/collect-reads.py, sanbox/saturate-by-median.py,
    sandbox/sweep-files.py, sandbox/sweep-reads.py,
    scripts/abundance-dist-single.py, scripts/abundance-dist.py,
    scripts/annotate-partitions.py, scripts/count-median.py,
    scripts/count-overlap.py, scripts/do-partition.py,
    scripts/extract-long-sequences.py, scripts/extract-paired-reads.py,
    scripts/extract-partitions.py, scripts/filter-abund-single.py,
    scripts/filter-abund.py, scripts/filter-stoptags.py,
    scripts/find-knots.py, scripts/interleave-reads.py,
    scripts/load-graph.py, scripts/load-into-counting.py,
    scripts/make-initial-stoptags.py, scripts/merge-partitions.py,
    scripts/normalize-by-median.py, scripts/partition-graph.py,
    scripts/sample-reads-randomly.py, scripts/split-paired-reads.py,
    tests/test_script_arguments.py, tests/test_scripts.py: changed all
    occurrences of `file` to `kfile`

2015-01-09  Rhys Kidd  <rhyskidd@gmail.com>

    * lib/khmer.hh: implement generic NONCOPYABLE() macro guard
    * lib/hashtable.hh: apply NONCOPYABLE macro guard in case of future 
    modifications to Hashtable that might exposure potential memory corruption 
    with default copy constructor

2014-12-30  Michael Wright  <wrig517@msu.edu>

    * tests/test_scripts.py: Attained complete testing coverage for 
    scripts/filter_abund.py

2014-12-30  Brian Wyss  <wyssbria@msu.edu>

    * tests/test_scripts.py: added four new tests:
    load_into_counting_multifile(), test_abundance_dist_single_nosquash(),
    test_abundance_dist_single_savehash, test_filter_abund_2_singlefile

2015-12-29  Michael R. Crusoe  <mcrusoe@msu.edu>

    * CITATION,khmer/khmer_args.py,scripts/{abundance-dist-single,
    filter-abund-single,load-graph,load-into-counting}.py: Give credit to the
    SeqAn project for their FASTQ/FASTA reader that we use.

2014-12-26  Titus Brown  <titus@idyll.org>

    * tests/tests_sandbox_scripts.py: added import and execfile test for all
    sandbox/ scripts.
    * sandbox/{abundance-hist-by-position.py,
    sandbox/assembly-diff-2.py, sandbox/assembly-diff.py,
    sandbox/bloom_count.py, sandbox/bloom_count_intersection.py,
    sandbox/build-sparse-graph.py, sandbox/combine-pe.py,
    sandbox/compare-partitions.py, sandbox/count-within-radius.py,
    sandbox/degree-by-position.py, sandbox/ec.py,
    sandbox/error-correct-pass2.py, sandbox/extract-single-partition.py,
    sandbox/fasta-to-abundance-hist.py, sandbox/filter-median-and-pct.py,
    sandbox/filter-median.py, sandbox/find-high-abund-kmers.py,
    sandbox/find-unpart.py, sandbox/graph-size.py,
    sandbox/hi-lo-abundance-by-position.py, sandbox/multi-rename.py,
    sandbox/normalize-by-median-pct.py, sandbox/print-stoptags.py,
    sandbox/print-tagset.py, sandbox/readstats.py,
    sandbox/renumber-partitions.py, sandbox/shuffle-fasta.py,
    sandbox/shuffle-reverse-rotary.py, sandbox/split-fasta.py,
    sandbox/split-sequences-by-length.py, sandbox/stoptag-abundance-hist.py,
    sandbox/stoptags-by-position.py, sandbox/strip-partition.py,
    sandbox/subset-report.py, sandbox/sweep-out-reads-with-contigs.py,
    sandbox/sweep-reads2.py, sandbox/sweep-reads3.py,
    sandbox/uniqify-sequences.py, sandbox/write-interleave.py}: cleaned up
    to make 'import'-able and 'execfile'-able.

2014-12-26  Michael R. Crusoe  <mcrusoe@msu.edu>

    * tests/test_functions.py: Generate a temporary filename instead of
    writing to the current directory
    * Makefile: always run the `test` target if specified

2014-12-20  Titus Brown  <titus@idyll.org>

    * sandbox/slice-reads-by-coverage.py: fixed 'N' behavior to match other
    scripts ('N's are now replaced by 'A', not 'G').
    * sandbox/trim-low-abund.py: corrected reporting bug (bp written);
    simplified second-pass logic a bit; expanded reporting.

2014-12-17  Jessica Mizzi  <mizzijes@msu.edu>

    * khmer/file.py,sandbox/sweep-reads.py,scripts/{abundance-dist-single,
    abundance-dist,annotate-partitions,count-median,count-overlap,do-partition,
    extract-paired-reads,extract-partitions,filter-abund-single,filter-abund,
    filter-stoptags,interleave-reads,load-graph,load-into-counting,
    make-initial-stoptags,merge-partitions,normalize-by-median,partition-graph,
    sample-reads-randomly,split-paired-reads}.py,setup.cfg,
    tests/{test_script_arguments,test_scripts}.py: Added force option to all 
    scripts to script IO sanity checks and updated tests to match. 

2014-12-17  Michael R. Crusoe  <mcrusoe@msu.edu>

    * setup.cfg,tests/test_{counting_hash,counting_single,filter,graph,
    hashbits,hashbits_obj,labelhash,lump,read_parsers,scripts,subset_graph}.py:
    reduce memory usage of tests to about 100 megabytes max.

2014-12-17  Michael R. Crusoe  <mcrusoe@msu.edu>

    * scripts/load-graph.py,khmer/_khmermodule.cc: restore threading to
    load-graph.py

2014-12-16  Titus Brown  <titus@idyll.org>

    * sandbox/{calc-error-profile.py,collect-variants.py,correct-errors.py,
    trim-low-abund.py}: Support for k-mer spectral error analysis, sublinear
    error profile calculations from shotgun data sets, adaptive variant
    collection based on graphalign, streaming error correction, and streaming
    error trimming.
    * tests/test_sandbox_scripts.py: added tests for sandbox/trim-low-abund.py.
    * tests/test_counting_hash.py: added tests for new
    CountingHash::find_spectral_error_positions function.

2014-12-16  Michael R. Crusoe  <mcrusoe@msu.edu>  &  Camille Scott
<camille.scott.w@gmail.com>

    * khmer/_khmermodule.cc: fixed memory leak in the ReadParser paired
    iterator (not used by any scripts).
    * lib/read_parsers.cc,khmer/_khmermodule.cc: Improved exception handling.
    * tests/test_read_parsers.py,
    tests/test-data/100-reads.fq.truncated.{bz2,gz}: Added tests for truncated
    compressed files accessed via ReadParser paired and unpaired iterators.

2014-12-09  Michael R. Crusoe  <mcrusoe@msu.edu>

    New FAST[AQ] parser (from the SeqAn project). Fixes known issue and a
    newly found read dropping issue
    https://github.com/dib-lab/khmer/issues/249
    https://github.com/dib-lab/khmer/pull/641
    Supports reading from non-seekable plain and gziped FAST[AQ] files (a.k.a
    pipe or streaming support)

    * khmer/{__init__.py,_khmermodule.cc}: removed the Config object, the
    threads argument to new_counting_hash, and adapted to other changes in API.
    Dropped the unused _dump_report_fn method. Enhanced error reporting.
    * lib/{bittest,consume_prof,error,khmer_config,scoringmatrix,thread_id_map}
    .{cc,hh},tests/test_khmer_config.py: deleted unused files
    * sandbox/collect-reads.py,scripts/{abundance-dist-single,do-partition,
    filter-abund-single,load-into-counting}.py: adapted to Python API changes:
    no threads argument to ReadParser, no more config
    * tests/test_{counting_hash,counting_single,hashbits,hashbits_obj,
    test_read_parsers}.py: updated tests to new error pattern (upon object
    creation, not first access) and the same API change as above. Thanks to
    Camille for her enhanced multi-thread test.
    * lib/{counting,hashtable,ht-diff}.cc,khmer.hh: renamed MAX_COUNT define to
    MAX_KCOUNT; avoids naming conflict with SeqAn
    * khmer/file.py: check_file_status(): ignored input files named '-'
    * khmer/khmer_tst_utils.py: added method to pipe input files to a target
    script
    * tests/test_scripts.py: enhanced streaming tests now that four of them
    work.
    * Makefile: refreshed cppcheck{,-result.xml} targets, added develop
    setuptools command prior to testing

2014-12-08  Michael R. Crusoe  <mcrusoe@msu.edu>

    * doc/user/known_issues.txt: Document that multithreading leads to dropped
    reads.

2014-12-07  Michael R. Crusoe  <mcrusoe@msu.edu>

    This is khmer v1.2

    * Makefile: add sandbox scripts to the pylint_report.txt target
    * doc/dev/coding-guidelines-and-review.txt: Add question about command
    line API to the checklist
    * doc/dev/release.txt: refresh release procedure
    * doc/release-notes/release-1.2.md

2014-12-05  Michael R. Crusoe  <mcrusoe@msu.edu>

    * CITATIONS,khmer/khmer_args.py: update citations for Qingpeng's paper

2014-12-01  Michael R. Crusoe  <mcrusoe@msu.edu>

    * doc/roadmap.txt: Explain the roadmap to v2 through v4

2014-12-01  Kevin Murray  <spam@kdmurray.id.au>

    * tests/test_scripts.py: Stop a test from making a temporary output file
    in the current dir by explicitly specifying an output file.

2014-12-01  Kevin Murray  <spam@kdmurray.id.au>

    * load-into-counting.py: Add a CLI parameter to output a machine-readable
    summary of the run, including number of k-mers, FPR, input files etc in
    json or TSV format.

2014-12-01  Titus Brown  <t@idyll.org>

    * Update sandbox docs: some scripts now used in recipes

2014-11-23  Phillip Garland  <pgarland@gmail.com>

    * lib/khmer.hh (khmer): define KSIZE_MAX
    * khmer/_khmermodule.cc (forward_hash, forward_hash_no_rc) (reverse_hash):
    Use KSIZE_MAX to check whether the user-supplied k is larger than khmer
    supports.

2014-11-19  Michael R. Crusoe  <mcrusoe@msu.edu>

    * CODE_OF_CONDUT.RST,doc/dev/{index,CODE_OF_CONDUCT}.txt: added a code of
    conduct

2014-11-18  Jonathan Gluck  <jdg@cs.umd.edu>

    * tests/test_counting_hash.py: Fixed copy paste error in comments, True to
    False.

2014-11-15  Jacob Fenton  <bocajnotnef@gmail.com>

    * tests/test_scripts.py: added screed/read_parsers stream testing
    * khmer/file.py: modified file size checker to not break when fed
    a fifo/block device
    * tests/test-data/test-abund-read-2.fa.{bz2, gz}: new test files

2014-11-11  Jacob Fenton  <bocajnotnef@gmail.com>

    * do-partition.py: replaced threading args in scripts with things from 
    khmer_args
    * khmer/theading_args.py: removed as it has been deprecated

2014-11-06  Michael R. Crusoe  <mcrusoe@msu.edu>

    * lib/{counting,hashbits}.{cc,hh},lib/hashtable.hh: Moved the n_kmers()
    function into the parent Hashtable class as n_unique_kmers(), adding it to
    CountingHash along the way. Removed the unused start and stop parameters.
    * khmer/_khmermodule.cc: Added Python wrapping for CountingHash::
    n_unique_kmers(); adapted to the dropped start and stop parameters.
    * scripts/{load-graph,load-into-counting,normalize-by-median}.py: used the
    n_unique_kmers() function instead of the n_occupied() function to get the
    number of unique kmers in a table.
    * tests/test_{hashbits,hashbits_obj,labelhash,scripts}.py: updated the
    tests to reflect the above

2014-10-24  Camille Scott  <camille.scott.w@gmail.com>

    * do-partition.py: Add type=int to n_threads arg and assert to check
    number of active threads

2014-10-10  Brian Wyss  <wyssbria@msu.edu>

    * khmer/scripts/{abundance-dist, abundance-dist-single,
    annotate-partitions, count-median, count-overlap, do-partition,
    extract-paired-reads, extract-partitions, filter-abund, filter-abund-single,
    filter-stoptags, find-knots, load-graph, load-into-counting,
    make-initial-stoptags, merge-partitions, normalize-by-median, 
    partition-graph, sample-reads-randomly}.py:
    changed stdout output in scripts to go to stderr.

2014-10-06  Michael R. Crusoe  <mcrusoe@msu.edu>

    * Doxyfile.in: add links to the stdc++ docs

2014-10-01  Ben Taylor  <taylo886@msu.edu>

    * khmer/_khmermodule.cc, lib/hashtable.cc, lib/hashtable.hh,
    tests/test_counting_hash.py, tests/test_labelhash.py,
    tests/test_hashbits.py, tests/test_hashbits_obj.py:
    Removed Hashtable::consume_high_abund_kmers,
    Hashtable::count_kmers_within_depth, Hashtable::find_radius_for_volume,
    Hashtable::count_kmers_on_radius

2014-09-29  Michael R. Crusoe  <mcrusoe@msu.edu>

    * versioneer.py: upgrade versioneer 0.11->0.12

2014-09-29  Sherine Awad  <sherine.awad@gmail.com>

    * scripts/normalize-by-median.py: catch expections generated by wrong
    indentation for 'total'

2014-09-23  Jacob G. Fenton  <bocajnotnef@gmail.com>

    * scripts/{abundance-dist-single, abundance-dist, count-median,
    count-overlap, extract-paired-reads, filter-abund-single,
    load-graph, load-into-counting, make-initial-stoptags,
    partition-graph, split-paired-reads}.py: 
    added output file listing at end of file
    * scripts/extract-long-sequences.py: refactored to set write_out to
    sys.stdout by default; added output location listing.
    * scripts/{fastq-to-fasta, interleave-reads}.py: 
    added output file listing sensitive to optional -o argument
    * tests/test_scripts.py: added test for scripts/make-initial-stoptags.py

2014-09-19  Ben Taylor  <taylo886@msu.edu>

    * Makefile: added --inline-suppr to cppcheck, cppcheck-result.xml targets
    * khmer/_khmermodule.cc: Added comments to address cppcheck false positives
    * lib/hashtable.cc, lib/hashtable.hh: take args to filter_if_present by
    reference, address scope in destructor
    * lib/read_parsers.cc: Added comments to address cppcheck false positives
    * lib/subset.cc, lib/subset.hh: Adjusted output_partitioned_file,
    find_unpart to take args by reference, fix assign_partition_id to use
    .empty() instead of .size()

2014-09-19  Ben Taylor  <taylo886@msu.edu>
		
    * Makefile: Add astyle, format targets
    * doc/dev/coding-guidelines-and-review.txt: Add reference to `make format`
		target

2014-09-10  Titus Brown  <titus@idyll.org>

    * sandbox/calc-median-distribution.py: catch exceptions generated by reads
	shorter than k in length.
    * sandbox/collect-reads.py: added script to collect reads until specific
	average cutoff.
    * sandbox/slice-reads-by-coverage.py: added script to extract reads with
	a specific coverage slice (based on median k-mer abundance).
	
2014-09-09  Titus Brown  <titus@idyll.org>

    * Added sandbox/README.rst to describe/reference removed files,
	 and document remaining sandbox files.

    * Removed many obsolete sandbox files, including:
      sandbox/abund-ablate-reads.py,
      sandbox/annotate-with-median-count.py,
      sandbox/assemble-individual-partitions.py,
      sandbox/assemstats.py,
      sandbox/assemstats2.py,
      sandbox/bench-graphsize-orig.py,
      sandbox/bench-graphsize-th.py,
      sandbox/bin-reads-by-abundance.py,
      sandbox/bowtie-parser.py,
      sandbox/calc-degree.py,
      sandbox/calc-kmer-partition-counts.py,
      sandbox/calc-kmer-read-abunds.py,
      sandbox/calc-kmer-read-stats.py,
      sandbox/calc-kmer-to-partition-ratio.py,
      sandbox/calc-sequence-entropy.py,
      sandbox/choose-largest-assembly.py,
      sandbox/consume-and-traverse.py,
      sandbox/contig-coverage.py,
      sandbox/count-circum-by-position.py,
      sandbox/count-density-by-position.py,
      sandbox/count-distance-to-volume.py,
      sandbox/count-median-abund-by-partition.py,
      sandbox/count-shared-kmers-btw-assemblies.py,
      sandbox/ctb-iterative-bench-2-old.py,
      sandbox/ctb-iterative-bench.py,
      sandbox/discard-high-abund.py,
      sandbox/discard-pre-high-abund.py,
      sandbox/do-intertable-part.py,
      sandbox/do-partition-2.py,
      sandbox/do-partition-stop.py,
      sandbox/do-partition.py,
      sandbox/do-subset-merge.py,
      sandbox/do-th-subset-calc.py,
      sandbox/do-th-subset-load.py,
      sandbox/do-th-subset-save.py,
      sandbox/extract-surrender.py,
      sandbox/extract-with-median-count.py,
      sandbox/fasta-to-fastq.py,
      sandbox/filter-above-median.py,
      sandbox/filter-abund-output-by-length.py,
      sandbox/filter-area.py,
      sandbox/filter-degree.py,
      sandbox/filter-density-explosion.py,
      sandbox/filter-if-present.py,
      sandbox/filter-max255.py,
      sandbox/filter-min2-multi.py,
      sandbox/filter-sodd.py,
      sandbox/filter-subsets-by-partsize.py,
      sandbox/get-occupancy.py,
      sandbox/get-occupancy2.py,
      sandbox/graph-partition-separate.py,
      sandbox/graph-size-circum-trim.py,
      sandbox/graph-size-degree-trim.py,
      sandbox/graph-size-py.py,
      sandbox/join_pe.py,
      sandbox/keep-stoptags.py,
      sandbox/label-pairs.py,
      sandbox/length-dist.py,
      sandbox/load-ht-and-tags.py,
      sandbox/make-coverage-by-position-for-node.py,
      sandbox/make-coverage-histogram.py,
      sandbox/make-coverage.py,
      sandbox/make-random.py,
      sandbox/make-read-stats.py,
      sandbox/multi-abyss.py,
      sandbox/multi-stats.py,
      sandbox/multi-velvet.py,
      sandbox/normalize-by-min.py,
      sandbox/occupy.py,
      sandbox/parse-bowtie-pe.py,
      sandbox/parse-stats.py,
      sandbox/partition-by-contig.py,
      sandbox/partition-by-contig2.py,
      sandbox/partition-size-dist-running.py,
      sandbox/partition-size-dist.py,
      sandbox/path-compare-to-vectors.py,
      sandbox/print-exact-abund-kmer.py,
      sandbox/print-high-density-kmers.py,
      sandbox/quality-trim-pe.py,
      sandbox/quality-trim.py,
      sandbox/reformat.py,
      sandbox/remove-N.py,
      sandbox/softmask-high-abund.py,
      sandbox/split-N.py,
      sandbox/split-fasta-on-circum.py,
      sandbox/split-fasta-on-circum2.py,
      sandbox/split-fasta-on-circum3.py,
      sandbox/split-fasta-on-circum4.py,
      sandbox/split-fasta-on-degree-th.py,
      sandbox/split-fasta-on-degree.py,
      sandbox/split-fasta-on-density.py,
      sandbox/split-reads-on-median-diff.py,
      sandbox/summarize.py,
      sandbox/sweep_perf.py,
      sandbox/test_scripts.py,
      sandbox/traverse-contigs.py,
      sandbox/traverse-from-reads.py,
      sandbox/validate-partitioning.py -- removed as obsolete.

2014-09-01  Michael R. Crusoe  <mcrusoe@msu.edu>

    * doc/dev/coding-guidelines-and-review.txt: Clarify pull request checklist
    * CONTRIBUTING.md: update URL to new dev docs

2014-08-30  Rhys Kidd  <rhyskidd@gmail.com>

    * khmer/_khmermodule.cc: fix table.get("wrong_length_string") gives core
    dump
    * lib/kmer_hash.cc: improve quality of exception error message
    * tests/{test_counting_hash,test_counting_single,test_hashbits,
        test_hashbits_obj}.py: add regression unit tests

2014-08-28  Titus Brown  <titus@idyll.org>

    * scripts/normalize-by-median.py: added reporting output after main loop
	exits, in case it hadn't been triggered.
    * sandbox/saturate-by-median.py: added flag to change reporting frequency,
	cleaned up leftover code from when it was copied from
	normalize-by-median.

2014-08-24  Rhys Kidd  <rhyskidd@gmail.com>

    * khmer/thread_utils.py, sandbox/filter-below-abund.py,
	scripts/{extract-long-sequences,load-graph,load-into-counting,
	normalize-by-median,split-paired-reads}.py,
	scripts/galaxy/gedlab.py: fix minor PyLint issues 

2014-08-20  Michael R. Crusoe  <mcrusoe@msu.edu>

    * test/test_version.py: add Python2.6 compatibility.

2014-08-20  Rhys Kidd  <rhyskidd@gmail.com>

    * setup.py,README.rst,doc/user/install.txt: Test requirement for a 
    64-bit operating system, documentation changes. Fixes #529

2014-08-19  Michael R. Crusoe  <mcrusoe@msu.edu>

    * {setup,versioneer,khmer/_version}.py: upgrade versioneer from 0.10 to 0.11

2014-08-18  Michael R. Crusoe  <mcrusoe@msu.edu>

    * setup.py: Use the system bz2 and/or zlib libraries if specified in
    setup.cfg or overridden on the commandline

2014-08-06  Michael R. Crusoe  <mcrusoe@msu.edu>

    * CITATION: fixed formatting, added BibTeX
    * Makefile: Python code coverage targets will now compile khmer if needed
    * doc/dev/galaxy.txt: moved to doc/user/; updated & simplified
    * doc/{dev,user}/index.txt: galaxy.txt move
    * scripts/*.xml: moved to scripts/galaxy/; citations added; additional
    scripts wrapped
    * scripts/galaxy/README.txt: documented Galaxy codebase requirements
    * doc/citations.txt: symlink to CITATION
    * scripts/galaxy/test-data: added symlinks to files in tests/test-data or
    added short test files from scratch
    * scripts/galaxy/macros.xml: common configuration moved to central file
    * scripts/galaxy/gedlab.py: custom Galaxy datatypes for the counting
    tables and presence tables: it inherits from the Galaxy Binary type but
    isn't sniffable. Written with GalaxyTeam's Dave_B.
    * scripts/filter-abund.py: fix inaccurate parameter description
    * scripts/galaxy/tool_dependencies.xml: document install process
    * scripts/galaxy/filter-below-abund.py: symlink to
    sandbox/filter-below-abund.py for now.
    * khmer/khmer_args.py: point users to online citation file for details

2014-08-05  Michael R. Crusoe  <mcrusoe@msu.edu>

    * lib/read_parsers.{cc,hh}: close file handles. Fixes CID 1222793

2014-08-05  Justin Lippi  <jlippi@gmail.com>

    * khmer/__init__.py: import get_version_cpp method as __version_cpp__.
    * khmer/_khmermodule.cc: added get_version_cpp implementation
    * tests/test_version.py: check that version from C++ matches version from
    khmer.__version__
    * setup.cfg: don't run tests with 'jenkins' @attr with 'make test'

2014-08-04  Michael R. Crusoe  <mcrusoe@msu.edu>

    * khmer/_khmermodule.cc,lib/{kmer_hash.{cc,hh},read_aligner.cc,
    read_parsers.{cc,hh},trace_logger.cc: Replace remaining uses of assert()
    with khmer_exceptions. Fixes #215.
    * setup.py: simplify argparse conditional dependency

2014-08-03  Titus Brown & Michael R. Crusoe  <t@idyll.org>

    * doc/{artifact-removal,partitioning-workflow{.graffle,.png}},{biblio,
    blog-posts,guide,install,choosing-table-sizes,known-issues,scripts,
    partitioning-big-data.txt: moved to doc/user/
    * doc/{crazy-ideas,details,development,galaxy,release,examples}.txt: moved
    to doc/dev/
    * doc/dev/{a-quick-guide-to-testing,codebase-guide,
    coding-guidelines-and-review,for-khmer-developers,getting-started,
    hackathon,index}.txt,doc/user/index.txt: new content.
    * doc/design.txt: deleted
    The documentation has been split into user focused documentation and
    developer focused documentation. The new developer docs were field tested
    as part of the Mozilla Science Lab global sprint that we participated in;
    we are grateful to all the volunteers.

2014-07-24  Ivan Gonzalez  <iglpdc@gmail.com>

    * lib/khmer.hh, lib/khmer_exception.hh: All exceptions are now derived from
	a new base class exception, khmer::khmer_exception. Issue #508.
    * lib/counting.cc, lib/hashbits.cc, lib/hashtable.{cc,hh},lib/kmer_hash.cc,
	lib/labelhash.cc, lib/perf_metrics.hh, lib/read_parsers.{cc,hh},
	lib/subset.cc, lib/thread_id_map.hh: All exceptions thrown are now
	instances (or derived from) khmer::khmer_exception.

2014-07-24  Jiarong Guo  <guojiaro@gmail.com>

    * khmer/_khmermodule.cc: add python exception when thread = 0 for
    ReadParser.
    * tests/test_read_parsers.py: add test_with_zero_threads() to test Python
    exception when ReadParser has zero threads.

2014-07-23  Qingpeng Zhang  <qingpeng@gmail.com>

    * scripts/load-graph.py: write fp rate into *.info file with option 
    to switch on
    * tests/test_scripts.py: add test_load_graph_write_fp

2014-07-23  Ryan R. Boyce  <boycerya@msu.edu>

    * Makefile: fixed >80 character line wrap-around

2014-07-23  Leonor Garcia-Gutierrez  <l.garcia-gutierrez@warwick.ac.uk>

    * tests/test_hashbits.py, tests/test_graph.py, 
    tests/test_lump.py: reduced memory requirement
    
2014-07-23  Heather L. Wiencko  <wienckhl@tcd.ie>

    * khmer_tst_utils.py: added import traceback
    * test_scripts.py: added test for normalize_by_median.py for fpr rate

2014-07-22  Justin Lippi  <jlippi@gmail.com>
 
    * khmer/_khmermodule.cc: removed unused assignment
    * lib/read_aligner.cc,lib/read_aligner.hh: wrapped function declarations
    in the same compiler options that the only invocations are in to avoid
    unusedPrivateFunction violation.
    * lib/read_parsers.cc: fix redundantassignment error by assigning variable
    to its value directly

2014-07-22  Michael R. Crusoe  <mcrusoe@msu.edu>

    * Makefile: combine pip invocation into single "install-dependencies"
    target.

2014-07-22  Justin Lippi  <jlippi@gmail.com>

    * tests/test_subset_graph.py: decrease the amount of memory that is being
    requested for the hash tables in test.

2014-07-22  Jim Stapleton  <jas@msu.edu>

     * scripts/filter-abund.py: no longer asks for parameters that are unused,
     issue #524

2014-07-22  Justin Lippi  <jlippi@gmail.com> 

    * tests/khmer_tst_utils.py: put runscript here
    * tests/test_sandbox_scripts.py: remove 'runsandbox', renamed to runscript
      and placed in khmer_tst_utils
    * tests/test_scripts.py: removed 'runscript' and placed in khmer_tst_utils

2014-07-22  Jeramia Ory  <jeramia.ory@gmail.com>

    * khmer/_khmermodule.cc: removed unused KhmerError, issue #503

2014-07-22  Rodney Picett  <pickett.rodney@gmail.com>

    * lib/scoringmatrix.{cc,hh}: removed assign function, issue #502
 
2014-07-22  Leonor Garcia-Gutierrez  <l.garcia-gutierrez@warwick.ac.uk>

    * tests/test_counting_single.py: reduced memory requirements
    
2014-07-21  Titus Brown  <t@idyll.org>

    * sandbox/saturate-by-median.py: introduce new sandbox script for
	saturation analysis of low-coverage data sets.

2014-07-10  Joe Stein  <joeaarons@gmail.com>

    * sandbox/readstats.py: fixed divide-by-zero error, issue #458

2014-07-06  Titus Brown  <t@idyll.org>

    * doc/release.txt: fix formatting.

2014-06-25  Michael R. Crusoe <mcrusoe@msu.edu>

    * scripts/load-graph.py: fix #507. Threading doesn't give any advantages
    to this script right now; the threading parameter is ignored for now.

2014-06-20  Chuck Pepe-Ranney  <chuck.peperanney@gmail.com>

    * scripts/extract-partitions.py: added epilog documentation for 
	<base>.dist columns.

2014-06-20  Michael R. Crusoe  <mcrusoe@msu.edu>

    * doc/release.txt: Add Coverity Scan to release checklist

2014-06-19  Michael R. Crusoe  <mcrusoe@msu.edu>

    * lib/read_aligner.{cc,hh},khmer/_khmermodule.cc,setup.py,
    tests/test_read_aligner.py,sandbox/{normalize-by-align,read-aligner}.py:
    Update of @fishjord's graph alignment work
    * lib/{aligner,kmer,node}.{cc,hh},tests/test_align.py: removed as they are
    superceded by the above
    * Makefile: fixed wildcards
    * tests/read_parsers.py: tests that are too complicated to run with
    Valgrind's memcheck are now marked @attr('multithread')

2014-06-16  Titus Brown  <t@idyll.org>

    * doc/release.txt: updated release process.
    * doc/known-issues.txt: updated known-issues for v1.1 release
    * doc/release-notes/: added release notes for 1.0, 1.0.1, and 1.1

2014-06-16  Michael R. Crusoe  <mcrusoe@msu.edu>

    * scripts/{abundance-dist-single,filter-abund-single,load-into-counting,
    normalize-by-median,load-graph}.py: restore Python 2.6 compatibility for
    Debian 6, RedHat 6, SL6, and Ubuntu 10.04 LTS users.

2014-06-15  Titus Brown  <t@idyll.org>

    * doc/scripts.txt: removed sweep-reads.py from script documentation.
    * scripts/sweep-reads.py, scripts/sweep-files.py: moved sweep-reads.py
	and sweep-files.py over to sandbox.
    * tests/test_sandbox_scripts.py: created a test file for scripts in
	sandbox/; skip when not in developer mode (e.g. installed egg).
    * tests/test_script_arguments.py: capture file.py output to stderr
	so that it is not displayed during tests.
    * sandbox/calc-median-distribution.py: updates to print cumulative
	distribution for calc-median-distribution.

2014-06-14  Michael R. Crusoe  <mcrusoe@msu.edu>

    * scripts/{abundance-dist-single,filter-abund-single,load-into-counting,
    normalize-by-median,load-graph}.py,tests/test_scripts.py: added
    '--report-total-kmers' option to all scripts that create k-mer tables.

2014-06-14  Titus Brown  <t@idyll.org>

    * doc/scripts.txt, tests/test_scripts.py, scripts/sweep-reads.py:
	renamed sweep-reads-buffered to sweep-reads; added FASTQ output to
	sweep-reads.
    * doc/scripts.txt: added extract-long-sequences.py doc reference.
    * scripts/extract-long-sequences.py: set default sequence length to
	extract to 200 bp.

2014-06-13  Michael R. Crusoe  <mcrusoe@msu.edu>

    * MANIFEST.in: don't include docs/, data/, or examples/ in our PyPI
    distribution. Saves 15MB.

2014-06-13  Michael R. Crusoe  <mcrusoe@msu.edu>

    * Makefile: split coverity target in two: -build and -upload. Added
    configuration target

2014-06-13  Titus Brown  <t@idyll.org>

    * doc/install.txt: updated virtualenv command to use python2 explicitly,
	for arch support.

2014-06-13  Titus Brown  <t@idyll.org>

    * khmer/__init__.py, khmer/file_args.py: Moved copyright message to a
	comment.
    * khmer/file.py: updated error messages for disk-space checking functions;
	added test hooks.
    * tests/test_script_arguments.py: added tests for several functions in
	khmer/file.py.
    * sandbox/assemstats3.py: handle missing input files.

2014-06-12  Michael Wright <wrigh517@msu.edu>

    * sandbox/load-into-hashbits: Deleted from sandbox. It is superseded
    by load-graph.py --no-tagset.

2014-06-11  Michael Wright <wrigh517@msu.edu>

    * scripts/load-into-counting: Fixed docstring misnomer to 
	load-into-counting.py

2014-06-10  Michael R. Crusoe  <mcrusoe@msu.edu>

    * setup.py,tests/{__init__,khmer_tst_utils,test_scripts,
    khmer_test_counting_single}.py: made tests runnable after installation.
    * lib/{khmer.hh,hashtable.hh,read_parsers.cc,read_parsers.hh}: restructure
    exception hierarchy.
    * khmer/_khmermodule.cc: Nicer error checking for hash_consume_fasta,
    hash_abundance_distribution, hashbits_consume_{fasta,fasta_and_tag
    {,with_stoptags},partitioned_fasta}, hashbits_output_partitions, and
    labelhash_consume_{,partitioned_}fasta_and_tag_with_labels.

2014-06-10  Titus Brown  <t@idyll.org>

    * Makefile: remove SHELL setting so that 'make doc' works in virtualenvs.
    * scripts/sample-reads-randomly.py: extend to take multiple subsamples
	with -S.
    * tests/test_scripts.py: added test for multiple subsamples from
	sample-reads-randomly.py

2014-06-10  Michael Wright <wrigh517@msu.edu>

    * scripts/extract-long-sequences: Moved from sandbox, added argparse and 
    FASTQ support.
    * scripts/fastq-to-fasta: Fixed outdated argparse oversight.
    * tests/test_scripts.py: Added tests for extract-long-sequences.py

2014-06-08  Titus Brown  <t@idyll.org>

    * doc/conf.py: set google_analytics_id and disqus_shortname properly;
	disable "editme" popup.
    * doc/_templates/page.html: take google_analytics_id and disqus_shortname
	from doc/conf.py.

2014-06-04  Michael R. Crusoe <mcrusoe@msu.edu>

    * lib/Makefile: do a distclean as the CFLAGS may have changed. Fixes #442

2014-06-03 Chuck Pepe-Ranney <chuck.peperanney@gmail.com>

    * scripts/abundance-dist.py: removed call to check_space on infiles.  

2014-05-31  Michael R. Crusoe  <mcrusoe@msu.edu>

    * khmer/_khmermodule.cc,lib/counting.{cc,hh},
    sandbox/{stoptag-abundance-ham1-hist.py,off-by-one.py,filter-ham1.py}:
    Remove CountingHash get_kmer_abund_mean, get_kmer_abund_abs_deviation, and
    max_hamming1_count along with Python glue code and sandbox scripts. They
    are no longer useful.

2014-05-30  Titus Brown  <t@idyll.org>

    * khmer/_khmermodule.cc: remove merge2* functions: unused, untested.
    * lib/counting.cc, lib/hashbits.cc, lib/hashtable.cc: made file loading
	exceptions more verbose and informative.
    * tests/test_subset_graph.py: added tests for SubsetPartition::
	load_partitionmap.
    * khmer/_khmermodule.cc, lib/subset.cc, wrapped SubsetPartition::
	load_partitionmap to catch, propagate exceptions
    * tests/test_hashbits.py, tests/test_counting_hash.py: added tests
	for fail-on-load of bad file format versions; print exception messages.
    * .gitignore: added various temporary pip & build files
    * lib/counting.cc: added I/O exception handling to CountingHashFileReader
	and CountingHashGzFileReader.
    * lib/hashbits.cc: added I/O exception handling to Hashbits::load.
    * lib/subset.cc: added I/O exception handling to merge_from_disk.
    * lib/hashtable.cc: added I/O exception handling to load_tagset and
	load_stop_tags
    * khmer/_khmermodule.cc: added I/O exception propagation from C++ to
	Python, for all loading functions.

2014-05-22  Michael Wright  <wrigh517@msu.edu>

    * scripts/fastq-to-fasta: Moved and improved fastq-to-fasta.py into scripts 
    from sandbox
    * tests/test_scripts.py: Added tests for fastq-to-fasta.py
    * tests/test-data: Added test-fastq-n-to-fasta.py file with N's in 
    sequence for testing

2014-05-19  Michael R. Crusoe  <mcrusoe@msu.edu>

    * Makefile: add target for python test coverage plain-text report;
    clarified where the HTML report is

2014-05-16  Michael R. Crusoe  <mcrusoe@msu.edu>

    * docs/scripts.txt: include sweep-reads-buffered.py

2014-05-14  Adam Caldwell  <adam.caldwell@gmail.com>

    * Makefile: change pip to pip2. Fixes assorted make problems on systems
    where pip links to pip3

2014-05-14  Michael R. Crusoe  <mcrusoe@msu.edu>

    * lib/{zlib,bzip2} -> third-party/
    * setup.{cfg,py}: Move third party libraries to their own directory
    * Makefile: add sloccount target for humans and the sloccount.sc target for
   Jenkins

2014-05-13  Michael Wright  <wrigh517@msu.edu>

    * sandbox/fastq-to-fasta.py: now reports number of reads dropped due to
    'N's in sequence. close 395

2014-05-13  Michael R. Crusoe  <mcrusoe@msu.edu>

    * doc/release.txt: additional fixes

2014-05-09  Luiz Irber  <irberlui@msu.edu>

    Version 1.0.1

2014-05-09  Michael R. Crusoe  <mcrusoe@msu.edu>

    * doc/release.txt: update release instructions

2014-05-06  Michael R. Crusoe  <mcrusoe@msu.edu>

    * lib/{subset,counting}.cc: fix cppcheck errors; astyle -A10
    --max-code-length=80

2014-05-06  Titus Brown  <titus@idyll.org>

    * sandbox/calc-best-assembly.py: added script to calculate best
    assembly from a list of contig/scaffold files
	
2014-04-23  Titus Brown  <titus@idyll.org>

    * scripts/abundance-dist-single.py: fixed problem where ReadParser was
    being created anew for each thread; regression introduced in 4b823fc.

2014-04-22  Michael R. Crusoe  <mcrusoe@msu.edu>

    *.py: switch to explicit python2 invocation. Fixes #385.

2014-04-21  Titus Brown  <t@idyll.org>

    * doc/development.txt: added spellcheck to review checklist

2014-04-21  Titus Brown  <titus@idyll.org>

    * scripts/normalize-by-median.py: updated FP rate to match latest info from
      Qingpeng's paper; corrected spelling error.

2014-04-21  Michael R. Crusoe  <mcrusoe@msu.edu>

    * setup.py,doc/installing.txt: Remove argparse from the requirements
    unless it isn't available. Argparse is bundled with Python 2.7+. This
    simplifies the installation instructions.

2014-04-17  Ram RS  <ramrs@nyu.edu>

    * scripts/make-initial-stoptags.py: fixed bug that threw error on
     missing .ht input file while actual expected input file is .pt

2014-04-11  Titus Brown  <t@idyll.org>

    * scripts/*.py: fixed argument to check_space_for_hashtable to rely
    on args.n_tables and not args.ksize.

2014-04-06  Titus Brown  <titus@idyll.org>

    * scripts/normalize-by-median.py: added comment about table compatibility
    with abundance-dist.

2014-04-05  Michael R. Crusoe  <mcrusoe@msu.edu>

    * MANIFEST.in,setup.py: fix to correct zlib packaging for #365
    * ChangeLog: fix date for 1.0 release, email addresses

2014-04-01  Michael R. Crusoe  <mcrusoe@msu.edu>

    Version 1.0
    * Makefile: run 'build' command before install; ignore _version.py for
    coverage purposes.
    * bink.ipynb: deleted
    * doc/choosing-hash-sizes.txt -> choosing-table-sizes.txt
    * setup.py,doc/{conf.py,index.txt}: update lists of authors
    * doc/development.txt: typo
    * doc/{galaxy,guide,index,introduction,scripts}.txt: remove some
    references to implementation details of the k-mer tables
    * doc/{known-issues,release}.txt: updated
    * khmer/*.cc,lib/*.{cc,hh}: astyle -A10 formatted
    * lib/read_parsers.cc: fixed case statement fall through
    * lib/subset.cc: removed unnecessary NULL check (CID 1054804 & 1195088)
    * scripts/*.py: additional documentation updates
    * tests/test-data/test-overlap1.ht,data/MSB2-surrender.fa &
    data/1m-filtered.fa: removed from repository history, .git is now 36M!

2014-04-01  Titus Brown  <t@idyll.org>

    * CITATION,khmer/khmer_args.py: Updated khmer software citation for
    release.

2014-03-31  Titus Brown  <t@idyll.org>

    * scripts/normalize-by-median.py: Fixed unbound variable bug introduced in
    20a433c2.

    * khmer/file.py: Fixed incorrect use of __file__ dirname instead of
    os.getcwd(); also fixed bug where statvfs would choke on an empty
    dirname resulting from input files being in the cwd.

2014-03-31  Michael R. Crusoe  <mcrusoe@msu.edu>

    * versioneer.py,ez_setup.py: updated to version 0.10 and 3.4.1
    respectively.
    * docs/release.txt,khmer/_version.py,MANIFEST.in: update ancillary
    versioneer files

2014-03-31  Titus Brown  <t@idyll.org>

    * scripts/*.py,khmer/khmer_args.py: added 'info' function to khmer_args,
    and added citation information to each script.
    * CITATION: added basic citation information for khmer functionality.

2013-03-31  Michael R. Crusoe  <mcrusoe@msu.edu>

    * docs/scripts.txt,scripts/*.py,khmer/*.py: overhaul the documentation of
    the scripts. Uses sphinxcontrib.autoprogram to leverage the existing
    argparse objects. Moved the documentation into each script + misc cleanups.
    All scripts support the --version option. Migrated the last scripts to use
    khmer_args
    * docs/blog-posts.txt: removed outdated reference to filter-exact.py; its
    replacement filter-abund.py is better documented in the eel-pond protocol
    * figuregen/,novelty/,plots/,templatem/,scripts/do-partition.sh: removed
    outdated code not part of core project

2013-03-30  Michael R. Crusoe  <mcrusoe@msu.edu>

    * setup.py: monkeypatched distutils.Distribution.reinitialize_command() so
    that it matches the behavior of Distribution.get_command_obj(). This fixes
    issues with 'pip install -e' and './setup.py nosetests' not respecting the
    setup.cfg configuration directives for the build_ext command. Also
    enhanced our build_ext command to respect the dry_run mode.

    * .ycm_extra_conf.py: Update our custom YouCompleteMe configuration to
    query the package configuration for the proper compilation flags.

2014-03-28  Michael R. Crusoe  <mcrusoe@msu.edu>

    * Makefile,setup.py: demote nose & sphinx to extra dependencies.
    Auto-install Python developer tools as needed.

2013-03-27  Michael R. Crusoe  <mcrusoe@msu.edu>

    * The system zlib and bzip2 libraries are now used instead of the bundled
    versions if specified in setup.cfg or the command line.

2014-03-25  Michael R. Crusoe  <mcrusoe@msu.edu>

    * Makefile: update cppcheck command to match new version of Jenkins
    plugin. Now ignores the lib/test*.cc files.

2013-03-20  Michael R. Crusoe  <mcrusoe@msu.edu>

    * lib/storage.hh,khmer/_khmermodule.cc,lib/{readtable,read_parsers}.hh:
    remove unused storage.hh

2014-03-19  Qingpeng Zhang  <qingpeng@msu.edu>

    * hashbits.cc: fix a bug of 'Division or modulo by zero' described in #182
    * test_scripts.py: add test code for count-overlap.py
    * count-overlap.py: (fix a bug because of a typo and hashsize was replaced
    by min_hashsize)
    * count-overlap.py: needs hashbits table generated by load-graph.py. 
    This information is added to the "usage:" line.
    * count-overlap.py: fix minor PyLint issues

2014-03-19  Michael R. Crusoe  <mcrusoe@msu.edu>

    * Update bundled zlib version to 1.2.8 from 1.2.3. Changes of note:
    "Wholesale replacement of gz* functions with faster versions"
    "Added LFS (Large File Summit) support for 64-bit file offsets"
    "Fix serious but very rare decompression bug"

2014-03-19  Michael R. Crusoe <mcrusoe@msu.edu>

    * lib/counting.hh: include hashtable.hh
    * lib/{counting,aligner,hashbits,hashtable,labelhash,node,subset}.{cc,hh},
    kmer.cc,khmer/_khmermodule.cc: removed downcast, replaced non-functional
    asserts() with exception throws.
    * khmer/_khmermodule.cc: fixed parsing of PyLists
    * setup.py: force 64bit only builds on OS X.

2014-03-19  Titus Brown  <t@idyll.org>

    * Makefile: update documentation on targets at top; clean autopep8 output.
    * test_counting_single.py: fixed pep8 violations in spacing
    * test_scripts.py: eliminate popenscript in favor of proper SystemExit
	handling in runscript; fix pep8 violations.

2014-03-19  Michael R. Crusoe <mcrusoe@msu.edu> and Luiz Irber
<luiz.irber@gmail.com>

    * lib/ktable.{cc,hh},khmer/{__init__.py},{_khmermodule.cc}, tests/
    test_{counting_{hash,single},ktable}.py: remove the unused KTable object
    * doc/{index,ktable}.txt: remove references to KTable
    * lib/{ktable.{hh,cc} → kmer_hash.{hh,cc}}: rename remaining ktable files
    to kmer_hash
    * lib/{hashtable,kmer}.hh: replace ktable headers with kmer_hash

2014-03-17  Ram RS  <ramrs@nyu.edu>

    * extract-partitions.py: pylint warnings addressed
    * test_scripts.py: tests added to cover extract-partitions completely

2014-03-16  Michael R. Crusoe <mcrusoe@msu.edu>

    * lib/read_parsers.cc: fix for Coverity CID 1054789: Unititialized scalar
    field II: fill_id is never zeroed out.

2014-03-16  Ram RS  <ramrs@nyu.edu>

    * Project email in copyright headers updated

2014-03-14  Michael R. Crusoe <mcrusoe@msu.edu>

    * khmer/_khmermodule.cc, lib/{khmer.hh, hashtable.{cc,hh}},
    tests/test_{hashbits,hashbits_obj,labelhash}.py: don't implicitly downcast
    tagset_size(). Changes fileformat version for saved tagsets.

2014-03-13  Ram RS  <ramrs@nyu.edu>

    * added: khmer/file.py - script to check disk space, check input file
    status and check space before hashtable writing
    * modified: scripts/*.py - all scripts now use khmer.file for above-mentioned
    functionality.
    * modified: scripts/*.py - pylint violations addressed in all scripts
    under scripts/

2014-03-13  Ram RS  <ramrs@nyu.edu>

    * Bug fix: tests.test_normalize_by_median_no_bigcount() now runs within
    temp directory

2014-03-11  Michael R. Crusoe  <mcrusoe@mcrusoe.edu>

    * lib/read_parsers.hh: fix for Coverity CID 1054789: Uninitialized scalar
    field

2014-03-10  Michael R. Crusoe  <mcrusoe@msu.edu>

    * doc/development.txt: document fork/tag policy + formatting fixes

2014-03-03  Michael R. Crusoe  <mcrusoe@msu.edu>

    * lib/trace_logger.{cc,hh}: fix for Coverity CID 1063852: Uninitialized
    scalar field (UNINIT_CTOR) 
    * lib/node.cc: fix for Coverity CID 1173035:  Uninitialized scalar field
    (UNINIT_CTOR)
    * lib/hashbits.hh: fix for Coverity CID 1153101:  Resource leak in object
    (CTOR_DTOR_LEAK)
    * lib/{perf_metrics.{cc,hh},hashtable.{cc,hh}
    ,read_parsers.{cc,hh},trace_logger.{cc,hh}}: ifndef WITH_INTERNAL_METRICS
    then lets not + astyle -A10

2014-02-27  Michael R. Crusoe <mcrusoe@msu.edu>

    * tagged: version 0.8
    * setup.py: Specify a known working version of setuptools so we don't
    force an unneeded and awkward upgrade.
    * setup.py: We aren't zipsafe, mark as such

2014-02-18  Michael R. Crusoe <mcrusoe@msu.edu>

* Normalized C++ namespace usage to fix CID 1054792
* Updated install instructions. We recommend OS X users and those Linux
users without root access to install virtualenv instead of pip.
* New documentation: doc/known-issues.txt
* Added code review checklist & other guidance: doc/development.txt

2014-02-03  Camille Scott <camille.scott.w@gmail.com>

* Standardized command line arguments in khmer_args; added version flag

* Added support for sparse graph labeling

* Added script to reinflate partitions from read files using the 
  labeling system, called sweep-reads-by-partition-buffered.py

* Implemented __new__ methods for Hashbits, enforced inheritance
  hierarchy between it and the new LabelHash class both in C++
  and CPython API

2013-12-20  Titus Brown  <titus@idyll.org>

* Fixed output_partitioned_file, sweep-reads3.py, and extract-partitions.py
  to retain FASTQ format in output.

2013-12-11  Michael R. Crusoe <mcrusoe@msu.edu>

* normalize-by-median.py: new optional argument: --record-filenames to specify
a path where a list of all the output filenames will be written to. Will
be used to better integrate with Galaxy.

* All commands that use the counting args now support the --version switch

* abundance-dist-single.py, abundance-dist.py, do-partition.py,
interleave-reads.py, load-graph.py, load-into-counting.py
normalize-by-median.py now exit with return code 1 instead of 255 as is
standard.

2013-12-19  Michael R. Crusoe  <mcrusoe@msu.edu>

* doc/install.txt Add setup instructions for RHEL6 & fix invocation to get
master branch to work for non-developers

2013-12-18  Titus Brown  <titus@idyll.org>

* Added a test to ensure that normalize-by-median.py has bigcount set to
  False.

2013-11-22  Camille Scott  <camille.scott.w@gmail.com>

* Makefile: Added debug target for profiling.

2013-11-22  Michael R. Crusoe  <mcrusoe@msu.edu>

* Documented release process

2013-10-21  Michael R. Crusoe  <mcrusoe@msu.edu>

* Version 0.7

* New script: sample-reads-randomly.py which does a single pass random
subsample using reservoir sampling.

* the version number is now only stored in one place

* Makefile: new dist, cppcheck, pep8, and autopep8 targets for developers.
VERSION is now set by versioneer and exported to C/C++ code.

* README switched from MarkDown to ReStructuredText format to clean up PyPI
listing. Install count badge added.

* doc/: updates to how the scripts are called. Sphinx now pulls version
number from versioneer. C/Python integration is now partially documented.
Reference to bleeding-edge has been removed. Release instructions have been
clarified and simplified.

* all python code in khmer/, scripts/, and tests/ should be PEP8 compliant now.

* khmer/_khmermodule.cc has gotten a once-over with cpychecker. Type errors
were eliminated and the error checking has improved.

* Several fixes motivated by the results of a Coverity C/C++ scan. 

* Tests that require greater than 0.5 gigabytes of memory are now annotated as
being 'highmem' and be skipped by changing two lines in setup.cfg

* warnings about -Wstrict-prototypes will no longer appear

* contributors to this release are: ctb, mr-c and camillescott. 

2013-10-15  Michael R. Crusoe  <mcrusoe@msu.edu>

* Version 0.6.1

* No code changes, just build fixes

2013-10-10  Michael R. Crusoe  <mcrusoe@msu.edu>

* Version 0.6

* Switch to setuptools to run the entire build

* The various Makefiles have been merged into one inside lib for posterity

* A new top-level Makefile wraps "python setup.py"

* argparse.py has been removed and is installed automatically by setuptools/pip

* setup.py and the python/khmer directory have been moved to the root of the
project to conform to the standard layout

* The project contact address is now khmer-project@idyll.org

* Due to the new build system the project now easily builds under OS X + XCode

* In light of the above the installation instructions have been rewritten

* Sphinx now builds the documentation without warnings or errors

* It is now easy to calculate code coverage.

* setup.py is now PEP8 compliant
2014-04-10  Michael R. Crusoe  <mcrusoe@msu.edu>

    * Makefile: run 'build' command before install; ignore _version.py for
    coverage purposes.
    * bink.ipynb: deleted
    * doc/choosing-hash-sizes.txt -> choosing-table-sizes.txt
    * setup.py,doc/{conf.py,index.txt}: update lists of authors
    * doc/development.txt: typo
    * doc/{galaxy,guide,index,introduction,scripts}.txt: remove some
    references to implementation details of the k-mer tables
    * doc/{known-issues,release}.txt: updated
    * khmer/*.cc,lib/*.{cc,hh}: astyle -A10 formatted
    * lib/read_parsers.cc: fixed case statement fall through
    * lib/subset.cc: removed unnecessary NULL check (CID 1054804 & 1195088)
    * scripts/*.py: additional documentation updates
    * tests/test-data/test-overlap1.ht,data/MSB2-surrender.fa &
    data/1m-filtered.fa: removed from repository history, .git is now 36M!

2014-03-31  Titus Brown  <ctb@msu.edu>

    * scripts/normalize-by-median.py: Fixed unbound variable bug introduced in
    20a433c2.

    * khmer/file.py: Fixed incorrect use of __file__ dirname instead of
    os.getcwd(); also fixed bug where statvfs would choke on an empty
    dirname resulting from input files being in the cwd.

2014-03-31  Michael R. Crusoe  <mcrusoe@msu.edu>

    * versioneer.py,ez_setup.py: updated to version 0.10 and 3.4.1
    respectively.
    * docs/release.txt,khmer/_version.py,MANIFEST.in: update ancillary
    versioneer files

2014-03-31  Titus Brown  <ctb@msu.edu>

    * scripts/*.py,khmer/khmer_args.py: added 'info' function to khmer_args,
    and added citation information to each script.
    * CITATION: added basic citation information for khmer functionality.

2013-03-31  Michael R. Crusoe  <mcrusoe@msu.edu>

    * docs/scripts.txt,scripts/*.py,khmer/*.py: overhaul the documentation of
    the scripts. Uses sphinxcontrib.autoprogram to leverage the existing
    argparse objects. Moved the documentation into each script + misc cleanups.
    All scripts support the --version option. Migrated the last scripts to use
    khmer_args
    * docs/blog-posts.txt: removed outdated reference to filter-exact.py; its
    replacement filter-abund.py is better documented in the eel-pond protocol
    * figuregen/,novelty/,plots/,templatem/,scripts/do-partition.sh: removed
    outdated code not part of core project

2013-03-30  Michael R. Crusoe  <mcrusoe@msu.edu>

    * setup.py: monkeypatched distutils.Distribution.reinitialize_command() so
    that it matches the behavior of Distribution.get_command_obj(). This fixes
    issues with 'pip install -e' and './setup.py nosetests' not respecting the
    setup.cfg configuration directives for the build_ext command. Also
    enhanced our build_ext command to respect the dry_run mode.

    * .ycm_extra_conf.py: Update our custom YouCompleteMe configuration to
    query the package configuration for the proper compilation flags.

2014-03-28  Michael R. Crusoe  <mcrusoe@msu.edu>

    * Makefile,setup.py: demote nose & sphinx to extra dependencies.
    Auto-install Python developer tools as needed.

2013-03-27  Michael R. Crusoe  <mcrusoe@msu.edu>

    * The system zlib and bzip2 libraries are now used instead of the bundled
    versions if specified in setup.cfg or the command line.

2014-03-25  Michael R. Crusoe  <mcrusoe@msu.edu>

    * Makefile: update cppcheck command to match new version of Jenkins
    plugin. Now ignores the lib/test*.cc files.

2013-03-20  Michael R. Crusoe  <mcrusoe@msu.edu>

    * lib/storage.hh,khmer/_khmermodule.cc,lib/{readtable,read_parsers}.hh:
    remove unused storage.hh

2014-03-19  Qingpeng Zhang  <qingpeng@msu.edu>

    * hashbits.cc: fix a bug of 'Division or modulo by zero' described in #182
    * test_scripts.py: add test code for count-overlap.py
    * count-overlap.py: (fix a bug because of a typo and hashsize was replaced
    by min_hashsize)
    * count-overlap.py: needs hashbits table generated by load-graph.py. 
    This information is added to the "usage:" line.
    * count-overlap.py: fix minor PyLint issues

2014-03-19  Michael R. Crusoe  <mcrusoe@msu.edu>

    * Update bundled zlib version to 1.2.8 from 1.2.3. Changes of note:
    "Wholesale replacement of gz* functions with faster versions"
    "Added LFS (Large File Summit) support for 64-bit file offsets"
    "Fix serious but very rare decompression bug"

2014-03-19  Michael R. Crusoe <mcrusoe@msu.edu>

    * lib/counting.hh: include hashtable.hh
    * lib/{counting,aligner,hashbits,hashtable,labelhash,node,subset}.{cc,hh},
    kmer.cc,khmer/_khmermodule.cc: removed downcast, replaced non-functional
    asserts() with exception throws.
    * khmer/_khmermodule.cc: fixed parsing of PyLists
    * setup.py: force 64bit only builds on OS X.

2014-03-19  Titus Brown  <t@idyll.org>

    * Makefile: update documentation on targets at top; clean autopep8 output.
    * test_counting_single.py: fixed pep8 violations in spacing
    * test_scripts.py: eliminate popenscript in favor of proper SystemExit
	handling in runscript; fix pep8 violations.

2014-03-19  Michael R. Crusoe <mcrusoe@msu.edu> and Luiz Irber
<luiz.irber@gmail.com>

    * lib/ktable.{cc,hh},khmer/{__init__.py},{_khmermodule.cc}, tests/
    test_{counting_{hash,single},ktable}.py: remove the unused KTable object
    * doc/{index,ktable}.txt: remove references to KTable
    * lib/{ktable.{hh,cc} → kmer_hash.{hh,cc}}: rename remaining ktable files
    to kmer_hash
    * lib/{hashtable,kmer}.hh: replace ktable headers with kmer_hash

2014-03-17  Ram RS  <ramrs@nyu.edu>

    * extract-partitions.py: pylint warnings addressed
    * test_scripts.py: tests added to cover extract-partitions completely

2014-03-16  Michael R. Crusoe <mcrusoe@msu.edu>

    * lib/read_parsers.cc: fix for Coverity CID 1054789: Unititialized scalar
    field II: fill_id is never zeroed out.

2014-03-16  Ram RS  <ramrs@nyu.edu>

    * Project email in copyright headers updated

2014-03-14  Michael R. Crusoe <mcrusoe@msu.edu>

    * khmer/_khmermodule.cc, lib/{khmer.hh, hashtable.{cc,hh}},
    tests/test_{hashbits,hashbits_obj,labelhash}.py: don't implicitly downcast
    tagset_size(). Changes fileformat version for saved tagsets.

2014-03-13  Ram RS  <ramrs@nyu.edu>

    * added: khmer/file.py - script to check disk space, check input file
    status and check space before hashtable writing
    * modified: scripts/*.py - all scripts now use khmer.file for above-mentioned
    functionality.
    * modified: scripts/*.py - pylint violations addressed in all scripts
    under scripts/

2014-03-13  Ram RS  <ramrs@nyu.edu>

    * Bug fix: tests.test_normalize_by_median_no_bigcount() now runs within
    temp directory

2014-03-11  Michael R. Crusoe  <mcrusoe@mcrusoe.edu>

    * lib/read_parsers.hh: fix for Coverity CID 1054789: Uninitialized scalar
    field

2014-03-10  Michael R. Crusoe  <mcrusoe@msu.edu>

    * doc/development.txt: document fork/tag policy + formatting fixes

2014-03-03  Michael R. Crusoe  <mcrusoe@msu.edu>

    * lib/trace_logger.{cc,hh}: fix for Coverity CID 1063852: Uninitialized
    scalar field (UNINIT_CTOR) 
    * lib/node.cc: fix for Coverity CID 1173035:  Uninitialized scalar field
    (UNINIT_CTOR)
    * lib/hashbits.hh: fix for Coverity CID 1153101:  Resource leak in object
    (CTOR_DTOR_LEAK)
    * lib/{perf_metrics.{cc,hh},hashtable.{cc,hh}
    ,read_parsers.{cc,hh},trace_logger.{cc,hh}}: ifndef WITH_INTERNAL_METRICS
    then lets not + astyle -A10

2014-02-27  Michael R. Crusoe <mcrusoe@msu.edu>

    * tagged: version 0.8
    * setup.py: Specify a known working version of setuptools so we don't
    force an unneeded and awkward upgrade.
    * setup.py: We aren't zipsafe, mark as such

2014-02-18  Michael R. Crusoe <mcrusoe@msu.edu>

* Normalized C++ namespace usage to fix CID 1054792
* Updated install instructions. We recommend OS X users and those Linux
users without root access to install virtualenv instead of pip.
* New documentation: doc/known-issues.txt
* Added code review checklist & other guidance: doc/development.txt

2014-02-03  Camille Scott <camille.scott.w@gmail.com>

* Standardized command line arguments in khmer_args; added version flag

* Added support for sparse graph labeling

* Added script to reinflate partitions from read files using the 
  labeling system, called sweep-reads-by-partition-buffered.py

* Implemented __new__ methods for Hashbits, enforced inheritance
  hierarchy between it and the new LabelHash class both in C++
  and CPython API

2013-12-20  Titus Brown  <titus@idyll.org>

* Fixed output_partitioned_file, sweep-reads3.py, and extract-partitions.py
  to retain FASTQ format in output.

2013-12-11  Michael R. Crusoe <mcrusoe@msu.edu>

* normalize-by-median.py: new optional argument: --record-filenames to specify
a path where a list of all the output filenames will be written to. Will
be used to better integrate with Galaxy.

* All commands that use the counting args now support the --version switch

* abundance-dist-single.py, abundance-dist.py, do-partition.py,
interleave-reads.py, load-graph.py, load-into-counting.py
normalize-by-median.py now exit with return code 1 instead of 255 as is
standard.

2013-12-19  Michael R. Crusoe  <mcrusoe@msu.edu>

* doc/install.txt Add setup instructions for RHEL6 & fix invocation to get
master branch to work for non-developers

2013-12-18  Titus Brown  <titus@idyll.org>

* Added a test to ensure that normalize-by-median.py has bigcount set to
  False.

2013-11-22  Camille Scott  <camille.scott.w@gmail.com>

* Makefile: Added debug target for profiling.

2013-11-22  Michael R. Crusoe  <mcrusoe@msu.edu>

* Documented release process

2013-10-21  Michael R. Crusoe  <mcrusoe@msu.edu>

* Version 0.7

* New script: sample-reads-randomly.py which does a single pass random
subsample using reservoir sampling.

* the version number is now only stored in one place

* Makefile: new dist, cppcheck, pep8, and autopep8 targets for developers.
VERSION is now set by versioneer and exported to C/C++ code.

* README switched from MarkDown to ReStructuredText format to clean up PyPI
listing. Install count badge added.

* doc/: updates to how the scripts are called. Sphinx now pulls version
number from versioneer. C/Python integration is now partially documented.
Reference to bleeding-edge has been removed. Release instructions have been
clarified and simplified.

* all python code in khmer/, scripts/, and tests/ should be PEP8 compliant now.

* khmer/_khmermodule.cc has gotten a once-over with cpychecker. Type errors
were eliminated and the error checking has improved.

* Several fixes motivated by the results of a Coverity C/C++ scan. 

* Tests that require greater than 0.5 gigabytes of memory are now annotated as
being 'highmem' and be skipped by changing two lines in setup.cfg

* warnings about -Wstrict-prototypes will no longer appear

* contributors to this release are: ctb, mr-c and camillescott. 

2013-10-15  Michael R. Crusoe  <mcrusoe@msu.edu>

* Version 0.6.1

* No code changes, just build fixes

2013-10-10  Michael R. Crusoe  <mcrusoe@msu.edu>

* Version 0.6

* Switch to setuptools to run the entire build

* The various Makefiles have been merged into one inside lib for posterity

* A new top-level Makefile wraps "python setup.py"

* argparse.py has been removed and is installed automatically by setuptools/pip

* setup.py and the python/khmer directory have been moved to the root of the
project to conform to the standard layout

* The project contact address is now khmer-project@idyll.org

* Due to the new build system the project now easily builds under OS X + XCode

* In light of the above the installation instructions have been rewritten

* Sphinx now builds the documentation without warnings or errors

* It is now easy to calculate code coverage.

* setup.py is now PEP8 compliant<|MERGE_RESOLUTION|>--- conflicted
+++ resolved
@@ -1,10 +1,10 @@
-<<<<<<< HEAD
-2015-07-23  Titus Brown  <t@titus-air-2.attlocal.net>
+2015-07-23  Kevin Murray <spam@kdmurray.id.au> and Titus Brown
+<titus@idyll.org>
 
    * khmer/utils.py: added fix for SRA-style FASTQ output.
    * tests/test_scripts.py: tested against a broken version of SRA format.
    * tests/test-data/paired-broken4.fq.{1,2}: added test files.
-=======
+
 2015-07-27  Titus Brown  <titus@idyll.org>
 
    * khmer/khmer_args.py,CITATION: added entry for PeerJ paper on
@@ -31,7 +31,6 @@
 2015-07-24  Jacob Fenton  <bocajnotnef@gmail.com>
 
    * doc/dev/getting-started.rst: added instructions for second contribution
->>>>>>> 51daa873
 
 2015-07-22  Jacob Fenton  <bocajnotnef@gmail.com>
 
