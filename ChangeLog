<<<<<<< HEAD
2015-06-08  Jacob Fenton  <bocajnotnef@gmail.com>

   * scripts/normalize-by-median.py: implemented broken_paired_reader
   * tests/test_scripts.py: modified tests to properly use new args
   * khmer/utils.py: added force-paired option to broken_paired_reader (@ctb)
=======
2015-06-08  Camille Scott  <camille.scott.w@gmail.com>

   * lib/hashtable.{cc,hh}: Add filter_on_median method to check
   if median k-mer count is above a cutoff
   * khmer/_khmermodule.cc: Expose filter_on_median to python-land
   * scripts/normalize-by-median.py: Switch to new filter_on_median
   * tests/test_counting_hash.py: Tests for new method
>>>>>>> 8a826abe

2015-06-08  Luiz Irber  <khmer@luizirber.org>

   * tests/test_hll.py: test return values from consume_{string,fasta}.

2015-06-06  Titus Brown  <titus@idyll.org>

   * khmer/_khmermodule.cc: added hllcounter_merge.
   * tests/test_hll.py: added merge tests.
   * lib/hllcounter.cc: changed HLLCounter::consume_string to uppercase input.
   * sandbox/unique-kmers.py: added --stream-out option; updated to print out
   k-mers per file as well as k-mer size used.

2015-06-04  Titus Brown  <titus@idyll.org>

   * khmer/_khmermodule.cc: added error handling to load_partitionmap.
   * lib/subset.cc: modified partitionmap format to detect truncated files;
   changed untestable sanity checks to assertions.
   * tests/{test_counting_hash,test_hashbits,test_subset_graph}.py: added
   tests to try loading all possible truncations of binary save files.

2015-06-04  Titus Brown  <titus@idyll.org>

   * khmer/_khmermodule.cc,lib/hashbits.{cc,hh}: add Hashbits::update_from()
   and Hashbits.update().
   * tests/test_hashbits.py: associated tests.

2015-06-01  Jacob Fenton  <bocajnotnef@gmail.com>

   * scripts/normalize-by-median.py: major refactoring to use context
   managers and classes; fixed -R
   * tests/test_scripts.py: added test for normalize's -R arg
   
2015-06-01  Tamer Mansour <drtamermansour@gmail.com>

   * scripts/normalize-by-median.py: changed to count kmers from both PE reads
   when either one of them is below the coverage cutoff
   * tests/test_scripts.py: Added test for new behaviour

2015-05-26  Titus Brown  <titus@idyll.org>

   * khmer/_khmermodule.cc: refactor CPython layer so that KHashtable
   is at base of CountingHash and Hashbits.
   * lib/hashbits.hh: add n_entries() function from Hashtable::n_entries.
   * lib/hashtable.hh: add several virtual functions to Hashtable that exist in
   CountingHash and Hashbits.

2015-05-26  Titus Brown  <titus@idyll.org>

   * khmer/{__init__.py,_khmermodule.cc},lib/labelhash.{cc,hh},
   lib/{hashtable,khmer}.hh: changed LabelHash to be a "friend" of Hashtable,
   rather than a subclass; allowed initialization with either a CountingHash
   or a Hashbits; added 'graph' attribute to the Python object to store a
   reference to host object.
   * lib/labelhash.{cc,hh}: changed TagPtr maps to Tag maps to fix disastrous
   bug.
   * lib/labelhash.{cc,hh}: added save/load_tags_and_labels functions for
   saving and loading labels.
   * tests/test_labelhash.py: removed unnecessary tests; added tests for save
   and load.
   * sandbox/sweep-reads.py: updated with LabelHash changes.

2015-05-26  Kevin Murray  <spam@kdmurray.id.au>

   * lib/Makefile: Remove old libkhmer.so versions during make clean

2015-05-25  Kevin Murray  <spam@kdmurray.id.au>

   * Makefile: Fix issue with 'lib' target not building by using FORCE

2015-05-20  Jacob Fenton  <bocajnotnef@gmail.com>

   * oxli/{__init__,khmer_api,common}.py,scripts/build-graph.py,
   tests/test_scripts.py: added oxli module, oxlified load_graph script, tests
   * scripts/load-graph.py: replaced with oxlified version
   * setup.py: added oxli module and entry point

2015-05-20  Kevin Murray  <spam@kdmurray.id.au>

   * .gitignore: Add htmlcov/ and diff-cover.html to gitignore
   * Makefile: Use rm -f to remove files to quash error messages on
   non-existant files

2015-05-18  Sherine Awad  <sherine.awad@gmail.com>

   * tests/test_scripts.py: Test loading of compressed counting table
   with bigcounts,and test abundance with bigcounts

2015-05-18  Michael R. Crusoe  <mcrusoe@msu.edu>

   * all files: references to github.com/ged-lab changed to
   github.com/dib-lab. All GitHub URLs normalized to use HTTPS
   * README.rst: broken landscape.io badge removed
   * doc/user/known-issues.rst: removed two known issues fixed in v1.4 release

2015-05-18  Titus Brown  <titus@idyll.org>

   * sandbox/{assembly-diff-2.py,sandbox/collect-reads.py},
   scripts/{count-median.py,filter-abund-single.py,filter-abund.py}: changed
   sequence-reading behavior to replace 'N' with 'A', to be consistent with
   rest of code base.
   * scripts/{filter-abund.py,filter-abund-single.py}: changed behavior of
   scripts to keep sequences with 'N's in them, and count them as 'A's.
   * tests/test_scripts.py: added tests for new
   filter-abund/filter-abund-single behavior.
   * tests/test-data/test-filter-abund-Ns.fq: new test file for new tests.

2015-05-13  Scott Sievert  <sieve121@umn.edu>

   * tests/*,scripts/*,lib/*,sandbox/*,khmer/*: changed "doc/LICENSE.txt" to
   "LICENSE" in copyright header.

2015-05-13  Michael R. Crusoe  <mcrusoe@msu.edu>

   * doc/dev/getting-started.rst: added missing dev tools to install list

2015-05-12  Kevin Murray  <spam@kdmurray.id.au>

   * scripts/load-into-counting.py,test/test_scripts.py: Add the number of
   reads processed to the machine readable output files of --summary-info.

2015-05-11  Titus Brown  <titus@idyll.org>

   * scripts/sample-reads-randomly.py: fixed boundary error in
   sample-reads-randomly.py.
   * tests/test_scripts.py: updated tests to correspond with correct
   behavior of sample-reads-randomly.py.

2015-04-23  Lex Nederbragt  <lex.nederbragt@ibv.uio.no>

   * tests/test_scripts.py: added a test for extract-partitions:
   whitespace in fasta header.

2015-04-21  Daniel Standage  <daniel.standage@gmail.com>

   * scripts/sample-reads-randomly.py: use broken paired reader to provide
   paired-end read support.
   * tests/test_scripts.py: change test results to compensate for the change in
   implementation.

2015-04-17  Jessica Mizzi  <mizzijes@msu.edu>

   * tests/test_scripts.py: split test_extract_long_sequences 
   into test_extract_long_sequences_fa and test_extract_long_sequences_fq

2015-04-15  Elmar Bucher <buchere@ohsu.edu>

   * khmer/doc/dev/getting-started.rst: add information for OS X
   mac port and homebrew distro users as well as Linux
   Debian and Ubuntu distro users.
   And add copyright header.

2015-04-15  Susan Steinman  <steinman.tutoring@gmail.com>

   * khmer/tests/khmer_tst_utils.py,doc/dev/a-quick-guide-to-testing.rst
      edited docstring and docs to remind people to make sure tests test
      errors correctly

2015-04-15  Michael R. Crusoe  <mcrusoe@msu.edu>

   * sandbox/make-coverage.py: tweak for importability

2015-04-15  Sherine Awad  <sherine.awad@gmail.com>

   * sandbox/make-coverage.py: restored, was deleted by accident

2015-04-15  Susan Steinman  <steinman.tutoring@gmail.com>

   * khmer/tests/test_scripts.py: changed tests that use `runscript` with
      `fail_okay=True` to use asserts to confirm the correct failure type

2015-04-15  Sarah Guermond  <sarah.guermond@gmail.com>

   * doc/dev/getting-started.rst: clarified dev communication

2015-04-15  Sarah Guermond  <sarah.guermond@gmail.com>

   * scripts/trim-low-abund.py: implemented STDOUT output, redirected
   existing print statements to STDERR, fixed existing & new PEP 8 issues 
   * tests/test_scripts.py: added test for above changes

2014-04-15  Andreas Härpfer  <ahaerpfer@gmail.com>

   * doc/conf.py: disable Sphinx smart rendering

2015-04-15  Michael R. Crusoe  <mcrusoe@msu.edu>

   * lib/hashtable.cc: remove memory leak
   * scripts/readstats.py,tests/test_scripts.py: fix PEP8 violations

2015-04-15  Susan Steinman  <steinman.tutoring@gmail.com>

   * khmer/scripts/normalize-by-median.py: pass individual arg values to 
      functions instead of ArgParse object

2015-04-15  Thomas Fenzl  <thomas.fenzl@gmx.net>

   * scripts/{count-overlap.py,readstats.py},tests/test_scripts.py: 
   added a --csv option to readstats
   updated documentation for count-overlap
   * khmer/_khmermodule.cc: fixed missing error handling 
   for hashbits_count_overlap

2015-04-15  en zyme  <en_zyme@outlook.com>

   * khmer/khmer/kfile.py: check_file_status() -> check_input_files()
   * khmer/sandbox/{collect-reads, khmer/sandbox/sweep-reads}.py 
     khmer/scripts/{abundance-dist-single, abundance-dist, annotate-partitions,
     count-median, count-overlap, do-partition, extract-paired-reads, 
     extract-partitions, filter-abund-single, filter-abund, filter-stoptags,
     find-knots, interleave-reads, load-graph, load-into-counting, 
     make-initial-stoptags, merge-partitions, partition-graph,
     sample-reads-randomly, split-paired-reads}.py:
       check_file_status() -> check_input_files()
   * khmer/tests/test_functions.py: check_file_status() -> check_input_files()

2015-04-15  Andreas Härpfer  <ahaerpfer@gmail.com>

   * khmer/utils.py: fix record checks to account for comments in old style
   FASTQ data.
   * tests/test-data/old-style-format-w-comments.fq: new test data.
   * tests/test_scripts.py: add test against new test data.

2015-04-15  Michael R. Crusoe  <mcrusoe@msu.edu>

   * doc/dev/release.txt: update release instructions to more thoroughly run
   tests.

2015-04-14  Susan Steinman  <steinman.tutoring@gmail.com>

   * khmer/scripts/normalize-by-median.py: allow for paired and unpaired
      files to be normalized together. separate function for error check
   * khmer/tests/test_scripts.py: created test for paired/unpaired data

2015-04-14  Scott Fay  <scott.a.fay@gmail.com>

   * doc/user/getting-help.rst: added to user docs
   * doc/index.rst: changed: added link to getting-help doc
   * README.rst: changed: added link to getting-help doc

2015-04-14  Scott Fay  <scott.a.fay@gmail.com>

   * docs/index.rst: added github repo and release notes page to main docs page

2015-04-14  Susan Steinman  <steinman.tutoring@gmail.com>

   * khmer/{__init__.py},sandbox/{collect-reads,collect-variants,
   saturate-by-median},scripts/{do-partition,filter-abund-single,load-graph,
   load-into-counting,normalize-by-median,trim-low-abund}: pulled out check
   max collisions logic to init.
   * khmer/tests/test_scripts.py: modified tests to account for new error
   message

2015-04-14  Josiah Seaman  <josiah@dnaskittle.com>

   * lib/{hashbits.cc}: changed: adding doxygen comments

2015-04-14  Sarah Guermond  <sarah.guermond@gmail.com>

   * doc/dev/coding-guidelines-and-review.rst: added copyright question
   to commit checklist.

2015-04-14  Andreas Härpfer  <ahaerpfer@gmail.com>

   * */*.py: Make docstrings PEP 257 compliant.

2015-04-14  Michael R. Crusoe  <mcrusoe@msu.edu>

   * khmer/_khmermodule.cc: catch more exceptions
   * tests/test_{sandbox_scripts,subset_graph}.py: make tests more resilient

2015-04-14  Michael R. Crusoe  <mcrusoe@msu.edu>

   * lib/count.cc: Make CountingHash::abundance_distribution threadsafe
   * khmer/_khmermodule.cc: remove newly unnecessary check for exception
   * tests/test_scripts.py: added test to confirm the above

2015-04-14  Michael R. Crusoe  <mcrusoe@msu.edu>

   * khmer/{__init__.py,_khmermodule.cc},lib/{counting,hashbits,hashtable,
   subset}.cc: catch IO errors and report them.
   * tests/test_hashbits.py: remove write to fixed path in /tmp
   * tests/test_scripts.py: added test for empty counting table file

2015-04-13  Thomas Fenzl  <thomas.fenzl@gmx.net>

   * lib/{khmer_exception.hh,{counting,hashbits,hashtable,subset}.cc}: changed 
   khmer_exception to use std::string to fix memory management.

2015-04-13  Elmar Bucher  <buchere@ohsu.edu>

   * scripts/normalize-by-median.py (main): introduced warning for when at
   least two input files are named the same.

2015-04-13  Andreas Härpfer  <ahaerpfer@gmail.com>

   * doc/dev/getting-started.rst: clarify Conda usage

2015-04-13  Daniel Standage  <daniel.standage@gmail.com>

   * scripts/normalize-by-median.py: Added support to the diginorm script for
   sending output to terminal (stdout) when using the conventional - as the
   output filename. Also removed --append option.
   * tests/test_scripts.py: Added functional test for diginorm stdout, removed
   test of --append option.

2015-04-13  Scott Fay  <scott.a.fay@gmail.com>

   * scripts/filter-abund.py: added checking of input_table by
   `check_file_status()`

2015-04-13  David Lin

   * scripts/abundance-dist.py: disambiguate documentation for force and 
   squash options

2015-04-13  Michael R. Crusoe  <mcrusoe@msu.edu>

   * README.rst,doc/index.rst: added link to gitter.im chat room
   * doc/README.rst: removed ancient, outdated, and unused file

2015-04-13  Thomas Fenzl  <thomas.fenzl@gmx.net>

   * khmer/_khmermodule.cc: removed unused find_all_tags_truncate_on_abundance
   from python api

2015-04-10  Will Trimble

   * tests/test_script_arguments.py: added a test to check for the empty file
   warning when checking if a file exists

2015-04-10  Jacob Fenton  <bocajnotnef@gmail.com>

   * scripts/test-{scripts.py}: added test for check_file_writable using 
   load_into_counting

2015-04-10  Phillip Garland  <pgarland@gmail.com>

   * khmer/file.py (check_file_writable): new function to check writability
   * scripts/load-into-counting.py (main): early check to see if output is
   writable

2015-04-07  Michael R. Crusoe  <mcrusoe@msu.edu>

    * README.rst: add a ReadTheDocs badge

2015-04-06  Michael R. Crusoe  <mcrusoe@msu.edu>

   * jenkins-build.sh: updated OS X warning flag to quiet the build a bit

2015-04-06  Michael R. Crusoe  <mcrusoe@msu.edu>

   * Makefile: added 'convert-release-notes' target for MD->RST conversion
   * doc/{,release-notes}/index.rst: include release notes in documentation
   * doc/release-notes/*.rst: added pandoc converted versions of release notes
   * jenkins-build.sh: use the Sphinx method to install doc dependencies

2015-04-05  Michael R. Crusoe  <mcrusoe@msu.edu>

   * setup.py: use the release version of screed 0.8

2015-04-05  Michael R. Crusoe  <mcrusoe@msu.edu>

   * doc/*/*.txt: all documentation sources have been renamed to use the rst
   extension to indicate that they are reStructuredText files. This enables
   use of rich text editors on GitHub and elsewhere.
   * doc/conf.py: update Sphinx configuration to reflect this change
   * doc/requirements.txt: added hint to install version 3.4.1 of Setuptools;
   this file is used by ReadTheDocs only.

2015-04-05  Michael R. Crusoe  <mcrusoe@msu.edu>

   * ChangeLog, lib/read_aligner.cc, sandbox/sweep-reads.py: fixed spelling
   errors.

2015-04-05  Kevin Murray  <spam@kdmurray.id.au>

   * lib/read_parsers.{cc,hh}: Work around an issue (#884) in SeqAn 1.4.x
   handling of truncated sequence files. Also revamp exceptions
   * khmer/_khmermodule.cc: Use new/updated exceptions handling malformed
   FASTA/Q files.
   * tests/test_read_parsers.py: add a test of parsing of truncated fastq
   files

2015-04-03  Luiz Irber  <irberlui@msu.edu>

   * lib/hllcounter.cc: Use for loop instead of transform on merge method,
   now works on C++11.

2015-04-01  Luiz Irber  <irberlui@msu.edu>

   * third-party/smhasher/MurmurHash3.{cc,h}: remove unused code, fix warnings.

2015-04-01  Michael R. Crusoe  <mcrusoe@msu.edu>

   * Doxyfile.in: make documentation generation reproducible, removed timestamp

2015-04-01  Alex Hyer  <theonehyer@gmail.com>

   * scripts/find-knots.py: added force argument to check_file_status()
   call in main().

2015-03-31  Kevin Murray  <spam@kdmurray.id.au>

   * lib/read_parsers.{cc,hh}: add read counting to IParser and subclasses
   * khmer/_khmermodule.cc,tests/test_read_parsers.py: add 'num_reads'
   attribute to khmer.ReadParser objects in python land, and test it.

2015-03-28  Kevin Murray  <spam@kdmurray.id.au>

   * lib/hashbits.hh: Add Hashbits::n_tables() accessor

2015-03-27  Michael R. Crusoe  <mcrusoe@msu.edu>

   * lib/read_parsers.{cc,hh}: Obfuscate SeqAn SequenceStream objects with a
   wrapper struct, to avoid #include-ing the SeqAn headers.
   * lib/Makefile: Don't install the SeqAn headers.

2015-03-27  Kevin Murray  <spam@kdmurray.id.au>

   * lib/Makefile: Add libkhmer targets, clean up
   * lib/get_version.py: Rewrite to use versioneer.py
   * lib/.gitignore,third-party/.gitignore: Add more compiled outputs
   * lib/.check_openmp.cc: add source that checks compiler for openmp support.
   * lib/khmer.pc.in: add pkg-config file for khmer

2015-03-23  Kevin Murray  <spam@kdmurray.id.au>

   * lib/counting.hh: Add CountingHash::n_tables() accessor

2015-03-16  Jessica Mizzi  <mizzijes@msu.edu>

    * khmer/kfile.py: Added file not existing error for system exit
    * tests/{test_scripts,test_functions}.py: Added tests for
    check_file_status for file existence and force option

2015-03-15  Kevin Murray  <spam@kdmurray.id.au>  &  Titus Brown  <titus@idyll.org>

   * tests/test_counting_hash.py: Skip get_raw_tables test if python doesn't
   have the memoryview type/function.

2015-03-11  Erich Schwarz  <ems394@cornell.edu>

   * Added URLs and brief descriptions for khmer-relevant documentation in
   doc/introduction.txt, pointing to http://khmer-protocols.readthedocs.org and
   khmer-recipes.readthedocs.org, with brief descriptions of their content.

2015-03-10  Camille Scott  <camille.scott.w@gmail.com>

   * lib/counting.hh, khmer/_khmermodule.cc: Expose the raw tables of
   count-min sketches to the world of python using a buffer interface.
   * tests/test_counting_hash.py: Tests of the above functionality.

2015-03-08  Michael R. Crusoe  <mcrusoe@msu.edu>

   * Makefile: make 'pep8' target be more verbose
   * jenkins-build.sh: specify setuptools version
   * scripts/{abundance-dist,annotate-partitions,count-median,do-partition,
   extract-paired-reads,extract-partitions,filter-stoptags,find-knots,
   interleave-reads,merge-partitions,partition-graph,sample-reads-randomly,
   split-paired-reads}.py,setup.py: fix new PEP8 errors
   * setup.py: specify that this is a Python 2 only project (for now)
   * tests/test_{counting_single,subset_graph}.py: make explicit the use of
   floor division behavior.

2015-03-06  Titus Brown  <titus@idyll.org>

   * sandbox/{collect-reads.py,saturate-by-median.py}: update for 'force'
   argument in khmer.kfile functions, so that khmer-recipes compile.

2015-03-02  Titus Brown  <titus@idyll.org>

   * sandbox/{combine-pe.py,compare-partitions.py,count-within-radius.py,
   degree-by-position.py,dn-identify-errors.py,ec.py,error-correct-pass2.py,
   find-unpart.py,normalize-by-align.py,read-aligner.py,shuffle-fasta.py,
   to-casava-1.8-fastq.py,uniqify-sequences.py}: removed from sandbox/ as
   obsolete/unmaintained.
   * sandbox/README.rst: updated to reflect readstats.py and trim-low-abund.py
   promotion to sandbox/.
   * doc/dev/scripts-and-sandbox.txt: updated to reflect sandbox/ script name
   preferences, and note to remove from README.rst when moved over to scripts/.

2015-02-27  Kevin Murray  <spam@kdmurray.id.au>

   * scripts/load-into-counting.py: Be verbose in the help text, to clarify
   what the -b flag does.

2015-02-25  Hussien Alameldin  <hussien@msu.edu>

   * sandbox/bloom_count.py: renamed to bloom-count.py
   * sandbox/bloom_count_intersection.py: renamed to
     bloom-count-intersection.py
   * sandbox/read_aligner.py: renamed to read-aligner.py

2015-02-26  Tamer A. Mansour  <drtamermansour@gmail.com>

   * scripts/abundance-dist-single.py: Use CSV format for the histogram.
   * scripts/count-overlap.py: Use CSV format for the curve file output.
   Includes column headers.
   * scripts/abundance-dist-single.py: Use CSV format for the histogram. 
   Includes column headers.
   * tests/test_scripts.py: add test functions for the --csv option in
   abundance-dist-single.py and count-overlap.py

2015-02-26  Jacob Fenton  <bocajnotnef@gmail.com>

   * doc/introduction.txt, doc/user/choosing-table-sizes.txt: Updated docs to
   ref correct links and names

2015-02-25  Aditi Gupta  <agupta@msu.edu>

   * sandbox/{collect-reads.py, correct-errors.py, 
   normalize-by-median-pct.py, slice-reads-by-coverage.py, 
   sweep-files.py, sweep-reads3.py, to-casava-1.8-fastq.py}: 
   Replaced 'accuracy' with 'quality'. Fixes #787.

2015-02-25  Tamer A. Mansour  <drtamermansour@gmail.com>

   * scripts/normalize-by-median.py: change to the default behavior to
   overwrite the sequences output file. Also add a new argument --append to
   append new reads to the output file.
   * tests/test_scripts.py: add a test for the --append option in
   normalize-by-median.py

2015-02-25  Hussien Alameldin  <hussien@msu.edu>

   * khmer/khmer_args.py: add 'hll' citation entry "Irber and Brown,
     unpublished." to  _alg. dict.
   * sandbox/unique-kmers.py: add call to 'info' with 'hll' in the
     algorithms list.

2015-02-24  Luiz Irber  <irberlui@msu.edu>

    * khmer/_khmermodule.cc: expose HLL internals as read-only attributes.
    * lib/hllcounter.{cc,hh}: simplify error checking, add getters for HLL.
    * tests/test_hll.py: add test cases for increasing coverage, also fix
    some of the previous ones using the new HLL read-only attributes.

2015-02-24  Luiz Irber  <irberlui@msu.edu>

   * khmer/_khmermodule.cc: Fix coding style violations.

2015-02-24  Luiz Irber  <irberlui@msu.edu>

   * khmer/_khmermodule.cc: Update extension to use recommended practices,
   PyLong instead of PyInt, Type initialization, PyBytes instead of PyString.
   Replace common initialization with explicit type structs, and all types
   conform to the CPython checklist.

2015-02-24  Tamer A. Mansour  <drtamermansour@gmail.com>

   * scripts/abundance-dist.py: Use CSV format for the histogram. Includes
   column headers.
   * tests/test_scripts.py: add coverage for the new --csv option in
   abundance-dist.py

2015-02-24  Michael R. Crusoe  <mcrusoe@msu.edu>

   * jenkins-build.sh: remove examples/stamps/do.sh testing for now; takes too
   long to run on every build. Related to #836

2015-02-24  Kevin Murray  <spam@kdmurray.id.au>

   * scripts/interleave-reads.py: Make the output file name print nicely.

2015-02-23  Titus Brown  <titus@idyll.org>

   * khmer/utils.py: added 'check_is_left' and 'check_is_right' functions;
   fixed bug in check_is_pair.
   * tests/test_functions.py: added tests for now-fixed bug in check_is_pair,
   as well as 'check_is_left' and 'check_is_right'.
   * scripts/interleave-reads.py: updated to handle Casava 1.8 formatting.
   * scripts/split-paired-reads.py: fixed bug where sequences with bad names
   got dropped; updated to properly handle Casava 1.8 names in FASTQ files.
   * scripts/count-median.py: added '--csv' output format; updated to properly
   handle Casava 1.8 FASTQ format when '--csv' is specified.
   * scripts/normalize-by-median.py: replaced pair checking with
   utils.check_is_pair(), which properly handles Casava 1.8 FASTQ format.
   * tests/test_scripts.py: updated script tests to check Casava 1.8
   formatting; fixed extract-long-sequences.py test.
   * scripts/{extract-long-sequences.py,extract-paired-reads.py,
   fastq-to-fasta.py,readstats.py,sample-reads-randomly.py,trim-low-abund.py},
   khmer/thread_utils.py: updated to handle Casava 1.8 FASTQ format by
   setting parse_description=False in screed.open(...).
   * tests/test-data/{paired-mixed.fq,paired-mixed.fq.pe,random-20-a.fq,
   test-abund-read-2.fq,test-abund-read-2.paired2.fq,test-abund-read-paired.fa,
   test-abund-read-paired.fq}: switched some sequences over to Casava 1.8
   format, to test format handling.
   * tests/test-data/{casava_18-pe.fq,test-reads.fq.gz}: new test file for
   Casava 1.8 format handling.
   * tests/test-data/{overlap.curve,paired-mixed.fq.1,paired-mixed.fq.2,
   simple_1.fa,simple_2.fa,simple_3.fa,test-colors.fa,test-est.fa,
   test-graph3.fa,test-graph4.fa,test-graph6.fa}: removed no-longer used
   test files.

2015-02-23  Titus Brown  <titus@idyll.org>

   * setup.cfg: set !linux flag by default, to avoid running tests that
   request too much memory when 'nosetests' is run.  (This is an OS difference
   where Mac OS X attempts to allocate as much memory as requested, while
   on Linux it just crashes).

2015-02-23  Michael R. Crusoe  <mcrusoe@msu.edu>

   * khmer/{__init__.py,_khmermodule.cc},lib/{hashbits.cc,hashbits.hh,
   hashtable,tests/test_{c_wrapper,read_parsers}.py: remove unused callback
   functionality

2015-02-23  Michael R. Crusoe  <mcrusoe@msu.edu>

   * setup.py: point to the latest screed release candidate to work around
   versioneer bug.

2015-02-23  Tamer A. Mansour  <drtamermansour@gmail.com>

   * examples/stamps/do.sh: the argument --savehash was changed to --savetable
   and change mode to u+x
   * jenkins-build.sh: add a test to check for the do.sh file

2015-02-23  Kevin Murray  <spam@kdmurray.id.au>

   * khmer/load_pe.py: Remove unused/undocumented module. See #784

2015-02-21  Hussien Alameldin  <hussien@msu.edu>

   * sandbox/normalize-by-align.py: "copyright header 2013-2015 was added"
   * sandbob/read_aligner.py: "copyright header 2013-2015 was added"
   * sandbox/slice-reads-by-coverage.py: "copyright header 2014  was added"

2015-02-21  Hussien Alameldin  <hussien@msu.edu>

   * sandbox/calc-best-assembly.py, collect-variants.py, graph-size.py: Set executable bits using "chmod +x"

2015-02-21  Michael R. Crusoe  <mcrusoe@msu.edu>

   * khmer/_khmermodule.cc,lib/read_parsers.cc: Rename the 'accuracy' attribute
   of ReadParser Reads to 'quality'
   * tests/test_read_parsers.py: update test to match

2015-02-21  Rhys Kidd  <rhyskidd@gmail.com>

   * sandbox/{calc-best-assembly,calc-error-profile,normalize-by-align,
   read_aligner,slice-reads-by-coverage}.py: reference /usr/bin/env python2
   in the #! line.

2015-02-21  Rhys Kidd  <rhyskidd@gmail.com>

   * sandbox/sweep-paired-reads.py: remove empty script

2015-02-20  Titus Brown  <titus@idyll.org>

   * doc/dev/scripts-and-sandbox.txt: policies for sandbox/ and scripts/
   content, and a process for adding new command line scripts into scripts/.
   * doc/dev/index.txt: added scripts-and-sandbox to developer doc index.

2015-02-20  Michael R. Crusoe  <mcrusoe@msu.edu>

    * khmer/_khmermodule.cc: convert C++ out of memory exceptions to Python
    out of memory exception.
    * test/test_{counting_hash,counting_single,hashbits_obj,labelhash,
    scripts}.py: partial tests for the above

2015-02-20  Aditi Gupta  <agupta@msu.edu>

   * doc/dev/coding-guidelines-and-review.txt: fixed spelling errors.

2015-02-19  Michael R. Crusoe  <mcrusoe@msu.edu>

   * doc/dev/coding-guidelines-and-review.txt: added checklist for new CPython
   types
   * khmer/_khmermodule.cc: Update ReadAligner to follow the new guidelines

2015-02-19  Daniel Standage  <daniel.standage@gmail.com>

   * Makefile: add a new Makefile target `help` to list and describe all
   common targets.
   * khmer/utils.py, tests/test_functions.py: minor style fixes.

2015-02-16  Titus Brown  <titus@idyll.org>

   * khmer/utils.py: added 'check_is_pair', 'broken_paired_reader', and
   'write_record_pair' functions.
   * khmer/khmer_args.py: added streaming reference for future algorithms
   citation.
   * tests/test_functions.py: added unit tests for 'check_is_pair' and
   'broken_paired_reader'.
   * scripts/trim-low-abund.py: upgraded to track pairs properly; added
   proper get_parser information; moved to scripts/ from sandbox/.
   * tests/test_scripts.py: added paired-read tests for
   trim-low-abund.py.
   * tests/test-data/test-abund-read-2.paired.fq: data for paired-read tests.
   * scripts/extract-paired-reads.py: removed 'is_pair' in favor of
   'check_is_pair'; switched to using 'broken_paired_reader'; fixed use
   of sys.argv.
   * scripts/sample-reads-randomly.py: removed unused 'output_single' function.
   * doc/user/scripts.txt: added trim-low-abund.py.

2015-02-13  Qingpeng Zhang  <qingpeng@msu.edu>

   * scripts/sample-reads-randomly.py: fix a glitch about string formatting.

2015-02-11  Titus Brown  <titus@idyll.org>

   * khmer/_khmermodule.cc: fixed k-mer size checking; updated some error
   messages.
   * tests/test_graph.py: added test for k-mer size checking in find_all_tags.

2015-02-09  Titus Brown  <titus@idyll.org>

   * scripts/split-paired-reads.py: added -1 and -2 options to allow fine-
   grain specification of output locations; switch to using write_record
   instead of script-specific output functionality.
   * tests/test_scripts.py: added accompanying tests.

2015-02-09  Bede Constantinides  <bede.constantinides@manchester.ac.uk>

   * scripts/split-paired-reads.py: added -o option to allow specification
   of an output directory
   * tests/test_scripts.py: added accompanying test for split-paired-reads.py

2015-02-01  Titus Brown  <titus@idyll.org>

   * khmer/_khmermodule.cc: added functions hash_find_all_tags_list and
   hash_get_tags_and_positions to CountingHash objects.
   * tests/test_counting_hash.py: added tests for new functionality.

2015-01-25  Titus Brown  <titus@idyll.org>

   * sandbox/correct-errors.py: fixed sequence output so that quality
   scores length always matches the sequence length; fixed argparse
   setup to make use of default parameter.

2015-01-25  Titus Brown  <titus@idyll.org>

    * sandbox/readstats.py: fixed non-functional string interpolation at end;
    added -o to send output to a file; moved to scripts/.
    * doc/user/scripts.txt: added readstats description.
    * tests/test_scripts.py: added tests for readstats.py

2015-01-23  Jessica Mizzi  <mizzijes@msu.edu>

    * khmer/utils.py: Added single write_record fuction to write FASTA/Q
    * scripts/{abundance-dist,extract-long-sequences,extract-partitions,
    interleave-reads,normalize-by-median,sample-reads-randomly}.py: 
    Replaced FASTA/Q writing method with write_record

2015-01-23  Michael R. Crusoe  <mcrusoe@msu.edu>

    * Makefile: remove the user installs for the `install-dependencies` target

2015-01-23  Michael R. Crusoe  <mcrusoe@msu.edu>

    * README.rst,doc/user/install.txt: clarify that we support Python 2.7.x
    and not Python 3.

2015-01-21  Luiz Irber  <irberlui@msu.edu>

    * lib/hllcounter.{cc,hh}: Implemented a HyperLogLog counter.
    * khmer/{_khmermodule.cc, __init__.py}: added HLLCounter class
    initialization and wrapper.
    * tests/test_hll.py: added test functions for the new
    HyperLogLog counter.
    * sandbox/unique-kmers.py: implemented a CLI script for
    approximate cardinality estimation using a HyperLogLog counter.
    * setup.cfg, Makefile, third-party/smhasher/MurmurHash3.{cc,h},
    lib/kmer_hash.{cc,hh}, setup.py: added MurmurHash3 hash function
    and configuration.
    * setup.py: added a function to check if compiler supports OpenMP.

2015-01-14  Reed Cartwright  <cartwright@asu.edu>

    * doc/dev/getting-started.txt: Added install information for
    Arch Linux

2014-01-14  Michael R. Crusoe  <mcrusoe@msu.edu>

    * doc/user/{blog-posts,guide}.txt,examples/stamps/do.sh,sandbox/{
    collect-reads,error-correct-pass2,filter-median-and-pct,filter-median,
    read_aligner,split-sequences-by-length}.py,scripts/{filter-abund,
    load-into-counting}.py,tests/test_{counting_hash,hashbits,scripts}.py:
    remove references to ".kh" files replaces with ".pt" or ".ct" as
    appropriate
    * tests/test-data/{bad-versionk12,normC20k20}.kh: renamed to "*.ct"

2015-01-13  Daniel Standage  <daniel.standage@gmail.com>

    * tests/khmer_tst_utils.py, tests/test_sandbox_scripts.py: removed
    unused module imports
    * .gitignore: added pylint_report.txt so that it is not accidentally
    committed after running make diff_pylint_report
    * khmer/file.py -> khmer/kfile.py: renamed internal file handling
    class to avoid collisions with builtin Python file module
    * sandbox/collect-reads.py, sanbox/saturate-by-median.py,
    sandbox/sweep-files.py, sandbox/sweep-reads.py,
    scripts/abundance-dist-single.py, scripts/abundance-dist.py,
    scripts/annotate-partitions.py, scripts/count-median.py,
    scripts/count-overlap.py, scripts/do-partition.py,
    scripts/extract-long-sequences.py, scripts/extract-paired-reads.py,
    scripts/extract-partitions.py, scripts/filter-abund-single.py,
    scripts/filter-abund.py, scripts/filter-stoptags.py,
    scripts/find-knots.py, scripts/interleave-reads.py,
    scripts/load-graph.py, scripts/load-into-counting.py,
    scripts/make-initial-stoptags.py, scripts/merge-partitions.py,
    scripts/normalize-by-median.py, scripts/partition-graph.py,
    scripts/sample-reads-randomly.py, scripts/split-paired-reads.py,
    tests/test_script_arguments.py, tests/test_scripts.py: changed all
    occurrences of `file` to `kfile`

2015-01-09  Rhys Kidd  <rhyskidd@gmail.com>

    * lib/khmer.hh: implement generic NONCOPYABLE() macro guard
    * lib/hashtable.hh: apply NONCOPYABLE macro guard in case of future 
    modifications to Hashtable that might exposure potential memory corruption 
    with default copy constructor

2014-12-30  Michael Wright  <wrig517@msu.edu>

    * tests/test_scripts.py: Attained complete testing coverage for 
    scripts/filter_abund.py

2014-12-30  Brian Wyss  <wyssbria@msu.edu>

    * tests/test_scripts.py: added four new tests:
    load_into_counting_multifile(), test_abundance_dist_single_nosquash(),
    test_abundance_dist_single_savehash, test_filter_abund_2_singlefile

2015-12-29  Michael R. Crusoe  <mcrusoe@msu.edu>

    * CITATION,khmer/khmer_args.py,scripts/{abundance-dist-single,
    filter-abund-single,load-graph,load-into-counting}.py: Give credit to the
    SeqAn project for their FASTQ/FASTA reader that we use.

2014-12-26  Titus Brown  <titus@idyll.org>

    * tests/tests_sandbox_scripts.py: added import and execfile test for all
    sandbox/ scripts.
    * sandbox/{abundance-hist-by-position.py,
    sandbox/assembly-diff-2.py, sandbox/assembly-diff.py,
    sandbox/bloom_count.py, sandbox/bloom_count_intersection.py,
    sandbox/build-sparse-graph.py, sandbox/combine-pe.py,
    sandbox/compare-partitions.py, sandbox/count-within-radius.py,
    sandbox/degree-by-position.py, sandbox/ec.py,
    sandbox/error-correct-pass2.py, sandbox/extract-single-partition.py,
    sandbox/fasta-to-abundance-hist.py, sandbox/filter-median-and-pct.py,
    sandbox/filter-median.py, sandbox/find-high-abund-kmers.py,
    sandbox/find-unpart.py, sandbox/graph-size.py,
    sandbox/hi-lo-abundance-by-position.py, sandbox/multi-rename.py,
    sandbox/normalize-by-median-pct.py, sandbox/print-stoptags.py,
    sandbox/print-tagset.py, sandbox/readstats.py,
    sandbox/renumber-partitions.py, sandbox/shuffle-fasta.py,
    sandbox/shuffle-reverse-rotary.py, sandbox/split-fasta.py,
    sandbox/split-sequences-by-length.py, sandbox/stoptag-abundance-hist.py,
    sandbox/stoptags-by-position.py, sandbox/strip-partition.py,
    sandbox/subset-report.py, sandbox/sweep-out-reads-with-contigs.py,
    sandbox/sweep-reads2.py, sandbox/sweep-reads3.py,
    sandbox/uniqify-sequences.py, sandbox/write-interleave.py}: cleaned up
    to make 'import'-able and 'execfile'-able.

2014-12-26  Michael R. Crusoe  <mcrusoe@msu.edu>

    * tests/test_functions.py: Generate a temporary filename instead of
    writing to the current directory
    * Makefile: always run the `test` target if specified

2014-12-20  Titus Brown  <titus@idyll.org>

    * sandbox/slice-reads-by-coverage.py: fixed 'N' behavior to match other
    scripts ('N's are now replaced by 'A', not 'G').
    * sandbox/trim-low-abund.py: corrected reporting bug (bp written);
    simplified second-pass logic a bit; expanded reporting.

2014-12-17  Jessica Mizzi  <mizzijes@msu.edu>

    * khmer/file.py,sandbox/sweep-reads.py,scripts/{abundance-dist-single,
    abundance-dist,annotate-partitions,count-median,count-overlap,do-partition,
    extract-paired-reads,extract-partitions,filter-abund-single,filter-abund,
    filter-stoptags,interleave-reads,load-graph,load-into-counting,
    make-initial-stoptags,merge-partitions,normalize-by-median,partition-graph,
    sample-reads-randomly,split-paired-reads}.py,setup.cfg,
    tests/{test_script_arguments,test_scripts}.py: Added force option to all 
    scripts to script IO sanity checks and updated tests to match. 

2014-12-17  Michael R. Crusoe  <mcrusoe@msu.edu>

    * setup.cfg,tests/test_{counting_hash,counting_single,filter,graph,
    hashbits,hashbits_obj,labelhash,lump,read_parsers,scripts,subset_graph}.py:
    reduce memory usage of tests to about 100 megabytes max.

2014-12-17  Michael R. Crusoe  <mcrusoe@msu.edu>

    * scripts/load-graph.py,khmer/_khmermodule.cc: restore threading to
    load-graph.py

2014-12-16  Titus Brown  <titus@idyll.org>

    * sandbox/{calc-error-profile.py,collect-variants.py,correct-errors.py,
    trim-low-abund.py}: Support for k-mer spectral error analysis, sublinear
    error profile calculations from shotgun data sets, adaptive variant
    collection based on graphalign, streaming error correction, and streaming
    error trimming.
    * tests/test_sandbox_scripts.py: added tests for sandbox/trim-low-abund.py.
    * tests/test_counting_hash.py: added tests for new
    CountingHash::find_spectral_error_positions function.

2014-12-16  Michael R. Crusoe  <mcrusoe@msu.edu>  &  Camille Scott
<camille.scott.w@gmail.com>

    * khmer/_khmermodule.cc: fixed memory leak in the ReadParser paired
    iterator (not used by any scripts).
    * lib/read_parsers.cc,khmer/_khmermodule.cc: Improved exception handling.
    * tests/test_read_parsers.py,
    tests/test-data/100-reads.fq.truncated.{bz2,gz}: Added tests for truncated
    compressed files accessed via ReadParser paired and unpaired iterators.

2014-12-09  Michael R. Crusoe  <mcrusoe@msu.edu>

    New FAST[AQ] parser (from the SeqAn project). Fixes known issue and a
    newly found read dropping issue
    https://github.com/dib-lab/khmer/issues/249
    https://github.com/dib-lab/khmer/pull/641
    Supports reading from non-seekable plain and gziped FAST[AQ] files (a.k.a
    pipe or streaming support)

    * khmer/{__init__.py,_khmermodule.cc}: removed the Config object, the
    threads argument to new_counting_hash, and adapted to other changes in API.
    Dropped the unused _dump_report_fn method. Enhanced error reporting.
    * lib/{bittest,consume_prof,error,khmer_config,scoringmatrix,thread_id_map}
    .{cc,hh},tests/test_khmer_config.py: deleted unused files
    * sandbox/collect-reads.py,scripts/{abundance-dist-single,do-partition,
    filter-abund-single,load-into-counting}.py: adapted to Python API changes:
    no threads argument to ReadParser, no more config
    * tests/test_{counting_hash,counting_single,hashbits,hashbits_obj,
    test_read_parsers}.py: updated tests to new error pattern (upon object
    creation, not first access) and the same API change as above. Thanks to
    Camille for her enhanced multi-thread test.
    * lib/{counting,hashtable,ht-diff}.cc,khmer.hh: renamed MAX_COUNT define to
    MAX_KCOUNT; avoids naming conflict with SeqAn
    * khmer/file.py: check_file_status(): ignored input files named '-'
    * khmer/khmer_tst_utils.py: added method to pipe input files to a target
    script
    * tests/test_scripts.py: enhanced streaming tests now that four of them
    work.
    * Makefile: refreshed cppcheck{,-result.xml} targets, added develop
    setuptools command prior to testing

2014-12-08  Michael R. Crusoe  <mcrusoe@msu.edu>

    * doc/user/known_issues.txt: Document that multithreading leads to dropped
    reads.

2014-12-07  Michael R. Crusoe  <mcrusoe@msu.edu>

    This is khmer v1.2

    * Makefile: add sandbox scripts to the pylint_report.txt target
    * doc/dev/coding-guidelines-and-review.txt: Add question about command
    line API to the checklist
    * doc/dev/release.txt: refresh release procedure
    * doc/release-notes/release-1.2.md

2014-12-05  Michael R. Crusoe  <mcrusoe@msu.edu>

    * CITATIONS,khmer/khmer_args.py: update citations for Qingpeng's paper

2014-12-01  Michael R. Crusoe  <mcrusoe@msu.edu>

    * doc/roadmap.txt: Explain the roadmap to v2 through v4

2014-12-01  Kevin Murray  <spam@kdmurray.id.au>

    * tests/test_scripts.py: Stop a test from making a temporary output file
    in the current dir by explicitly specifying an output file.

2014-12-01  Kevin Murray  <spam@kdmurray.id.au>

    * load-into-counting.py: Add a CLI parameter to output a machine-readable
    summary of the run, including number of k-mers, FPR, input files etc in
    json or TSV format.

2014-12-01  Titus Brown  <t@idyll.org>

    * Update sandbox docs: some scripts now used in recipes

2014-11-23  Phillip Garland  <pgarland@gmail.com>

    * lib/khmer.hh (khmer): define KSIZE_MAX
    * khmer/_khmermodule.cc (forward_hash, forward_hash_no_rc) (reverse_hash):
    Use KSIZE_MAX to check whether the user-supplied k is larger than khmer
    supports.

2014-11-19  Michael R. Crusoe  <mcrusoe@msu.edu>

    * CODE_OF_CONDUT.RST,doc/dev/{index,CODE_OF_CONDUCT}.txt: added a code of
    conduct

2014-11-18  Jonathan Gluck  <jdg@cs.umd.edu>

    * tests/test_counting_hash.py: Fixed copy paste error in comments, True to
    False.

2014-11-15  Jacob Fenton  <bocajnotnef@gmail.com>

    * tests/test_scripts.py: added screed/read_parsers stream testing
    * khmer/file.py: modified file size checker to not break when fed
    a fifo/block device
    * tests/test-data/test-abund-read-2.fa.{bz2, gz}: new test files

2014-11-11  Jacob Fenton  <bocajnotnef@gmail.com>

    * do-partition.py: replaced threading args in scripts with things from 
    khmer_args
    * khmer/theading_args.py: removed as it has been deprecated

2014-11-06  Michael R. Crusoe  <mcrusoe@msu.edu>

    * lib/{counting,hashbits}.{cc,hh},lib/hashtable.hh: Moved the n_kmers()
    function into the parent Hashtable class as n_unique_kmers(), adding it to
    CountingHash along the way. Removed the unused start and stop parameters.
    * khmer/_khmermodule.cc: Added Python wrapping for CountingHash::
    n_unique_kmers(); adapted to the dropped start and stop parameters.
    * scripts/{load-graph,load-into-counting,normalize-by-median}.py: used the
    n_unique_kmers() function instead of the n_occupied() function to get the
    number of unique kmers in a table.
    * tests/test_{hashbits,hashbits_obj,labelhash,scripts}.py: updated the
    tests to reflect the above

2014-10-24  Camille Scott  <camille.scott.w@gmail.com>

    * do-partition.py: Add type=int to n_threads arg and assert to check
    number of active threads

2014-10-10  Brian Wyss  <wyssbria@msu.edu>

    * khmer/scripts/{abundance-dist, abundance-dist-single,
    annotate-partitions, count-median, count-overlap, do-partition,
    extract-paired-reads, extract-partitions, filter-abund, filter-abund-single,
    filter-stoptags, find-knots, load-graph, load-into-counting,
    make-initial-stoptags, merge-partitions, normalize-by-median, 
    partition-graph, sample-reads-randomly}.py:
    changed stdout output in scripts to go to stderr.

2014-10-06  Michael R. Crusoe  <mcrusoe@msu.edu>

    * Doxyfile.in: add links to the stdc++ docs

2014-10-01  Ben Taylor  <taylo886@msu.edu>

    * khmer/_khmermodule.cc, lib/hashtable.cc, lib/hashtable.hh,
    tests/test_counting_hash.py, tests/test_labelhash.py,
    tests/test_hashbits.py, tests/test_hashbits_obj.py:
    Removed Hashtable::consume_high_abund_kmers,
    Hashtable::count_kmers_within_depth, Hashtable::find_radius_for_volume,
    Hashtable::count_kmers_on_radius

2014-09-29  Michael R. Crusoe  <mcrusoe@msu.edu>

    * versioneer.py: upgrade versioneer 0.11->0.12

2014-09-29  Sherine Awad  <sherine.awad@gmail.com>

    * scripts/normalize-by-median.py: catch expections generated by wrong
    indentation for 'total'

2014-09-23  Jacob G. Fenton  <bocajnotnef@gmail.com>

    * scripts/{abundance-dist-single, abundance-dist, count-median,
    count-overlap, extract-paired-reads, filter-abund-single,
    load-graph, load-into-counting, make-initial-stoptags,
    partition-graph, split-paired-reads}.py: 
    added output file listing at end of file
    * scripts/extract-long-sequences.py: refactored to set write_out to
    sys.stdout by default; added output location listing.
    * scripts/{fastq-to-fasta, interleave-reads}.py: 
    added output file listing sensitive to optional -o argument
    * tests/test_scripts.py: added test for scripts/make-initial-stoptags.py

2014-09-19  Ben Taylor  <taylo886@msu.edu>

    * Makefile: added --inline-suppr to cppcheck, cppcheck-result.xml targets
    * khmer/_khmermodule.cc: Added comments to address cppcheck false positives
    * lib/hashtable.cc, lib/hashtable.hh: take args to filter_if_present by
    reference, address scope in destructor
    * lib/read_parsers.cc: Added comments to address cppcheck false positives
    * lib/subset.cc, lib/subset.hh: Adjusted output_partitioned_file,
    find_unpart to take args by reference, fix assign_partition_id to use
    .empty() instead of .size()

2014-09-19  Ben Taylor  <taylo886@msu.edu>
		
    * Makefile: Add astyle, format targets
    * doc/dev/coding-guidelines-and-review.txt: Add reference to `make format`
		target

2014-09-10  Titus Brown  <titus@idyll.org>

    * sandbox/calc-median-distribution.py: catch exceptions generated by reads
	shorter than k in length.
    * sandbox/collect-reads.py: added script to collect reads until specific
	average cutoff.
    * sandbox/slice-reads-by-coverage.py: added script to extract reads with
	a specific coverage slice (based on median k-mer abundance).
	
2014-09-09  Titus Brown  <titus@idyll.org>

    * Added sandbox/README.rst to describe/reference removed files,
	 and document remaining sandbox files.

    * Removed many obsolete sandbox files, including:
      sandbox/abund-ablate-reads.py,
      sandbox/annotate-with-median-count.py,
      sandbox/assemble-individual-partitions.py,
      sandbox/assemstats.py,
      sandbox/assemstats2.py,
      sandbox/bench-graphsize-orig.py,
      sandbox/bench-graphsize-th.py,
      sandbox/bin-reads-by-abundance.py,
      sandbox/bowtie-parser.py,
      sandbox/calc-degree.py,
      sandbox/calc-kmer-partition-counts.py,
      sandbox/calc-kmer-read-abunds.py,
      sandbox/calc-kmer-read-stats.py,
      sandbox/calc-kmer-to-partition-ratio.py,
      sandbox/calc-sequence-entropy.py,
      sandbox/choose-largest-assembly.py,
      sandbox/consume-and-traverse.py,
      sandbox/contig-coverage.py,
      sandbox/count-circum-by-position.py,
      sandbox/count-density-by-position.py,
      sandbox/count-distance-to-volume.py,
      sandbox/count-median-abund-by-partition.py,
      sandbox/count-shared-kmers-btw-assemblies.py,
      sandbox/ctb-iterative-bench-2-old.py,
      sandbox/ctb-iterative-bench.py,
      sandbox/discard-high-abund.py,
      sandbox/discard-pre-high-abund.py,
      sandbox/do-intertable-part.py,
      sandbox/do-partition-2.py,
      sandbox/do-partition-stop.py,
      sandbox/do-partition.py,
      sandbox/do-subset-merge.py,
      sandbox/do-th-subset-calc.py,
      sandbox/do-th-subset-load.py,
      sandbox/do-th-subset-save.py,
      sandbox/extract-surrender.py,
      sandbox/extract-with-median-count.py,
      sandbox/fasta-to-fastq.py,
      sandbox/filter-above-median.py,
      sandbox/filter-abund-output-by-length.py,
      sandbox/filter-area.py,
      sandbox/filter-degree.py,
      sandbox/filter-density-explosion.py,
      sandbox/filter-if-present.py,
      sandbox/filter-max255.py,
      sandbox/filter-min2-multi.py,
      sandbox/filter-sodd.py,
      sandbox/filter-subsets-by-partsize.py,
      sandbox/get-occupancy.py,
      sandbox/get-occupancy2.py,
      sandbox/graph-partition-separate.py,
      sandbox/graph-size-circum-trim.py,
      sandbox/graph-size-degree-trim.py,
      sandbox/graph-size-py.py,
      sandbox/join_pe.py,
      sandbox/keep-stoptags.py,
      sandbox/label-pairs.py,
      sandbox/length-dist.py,
      sandbox/load-ht-and-tags.py,
      sandbox/make-coverage-by-position-for-node.py,
      sandbox/make-coverage-histogram.py,
      sandbox/make-coverage.py,
      sandbox/make-random.py,
      sandbox/make-read-stats.py,
      sandbox/multi-abyss.py,
      sandbox/multi-stats.py,
      sandbox/multi-velvet.py,
      sandbox/normalize-by-min.py,
      sandbox/occupy.py,
      sandbox/parse-bowtie-pe.py,
      sandbox/parse-stats.py,
      sandbox/partition-by-contig.py,
      sandbox/partition-by-contig2.py,
      sandbox/partition-size-dist-running.py,
      sandbox/partition-size-dist.py,
      sandbox/path-compare-to-vectors.py,
      sandbox/print-exact-abund-kmer.py,
      sandbox/print-high-density-kmers.py,
      sandbox/quality-trim-pe.py,
      sandbox/quality-trim.py,
      sandbox/reformat.py,
      sandbox/remove-N.py,
      sandbox/softmask-high-abund.py,
      sandbox/split-N.py,
      sandbox/split-fasta-on-circum.py,
      sandbox/split-fasta-on-circum2.py,
      sandbox/split-fasta-on-circum3.py,
      sandbox/split-fasta-on-circum4.py,
      sandbox/split-fasta-on-degree-th.py,
      sandbox/split-fasta-on-degree.py,
      sandbox/split-fasta-on-density.py,
      sandbox/split-reads-on-median-diff.py,
      sandbox/summarize.py,
      sandbox/sweep_perf.py,
      sandbox/test_scripts.py,
      sandbox/traverse-contigs.py,
      sandbox/traverse-from-reads.py,
      sandbox/validate-partitioning.py -- removed as obsolete.

2014-09-01  Michael R. Crusoe  <mcrusoe@msu.edu>

    * doc/dev/coding-guidelines-and-review.txt: Clarify pull request checklist
    * CONTRIBUTING.md: update URL to new dev docs

2014-08-30  Rhys Kidd  <rhyskidd@gmail.com>

    * khmer/_khmermodule.cc: fix table.get("wrong_length_string") gives core
    dump
    * lib/kmer_hash.cc: improve quality of exception error message
    * tests/{test_counting_hash,test_counting_single,test_hashbits,
        test_hashbits_obj}.py: add regression unit tests

2014-08-28  Titus Brown  <titus@idyll.org>

    * scripts/normalize-by-median.py: added reporting output after main loop
	exits, in case it hadn't been triggered.
    * sandbox/saturate-by-median.py: added flag to change reporting frequency,
	cleaned up leftover code from when it was copied from
	normalize-by-median.

2014-08-24  Rhys Kidd  <rhyskidd@gmail.com>

    * khmer/thread_utils.py, sandbox/filter-below-abund.py,
	scripts/{extract-long-sequences,load-graph,load-into-counting,
	normalize-by-median,split-paired-reads}.py,
	scripts/galaxy/gedlab.py: fix minor PyLint issues 

2014-08-20  Michael R. Crusoe  <mcrusoe@msu.edu>

    * test/test_version.py: add Python2.6 compatibility.

2014-08-20  Rhys Kidd  <rhyskidd@gmail.com>

    * setup.py,README.rst,doc/user/install.txt: Test requirement for a 
    64-bit operating system, documentation changes. Fixes #529

2014-08-19  Michael R. Crusoe  <mcrusoe@msu.edu>

    * {setup,versioneer,khmer/_version}.py: upgrade versioneer from 0.10 to 0.11

2014-08-18  Michael R. Crusoe  <mcrusoe@msu.edu>

    * setup.py: Use the system bz2 and/or zlib libraries if specified in
    setup.cfg or overridden on the commandline

2014-08-06  Michael R. Crusoe  <mcrusoe@msu.edu>

    * CITATION: fixed formatting, added BibTeX
    * Makefile: Python code coverage targets will now compile khmer if needed
    * doc/dev/galaxy.txt: moved to doc/user/; updated & simplified
    * doc/{dev,user}/index.txt: galaxy.txt move
    * scripts/*.xml: moved to scripts/galaxy/; citations added; additional
    scripts wrapped
    * scripts/galaxy/README.txt: documented Galaxy codebase requirements
    * doc/citations.txt: symlink to CITATION
    * scripts/galaxy/test-data: added symlinks to files in tests/test-data or
    added short test files from scratch
    * scripts/galaxy/macros.xml: common configuration moved to central file
    * scripts/galaxy/gedlab.py: custom Galaxy datatypes for the counting
    tables and presence tables: it inherits from the Galaxy Binary type but
    isn't sniffable. Written with GalaxyTeam's Dave_B.
    * scripts/filter-abund.py: fix inaccurate parameter description
    * scripts/galaxy/tool_dependencies.xml: document install process
    * scripts/galaxy/filter-below-abund.py: symlink to
    sandbox/filter-below-abund.py for now.
    * khmer/khmer_args.py: point users to online citation file for details

2014-08-05  Michael R. Crusoe  <mcrusoe@msu.edu>

    * lib/read_parsers.{cc,hh}: close file handles. Fixes CID 1222793

2014-08-05  Justin Lippi  <jlippi@gmail.com>

    * khmer/__init__.py: import get_version_cpp method as __version_cpp__.
    * khmer/_khmermodule.cc: added get_version_cpp implementation
    * tests/test_version.py: check that version from C++ matches version from
    khmer.__version__
    * setup.cfg: don't run tests with 'jenkins' @attr with 'make test'

2014-08-04  Michael R. Crusoe  <mcrusoe@msu.edu>

    * khmer/_khmermodule.cc,lib/{kmer_hash.{cc,hh},read_aligner.cc,
    read_parsers.{cc,hh},trace_logger.cc: Replace remaining uses of assert()
    with khmer_exceptions. Fixes #215.
    * setup.py: simplify argparse conditional dependency

2014-08-03  Titus Brown & Michael R. Crusoe  <t@idyll.org>

    * doc/{artifact-removal,partitioning-workflow{.graffle,.png}},{biblio,
    blog-posts,guide,install,choosing-table-sizes,known-issues,scripts,
    partitioning-big-data.txt: moved to doc/user/
    * doc/{crazy-ideas,details,development,galaxy,release,examples}.txt: moved
    to doc/dev/
    * doc/dev/{a-quick-guide-to-testing,codebase-guide,
    coding-guidelines-and-review,for-khmer-developers,getting-started,
    hackathon,index}.txt,doc/user/index.txt: new content.
    * doc/design.txt: deleted
    The documentation has been split into user focused documentation and
    developer focused documentation. The new developer docs were field tested
    as part of the Mozilla Science Lab global sprint that we participated in;
    we are grateful to all the volunteers.

2014-07-24  Ivan Gonzalez  <iglpdc@gmail.com>

    * lib/khmer.hh, lib/khmer_exception.hh: All exceptions are now derived from
	a new base class exception, khmer::khmer_exception. Issue #508.
    * lib/counting.cc, lib/hashbits.cc, lib/hashtable.{cc,hh},lib/kmer_hash.cc,
	lib/labelhash.cc, lib/perf_metrics.hh, lib/read_parsers.{cc,hh},
	lib/subset.cc, lib/thread_id_map.hh: All exceptions thrown are now
	instances (or derived from) khmer::khmer_exception.

2014-07-24  Jiarong Guo  <guojiaro@gmail.com>

    * khmer/_khmermodule.cc: add python exception when thread = 0 for
    ReadParser.
    * tests/test_read_parsers.py: add test_with_zero_threads() to test Python
    exception when ReadParser has zero threads.

2014-07-23  Qingpeng Zhang  <qingpeng@gmail.com>

    * scripts/load-graph.py: write fp rate into *.info file with option 
    to switch on
    * tests/test_scripts.py: add test_load_graph_write_fp

2014-07-23  Ryan R. Boyce  <boycerya@msu.edu>

    * Makefile: fixed >80 character line wrap-around

2014-07-23  Leonor Garcia-Gutierrez  <l.garcia-gutierrez@warwick.ac.uk>

    * tests/test_hashbits.py, tests/test_graph.py, 
    tests/test_lump.py: reduced memory requirement
    
2014-07-23  Heather L. Wiencko  <wienckhl@tcd.ie>

    * khmer_tst_utils.py: added import traceback
    * test_scripts.py: added test for normalize_by_median.py for fpr rate

2014-07-22  Justin Lippi  <jlippi@gmail.com>
 
    * khmer/_khmermodule.cc: removed unused assignment
    * lib/read_aligner.cc,lib/read_aligner.hh: wrapped function declarations
    in the same compiler options that the only invocations are in to avoid
    unusedPrivateFunction violation.
    * lib/read_parsers.cc: fix redundantassignment error by assigning variable
    to its value directly

2014-07-22  Michael R. Crusoe  <mcrusoe@msu.edu>

    * Makefile: combine pip invocation into single "install-dependencies"
    target.

2014-07-22  Justin Lippi  <jlippi@gmail.com>

    * tests/test_subset_graph.py: decrease the amount of memory that is being
    requested for the hash tables in test.

2014-07-22  Jim Stapleton  <jas@msu.edu>

     * scripts/filter-abund.py: no longer asks for parameters that are unused,
     issue #524

2014-07-22  Justin Lippi  <jlippi@gmail.com> 

    * tests/khmer_tst_utils.py: put runscript here
    * tests/test_sandbox_scripts.py: remove 'runsandbox', renamed to runscript
      and placed in khmer_tst_utils
    * tests/test_scripts.py: removed 'runscript' and placed in khmer_tst_utils

2014-07-22  Jeramia Ory  <jeramia.ory@gmail.com>

    * khmer/_khmermodule.cc: removed unused KhmerError, issue #503

2014-07-22  Rodney Picett  <pickett.rodney@gmail.com>

    * lib/scoringmatrix.{cc,hh}: removed assign function, issue #502
 
2014-07-22  Leonor Garcia-Gutierrez  <l.garcia-gutierrez@warwick.ac.uk>

    * tests/test_counting_single.py: reduced memory requirements
    
2014-07-21  Titus Brown  <t@idyll.org>

    * sandbox/saturate-by-median.py: introduce new sandbox script for
	saturation analysis of low-coverage data sets.

2014-07-10  Joe Stein  <joeaarons@gmail.com>

    * sandbox/readstats.py: fixed divide-by-zero error, issue #458

2014-07-06  Titus Brown  <t@idyll.org>

    * doc/release.txt: fix formatting.

2014-06-25  Michael R. Crusoe <mcrusoe@msu.edu>

    * scripts/load-graph.py: fix #507. Threading doesn't give any advantages
    to this script right now; the threading parameter is ignored for now.

2014-06-20  Chuck Pepe-Ranney  <chuck.peperanney@gmail.com>

    * scripts/extract-partitions.py: added epilog documentation for 
	<base>.dist columns.

2014-06-20  Michael R. Crusoe  <mcrusoe@msu.edu>

    * doc/release.txt: Add Coverity Scan to release checklist

2014-06-19  Michael R. Crusoe  <mcrusoe@msu.edu>

    * lib/read_aligner.{cc,hh},khmer/_khmermodule.cc,setup.py,
    tests/test_read_aligner.py,sandbox/{normalize-by-align,read-aligner}.py:
    Update of @fishjord's graph alignment work
    * lib/{aligner,kmer,node}.{cc,hh},tests/test_align.py: removed as they are
    superceded by the above
    * Makefile: fixed wildcards
    * tests/read_parsers.py: tests that are too complicated to run with
    Valgrind's memcheck are now marked @attr('multithread')

2014-06-16  Titus Brown  <t@idyll.org>

    * doc/release.txt: updated release process.
    * doc/known-issues.txt: updated known-issues for v1.1 release
    * doc/release-notes/: added release notes for 1.0, 1.0.1, and 1.1

2014-06-16  Michael R. Crusoe  <mcrusoe@msu.edu>

    * scripts/{abundance-dist-single,filter-abund-single,load-into-counting,
    normalize-by-median,load-graph}.py: restore Python 2.6 compatibility for
    Debian 6, RedHat 6, SL6, and Ubuntu 10.04 LTS users.

2014-06-15  Titus Brown  <t@idyll.org>

    * doc/scripts.txt: removed sweep-reads.py from script documentation.
    * scripts/sweep-reads.py, scripts/sweep-files.py: moved sweep-reads.py
	and sweep-files.py over to sandbox.
    * tests/test_sandbox_scripts.py: created a test file for scripts in
	sandbox/; skip when not in developer mode (e.g. installed egg).
    * tests/test_script_arguments.py: capture file.py output to stderr
	so that it is not displayed during tests.
    * sandbox/calc-median-distribution.py: updates to print cumulative
	distribution for calc-median-distribution.

2014-06-14  Michael R. Crusoe  <mcrusoe@msu.edu>

    * scripts/{abundance-dist-single,filter-abund-single,load-into-counting,
    normalize-by-median,load-graph}.py,tests/test_scripts.py: added
    '--report-total-kmers' option to all scripts that create k-mer tables.

2014-06-14  Titus Brown  <t@idyll.org>

    * doc/scripts.txt, tests/test_scripts.py, scripts/sweep-reads.py:
	renamed sweep-reads-buffered to sweep-reads; added FASTQ output to
	sweep-reads.
    * doc/scripts.txt: added extract-long-sequences.py doc reference.
    * scripts/extract-long-sequences.py: set default sequence length to
	extract to 200 bp.

2014-06-13  Michael R. Crusoe  <mcrusoe@msu.edu>

    * MANIFEST.in: don't include docs/, data/, or examples/ in our PyPI
    distribution. Saves 15MB.

2014-06-13  Michael R. Crusoe  <mcrusoe@msu.edu>

    * Makefile: split coverity target in two: -build and -upload. Added
    configuration target

2014-06-13  Titus Brown  <t@idyll.org>

    * doc/install.txt: updated virtualenv command to use python2 explicitly,
	for arch support.

2014-06-13  Titus Brown  <t@idyll.org>

    * khmer/__init__.py, khmer/file_args.py: Moved copyright message to a
	comment.
    * khmer/file.py: updated error messages for disk-space checking functions;
	added test hooks.
    * tests/test_script_arguments.py: added tests for several functions in
	khmer/file.py.
    * sandbox/assemstats3.py: handle missing input files.

2014-06-12  Michael Wright <wrigh517@msu.edu>

    * sandbox/load-into-hashbits: Deleted from sandbox. It is superseded
    by load-graph.py --no-tagset.

2014-06-11  Michael Wright <wrigh517@msu.edu>

    * scripts/load-into-counting: Fixed docstring misnomer to 
	load-into-counting.py

2014-06-10  Michael R. Crusoe  <mcrusoe@msu.edu>

    * setup.py,tests/{__init__,khmer_tst_utils,test_scripts,
    khmer_test_counting_single}.py: made tests runnable after installation.
    * lib/{khmer.hh,hashtable.hh,read_parsers.cc,read_parsers.hh}: restructure
    exception hierarchy.
    * khmer/_khmermodule.cc: Nicer error checking for hash_consume_fasta,
    hash_abundance_distribution, hashbits_consume_{fasta,fasta_and_tag
    {,with_stoptags},partitioned_fasta}, hashbits_output_partitions, and
    labelhash_consume_{,partitioned_}fasta_and_tag_with_labels.

2014-06-10  Titus Brown  <t@idyll.org>

    * Makefile: remove SHELL setting so that 'make doc' works in virtualenvs.
    * scripts/sample-reads-randomly.py: extend to take multiple subsamples
	with -S.
    * tests/test_scripts.py: added test for multiple subsamples from
	sample-reads-randomly.py

2014-06-10  Michael Wright <wrigh517@msu.edu>

    * scripts/extract-long-sequences: Moved from sandbox, added argparse and 
    FASTQ support.
    * scripts/fastq-to-fasta: Fixed outdated argparse oversight.
    * tests/test_scripts.py: Added tests for extract-long-sequences.py

2014-06-08  Titus Brown  <t@idyll.org>

    * doc/conf.py: set google_analytics_id and disqus_shortname properly;
	disable "editme" popup.
    * doc/_templates/page.html: take google_analytics_id and disqus_shortname
	from doc/conf.py.

2014-06-04  Michael R. Crusoe <mcrusoe@msu.edu>

    * lib/Makefile: do a distclean as the CFLAGS may have changed. Fixes #442

2014-06-03 Chuck Pepe-Ranney <chuck.peperanney@gmail.com>

    * scripts/abundance-dist.py: removed call to check_space on infiles.  

2014-05-31  Michael R. Crusoe  <mcrusoe@msu.edu>

    * khmer/_khmermodule.cc,lib/counting.{cc,hh},
    sandbox/{stoptag-abundance-ham1-hist.py,off-by-one.py,filter-ham1.py}:
    Remove CountingHash get_kmer_abund_mean, get_kmer_abund_abs_deviation, and
    max_hamming1_count along with Python glue code and sandbox scripts. They
    are no longer useful.

2014-05-30  Titus Brown  <t@idyll.org>

    * khmer/_khmermodule.cc: remove merge2* functions: unused, untested.
    * lib/counting.cc, lib/hashbits.cc, lib/hashtable.cc: made file loading
	exceptions more verbose and informative.
    * tests/test_subset_graph.py: added tests for SubsetPartition::
	load_partitionmap.
    * khmer/_khmermodule.cc, lib/subset.cc, wrapped SubsetPartition::
	load_partitionmap to catch, propagate exceptions
    * tests/test_hashbits.py, tests/test_counting_hash.py: added tests
	for fail-on-load of bad file format versions; print exception messages.
    * .gitignore: added various temporary pip & build files
    * lib/counting.cc: added I/O exception handling to CountingHashFileReader
	and CountingHashGzFileReader.
    * lib/hashbits.cc: added I/O exception handling to Hashbits::load.
    * lib/subset.cc: added I/O exception handling to merge_from_disk.
    * lib/hashtable.cc: added I/O exception handling to load_tagset and
	load_stop_tags
    * khmer/_khmermodule.cc: added I/O exception propagation from C++ to
	Python, for all loading functions.

2014-05-22  Michael Wright  <wrigh517@msu.edu>

    * scripts/fastq-to-fasta: Moved and improved fastq-to-fasta.py into scripts 
    from sandbox
    * tests/test_scripts.py: Added tests for fastq-to-fasta.py
    * tests/test-data: Added test-fastq-n-to-fasta.py file with N's in 
    sequence for testing

2014-05-19  Michael R. Crusoe  <mcrusoe@msu.edu>

    * Makefile: add target for python test coverage plain-text report;
    clarified where the HTML report is

2014-05-16  Michael R. Crusoe  <mcrusoe@msu.edu>

    * docs/scripts.txt: include sweep-reads-buffered.py

2014-05-14  Adam Caldwell  <adam.caldwell@gmail.com>

    * Makefile: change pip to pip2. Fixes assorted make problems on systems
    where pip links to pip3

2014-05-14  Michael R. Crusoe  <mcrusoe@msu.edu>

    * lib/{zlib,bzip2} -> third-party/
    * setup.{cfg,py}: Move third party libraries to their own directory
    * Makefile: add sloccount target for humans and the sloccount.sc target for
   Jenkins

2014-05-13  Michael Wright  <wrigh517@msu.edu>

    * sandbox/fastq-to-fasta.py: now reports number of reads dropped due to
    'N's in sequence. close 395

2014-05-13  Michael R. Crusoe  <mcrusoe@msu.edu>

    * doc/release.txt: additional fixes

2014-05-09  Luiz Irber  <irberlui@msu.edu>

    Version 1.0.1

2014-05-09  Michael R. Crusoe  <mcrusoe@msu.edu>

    * doc/release.txt: update release instructions

2014-05-06  Michael R. Crusoe  <mcrusoe@msu.edu>

    * lib/{subset,counting}.cc: fix cppcheck errors; astyle -A10
    --max-code-length=80

2014-05-06  Titus Brown  <titus@idyll.org>

    * sandbox/calc-best-assembly.py: added script to calculate best
    assembly from a list of contig/scaffold files
	
2014-04-23  Titus Brown  <titus@idyll.org>

    * scripts/abundance-dist-single.py: fixed problem where ReadParser was
    being created anew for each thread; regression introduced in 4b823fc.

2014-04-22  Michael R. Crusoe  <mcrusoe@msu.edu>

    *.py: switch to explicit python2 invocation. Fixes #385.

2014-04-21  Titus Brown  <t@idyll.org>

    * doc/development.txt: added spellcheck to review checklist

2014-04-21  Titus Brown  <titus@idyll.org>

    * scripts/normalize-by-median.py: updated FP rate to match latest info from
      Qingpeng's paper; corrected spelling error.

2014-04-21  Michael R. Crusoe  <mcrusoe@msu.edu>

    * setup.py,doc/installing.txt: Remove argparse from the requirements
    unless it isn't available. Argparse is bundled with Python 2.7+. This
    simplifies the installation instructions.

2014-04-17  Ram RS  <ramrs@nyu.edu>

    * scripts/make-initial-stoptags.py: fixed bug that threw error on
     missing .ht input file while actual expected input file is .pt

2014-04-11  Titus Brown  <t@idyll.org>

    * scripts/*.py: fixed argument to check_space_for_hashtable to rely
    on args.n_tables and not args.ksize.

2014-04-06  Titus Brown  <titus@idyll.org>

    * scripts/normalize-by-median.py: added comment about table compatibility
    with abundance-dist.

2014-04-05  Michael R. Crusoe  <mcrusoe@msu.edu>

    * MANIFEST.in,setup.py: fix to correct zlib packaging for #365
    * ChangeLog: fix date for 1.0 release, email addresses

2014-04-01  Michael R. Crusoe  <mcrusoe@msu.edu>

    Version 1.0
    * Makefile: run 'build' command before install; ignore _version.py for
    coverage purposes.
    * bink.ipynb: deleted
    * doc/choosing-hash-sizes.txt -> choosing-table-sizes.txt
    * setup.py,doc/{conf.py,index.txt}: update lists of authors
    * doc/development.txt: typo
    * doc/{galaxy,guide,index,introduction,scripts}.txt: remove some
    references to implementation details of the k-mer tables
    * doc/{known-issues,release}.txt: updated
    * khmer/*.cc,lib/*.{cc,hh}: astyle -A10 formatted
    * lib/read_parsers.cc: fixed case statement fall through
    * lib/subset.cc: removed unnecessary NULL check (CID 1054804 & 1195088)
    * scripts/*.py: additional documentation updates
    * tests/test-data/test-overlap1.ht,data/MSB2-surrender.fa &
    data/1m-filtered.fa: removed from repository history, .git is now 36M!

2014-04-01  Titus Brown  <t@idyll.org>

    * CITATION,khmer/khmer_args.py: Updated khmer software citation for
    release.

2014-03-31  Titus Brown  <t@idyll.org>

    * scripts/normalize-by-median.py: Fixed unbound variable bug introduced in
    20a433c2.

    * khmer/file.py: Fixed incorrect use of __file__ dirname instead of
    os.getcwd(); also fixed bug where statvfs would choke on an empty
    dirname resulting from input files being in the cwd.

2014-03-31  Michael R. Crusoe  <mcrusoe@msu.edu>

    * versioneer.py,ez_setup.py: updated to version 0.10 and 3.4.1
    respectively.
    * docs/release.txt,khmer/_version.py,MANIFEST.in: update ancillary
    versioneer files

2014-03-31  Titus Brown  <t@idyll.org>

    * scripts/*.py,khmer/khmer_args.py: added 'info' function to khmer_args,
    and added citation information to each script.
    * CITATION: added basic citation information for khmer functionality.

2013-03-31  Michael R. Crusoe  <mcrusoe@msu.edu>

    * docs/scripts.txt,scripts/*.py,khmer/*.py: overhaul the documentation of
    the scripts. Uses sphinxcontrib.autoprogram to leverage the existing
    argparse objects. Moved the documentation into each script + misc cleanups.
    All scripts support the --version option. Migrated the last scripts to use
    khmer_args
    * docs/blog-posts.txt: removed outdated reference to filter-exact.py; its
    replacement filter-abund.py is better documented in the eel-pond protocol
    * figuregen/,novelty/,plots/,templatem/,scripts/do-partition.sh: removed
    outdated code not part of core project

2013-03-30  Michael R. Crusoe  <mcrusoe@msu.edu>

    * setup.py: monkeypatched distutils.Distribution.reinitialize_command() so
    that it matches the behavior of Distribution.get_command_obj(). This fixes
    issues with 'pip install -e' and './setup.py nosetests' not respecting the
    setup.cfg configuration directives for the build_ext command. Also
    enhanced our build_ext command to respect the dry_run mode.

    * .ycm_extra_conf.py: Update our custom YouCompleteMe configuration to
    query the package configuration for the proper compilation flags.

2014-03-28  Michael R. Crusoe  <mcrusoe@msu.edu>

    * Makefile,setup.py: demote nose & sphinx to extra dependencies.
    Auto-install Python developer tools as needed.

2013-03-27  Michael R. Crusoe  <mcrusoe@msu.edu>

    * The system zlib and bzip2 libraries are now used instead of the bundled
    versions if specified in setup.cfg or the command line.

2014-03-25  Michael R. Crusoe  <mcrusoe@msu.edu>

    * Makefile: update cppcheck command to match new version of Jenkins
    plugin. Now ignores the lib/test*.cc files.

2013-03-20  Michael R. Crusoe  <mcrusoe@msu.edu>

    * lib/storage.hh,khmer/_khmermodule.cc,lib/{readtable,read_parsers}.hh:
    remove unused storage.hh

2014-03-19  Qingpeng Zhang  <qingpeng@msu.edu>

    * hashbits.cc: fix a bug of 'Division or modulo by zero' described in #182
    * test_scripts.py: add test code for count-overlap.py
    * count-overlap.py: (fix a bug because of a typo and hashsize was replaced
    by min_hashsize)
    * count-overlap.py: needs hashbits table generated by load-graph.py. 
    This information is added to the "usage:" line.
    * count-overlap.py: fix minor PyLint issues

2014-03-19  Michael R. Crusoe  <mcrusoe@msu.edu>

    * Update bundled zlib version to 1.2.8 from 1.2.3. Changes of note:
    "Wholesale replacement of gz* functions with faster versions"
    "Added LFS (Large File Summit) support for 64-bit file offsets"
    "Fix serious but very rare decompression bug"

2014-03-19  Michael R. Crusoe <mcrusoe@msu.edu>

    * lib/counting.hh: include hashtable.hh
    * lib/{counting,aligner,hashbits,hashtable,labelhash,node,subset}.{cc,hh},
    kmer.cc,khmer/_khmermodule.cc: removed downcast, replaced non-functional
    asserts() with exception throws.
    * khmer/_khmermodule.cc: fixed parsing of PyLists
    * setup.py: force 64bit only builds on OS X.

2014-03-19  Titus Brown  <t@idyll.org>

    * Makefile: update documentation on targets at top; clean autopep8 output.
    * test_counting_single.py: fixed pep8 violations in spacing
    * test_scripts.py: eliminate popenscript in favor of proper SystemExit
	handling in runscript; fix pep8 violations.

2014-03-19  Michael R. Crusoe <mcrusoe@msu.edu> and Luiz Irber
<luiz.irber@gmail.com>

    * lib/ktable.{cc,hh},khmer/{__init__.py},{_khmermodule.cc}, tests/
    test_{counting_{hash,single},ktable}.py: remove the unused KTable object
    * doc/{index,ktable}.txt: remove references to KTable
    * lib/{ktable.{hh,cc} → kmer_hash.{hh,cc}}: rename remaining ktable files
    to kmer_hash
    * lib/{hashtable,kmer}.hh: replace ktable headers with kmer_hash

2014-03-17  Ram RS  <ramrs@nyu.edu>

    * extract-partitions.py: pylint warnings addressed
    * test_scripts.py: tests added to cover extract-partitions completely

2014-03-16  Michael R. Crusoe <mcrusoe@msu.edu>

    * lib/read_parsers.cc: fix for Coverity CID 1054789: Unititialized scalar
    field II: fill_id is never zeroed out.

2014-03-16  Ram RS  <ramrs@nyu.edu>

    * Project email in copyright headers updated

2014-03-14  Michael R. Crusoe <mcrusoe@msu.edu>

    * khmer/_khmermodule.cc, lib/{khmer.hh, hashtable.{cc,hh}},
    tests/test_{hashbits,hashbits_obj,labelhash}.py: don't implicitly downcast
    tagset_size(). Changes fileformat version for saved tagsets.

2014-03-13  Ram RS  <ramrs@nyu.edu>

    * added: khmer/file.py - script to check disk space, check input file
    status and check space before hashtable writing
    * modified: scripts/*.py - all scripts now use khmer.file for above-mentioned
    functionality.
    * modified: scripts/*.py - pylint violations addressed in all scripts
    under scripts/

2014-03-13  Ram RS  <ramrs@nyu.edu>

    * Bug fix: tests.test_normalize_by_median_no_bigcount() now runs within
    temp directory

2014-03-11  Michael R. Crusoe  <mcrusoe@mcrusoe.edu>

    * lib/read_parsers.hh: fix for Coverity CID 1054789: Uninitialized scalar
    field

2014-03-10  Michael R. Crusoe  <mcrusoe@msu.edu>

    * doc/development.txt: document fork/tag policy + formatting fixes

2014-03-03  Michael R. Crusoe  <mcrusoe@msu.edu>

    * lib/trace_logger.{cc,hh}: fix for Coverity CID 1063852: Uninitialized
    scalar field (UNINIT_CTOR) 
    * lib/node.cc: fix for Coverity CID 1173035:  Uninitialized scalar field
    (UNINIT_CTOR)
    * lib/hashbits.hh: fix for Coverity CID 1153101:  Resource leak in object
    (CTOR_DTOR_LEAK)
    * lib/{perf_metrics.{cc,hh},hashtable.{cc,hh}
    ,read_parsers.{cc,hh},trace_logger.{cc,hh}}: ifndef WITH_INTERNAL_METRICS
    then lets not + astyle -A10

2014-02-27  Michael R. Crusoe <mcrusoe@msu.edu>

    * tagged: version 0.8
    * setup.py: Specify a known working version of setuptools so we don't
    force an unneeded and awkward upgrade.
    * setup.py: We aren't zipsafe, mark as such

2014-02-18  Michael R. Crusoe <mcrusoe@msu.edu>

* Normalized C++ namespace usage to fix CID 1054792
* Updated install instructions. We recommend OS X users and those Linux
users without root access to install virtualenv instead of pip.
* New documentation: doc/known-issues.txt
* Added code review checklist & other guidance: doc/development.txt

2014-02-03  Camille Scott <camille.scott.w@gmail.com>

* Standardized command line arguments in khmer_args; added version flag

* Added support for sparse graph labeling

* Added script to reinflate partitions from read files using the 
  labeling system, called sweep-reads-by-partition-buffered.py

* Implemented __new__ methods for Hashbits, enforced inheritance
  hierarchy between it and the new LabelHash class both in C++
  and CPython API

2013-12-20  Titus Brown  <titus@idyll.org>

* Fixed output_partitioned_file, sweep-reads3.py, and extract-partitions.py
  to retain FASTQ format in output.

2013-12-11  Michael R. Crusoe <mcrusoe@msu.edu>

* normalize-by-median.py: new optional argument: --record-filenames to specify
a path where a list of all the output filenames will be written to. Will
be used to better integrate with Galaxy.

* All commands that use the counting args now support the --version switch

* abundance-dist-single.py, abundance-dist.py, do-partition.py,
interleave-reads.py, load-graph.py, load-into-counting.py
normalize-by-median.py now exit with return code 1 instead of 255 as is
standard.

2013-12-19  Michael R. Crusoe  <mcrusoe@msu.edu>

* doc/install.txt Add setup instructions for RHEL6 & fix invocation to get
master branch to work for non-developers

2013-12-18  Titus Brown  <titus@idyll.org>

* Added a test to ensure that normalize-by-median.py has bigcount set to
  False.

2013-11-22  Camille Scott  <camille.scott.w@gmail.com>

* Makefile: Added debug target for profiling.

2013-11-22  Michael R. Crusoe  <mcrusoe@msu.edu>

* Documented release process

2013-10-21  Michael R. Crusoe  <mcrusoe@msu.edu>

* Version 0.7

* New script: sample-reads-randomly.py which does a single pass random
subsample using reservoir sampling.

* the version number is now only stored in one place

* Makefile: new dist, cppcheck, pep8, and autopep8 targets for developers.
VERSION is now set by versioneer and exported to C/C++ code.

* README switched from MarkDown to ReStructuredText format to clean up PyPI
listing. Install count badge added.

* doc/: updates to how the scripts are called. Sphinx now pulls version
number from versioneer. C/Python integration is now partially documented.
Reference to bleeding-edge has been removed. Release instructions have been
clarified and simplified.

* all python code in khmer/, scripts/, and tests/ should be PEP8 compliant now.

* khmer/_khmermodule.cc has gotten a once-over with cpychecker. Type errors
were eliminated and the error checking has improved.

* Several fixes motivated by the results of a Coverity C/C++ scan. 

* Tests that require greater than 0.5 gigabytes of memory are now annotated as
being 'highmem' and be skipped by changing two lines in setup.cfg

* warnings about -Wstrict-prototypes will no longer appear

* contributors to this release are: ctb, mr-c and camillescott. 

2013-10-15  Michael R. Crusoe  <mcrusoe@msu.edu>

* Version 0.6.1

* No code changes, just build fixes

2013-10-10  Michael R. Crusoe  <mcrusoe@msu.edu>

* Version 0.6

* Switch to setuptools to run the entire build

* The various Makefiles have been merged into one inside lib for posterity

* A new top-level Makefile wraps "python setup.py"

* argparse.py has been removed and is installed automatically by setuptools/pip

* setup.py and the python/khmer directory have been moved to the root of the
project to conform to the standard layout

* The project contact address is now khmer-project@idyll.org

* Due to the new build system the project now easily builds under OS X + XCode

* In light of the above the installation instructions have been rewritten

* Sphinx now builds the documentation without warnings or errors

* It is now easy to calculate code coverage.

* setup.py is now PEP8 compliant
2014-04-10  Michael R. Crusoe  <mcrusoe@msu.edu>

    * Makefile: run 'build' command before install; ignore _version.py for
    coverage purposes.
    * bink.ipynb: deleted
    * doc/choosing-hash-sizes.txt -> choosing-table-sizes.txt
    * setup.py,doc/{conf.py,index.txt}: update lists of authors
    * doc/development.txt: typo
    * doc/{galaxy,guide,index,introduction,scripts}.txt: remove some
    references to implementation details of the k-mer tables
    * doc/{known-issues,release}.txt: updated
    * khmer/*.cc,lib/*.{cc,hh}: astyle -A10 formatted
    * lib/read_parsers.cc: fixed case statement fall through
    * lib/subset.cc: removed unnecessary NULL check (CID 1054804 & 1195088)
    * scripts/*.py: additional documentation updates
    * tests/test-data/test-overlap1.ht,data/MSB2-surrender.fa &
    data/1m-filtered.fa: removed from repository history, .git is now 36M!

2014-03-31  Titus Brown  <ctb@msu.edu>

    * scripts/normalize-by-median.py: Fixed unbound variable bug introduced in
    20a433c2.

    * khmer/file.py: Fixed incorrect use of __file__ dirname instead of
    os.getcwd(); also fixed bug where statvfs would choke on an empty
    dirname resulting from input files being in the cwd.

2014-03-31  Michael R. Crusoe  <mcrusoe@msu.edu>

    * versioneer.py,ez_setup.py: updated to version 0.10 and 3.4.1
    respectively.
    * docs/release.txt,khmer/_version.py,MANIFEST.in: update ancillary
    versioneer files

2014-03-31  Titus Brown  <ctb@msu.edu>

    * scripts/*.py,khmer/khmer_args.py: added 'info' function to khmer_args,
    and added citation information to each script.
    * CITATION: added basic citation information for khmer functionality.

2013-03-31  Michael R. Crusoe  <mcrusoe@msu.edu>

    * docs/scripts.txt,scripts/*.py,khmer/*.py: overhaul the documentation of
    the scripts. Uses sphinxcontrib.autoprogram to leverage the existing
    argparse objects. Moved the documentation into each script + misc cleanups.
    All scripts support the --version option. Migrated the last scripts to use
    khmer_args
    * docs/blog-posts.txt: removed outdated reference to filter-exact.py; its
    replacement filter-abund.py is better documented in the eel-pond protocol
    * figuregen/,novelty/,plots/,templatem/,scripts/do-partition.sh: removed
    outdated code not part of core project

2013-03-30  Michael R. Crusoe  <mcrusoe@msu.edu>

    * setup.py: monkeypatched distutils.Distribution.reinitialize_command() so
    that it matches the behavior of Distribution.get_command_obj(). This fixes
    issues with 'pip install -e' and './setup.py nosetests' not respecting the
    setup.cfg configuration directives for the build_ext command. Also
    enhanced our build_ext command to respect the dry_run mode.

    * .ycm_extra_conf.py: Update our custom YouCompleteMe configuration to
    query the package configuration for the proper compilation flags.

2014-03-28  Michael R. Crusoe  <mcrusoe@msu.edu>

    * Makefile,setup.py: demote nose & sphinx to extra dependencies.
    Auto-install Python developer tools as needed.

2013-03-27  Michael R. Crusoe  <mcrusoe@msu.edu>

    * The system zlib and bzip2 libraries are now used instead of the bundled
    versions if specified in setup.cfg or the command line.

2014-03-25  Michael R. Crusoe  <mcrusoe@msu.edu>

    * Makefile: update cppcheck command to match new version of Jenkins
    plugin. Now ignores the lib/test*.cc files.

2013-03-20  Michael R. Crusoe  <mcrusoe@msu.edu>

    * lib/storage.hh,khmer/_khmermodule.cc,lib/{readtable,read_parsers}.hh:
    remove unused storage.hh

2014-03-19  Qingpeng Zhang  <qingpeng@msu.edu>

    * hashbits.cc: fix a bug of 'Division or modulo by zero' described in #182
    * test_scripts.py: add test code for count-overlap.py
    * count-overlap.py: (fix a bug because of a typo and hashsize was replaced
    by min_hashsize)
    * count-overlap.py: needs hashbits table generated by load-graph.py. 
    This information is added to the "usage:" line.
    * count-overlap.py: fix minor PyLint issues

2014-03-19  Michael R. Crusoe  <mcrusoe@msu.edu>

    * Update bundled zlib version to 1.2.8 from 1.2.3. Changes of note:
    "Wholesale replacement of gz* functions with faster versions"
    "Added LFS (Large File Summit) support for 64-bit file offsets"
    "Fix serious but very rare decompression bug"

2014-03-19  Michael R. Crusoe <mcrusoe@msu.edu>

    * lib/counting.hh: include hashtable.hh
    * lib/{counting,aligner,hashbits,hashtable,labelhash,node,subset}.{cc,hh},
    kmer.cc,khmer/_khmermodule.cc: removed downcast, replaced non-functional
    asserts() with exception throws.
    * khmer/_khmermodule.cc: fixed parsing of PyLists
    * setup.py: force 64bit only builds on OS X.

2014-03-19  Titus Brown  <t@idyll.org>

    * Makefile: update documentation on targets at top; clean autopep8 output.
    * test_counting_single.py: fixed pep8 violations in spacing
    * test_scripts.py: eliminate popenscript in favor of proper SystemExit
	handling in runscript; fix pep8 violations.

2014-03-19  Michael R. Crusoe <mcrusoe@msu.edu> and Luiz Irber
<luiz.irber@gmail.com>

    * lib/ktable.{cc,hh},khmer/{__init__.py},{_khmermodule.cc}, tests/
    test_{counting_{hash,single},ktable}.py: remove the unused KTable object
    * doc/{index,ktable}.txt: remove references to KTable
    * lib/{ktable.{hh,cc} → kmer_hash.{hh,cc}}: rename remaining ktable files
    to kmer_hash
    * lib/{hashtable,kmer}.hh: replace ktable headers with kmer_hash

2014-03-17  Ram RS  <ramrs@nyu.edu>

    * extract-partitions.py: pylint warnings addressed
    * test_scripts.py: tests added to cover extract-partitions completely

2014-03-16  Michael R. Crusoe <mcrusoe@msu.edu>

    * lib/read_parsers.cc: fix for Coverity CID 1054789: Unititialized scalar
    field II: fill_id is never zeroed out.

2014-03-16  Ram RS  <ramrs@nyu.edu>

    * Project email in copyright headers updated

2014-03-14  Michael R. Crusoe <mcrusoe@msu.edu>

    * khmer/_khmermodule.cc, lib/{khmer.hh, hashtable.{cc,hh}},
    tests/test_{hashbits,hashbits_obj,labelhash}.py: don't implicitly downcast
    tagset_size(). Changes fileformat version for saved tagsets.

2014-03-13  Ram RS  <ramrs@nyu.edu>

    * added: khmer/file.py - script to check disk space, check input file
    status and check space before hashtable writing
    * modified: scripts/*.py - all scripts now use khmer.file for above-mentioned
    functionality.
    * modified: scripts/*.py - pylint violations addressed in all scripts
    under scripts/

2014-03-13  Ram RS  <ramrs@nyu.edu>

    * Bug fix: tests.test_normalize_by_median_no_bigcount() now runs within
    temp directory

2014-03-11  Michael R. Crusoe  <mcrusoe@mcrusoe.edu>

    * lib/read_parsers.hh: fix for Coverity CID 1054789: Uninitialized scalar
    field

2014-03-10  Michael R. Crusoe  <mcrusoe@msu.edu>

    * doc/development.txt: document fork/tag policy + formatting fixes

2014-03-03  Michael R. Crusoe  <mcrusoe@msu.edu>

    * lib/trace_logger.{cc,hh}: fix for Coverity CID 1063852: Uninitialized
    scalar field (UNINIT_CTOR) 
    * lib/node.cc: fix for Coverity CID 1173035:  Uninitialized scalar field
    (UNINIT_CTOR)
    * lib/hashbits.hh: fix for Coverity CID 1153101:  Resource leak in object
    (CTOR_DTOR_LEAK)
    * lib/{perf_metrics.{cc,hh},hashtable.{cc,hh}
    ,read_parsers.{cc,hh},trace_logger.{cc,hh}}: ifndef WITH_INTERNAL_METRICS
    then lets not + astyle -A10

2014-02-27  Michael R. Crusoe <mcrusoe@msu.edu>

    * tagged: version 0.8
    * setup.py: Specify a known working version of setuptools so we don't
    force an unneeded and awkward upgrade.
    * setup.py: We aren't zipsafe, mark as such

2014-02-18  Michael R. Crusoe <mcrusoe@msu.edu>

* Normalized C++ namespace usage to fix CID 1054792
* Updated install instructions. We recommend OS X users and those Linux
users without root access to install virtualenv instead of pip.
* New documentation: doc/known-issues.txt
* Added code review checklist & other guidance: doc/development.txt

2014-02-03  Camille Scott <camille.scott.w@gmail.com>

* Standardized command line arguments in khmer_args; added version flag

* Added support for sparse graph labeling

* Added script to reinflate partitions from read files using the 
  labeling system, called sweep-reads-by-partition-buffered.py

* Implemented __new__ methods for Hashbits, enforced inheritance
  hierarchy between it and the new LabelHash class both in C++
  and CPython API

2013-12-20  Titus Brown  <titus@idyll.org>

* Fixed output_partitioned_file, sweep-reads3.py, and extract-partitions.py
  to retain FASTQ format in output.

2013-12-11  Michael R. Crusoe <mcrusoe@msu.edu>

* normalize-by-median.py: new optional argument: --record-filenames to specify
a path where a list of all the output filenames will be written to. Will
be used to better integrate with Galaxy.

* All commands that use the counting args now support the --version switch

* abundance-dist-single.py, abundance-dist.py, do-partition.py,
interleave-reads.py, load-graph.py, load-into-counting.py
normalize-by-median.py now exit with return code 1 instead of 255 as is
standard.

2013-12-19  Michael R. Crusoe  <mcrusoe@msu.edu>

* doc/install.txt Add setup instructions for RHEL6 & fix invocation to get
master branch to work for non-developers

2013-12-18  Titus Brown  <titus@idyll.org>

* Added a test to ensure that normalize-by-median.py has bigcount set to
  False.

2013-11-22  Camille Scott  <camille.scott.w@gmail.com>

* Makefile: Added debug target for profiling.

2013-11-22  Michael R. Crusoe  <mcrusoe@msu.edu>

* Documented release process

2013-10-21  Michael R. Crusoe  <mcrusoe@msu.edu>

* Version 0.7

* New script: sample-reads-randomly.py which does a single pass random
subsample using reservoir sampling.

* the version number is now only stored in one place

* Makefile: new dist, cppcheck, pep8, and autopep8 targets for developers.
VERSION is now set by versioneer and exported to C/C++ code.

* README switched from MarkDown to ReStructuredText format to clean up PyPI
listing. Install count badge added.

* doc/: updates to how the scripts are called. Sphinx now pulls version
number from versioneer. C/Python integration is now partially documented.
Reference to bleeding-edge has been removed. Release instructions have been
clarified and simplified.

* all python code in khmer/, scripts/, and tests/ should be PEP8 compliant now.

* khmer/_khmermodule.cc has gotten a once-over with cpychecker. Type errors
were eliminated and the error checking has improved.

* Several fixes motivated by the results of a Coverity C/C++ scan. 

* Tests that require greater than 0.5 gigabytes of memory are now annotated as
being 'highmem' and be skipped by changing two lines in setup.cfg

* warnings about -Wstrict-prototypes will no longer appear

* contributors to this release are: ctb, mr-c and camillescott. 

2013-10-15  Michael R. Crusoe  <mcrusoe@msu.edu>

* Version 0.6.1

* No code changes, just build fixes

2013-10-10  Michael R. Crusoe  <mcrusoe@msu.edu>

* Version 0.6

* Switch to setuptools to run the entire build

* The various Makefiles have been merged into one inside lib for posterity

* A new top-level Makefile wraps "python setup.py"

* argparse.py has been removed and is installed automatically by setuptools/pip

* setup.py and the python/khmer directory have been moved to the root of the
project to conform to the standard layout

* The project contact address is now khmer-project@idyll.org

* Due to the new build system the project now easily builds under OS X + XCode

* In light of the above the installation instructions have been rewritten

* Sphinx now builds the documentation without warnings or errors

* It is now easy to calculate code coverage.

* setup.py is now PEP8 compliant<|MERGE_RESOLUTION|>--- conflicted
+++ resolved
@@ -1,10 +1,9 @@
-<<<<<<< HEAD
 2015-06-08  Jacob Fenton  <bocajnotnef@gmail.com>
 
    * scripts/normalize-by-median.py: implemented broken_paired_reader
    * tests/test_scripts.py: modified tests to properly use new args
    * khmer/utils.py: added force-paired option to broken_paired_reader (@ctb)
-=======
+
 2015-06-08  Camille Scott  <camille.scott.w@gmail.com>
 
    * lib/hashtable.{cc,hh}: Add filter_on_median method to check
@@ -12,7 +11,6 @@
    * khmer/_khmermodule.cc: Expose filter_on_median to python-land
    * scripts/normalize-by-median.py: Switch to new filter_on_median
    * tests/test_counting_hash.py: Tests for new method
->>>>>>> 8a826abe
 
 2015-06-08  Luiz Irber  <khmer@luizirber.org>
 
