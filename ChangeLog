<<<<<<< HEAD
2015-02-20  Titus Brown  <titus@idyll.org>

   * doc/dev/scripts-and-sandbox.txt: policies for sandbox/ and scripts/
   content, and a process for adding new command line scripts into scripts/.
   * doc/dev/index.txt: added scripts-and-sandbox to developer doc index.
=======
2015-02-19  Michael R. Crusoe  <mcrusoe@msu.edu>

   * doc/dev/coding-guidelines-and-review.txt: added checklist for new CPython
   types
   * khmer/_khmermodule.cc: Update ReadAligner to follow the new guidelines
>>>>>>> 9fbe32e1

2015-02-19  Daniel Standage  <daniel.standage@gmail.com>

   * Makefile: add a new Makefile target `help` to list and describe all
   common targets.
   * khmer/utils.py, tests/test_functions.py: minor style fixes.

2015-02-16  Titus Brown  <titus@idyll.org>

   * khmer/utils.py: added 'check_is_pair', 'broken_paired_reader', and
   'write_record_pair' functions.
   * khmer/khmer_args.py: added streaming reference for future algorithms
   citation.
   * tests/test_functions.py: added unit tests for 'check_is_pair' and
   'broken_paired_reader'.
   * scripts/trim-low-abund.py: upgraded to track pairs properly; added
   proper get_parser information; moved to scripts/ from sandbox/.
   * tests/test_scripts.py: added paired-read tests for
   trim-low-abund.py.
   * tests/test-data/test-abund-read-2.paired.fq: data for paired-read tests.
   * scripts/extract-paired-reads.py: removed 'is_pair' in favor of
   'check_is_pair'; switched to using 'broken_paired_reader'; fixed use
   of sys.argv.
   * scripts/sample-reads-randomly.py: removed unused 'output_single' function.
   * doc/user/scripts.txt: added trim-low-abund.py.

2015-02-13  Qingpeng Zhang  <qingpeng@msu.edu>

   * scripts/sample-reads-randomly.py: fix a glitch about string formatting.

2015-02-11  Titus Brown  <titus@idyll.org>

   * khmer/_khmermodule.cc: fixed k-mer size checking; updated some error
   messages.
   * tests/test_graph.py: added test for k-mer size checking in find_all_tags.

2015-02-09  Titus Brown  <titus@idyll.org>

   * scripts/split-paired-reads.py: added -1 and -2 options to allow fine-
   grain specification of output locations; switch to using write_record
   instead of script-specific output functionality.
   * tests/test_scripts.py: added accompanying tests.

2015-02-09  Bede Constantinides  <bede.constantinides@manchester.ac.uk>

   * scripts/split-paired-reads.py: added -o option to allow specification
   of an output directory
   * tests/test_scripts.py: added accompanying test for split-paired-reads.py

2015-02-01  Titus Brown  <titus@idyll.org>

   * khmer/_khmermodule.cc: added functions hash_find_all_tags_list and
   hash_get_tags_and_positions to CountingHash objects.
   * tests/test_counting_hash.py: added tests for new functionality.

2015-01-25  Titus Brown  <titus@idyll.org>

   * sandbox/correct-errors.py: fixed sequence output so that quality
   scores length always matches the sequence length; fixed argparse
   setup to make use of default parameter.

2015-01-25  Titus Brown  <titus@idyll.org>

    * sandbox/readstats.py: fixed non-functional string interpolation at end;
    added -o to send output to a file; moved to scripts/.
    * doc/user/scripts.txt: added readstats description.
    * tests/test_scripts.py: added tests for readstats.py

2015-01-23  Jessica Mizzi  <mizzijes@msu.edu>

    * khmer/utils.py: Added single write_record fuction to write FASTA/Q
    * scripts/{abundance-dist,extract-long-sequences,extract-partitions,
    interleave-reads,normalize-by-median,sample-reads-randomly}.py: 
    Replaced FASTA/Q writing method with write_record

2015-01-23  Michael R. Crusoe  <mcrusoe@msu.edu>

    * Makefile: remove the user installs for the `install-dependencies` target

2015-01-23  Michael R. Crusoe  <mcrusoe@msu.edu>

    * README.rst,doc/user/install.txt: clarify that we support Python 2.7.x
    and not Python 3.

2015-01-21  Luiz Irber  <irberlui@msu.edu>

    * lib/hllcounter.{cc,hh}: Implemented a HyperLogLog counter.
    * khmer/{_khmermodule.cc, __init__.py}: added HLLCounter class
    initialization and wrapper.
    * tests/test_hll.py: added test functions for the new
    HyperLogLog counter.
    * sandbox/unique-kmers.py: implemented a CLI script for
    approximate cardinality estimation using a HyperLogLog counter.
    * setup.cfg, Makefile, third-party/smhasher/MurmurHash3.{cc,h},
    lib/kmer_hash.{cc,hh}, setup.py: added MurmurHash3 hash function
    and configuration.
    * setup.py: added a function to check if compiler supports OpenMP.

2015-01-14  Reed Cartwright  <cartwright@asu.edu>

    * doc/dev/getting-started.txt: Added install information for
    Arch Linux

2014-01-14  Michael R. Crusoe  <mcrusoe@msu.edu>

    * doc/user/{blog-posts,guide}.txt,examples/stamps/do.sh,sandbox/{
    collect-reads,error-correct-pass2,filter-median-and-pct,filter-median,
    read_aligner,split-sequences-by-length}.py,scripts/{filter-abund,
    load-into-counting}.py,tests/test_{counting_hash,hashbits,scripts}.py:
    remove references to ".kh" files replaces with ".pt" or ".ct" as
    appropriate
    * tests/test-data/{bad-versionk12,normC20k20}.kh: renamed to "*.ct"

2015-01-13  Daniel Standage  <daniel.standage@gmail.com>

    * tests/khmer_tst_utils.py, tests/test_sandbox_scripts.py: removed
    unused module imports
    * .gitignore: added pylint_report.txt so that it is not accidentally
    committed after running make diff_pylint_report
    * khmer/file.py -> khmer/kfile.py: renamed internal file handling
    class to avoid collisions with builtin Python file module
    * sandbox/collect-reads.py, sanbox/saturate-by-median.py,
    sandbox/sweep-files.py, sandbox/sweep-reads.py,
    scripts/abundance-dist-single.py, scripts/abundance-dist.py,
    scripts/annotate-partitions.py, scripts/count-median.py,
    scripts/count-overlap.py, scripts/do-partition.py,
    scripts/extract-long-sequences.py, scripts/extract-paired-reads.py,
    scripts/extract-partitions.py, scripts/filter-abund-single.py,
    scripts/filter-abund.py, scripts/filter-stoptags.py,
    scripts/find-knots.py, scripts/interleave-reads.py,
    scripts/load-graph.py, scripts/load-into-counting.py,
    scripts/make-initial-stoptags.py, scripts/merge-partitions.py,
    scripts/normalize-by-median.py, scripts/partition-graph.py,
    scripts/sample-reads-randomly.py, scripts/split-paired-reads.py,
    tests/test_script_arguments.py, tests/test_scripts.py: changed all
    occurrences of `file` to `kfile`

2015-01-09  Rhys Kidd  <rhyskidd@gmail.com>

    * lib/khmer.hh: implement generic NONCOPYABLE() macro guard
    * lib/hashtable.hh: apply NONCOPYABLE macro guard in case of future 
    modifications to Hashtable that might exposure potential memory corruption 
    with default copy constructor

2014-12-30  Michael Wright  <wrig517@msu.edu>

    * tests/test_scripts.py: Attained complete testing coverage for 
    scripts/filter_abund.py

2014-12-30  Brian Wyss  <wyssbria@msu.edu>

    * tests/test_scripts.py: added four new tests:
    load_into_counting_multifile(), test_abundance_dist_single_nosquash(),
    test_abundance_dist_single_savehash, test_filter_abund_2_singlefile

2015-12-29  Michael R. Crusoe  <mcrusoe@msu.edu>

    * CITATION,khmer/khmer_args.py,scripts/{abundance-dist-single,
    filter-abund-single,load-graph,load-into-counting}.py: Give credit to the
    SeqAn project for their FASTQ/FASTA reader that we use.

2014-12-26  Titus Brown  <titus@idyll.org>

    * tests/tests_sandbox_scripts.py: added import and execfile test for all
    sandbox/ scripts.
    * sandbox/{abundance-hist-by-position.py,
    sandbox/assembly-diff-2.py, sandbox/assembly-diff.py,
    sandbox/bloom_count.py, sandbox/bloom_count_intersection.py,
    sandbox/build-sparse-graph.py, sandbox/combine-pe.py,
    sandbox/compare-partitions.py, sandbox/count-within-radius.py,
    sandbox/degree-by-position.py, sandbox/ec.py,
    sandbox/error-correct-pass2.py, sandbox/extract-single-partition.py,
    sandbox/fasta-to-abundance-hist.py, sandbox/filter-median-and-pct.py,
    sandbox/filter-median.py, sandbox/find-high-abund-kmers.py,
    sandbox/find-unpart.py, sandbox/graph-size.py,
    sandbox/hi-lo-abundance-by-position.py, sandbox/multi-rename.py,
    sandbox/normalize-by-median-pct.py, sandbox/print-stoptags.py,
    sandbox/print-tagset.py, sandbox/readstats.py,
    sandbox/renumber-partitions.py, sandbox/shuffle-fasta.py,
    sandbox/shuffle-reverse-rotary.py, sandbox/split-fasta.py,
    sandbox/split-sequences-by-length.py, sandbox/stoptag-abundance-hist.py,
    sandbox/stoptags-by-position.py, sandbox/strip-partition.py,
    sandbox/subset-report.py, sandbox/sweep-out-reads-with-contigs.py,
    sandbox/sweep-reads2.py, sandbox/sweep-reads3.py,
    sandbox/uniqify-sequences.py, sandbox/write-interleave.py}: cleaned up
    to make 'import'-able and 'execfile'-able.

2014-12-26  Michael R. Crusoe  <mcrusoe@msu.edu>

    * tests/test_functions.py: Generate a temporary filename instead of
    writing to the current directory
    * Makefile: always run the `test` target if specified

2014-12-20  Titus Brown  <titus@idyll.org>

    * sandbox/slice-reads-by-coverage.py: fixed 'N' behavior to match other
    scripts ('N's are now replaced by 'A', not 'G').
    * sandbox/trim-low-abund.py: corrected reporting bug (bp written);
    simplified second-pass logic a bit; expanded reporting.

2014-12-17  Jessica Mizzi  <mizzijes@msu.edu>

    * khmer/file.py,sandbox/sweep-reads.py,scripts/{abundance-dist-single,
    abundance-dist,annotate-partitions,count-median,count-overlap,do-partition,
    extract-paired-reads,extract-partitions,filter-abund-single,filter-abund,
    filter-stoptags,interleave-reads,load-graph,load-into-counting,
    make-initial-stoptags,merge-partitions,normalize-by-median,partition-graph,
    sample-reads-randomly,split-paired-reads}.py,setup.cfg,
    tests/{test_script_arguments,test_scripts}.py: Added force option to all 
    scripts to script IO sanity checks and updated tests to match. 

2014-12-17  Michael R. Crusoe  <mcrusoe@msu.edu>

    * setup.cfg,tests/test_{counting_hash,counting_single,filter,graph,
    hashbits,hashbits_obj,labelhash,lump,read_parsers,scripts,subset_graph}.py:
    reduce memory usage of tests to about 100 megabytes max.

2014-12-17  Michael R. Crusoe  <mcrusoe@msu.edu>

    * scripts/load-graph.py,khmer/_khmermodule.cc: restore threading to
    load-graph.py

2014-12-16  Titus Brown  <titus@idyll.org>

    * sandbox/{calc-error-profile.py,collect-variants.py,correct-errors.py,
    trim-low-abund.py}: Support for k-mer spectral error analysis, sublinear
    error profile calculations from shotgun data sets, adaptive variant
    collection based on graphalign, streaming error correction, and streaming
    error trimming.
    * tests/test_sandbox_scripts.py: added tests for sandbox/trim-low-abund.py.
    * tests/test_counting_hash.py: added tests for new
    CountingHash::find_spectral_error_positions function.

2014-12-16  Michael R. Crusoe  <mcrusoe@msu.edu>  &  Camille Scott
<camille.scott.w@gmail.com>

    * khmer/_khmermodule.cc: fixed memory leak in the ReadParser paired
    iterator (not used by any scripts).
    * lib/read_parsers.cc,khmer/_khmermodule.cc: Improved exception handling.
    * tests/test_read_parsers.py,
    tests/test-data/100-reads.fq.truncated.{bz2,gz}: Added tests for truncated
    compressed files accessed via ReadParser paired and unpaired iterators.

2014-12-09  Michael R. Crusoe  <mcrusoe@msu.edu>

    New FAST[AQ] parser (from the SeqAn project). Fixes known issue and a
    newly found read dropping issue
    https://github.com/ged-lab/khmer/issues/249
    https://github.com/ged-lab/khmer/pull/641
    Supports reading from non-seekable plain and gziped FAST[AQ] files (a.k.a
    pipe or streaming support)

    * khmer/{__init__.py,_khmermodule.cc}: removed the Config object, the
    threads argument to new_counting_hash, and adapted to other changes in API.
    Dropped the unused _dump_report_fn method. Enhanced error reporting.
    * lib/{bittest,consume_prof,error,khmer_config,scoringmatrix,thread_id_map}
    .{cc,hh},tests/test_khmer_config.py: deleted unused files
    * sandbox/collect-reads.py,scripts/{abundance-dist-single,do-partition,
    filter-abund-single,load-into-counting}.py: adapted to Python API changes:
    no threads argument to ReadParser, no more config
    * tests/test_{counting_hash,counting_single,hashbits,hashbits_obj,
    test_read_parsers}.py: updated tests to new error pattern (upon object
    creation, not first access) and the same API change as above. Thanks to
    Camille for her enhanced multi-thread test.
    * lib/{counting,hashtable,ht-diff}.cc,khmer.hh: renamed MAX_COUNT define to
    MAX_KCOUNT; avoids naming conflict with SeqAn
    * khmer/file.py: check_file_status(): ignored input files named '-'
    * khmer/khmer_tst_utils.py: added method to pipe input files to a target
    script
    * tests/test_scripts.py: enhanced streaming tests now that four of them
    work.
    * Makefile: refreshed cppcheck{,-result.xml} targets, added develop
    setuptools command prior to testing

2014-12-08  Michael R. Crusoe  <mcrusoe@msu.edu>

    * doc/user/known_issues.txt: Document that multithreading leads to dropped
    reads.

2014-12-07  Michael R. Crusoe  <mcrusoe@msu.edu>

    This is khmer v1.2

    * Makefile: add sandbox scripts to the pylint_report.txt target
    * doc/dev/coding-guidelines-and-review.txt: Add question about command
    line API to the checklist
    * doc/dev/release.txt: refresh release procedure
    * doc/release-notes/release-1.2.md

2014-12-05  Michael R. Crusoe  <mcrusoe@msu.edu>

    * CITATIONS,khmer/khmer_args.py: update citations for Qingpeng's paper

2014-12-01  Michael R. Crusoe  <mcrusoe@msu.edu>

    * doc/roadmap.txt: Explain the roadmap to v2 through v4

2014-12-01  Kevin Murray  <spam@kdmurray.id.au>

    * tests/test_scripts.py: Stop a test from making a temporary output file
    in the current dir by explictly specifying an output file.

2014-12-01  Kevin Murray  <spam@kdmurray.id.au>

    * load-into-counting.py: Add a CLI parameter to output a machine-readable
    summary of the run, including number of k-mers, FPR, input files etc in
    json or TSV format.

2014-12-01  Titus Brown  <t@idyll.org>

    * Update sandbox docs: some scripts now used in recipes

2014-11-23  Phillip Garland  <pgarland@gmail.com>

    * lib/khmer.hh (khmer): define KSIZE_MAX
    * khmer/_khmermodule.cc (forward_hash, forward_hash_no_rc) (reverse_hash):
    Use KSIZE_MAX to check whether the user-supplied k is larger than khmer
    supports.

2014-11-19  Michael R. Crusoe  <mcrusoe@msu.edu>

    * CODE_OF_CONDUT.RST,doc/dev/{index,CODE_OF_CONDUCT}.txt: added a code of
    conduct

2014-11-18  Jonathan Gluck  <jdg@cs.umd.edu>

    * tests/test_counting_hash.py: Fixed copy paste error in comments, True to
    False.

2014-11-15  Jacob Fenton  <bocajnotnef@gmail.com>

    * tests/test_scripts.py: added screed/read_parsers stream testing
    * khmer/file.py: modified file size checker to not break when fed
    a fifo/block device
    * tests/test-data/test-abund-read-2.fa.{bz2, gz}: new test files

2014-11-11  Jacob Fenton  <bocajnotnef@gmail.com>

    * do-partition.py: replaced threading args in scripts with things from 
    khmer_args
    * khmer/theading_args.py: removed as it has been deprecated

2014-11-06  Michael R. Crusoe  <mcrusoe@msu.edu>

    * lib/{counting,hashbits}.{cc,hh},lib/hashtable.hh: Moved the n_kmers()
    function into the parent Hashtable class as n_unique_kmers(), adding it to
    CountingHash along the way. Removed the unused start and stop parameters.
    * khmer/_khmermodule.cc: Added Python wrapping for CountingHash::
    n_unique_kmers(); adapted to the dropped start and stop parameters.
    * scripts/{load-graph,load-into-counting,normalize-by-median}.py: used the
    n_unique_kmers() function instead of the n_occupied() function to get the
    number of unique kmers in a table.
    * tests/test_{hashbits,hashbits_obj,labelhash,scripts}.py: updated the
    tests to reflect the above

2014-10-24  Camille Scott  <camille.scott.w@gmail.com>

    * do-partition.py: Add type=int to n_threads arg and assert to check
    number of active threads

2014-10-10  Brian Wyss  <wyssbria@msu.edu>

    * khmer/scripts/{abundance-dist, abundance-dist-single,
    annotate-partitions, count-median, count-overlap, do-partition,
    extract-paired-reads, extract-partitions, filter-abund, filter-abund-single,
    filter-stoptags, find-knots, load-graph, load-into-counting,
    make-initial-stoptags, merge-partitions, normalize-by-median, 
    partition-graph, sample-reads-randomly}.py:
    changed stdout output in scripts to go to stderr.

2014-10-06  Michael R. Crusoe  <mcrusoe@msu.edu>

    * Doxyfile.in: add links to the stdc++ docs

2014-10-01  Ben Taylor  <taylo886@msu.edu>

    * khmer/_khmermodule.cc, lib/hashtable.cc, lib/hashtable.hh,
    tests/test_counting_hash.py, tests/test_labelhash.py,
    tests/test_hashbits.py, tests/test_hashbits_obj.py:
    Removed Hashtable::consume_high_abund_kmers,
    Hashtable::count_kmers_within_depth, Hashtable::find_radius_for_volume,
    Hashtable::count_kmers_on_radius

2014-09-29  Michael R. Crusoe  <mcrusoe@msu.edu>

    * versioneer.py: upgrade versioneer 0.11->0.12

2014-09-29  Sherine Awad  <sherine.awad@gmail.com>

    * scripts/normalize-by-median.py: catch expections generated by wrong
    indentation for 'total'

2014-09-23  Jacob G. Fenton  <bocajnotnef@gmail.com>

    * scripts/{abundance-dist-single, abundance-dist, count-median,
    count-overlap, extract-paired-reads, filter-abund-single,
    load-graph, load-into-counting, make-initial-stoptags,
    partition-graph, split-paired-reads}.py: 
    added output file listing at end of file
    * scripts/extract-long-sequences.py: refactored to set write_out to
    sys.stdout by default; added output location listing.
    * scripts/{fastq-to-fasta, interleave-reads}.py: 
    added output file listing sensitive to optional -o argument
    * tests/test_scripts.py: added test for scripts/make-initial-stoptags.py

2014-09-19  Ben Taylor  <taylo886@msu.edu>

    * Makefile: added --inline-suppr to cppcheck, cppcheck-result.xml targets
    * khmer/_khmermodule.cc: Added comments to address cppcheck false positives
    * lib/hashtable.cc, lib/hashtable.hh: take args to filter_if_present by
    reference, address scope in destructor
    * lib/read_parsers.cc: Added comments to address cppcheck false positives
    * lib/subset.cc, lib/subset.hh: Adjusted output_partitioned_file,
    find_unpart to take args by reference, fix assign_partition_id to use
    .empty() instead of .size()

2014-09-19  Ben Taylor  <taylo886@msu.edu>
		
    * Makefile: Add astyle, format targets
    * doc/dev/coding-guidelines-and-review.txt: Add reference to `make format`
		target

2014-09-10  Titus Brown  <titus@idyll.org>

    * sandbox/calc-median-distribution.py: catch exceptions generated by reads
	shorter than k in length.
    * sandbox/collect-reads.py: added script to collect reads until specific
	average cutoff.
    * sandbox/slice-reads-by-coverage.py: added script to extract reads with
	a specific coverage slice (based on median k-mer abundance).
	
2014-09-09  Titus Brown  <titus@idyll.org>

    * Added sandbox/README.rst to describe/reference removed files,
	 and document remaining sandbox files.

    * Removed many obsolete sandbox files, including:
      sandbox/abund-ablate-reads.py,
      sandbox/annotate-with-median-count.py,
      sandbox/assemble-individual-partitions.py,
      sandbox/assemstats.py,
      sandbox/assemstats2.py,
      sandbox/bench-graphsize-orig.py,
      sandbox/bench-graphsize-th.py,
      sandbox/bin-reads-by-abundance.py,
      sandbox/bowtie-parser.py,
      sandbox/calc-degree.py,
      sandbox/calc-kmer-partition-counts.py,
      sandbox/calc-kmer-read-abunds.py,
      sandbox/calc-kmer-read-stats.py,
      sandbox/calc-kmer-to-partition-ratio.py,
      sandbox/calc-sequence-entropy.py,
      sandbox/choose-largest-assembly.py,
      sandbox/consume-and-traverse.py,
      sandbox/contig-coverage.py,
      sandbox/count-circum-by-position.py,
      sandbox/count-density-by-position.py,
      sandbox/count-distance-to-volume.py,
      sandbox/count-median-abund-by-partition.py,
      sandbox/count-shared-kmers-btw-assemblies.py,
      sandbox/ctb-iterative-bench-2-old.py,
      sandbox/ctb-iterative-bench.py,
      sandbox/discard-high-abund.py,
      sandbox/discard-pre-high-abund.py,
      sandbox/do-intertable-part.py,
      sandbox/do-partition-2.py,
      sandbox/do-partition-stop.py,
      sandbox/do-partition.py,
      sandbox/do-subset-merge.py,
      sandbox/do-th-subset-calc.py,
      sandbox/do-th-subset-load.py,
      sandbox/do-th-subset-save.py,
      sandbox/extract-surrender.py,
      sandbox/extract-with-median-count.py,
      sandbox/fasta-to-fastq.py,
      sandbox/filter-above-median.py,
      sandbox/filter-abund-output-by-length.py,
      sandbox/filter-area.py,
      sandbox/filter-degree.py,
      sandbox/filter-density-explosion.py,
      sandbox/filter-if-present.py,
      sandbox/filter-max255.py,
      sandbox/filter-min2-multi.py,
      sandbox/filter-sodd.py,
      sandbox/filter-subsets-by-partsize.py,
      sandbox/get-occupancy.py,
      sandbox/get-occupancy2.py,
      sandbox/graph-partition-separate.py,
      sandbox/graph-size-circum-trim.py,
      sandbox/graph-size-degree-trim.py,
      sandbox/graph-size-py.py,
      sandbox/join_pe.py,
      sandbox/keep-stoptags.py,
      sandbox/label-pairs.py,
      sandbox/length-dist.py,
      sandbox/load-ht-and-tags.py,
      sandbox/make-coverage-by-position-for-node.py,
      sandbox/make-coverage-histogram.py,
      sandbox/make-coverage.py,
      sandbox/make-random.py,
      sandbox/make-read-stats.py,
      sandbox/multi-abyss.py,
      sandbox/multi-stats.py,
      sandbox/multi-velvet.py,
      sandbox/normalize-by-min.py,
      sandbox/occupy.py,
      sandbox/parse-bowtie-pe.py,
      sandbox/parse-stats.py,
      sandbox/partition-by-contig.py,
      sandbox/partition-by-contig2.py,
      sandbox/partition-size-dist-running.py,
      sandbox/partition-size-dist.py,
      sandbox/path-compare-to-vectors.py,
      sandbox/print-exact-abund-kmer.py,
      sandbox/print-high-density-kmers.py,
      sandbox/quality-trim-pe.py,
      sandbox/quality-trim.py,
      sandbox/reformat.py,
      sandbox/remove-N.py,
      sandbox/softmask-high-abund.py,
      sandbox/split-N.py,
      sandbox/split-fasta-on-circum.py,
      sandbox/split-fasta-on-circum2.py,
      sandbox/split-fasta-on-circum3.py,
      sandbox/split-fasta-on-circum4.py,
      sandbox/split-fasta-on-degree-th.py,
      sandbox/split-fasta-on-degree.py,
      sandbox/split-fasta-on-density.py,
      sandbox/split-reads-on-median-diff.py,
      sandbox/summarize.py,
      sandbox/sweep_perf.py,
      sandbox/test_scripts.py,
      sandbox/traverse-contigs.py,
      sandbox/traverse-from-reads.py,
      sandbox/validate-partitioning.py -- removed as obsolete.

2014-09-01  Michael R. Crusoe  <mcrusoe@msu.edu>

    * doc/dev/coding-guidelines-and-review.txt: Clarify pull request checklist
    * CONTRIBUTING.md: update URL to new dev docs

2014-08-30  Rhys Kidd  <rhyskidd@gmail.com>

    * khmer/_khmermodule.cc: fix table.get("wrong_length_string") gives core
    dump
    * lib/kmer_hash.cc: improve quality of exception error message
    * tests/{test_counting_hash,test_counting_single,test_hashbits,
        test_hashbits_obj}.py: add regression unit tests

2014-08-28  Titus Brown  <titus@idyll.org>

    * scripts/normalize-by-median.py: added reporting output after main loop
	exits, in case it hadn't been triggered.
    * sandbox/saturate-by-median.py: added flag to change reporting frequency,
	cleaned up leftover code from when it was copied from
	normalize-by-median.

2014-08-24  Rhys Kidd  <rhyskidd@gmail.com>

    * khmer/thread_utils.py, sandbox/filter-below-abund.py,
	scripts/{extract-long-sequences,load-graph,load-into-counting,
	normalize-by-median,split-paired-reads}.py,
	scripts/galaxy/gedlab.py: fix minor PyLint issues 

2014-08-20  Michael R. Crusoe  <mcrusoe@msu.edu>

    * test/test_version.py: add Python2.6 compatibility.

2014-08-20  Rhys Kidd  <rhyskidd@gmail.com>

    * setup.py,README.rst,doc/user/install.txt: Test requirement for a 
    64-bit operating system, documentation changes. Fixes #529

2014-08-19  Michael R. Crusoe  <mcrusoe@msu.edu>

    * {setup,versioneer,khmer/_version}.py: upgrade versioneer from 0.10 to 0.11

2014-08-18  Michael R. Crusoe  <mcrusoe@msu.edu>

    * setup.py: Use the system bz2 and/or zlib libraries if specified in
    setup.cfg or overridden on the commandline

2014-08-06  Michael R. Crusoe  <mcrusoe@msu.edu>

    * CITATION: fixed formatting, added BibTeX
    * Makefile: Python code coverage targets will now compile khmer if needed
    * doc/dev/galaxy.txt: moved to doc/user/; updated & simplified
    * doc/{dev,user}/index.txt: galaxy.txt move
    * scripts/*.xml: moved to scripts/galaxy/; citations added; additional
    scripts wrapped
    * scripts/galaxy/README.txt: documented Galaxy codebase requirements
    * doc/citations.txt: symlink to CITATION
    * scripts/galaxy/test-data: added symlinks to files in tests/test-data or
    added short test files from scratch
    * scripts/galaxy/macros.xml: common configuration moved to central file
    * scripts/galaxy/gedlab.py: custom Galaxy datatypes for the counting
    tables and presence tables: it inherits from the Galaxy Binary type but
    isn't sniffable. Written with GalaxyTeam's Dave_B.
    * scripts/filter-abund.py: fix inaccurate parameter description
    * scripts/galaxy/tool_dependencies.xml: document install process
    * scripts/galaxy/filter-below-abund.py: symlink to
    sandbox/filter-below-abund.py for now.
    * khmer/khmer_args.py: point users to online citation file for details

2014-08-05  Michael R. Crusoe  <mcrusoe@msu.edu>

    * lib/read_parsers.{cc,hh}: close file handles. Fixes CID 1222793

2014-08-05  Justin Lippi  <jlippi@gmail.com>

    * khmer/__init__.py: import get_version_cpp method as __version_cpp__.
    * khmer/_khmermodule.cc: added get_version_cpp implementation
    * tests/test_version.py: check that version from C++ matches version from
    khmer.__version__
    * setup.cfg: don't run tests with 'jenkins' @attr with 'make test'

2014-08-04  Michael R. Crusoe  <mcrusoe@msu.edu>

    * khmer/_khmermodule.cc,lib/{kmer_hash.{cc,hh},read_aligner.cc,
    read_parsers.{cc,hh},trace_logger.cc: Replace remaining uses of assert()
    with khmer_exceptions. Fixes #215.
    * setup.py: simplify argparse conditional dependency

2014-08-03  Titus Brown & Michael R. Crusoe  <t@idyll.org>

    * doc/{artifact-removal,partitioning-workflow{.graffle,.png}},{biblio,
    blog-posts,guide,install,choosing-table-sizes,known-issues,scripts,
    partitioning-big-data.txt: moved to doc/user/
    * doc/{crazy-ideas,details,development,galaxy,release,examples}.txt: moved
    to doc/dev/
    * doc/dev/{a-quick-guide-to-testing,codebase-guide,
    coding-guidelines-and-review,for-khmer-developers,getting-started,
    hackathon,index}.txt,doc/user/index.txt: new content.
    * doc/design.txt: deleted
    The documentation has been split into user focused documentation and
    developer focused documentation. The new developer docs were field tested
    as part of the Mozilla Science Lab global sprint that we participated in;
    we are grateful to all the volunteers.

2014-07-24  Ivan Gonzalez  <iglpdc@gmail.com>

    * lib/khmer.hh, lib/khmer_exception.hh: All exceptions are now derived from
	a new base class exception, khmer::khmer_exception. Issue #508.
    * lib/counting.cc, lib/hashbits.cc, lib/hashtable.{cc,hh},lib/kmer_hash.cc,
	lib/labelhash.cc, lib/perf_metrics.hh, lib/read_parsers.{cc,hh},
	lib/subset.cc, lib/thread_id_map.hh: All exceptions thrown are now
	instances (or derived from) khmer::khmer_exception.

2014-07-24  Jiarong Guo  <guojiaro@gmail.com>

    * khmer/_khmermodule.cc: add python exception when thread = 0 for
    ReadParser.
    * tests/test_read_parsers.py: add test_with_zero_threads() to test Python
    exception when ReadParser has zero threads.

2014-07-23  Qingpeng Zhang  <qingpeng@gmail.com>

    * scripts/load-graph.py: write fp rate into *.info file with option 
    to switch on
    * tests/test_scripts.py: add test_load_graph_write_fp

2014-07-23  Ryan R. Boyce  <boycerya@msu.edu>

    * Makefile: fixed >80 character line wrap-around

2014-07-23  Leonor Garcia-Gutierrez  <l.garcia-gutierrez@warwick.ac.uk>

    * tests/test_hashbits.py, tests/test_graph.py, 
    tests/test_lump.py: reduced memory requirement
    
2014-07-23  Heather L. Wiencko  <wienckhl@tcd.ie>

    * khmer_tst_utils.py: added import traceback
    * test_scripts.py: added test for normalize_by_median.py for fpr rate

2014-07-22  Justin Lippi  <jlippi@gmail.com>
 
    * khmer/_khmermodule.cc: removed unused assignment
    * lib/read_aligner.cc,lib/read_aligner.hh: wrapped function declarations
    in the same compiler options that the only invocations are in to avoid
    unusedPrivateFunction violation.
    * lib/read_parsers.cc: fix redundantassignment error by assigning variable
    to its value directly

2014-07-22  Michael R. Crusoe  <mcrusoe@msu.edu>

    * Makefile: combine pip invocation into single "install-dependencies"
    target.

2014-07-22  Justin Lippi  <jlippi@gmail.com>

    * tests/test_subset_graph.py: decrease the amount of memory that is being
    requested for the hash tables in test.

2014-07-22  Jim Stapleton  <jas@msu.edu>

     * scripts/filter-abund.py: no longer asks for parameters that are unused,
     issue #524

2014-07-22  Justin Lippi  <jlippi@gmail.com> 

    * tests/khmer_tst_utils.py: put runscript here
    * tests/test_sandbox_scripts.py: remove 'runsandbox', renamed to runscript
      and placed in khmer_tst_utils
    * tests/test_scripts.py: removed 'runscript' and placed in khmer_tst_utils

2014-07-22  Jeramia Ory  <jeramia.ory@gmail.com>

    * khmer/_khmermodule.cc: removed unused KhmerError, issue #503

2014-07-22  Rodney Picett  <pickett.rodney@gmail.com>

    * lib/scoringmatrix.{cc,hh}: removed assign function, issue #502
 
2014-07-22  Leonor Garcia-Gutierrez  <l.garcia-gutierrez@warwick.ac.uk>

    * tests/test_counting_single.py: reduced memory requirements
    
2014-07-21  Titus Brown  <t@idyll.org>

    * sandbox/saturate-by-median.py: introduce new sandbox script for
	saturation analysis of low-coverage data sets.

2014-07-10  Joe Stein  <joeaarons@gmail.com>

    * sandbox/readstats.py: fixed divide-by-zero error, issue #458

2014-07-06  Titus Brown  <t@idyll.org>

    * doc/release.txt: fix formatting.

2014-06-25  Michael R. Crusoe <mcrusoe@msu.edu>

    * scripts/load-graph.py: fix #507. Threading doesn't give any advantages
    to this script right now; the threading parameter is ignored for now.

2014-06-20  Chuck Pepe-Ranney  <chuck.peperanney@gmail.com>

    * scripts/extract-partitions.py: added epilog documentation for 
	<base>.dist columns.

2014-06-20  Michael R. Crusoe  <mcrusoe@msu.edu>

    * doc/release.txt: Add Coverity Scan to release checklist

2014-06-19  Michael R. Crusoe  <mcrusoe@msu.edu>

    * lib/read_aligner.{cc,hh},khmer/_khmermodule.cc,setup.py,
    tests/test_read_aligner.py,sandbox/{normalize-by-align,read-aligner}.py:
    Update of @fishjord's graph alignment work
    * lib/{aligner,kmer,node}.{cc,hh},tests/test_align.py: removed as they are
    superceded by the above
    * Makefile: fixed wildcards
    * tests/read_parsers.py: tests that are too complicated to run with
    Valgrind's memcheck are now marked @attr('multithread')

2014-06-16  Titus Brown  <t@idyll.org>

    * doc/release.txt: updated release process.
    * doc/known-issues.txt: updated known-issues for v1.1 release
    * doc/release-notes/: added release notes for 1.0, 1.0.1, and 1.1

2014-06-16  Michael R. Crusoe  <mcrusoe@msu.edu>

    * scripts/{abundance-dist-single,filter-abund-single,load-into-counting,
    normalize-by-median,load-graph}.py: restore Python 2.6 compatability for
    Debian 6, RedHat 6, SL6, and Ubuntu 10.04 LTS users.

2014-06-15  Titus Brown  <t@idyll.org>

    * doc/scripts.txt: removed sweep-reads.py from script documentation.
    * scripts/sweep-reads.py, scripts/sweep-files.py: moved sweep-reads.py
	and sweep-files.py over to sandbox.
    * tests/test_sandbox_scripts.py: created a test file for scripts in
	sandbox/; skip when not in developer mode (e.g. installed egg).
    * tests/test_script_arguments.py: capture file.py output to stderr
	so that it is not displayed during tests.
    * sandbox/calc-median-distribution.py: updates to print cumulative
	distribution for calc-median-distribution.

2014-06-14  Michael R. Crusoe  <mcrusoe@msu.edu>

    * scripts/{abundance-dist-single,filter-abund-single,load-into-counting,
    normalize-by-median,load-graph}.py,tests/test_scripts.py: added
    '--report-total-kmers' option to all scripts that create k-mer tables.

2014-06-14  Titus Brown  <t@idyll.org>

    * doc/scripts.txt, tests/test_scripts.py, scripts/sweep-reads.py:
	renamed sweep-reads-buffered to sweep-reads; added FASTQ output to
	sweep-reads.
    * doc/scripts.txt: added extract-long-sequences.py doc reference.
    * scripts/extract-long-sequences.py: set default sequence length to
	extract to 200 bp.

2014-06-13  Michael R. Crusoe  <mcrusoe@msu.edu>

    * MANIFEST.in: don't include docs/, data/, or examples/ in our PyPI
    distribution. Saves 15MB.

2014-06-13  Michael R. Crusoe  <mcrusoe@msu.edu>

    * Makefile: split coverity target in two: -build and -upload. Added
    configuration target

2014-06-13  Titus Brown  <t@idyll.org>

    * doc/install.txt: updated virtualenv command to use python2 explicitly,
	for arch support.

2014-06-13  Titus Brown  <t@idyll.org>

    * khmer/__init__.py, khmer/file_args.py: Moved copyright message to a
	comment.
    * khmer/file.py: updated error messages for disk-space checking functions;
	added test hooks.
    * tests/test_script_arguments.py: added tests for several functions in
	khmer/file.py.
    * sandbox/assemstats3.py: handle missing input files.

2014-06-12  Michael Wright <wrigh517@msu.edu>

    * sandbox/load-into-hashbits: Deleted from sandbox. It is superseded
    by load-graph.py --no-tagset.

2014-06-11  Michael Wright <wrigh517@msu.edu>

    * scripts/load-into-counting: Fixed docstring misnomer to 
	load-into-counting.py

2014-06-10  Michael R. Crusoe  <mcrusoe@msu.edu>

    * setup.py,tests/{__init__,khmer_tst_utils,test_scripts,
    khmer_test_counting_single}.py: made tests runnable after installation.
    * lib/{khmer.hh,hashtable.hh,read_parsers.cc,read_parsers.hh}: restructure
    exception hierarchy.
    * khmer/_khmermodule.cc: Nicer error checking for hash_consume_fasta,
    hash_abundance_distribution, hashbits_consume_{fasta,fasta_and_tag
    {,with_stoptags},partitioned_fasta}, hashbits_output_partitions, and
    labelhash_consume_{,partitioned_}fasta_and_tag_with_labels.

2014-06-10  Titus Brown  <t@idyll.org>

    * Makefile: remove SHELL setting so that 'make doc' works in virtualenvs.
    * scripts/sample-reads-randomly.py: extend to take multiple subsamples
	with -S.
    * tests/test_scripts.py: added test for multiple subsamples from
	sample-reads-randomly.py

2014-06-10  Michael Wright <wrigh517@msu.edu>

    * scripts/extract-long-sequences: Moved from sandbox, added argparse and 
    FASTQ support.
    * scripts/fastq-to-fasta: Fixed outdated argparse oversight.
    * tests/test_scripts.py: Added tests for extract-long-sequences.py

2014-06-08  Titus Brown  <t@idyll.org>

    * doc/conf.py: set google_analytics_id and disqus_shortname properly;
	disable "editme" popup.
    * doc/_templates/page.html: take google_analytics_id and disqus_shortname
	from doc/conf.py.

2014-06-04  Michael R. Crusoe <mcrusoe@msu.edu>

    * lib/Makefile: do a distclean as the CFLAGS may have changed. Fixes #442

2014-06-03 Chuck Pepe-Ranney <chuck.peperanney@gmail.com>

    * scripts/abundance-dist.py: removed call to check_space on infiles.  

2014-05-31  Michael R. Crusoe  <mcrusoe@msu.edu>

    * khmer/_khmermodule.cc,lib/counting.{cc,hh},
    sandbox/{stoptag-abundance-ham1-hist.py,off-by-one.py,filter-ham1.py}:
    Remove CountingHash get_kmer_abund_mean, get_kmer_abund_abs_deviation, and
    max_hamming1_count along with Python glue code and sandbox scripts. They
    are no longer useful.

2014-05-30  Titus Brown  <t@idyll.org>

    * khmer/_khmermodule.cc: remove merge2* functions: unused, untested.
    * lib/counting.cc, lib/hashbits.cc, lib/hashtable.cc: made file loading
	exceptions more verbose and informative.
    * tests/test_subset_graph.py: added tests for SubsetPartition::
	load_partitionmap.
    * khmer/_khmermodule.cc, lib/subset.cc, wrapped SubsetPartition::
	load_partitionmap to catch, propagate exceptions
    * tests/test_hashbits.py, tests/test_counting_hash.py: added tests
	for fail-on-load of bad file format versions; print exception messages.
    * .gitignore: added various temporary pip & build files
    * lib/counting.cc: added I/O exception handling to CountingHashFileReader
	and CountingHashGzFileReader.
    * lib/hashbits.cc: added I/O exception handling to Hashbits::load.
    * lib/subset.cc: added I/O exception handling to merge_from_disk.
    * lib/hashtable.cc: added I/O exception handling to load_tagset and
	load_stop_tags
    * khmer/_khmermodule.cc: added I/O exception propagation from C++ to
	Python, for all loading functions.

2014-05-22  Michael Wright  <wrigh517@msu.edu>

    * scripts/fastq-to-fasta: Moved and improved fastq-to-fasta.py into scripts 
    from sandbox
    * tests/test_scripts.py: Added tests for fastq-to-fasta.py
    * tests/test-data: Added test-fastq-n-to-fasta.py file with N's in 
    sequence for testing

2014-05-19  Michael R. Crusoe  <mcrusoe@msu.edu>

    * Makefile: add target for python test coverage plain-text report;
    clarified where the HTML report is

2014-05-16  Michael R. Crusoe  <mcrusoe@msu.edu>

    * docs/scripts.txt: include sweep-reads-buffered.py

2014-05-14  Adam Caldwell  <adam.caldwell@gmail.com>

    * Makefile: change pip to pip2. Fixes assorted make problems on systems
    where pip links to pip3

2014-05-14  Michael R. Crusoe  <mcrusoe@msu.edu>

    * lib/{zlib,bzip2} -> third-party/
    * setup.{cfg,py}: Move third party libraries to their own directory
    * Makefile: add sloccount target for humans and the sloccount.sc target for
   Jenkins

2014-05-13  Michael Wright  <wrigh517@msu.edu>

    * sandbox/fastq-to-fasta.py: now reports number of reads dropped due to
    'N's in sequence. close 395

2014-05-13  Michael R. Crusoe  <mcrusoe@msu.edu>

    * doc/release.txt: additional fixes

2014-05-09  Luiz Irber  <irberlui@msu.edu>

    Version 1.0.1

2014-05-09  Michael R. Crusoe  <mcrusoe@msu.edu>

    * doc/release.txt: update release instructions

2014-05-06  Michael R. Crusoe  <mcrusoe@msu.edu>

    * lib/{subset,counting}.cc: fix cppcheck errors; astyle -A10
    --max-code-length=80

2014-05-06  Titus Brown  <titus@idyll.org>

    * sandbox/calc-best-assembly.py: added script to calculate best
    assembly from a list of contig/scaffold files
	
2014-04-23  Titus Brown  <titus@idyll.org>

    * scripts/abundance-dist-single.py: fixed problem where ReadParser was
    being created anew for each thread; regression introduced in 4b823fc.

2014-04-22  Michael R. Crusoe  <mcrusoe@msu.edu>

    *.py: switch to explicit python2 invocation. Fixes #385.

2014-04-21  Titus Brown  <t@idyll.org>

    * doc/development.txt: added spellcheck to review checklist

2014-04-21  Titus Brown  <titus@idyll.org>

    * scripts/normalize-by-median.py: updated FP rate to match latest info from
      Qingpeng's paper; corrected spelling error.

2014-04-21  Michael R. Crusoe  <mcrusoe@msu.edu>

    * setup.py,doc/installing.txt: Remove argparse from the requirements
    unless it isn't available. Argparse is bundled with Python 2.7+. This
    simplifies the installation instructions.

2014-04-17  Ram RS  <ramrs@nyu.edu>

    * scripts/make-initial-stoptags.py: fixed bug that threw error on
     missing .ht input file while actual expected input file is .pt

2014-04-11  Titus Brown  <t@idyll.org>

    * scripts/*.py: fixed argument to check_space_for_hashtable to rely
    on args.n_tables and not args.ksize.

2014-04-06  Titus Brown  <titus@idyll.org>

    * scripts/normalize-by-median.py: added comment about table compatibility
    with abundance-dist.

2014-04-05  Michael R. Crusoe  <mcrusoe@msu.edu>

    * MANIFEST.in,setup.py: fix to correct zlib packaging for #365
    * ChangeLog: fix date for 1.0 release, email addresses

2014-04-01  Michael R. Crusoe  <mcrusoe@msu.edu>

    Version 1.0
    * Makefile: run 'build' command before install; ignore _version.py for
    coverage purposes.
    * bink.ipynb: deleted
    * doc/choosing-hash-sizes.txt -> choosing-table-sizes.txt
    * setup.py,doc/{conf.py,index.txt}: update lists of authors
    * doc/development.txt: typo
    * doc/{galaxy,guide,index,introduction,scripts}.txt: remove some
    references to implementation details of the k-mer tables
    * doc/{known-issues,release}.txt: updated
    * khmer/*.cc,lib/*.{cc,hh}: astyle -A10 formatted
    * lib/read_parsers.cc: fixed case statement fall through
    * lib/subset.cc: removed unnecessary NULL check (CID 1054804 & 1195088)
    * scripts/*.py: additional documentation updates
    * tests/test-data/test-overlap1.ht,data/MSB2-surrender.fa &
    data/1m-filtered.fa: removed from repository history, .git is now 36M!

2014-04-01  Titus Brown  <t@idyll.org>

    * CITATION,khmer/khmer_args.py: Updated khmer software citation for
    release.

2014-03-31  Titus Brown  <t@idyll.org>

    * scripts/normalize-by-median.py: Fixed unbound variable bug introduced in
    20a433c2.

    * khmer/file.py: Fixed incorrect use of __file__ dirname instead of
    os.getcwd(); also fixed bug where statvfs would choke on an empty
    dirname resulting from input files being in the cwd.

2014-03-31  Michael R. Crusoe  <mcrusoe@msu.edu>

    * versioneer.py,ez_setup.py: updated to version 0.10 and 3.4.1
    respectively.
    * docs/release.txt,khmer/_version.py,MANIFEST.in: update ancillary
    versioneer files

2014-03-31  Titus Brown  <t@idyll.org>

    * scripts/*.py,khmer/khmer_args.py: added 'info' function to khmer_args,
    and added citation information to each script.
    * CITATION: added basic citation information for khmer functionality.

2013-03-31  Michael R. Crusoe  <mcrusoe@msu.edu>

    * docs/scripts.txt,scripts/*.py,khmer/*.py: overhaul the documentation of
    the scripts. Uses sphinxcontrib.autoprogram to leverage the existing
    argparse objects. Moved the documentation into each script + misc cleanups.
    All scripts support the --version option. Migrated the last scripts to use
    khmer_args
    * docs/blog-posts.txt: removed outdated reference to filter-exact.py; its
    replacement filter-abund.py is better documented in the eel-pond protocol
    * figuregen/,novelty/,plots/,templatem/,scripts/do-partition.sh: removed
    outdated code not part of core project

2013-03-30  Michael R. Crusoe  <mcrusoe@msu.edu>

    * setup.py: monkeypatched distutils.Distribution.reinitialize_command() so
    that it matches the behavior of Distribution.get_command_obj(). This fixes
    issues with 'pip install -e' and './setup.py nosetests' not respecting the
    setup.cfg configuration directives for the build_ext command. Also
    enhanced our build_ext command to respect the dry_run mode.

    * .ycm_extra_conf.py: Update our custom YouCompleteMe configuration to
    query the package configuration for the proper compilation flags.

2014-03-28  Michael R. Crusoe  <mcrusoe@msu.edu>

    * Makefile,setup.py: demote nose & sphinx to extra dependencies.
    Auto-install Python developer tools as needed.

2013-03-27  Michael R. Crusoe  <mcrusoe@msu.edu>

    * The system zlib and bzip2 libraries are now used instead of the bundled
    versions if specified in setup.cfg or the command line.

2014-03-25  Michael R. Crusoe  <mcrusoe@msu.edu>

    * Makefile: update cppcheck command to match new version of Jenkins
    plugin. Now ignores the lib/test*.cc files.

2013-03-20  Michael R. Crusoe  <mcrusoe@msu.edu>

    * lib/storage.hh,khmer/_khmermodule.cc,lib/{readtable,read_parsers}.hh:
    remove unused storage.hh

2014-03-19  Qingpeng Zhang  <qingpeng@msu.edu>

    * hashbits.cc: fix a bug of 'Division or modulo by zero' described in #182
    * test_scripts.py: add test code for count-overlap.py
    * count-overlap.py: (fix a bug because of a typo and hashsize was replaced
    by min_hashsize)
    * count-overlap.py: needs hashbits table generated by load-graph.py. 
    This information is added to the "usage:" line.
    * count-overlap.py: fix minor PyLint issues

2014-03-19  Michael R. Crusoe  <mcrusoe@msu.edu>

    * Update bundled zlib version to 1.2.8 from 1.2.3. Changes of note:
    "Wholesale replacement of gz* functions with faster versions"
    "Added LFS (Large File Summit) support for 64-bit file offsets"
    "Fix serious but very rare decompression bug"

2014-03-19  Michael R. Crusoe <mcrusoe@msu.edu>

    * lib/counting.hh: include hashtable.hh
    * lib/{counting,aligner,hashbits,hashtable,labelhash,node,subset}.{cc,hh},
    kmer.cc,khmer/_khmermodule.cc: removed downcast, replaced non-functional
    asserts() with exception throws.
    * khmer/_khmermodule.cc: fixed parsing of PyLists
    * setup.py: force 64bit only builds on OS X.

2014-03-19  Titus Brown  <t@idyll.org>

    * Makefile: update documentation on targets at top; clean autopep8 output.
    * test_counting_single.py: fixed pep8 violations in spacing
    * test_scripts.py: eliminate popenscript in favor of proper SystemExit
	handling in runscript; fix pep8 violations.

2014-03-19  Michael R. Crusoe <mcrusoe@msu.edu> and Luiz Irber
<luiz.irber@gmail.com>

    * lib/ktable.{cc,hh},khmer/{__init__.py},{_khmermodule.cc}, tests/
    test_{counting_{hash,single},ktable}.py: remove the unused KTable object
    * doc/{index,ktable}.txt: remove references to KTable
    * lib/{ktable.{hh,cc} → kmer_hash.{hh,cc}}: rename remaining ktable files
    to kmer_hash
    * lib/{hashtable,kmer}.hh: replace ktable headers with kmer_hash

2014-03-17  Ram RS  <ramrs@nyu.edu>

    * extract-partitions.py: pylint warnings addressed
    * test_scripts.py: tests added to cover extract-partitions completely

2014-03-16  Michael R. Crusoe <mcrusoe@msu.edu>

    * lib/read_parsers.cc: fix for Coverity CID 1054789: Unititialized scalar
    field II: fill_id is never zeroed out.

2014-03-16  Ram RS  <ramrs@nyu.edu>

    * Project email in copyright headers updated

2014-03-14  Michael R. Crusoe <mcrusoe@msu.edu>

    * khmer/_khmermodule.cc, lib/{khmer.hh, hashtable.{cc,hh}},
    tests/test_{hashbits,hashbits_obj,labelhash}.py: don't implicitly downcast
    tagset_size(). Changes fileformat version for saved tagsets.

2014-03-13  Ram RS  <ramrs@nyu.edu>

    * added: khmer/file.py - script to check disk space, check input file
    status and check space before hashtable writing
    * modified: scripts/*.py - all scripts now use khmer.file for above-mentioned
    functionality.
    * modified: scripts/*.py - pylint violations addressed in all scripts
    under scripts/

2014-03-13  Ram RS  <ramrs@nyu.edu>

    * Bug fix: tests.test_normalize_by_median_no_bigcount() now runs within
    temp directory

2014-03-11  Michael R. Crusoe  <mcrusoe@mcrusoe.edu>

    * lib/read_parsers.hh: fix for Coverity CID 1054789: Uninitialized scalar
    field

2014-03-10  Michael R. Crusoe  <mcrusoe@msu.edu>

    * doc/development.txt: document fork/tag policy + formatting fixes

2014-03-03  Michael R. Crusoe  <mcrusoe@msu.edu>

    * lib/trace_logger.{cc,hh}: fix for Coverity CID 1063852: Uninitialized
    scalar field (UNINIT_CTOR) 
    * lib/node.cc: fix for Coverity CID 1173035:  Uninitialized scalar field
    (UNINIT_CTOR)
    * lib/hashbits.hh: fix for Coverity CID 1153101:  Resource leak in object
    (CTOR_DTOR_LEAK)
    * lib/{perf_metrics.{cc,hh},hashtable.{cc,hh}
    ,read_parsers.{cc,hh},trace_logger.{cc,hh}}: ifndef WITH_INTERNAL_METRICS
    then lets not + astyle -A10

2014-02-27  Michael R. Crusoe <mcrusoe@msu.edu>

    * tagged: version 0.8
    * setup.py: Specify a known working version of setuptools so we don't
    force an unneeded and awkward upgrade.
    * setup.py: We aren't zipsafe, mark as such

2014-02-18  Michael R. Crusoe <mcrusoe@msu.edu>

* Normalized C++ namespace usage to fix CID 1054792
* Updated install instructions. We recommend OS X users and those Linux
users without root access to install virtualenv instead of pip.
* New documentation: doc/known-issues.txt
* Added code review checklist & other guidance: doc/development.txt

2014-02-03  Camille Scott <camille.scott.w@gmail.com>

* Standardized command line arguments in khmer_args; added version flag

* Added support for sparse graph labeling

* Added script to reinflate partitions from read files using the 
  labeling system, called sweep-reads-by-partition-buffered.py

* Implemented __new__ methods for Hashbits, enforced inheritance
  hierarchy between it and the new LabelHash class both in C++
  and CPython API

2013-12-20  Titus Brown  <titus@idyll.org>

* Fixed output_partitioned_file, sweep-reads3.py, and extract-partitions.py
  to retain FASTQ format in output.

2013-12-11  Michael R. Crusoe <mcrusoe@msu.edu>

* normalize-by-median.py: new optional argument: --record-filenames to specify
a path where a list of all the output filenames will be written to. Will
be used to better integrate with Galaxy.

* All commands that use the counting args now support the --version switch

* abundance-dist-single.py, abundance-dist.py, do-partition.py,
interleave-reads.py, load-graph.py, load-into-counting.py
normalize-by-median.py now exit with return code 1 instead of 255 as is
standard.

2013-12-19  Michael R. Crusoe  <mcrusoe@msu.edu>

* doc/install.txt Add setup instructions for RHEL6 & fix invocation to get
master branch to work for non-developers

2013-12-18  Titus Brown  <titus@idyll.org>

* Added a test to ensure that normalize-by-median.py has bigcount set to
  False.

2013-11-22  Camille Scott  <camille.scott.w@gmail.com>

* Makefile: Added debug target for profiling.

2013-11-22  Michael R. Crusoe  <mcrusoe@msu.edu>

* Documented release process

2013-10-21  Michael R. Crusoe  <mcrusoe@msu.edu>

* Version 0.7

* New script: sample-reads-randomly.py which does a single pass random
subsample using reservoir sampling.

* the version number is now only stored in one place

* Makefile: new dist, cppcheck, pep8, and autopep8 targets for developers.
VERSION is now set by versioneer and exported to C/C++ code.

* README switched from MarkDown to ReStructuredText format to clean up PyPI
listing. Install count badge added.

* doc/: updates to how the scripts are called. Sphinx now pulls version
number from versioneer. C/Python integration is now partially documented.
Reference to bleeding-edge has been removed. Release instructions have been
clarified and simplified.

* all python code in khmer/, scripts/, and tests/ should be PEP8 compliant now.

* khmer/_khmermodule.cc has gotten a once-over with cpychecker. Type errors
were eliminated and the error checking has improved.

* Several fixes motivated by the results of a Coverity C/C++ scan. 

* Tests that require greater than 0.5 gigabytes of memory are now annotated as
being 'highmem' and be skipped by changing two lines in setup.cfg

* warnings about -Wstrict-prototypes will no longer appear

* contributors to this release are: ctb, mr-c and camillescott. 

2013-10-15  Michael R. Crusoe  <mcrusoe@msu.edu>

* Version 0.6.1

* No code changes, just build fixes

2013-10-10  Michael R. Crusoe  <mcrusoe@msu.edu>

* Version 0.6

* Switch to setuptools to run the entire build

* The various Makefiles have been merged into one inside lib for posterity

* A new top-level Makefile wraps "python setup.py"

* argparse.py has been removed and is installed automatically by setuptools/pip

* setup.py and the python/khmer directory have been moved to the root of the
project to conform to the standard layout

* The project contact address is now khmer-project@idyll.org

* Due to the new build system the project now easily builds under OS X + XCode

* In light of the above the installation instructions have been rewritten

* Sphinx now builds the documentation without warnings or errors

* It is now easy to calculate code coverage.

* setup.py is now PEP8 compliant
2014-04-10  Michael R. Crusoe  <mcrusoe@msu.edu>

    * Makefile: run 'build' command before install; ignore _version.py for
    coverage purposes.
    * bink.ipynb: deleted
    * doc/choosing-hash-sizes.txt -> choosing-table-sizes.txt
    * setup.py,doc/{conf.py,index.txt}: update lists of authors
    * doc/development.txt: typo
    * doc/{galaxy,guide,index,introduction,scripts}.txt: remove some
    references to implementation details of the k-mer tables
    * doc/{known-issues,release}.txt: updated
    * khmer/*.cc,lib/*.{cc,hh}: astyle -A10 formatted
    * lib/read_parsers.cc: fixed case statement fall through
    * lib/subset.cc: removed unnecessary NULL check (CID 1054804 & 1195088)
    * scripts/*.py: additional documentation updates
    * tests/test-data/test-overlap1.ht,data/MSB2-surrender.fa &
    data/1m-filtered.fa: removed from repository history, .git is now 36M!

2014-03-31  Titus Brown  <ctb@msu.edu>

    * scripts/normalize-by-median.py: Fixed unbound variable bug introduced in
    20a433c2.

    * khmer/file.py: Fixed incorrect use of __file__ dirname instead of
    os.getcwd(); also fixed bug where statvfs would choke on an empty
    dirname resulting from input files being in the cwd.

2014-03-31  Michael R. Crusoe  <mcrusoe@msu.edu>

    * versioneer.py,ez_setup.py: updated to version 0.10 and 3.4.1
    respectively.
    * docs/release.txt,khmer/_version.py,MANIFEST.in: update ancillary
    versioneer files

2014-03-31  Titus Brown  <ctb@msu.edu>

    * scripts/*.py,khmer/khmer_args.py: added 'info' function to khmer_args,
    and added citation information to each script.
    * CITATION: added basic citation information for khmer functionality.

2013-03-31  Michael R. Crusoe  <mcrusoe@msu.edu>

    * docs/scripts.txt,scripts/*.py,khmer/*.py: overhaul the documentation of
    the scripts. Uses sphinxcontrib.autoprogram to leverage the existing
    argparse objects. Moved the documentation into each script + misc cleanups.
    All scripts support the --version option. Migrated the last scripts to use
    khmer_args
    * docs/blog-posts.txt: removed outdated reference to filter-exact.py; its
    replacement filter-abund.py is better documented in the eel-pond protocol
    * figuregen/,novelty/,plots/,templatem/,scripts/do-partition.sh: removed
    outdated code not part of core project

2013-03-30  Michael R. Crusoe  <mcrusoe@msu.edu>

    * setup.py: monkeypatched distutils.Distribution.reinitialize_command() so
    that it matches the behavior of Distribution.get_command_obj(). This fixes
    issues with 'pip install -e' and './setup.py nosetests' not respecting the
    setup.cfg configuration directives for the build_ext command. Also
    enhanced our build_ext command to respect the dry_run mode.

    * .ycm_extra_conf.py: Update our custom YouCompleteMe configuration to
    query the package configuration for the proper compilation flags.

2014-03-28  Michael R. Crusoe  <mcrusoe@msu.edu>

    * Makefile,setup.py: demote nose & sphinx to extra dependencies.
    Auto-install Python developer tools as needed.

2013-03-27  Michael R. Crusoe  <mcrusoe@msu.edu>

    * The system zlib and bzip2 libraries are now used instead of the bundled
    versions if specified in setup.cfg or the command line.

2014-03-25  Michael R. Crusoe  <mcrusoe@msu.edu>

    * Makefile: update cppcheck command to match new version of Jenkins
    plugin. Now ignores the lib/test*.cc files.

2013-03-20  Michael R. Crusoe  <mcrusoe@msu.edu>

    * lib/storage.hh,khmer/_khmermodule.cc,lib/{readtable,read_parsers}.hh:
    remove unused storage.hh

2014-03-19  Qingpeng Zhang  <qingpeng@msu.edu>

    * hashbits.cc: fix a bug of 'Division or modulo by zero' described in #182
    * test_scripts.py: add test code for count-overlap.py
    * count-overlap.py: (fix a bug because of a typo and hashsize was replaced
    by min_hashsize)
    * count-overlap.py: needs hashbits table generated by load-graph.py. 
    This information is added to the "usage:" line.
    * count-overlap.py: fix minor PyLint issues

2014-03-19  Michael R. Crusoe  <mcrusoe@msu.edu>

    * Update bundled zlib version to 1.2.8 from 1.2.3. Changes of note:
    "Wholesale replacement of gz* functions with faster versions"
    "Added LFS (Large File Summit) support for 64-bit file offsets"
    "Fix serious but very rare decompression bug"

2014-03-19  Michael R. Crusoe <mcrusoe@msu.edu>

    * lib/counting.hh: include hashtable.hh
    * lib/{counting,aligner,hashbits,hashtable,labelhash,node,subset}.{cc,hh},
    kmer.cc,khmer/_khmermodule.cc: removed downcast, replaced non-functional
    asserts() with exception throws.
    * khmer/_khmermodule.cc: fixed parsing of PyLists
    * setup.py: force 64bit only builds on OS X.

2014-03-19  Titus Brown  <t@idyll.org>

    * Makefile: update documentation on targets at top; clean autopep8 output.
    * test_counting_single.py: fixed pep8 violations in spacing
    * test_scripts.py: eliminate popenscript in favor of proper SystemExit
	handling in runscript; fix pep8 violations.

2014-03-19  Michael R. Crusoe <mcrusoe@msu.edu> and Luiz Irber
<luiz.irber@gmail.com>

    * lib/ktable.{cc,hh},khmer/{__init__.py},{_khmermodule.cc}, tests/
    test_{counting_{hash,single},ktable}.py: remove the unused KTable object
    * doc/{index,ktable}.txt: remove references to KTable
    * lib/{ktable.{hh,cc} → kmer_hash.{hh,cc}}: rename remaining ktable files
    to kmer_hash
    * lib/{hashtable,kmer}.hh: replace ktable headers with kmer_hash

2014-03-17  Ram RS  <ramrs@nyu.edu>

    * extract-partitions.py: pylint warnings addressed
    * test_scripts.py: tests added to cover extract-partitions completely

2014-03-16  Michael R. Crusoe <mcrusoe@msu.edu>

    * lib/read_parsers.cc: fix for Coverity CID 1054789: Unititialized scalar
    field II: fill_id is never zeroed out.

2014-03-16  Ram RS  <ramrs@nyu.edu>

    * Project email in copyright headers updated

2014-03-14  Michael R. Crusoe <mcrusoe@msu.edu>

    * khmer/_khmermodule.cc, lib/{khmer.hh, hashtable.{cc,hh}},
    tests/test_{hashbits,hashbits_obj,labelhash}.py: don't implicitly downcast
    tagset_size(). Changes fileformat version for saved tagsets.

2014-03-13  Ram RS  <ramrs@nyu.edu>

    * added: khmer/file.py - script to check disk space, check input file
    status and check space before hashtable writing
    * modified: scripts/*.py - all scripts now use khmer.file for above-mentioned
    functionality.
    * modified: scripts/*.py - pylint violations addressed in all scripts
    under scripts/

2014-03-13  Ram RS  <ramrs@nyu.edu>

    * Bug fix: tests.test_normalize_by_median_no_bigcount() now runs within
    temp directory

2014-03-11  Michael R. Crusoe  <mcrusoe@mcrusoe.edu>

    * lib/read_parsers.hh: fix for Coverity CID 1054789: Uninitialized scalar
    field

2014-03-10  Michael R. Crusoe  <mcrusoe@msu.edu>

    * doc/development.txt: document fork/tag policy + formatting fixes

2014-03-03  Michael R. Crusoe  <mcrusoe@msu.edu>

    * lib/trace_logger.{cc,hh}: fix for Coverity CID 1063852: Uninitialized
    scalar field (UNINIT_CTOR) 
    * lib/node.cc: fix for Coverity CID 1173035:  Uninitialized scalar field
    (UNINIT_CTOR)
    * lib/hashbits.hh: fix for Coverity CID 1153101:  Resource leak in object
    (CTOR_DTOR_LEAK)
    * lib/{perf_metrics.{cc,hh},hashtable.{cc,hh}
    ,read_parsers.{cc,hh},trace_logger.{cc,hh}}: ifndef WITH_INTERNAL_METRICS
    then lets not + astyle -A10

2014-02-27  Michael R. Crusoe <mcrusoe@msu.edu>

    * tagged: version 0.8
    * setup.py: Specify a known working version of setuptools so we don't
    force an unneeded and awkward upgrade.
    * setup.py: We aren't zipsafe, mark as such

2014-02-18  Michael R. Crusoe <mcrusoe@msu.edu>

* Normalized C++ namespace usage to fix CID 1054792
* Updated install instructions. We recommend OS X users and those Linux
users without root access to install virtualenv instead of pip.
* New documentation: doc/known-issues.txt
* Added code review checklist & other guidance: doc/development.txt

2014-02-03  Camille Scott <camille.scott.w@gmail.com>

* Standardized command line arguments in khmer_args; added version flag

* Added support for sparse graph labeling

* Added script to reinflate partitions from read files using the 
  labeling system, called sweep-reads-by-partition-buffered.py

* Implemented __new__ methods for Hashbits, enforced inheritance
  hierarchy between it and the new LabelHash class both in C++
  and CPython API

2013-12-20  Titus Brown  <titus@idyll.org>

* Fixed output_partitioned_file, sweep-reads3.py, and extract-partitions.py
  to retain FASTQ format in output.

2013-12-11  Michael R. Crusoe <mcrusoe@msu.edu>

* normalize-by-median.py: new optional argument: --record-filenames to specify
a path where a list of all the output filenames will be written to. Will
be used to better integrate with Galaxy.

* All commands that use the counting args now support the --version switch

* abundance-dist-single.py, abundance-dist.py, do-partition.py,
interleave-reads.py, load-graph.py, load-into-counting.py
normalize-by-median.py now exit with return code 1 instead of 255 as is
standard.

2013-12-19  Michael R. Crusoe  <mcrusoe@msu.edu>

* doc/install.txt Add setup instructions for RHEL6 & fix invocation to get
master branch to work for non-developers

2013-12-18  Titus Brown  <titus@idyll.org>

* Added a test to ensure that normalize-by-median.py has bigcount set to
  False.

2013-11-22  Camille Scott  <camille.scott.w@gmail.com>

* Makefile: Added debug target for profiling.

2013-11-22  Michael R. Crusoe  <mcrusoe@msu.edu>

* Documented release process

2013-10-21  Michael R. Crusoe  <mcrusoe@msu.edu>

* Version 0.7

* New script: sample-reads-randomly.py which does a single pass random
subsample using reservoir sampling.

* the version number is now only stored in one place

* Makefile: new dist, cppcheck, pep8, and autopep8 targets for developers.
VERSION is now set by versioneer and exported to C/C++ code.

* README switched from MarkDown to ReStructuredText format to clean up PyPI
listing. Install count badge added.

* doc/: updates to how the scripts are called. Sphinx now pulls version
number from versioneer. C/Python integration is now partially documented.
Reference to bleeding-edge has been removed. Release instructions have been
clarified and simplified.

* all python code in khmer/, scripts/, and tests/ should be PEP8 compliant now.

* khmer/_khmermodule.cc has gotten a once-over with cpychecker. Type errors
were eliminated and the error checking has improved.

* Several fixes motivated by the results of a Coverity C/C++ scan. 

* Tests that require greater than 0.5 gigabytes of memory are now annotated as
being 'highmem' and be skipped by changing two lines in setup.cfg

* warnings about -Wstrict-prototypes will no longer appear

* contributors to this release are: ctb, mr-c and camillescott. 

2013-10-15  Michael R. Crusoe  <mcrusoe@msu.edu>

* Version 0.6.1

* No code changes, just build fixes

2013-10-10  Michael R. Crusoe  <mcrusoe@msu.edu>

* Version 0.6

* Switch to setuptools to run the entire build

* The various Makefiles have been merged into one inside lib for posterity

* A new top-level Makefile wraps "python setup.py"

* argparse.py has been removed and is installed automatically by setuptools/pip

* setup.py and the python/khmer directory have been moved to the root of the
project to conform to the standard layout

* The project contact address is now khmer-project@idyll.org

* Due to the new build system the project now easily builds under OS X + XCode

* In light of the above the installation instructions have been rewritten

* Sphinx now builds the documentation without warnings or errors

* It is now easy to calculate code coverage.

* setup.py is now PEP8 compliant<|MERGE_RESOLUTION|>--- conflicted
+++ resolved
@@ -1,16 +1,14 @@
-<<<<<<< HEAD
 2015-02-20  Titus Brown  <titus@idyll.org>
 
    * doc/dev/scripts-and-sandbox.txt: policies for sandbox/ and scripts/
    content, and a process for adding new command line scripts into scripts/.
    * doc/dev/index.txt: added scripts-and-sandbox to developer doc index.
-=======
+
 2015-02-19  Michael R. Crusoe  <mcrusoe@msu.edu>
 
    * doc/dev/coding-guidelines-and-review.txt: added checklist for new CPython
    types
    * khmer/_khmermodule.cc: Update ReadAligner to follow the new guidelines
->>>>>>> 9fbe32e1
 
 2015-02-19  Daniel Standage  <daniel.standage@gmail.com>
 
