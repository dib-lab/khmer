--- conflicted
+++ resolved
@@ -1,5 +1,4 @@
-<<<<<<< HEAD
-2015-07-08  Jacob Fenton  <bocajnotnef@gmail.com>
+2015-07-10  Jacob Fenton  <bocajnotnef@gmail.com>
 
    * oxli/functions.py: changed estimate functions to use correct letter
    abbreviations
@@ -8,14 +7,13 @@
    * sandbox/unique-kmers.py: changed to not output recommended HT args by
    default
    * tests/test_oxli_functions.py: changed to use renamed estimate functions
-=======
+
 2015-07-09  Jacob Fenton  <bocajnotnef@gmail.com>
 
    * oxli/functions.py: moved optimization/sanity check func to oxli
    * scripts/normalize-by-median.py,oxli/build_graph.py: added
    optimization/sanity checking via oxli estimation funcs
    * tests/test_normalize_by_median.py: updated tests to cover estimation funcs
->>>>>>> 5cfce155
 
 2015-07-08  Luiz Irber  <khmer@luizirber.org>
 
