<<<<<<< HEAD
2015-07-31  Jacob Fenton  <bocajnotnef@gmail.com> and Titus Brown
<titus@idyll.org>

   * scripts/normalize-by-median.py,khmer/khmer_logger.py: added logging
   framework, prototyped in normalize-by-median; added -q/--quiet to
   * tests/test_normalize_by_median.py: associated tests.
   * khmer/khmer_args.py: Made info function use logging functions.
   * tests/khmer_tst_utils.py: removed info reporting in runscript from 'out'
   returned.
=======
2015-07-27  Sherine Awad  <drmahmoud@ucdavis.edu>

   * sandbox/multi-rename.py: updated output of long FASTA sequences to
   wrap text at 80 characters.
   * tests/test_sandbox_scripts.py: Added a test for multi-rename.py.
>>>>>>> fc9c76c5

2015-07-31  Kevin Murray  <spam@kdmurray.id.au>

   * lib/Makefile,Makefile,lib/*.pc.in,lib/test-compile.cc: Misc debian-based
   compatibility changes
   * lib/get_version.py: Add crunchbang, chmod +x

2015-07-29  Michael R. Crusoe  <crusoe@ucdavis.edu>

   * khmer/_khmer.cc: add more CPyChecker inspired fixes
   * lib/*.{cc,hh}: clean up includes and forward declarations

2015-07-29  Luiz Irber  <khmer@luizirber.org>

   * Makefile: Adapt Makefile rules for py3 changes.
   * jenkins-build.sh: Read PYTHON_EXECUTABLE and TEST_ATTR from environment.

2015-07-29  Amanda Charbonneau  <charbo24@msu.edu>

   * scripts/fastq-to-fasta.py: Changed '-n' default description to match
   behaviour

2015-07-29  Luiz Irber  <khmer@luizirber.org>

   * tests/test_{scripts,streaming_io}.py: Fix the build + add a test

2015-07-28  Titus Brown  <titus@idyll.org>

   * tests/test_streaming_io.py: new shell cmd tests for streaming/piping.
   * tests/khmer_tst_utils.py: refactor/replace runtestredirect(...) with
   scriptpath(...) and run_shell_cmd(...).
   * scripts/test_scripts.py: remove test_interleave_reads_broken_fq_4 for
   only one input file for interleave-reads.py; replace runscriptredirect call
   with run_shell_cmd.
   * scripts/interleave-reads.py: force exactly two input files.
   * scripts/split-paired-reads.py: fix print statement; clarify output.
   * scripts/{normalize-by-median.py,sample-reads-randomly.py,
   trim-low-abund.py}: if stdin is supplied for input, check that -o
   specifies output file.
   * scripts/filter-abund.py: if stdin is supplied for input, check that -o
   specifies output file; switched -o to use argparse.FileType.
   * scripts/extract-long-sequences.py: switched -o to use argparse.FileType.
   * scripts/{abundance-dist,count-median}.py: added '-' handling for output.
   * khmer/kfile.py: change 'check_input_files' to no longer warn that
   '-' doesn't exist'.
   * tests/test-data/paired.fq.2: removed extraneous newline from end.
   * tests/{test_normalize_by_median,test_script_arguments,test_scripts}.py:
   added tests for new code.
   * scripts/oxli: added script for running tests in development directory.
   * khmer/{__init__,khmer_args}.py,tests/{test_normalize_by_median,
   test_script_arguments}.py: refactored out use of AssertionError by not
   throwing plain Exceptions when a ValueError or RuntimeError would do.
   * oxli/__init__.py: give default help instead of an error when `oxli` is
   called with no arguments.
   * tests/test_{normalize_by_median,sandbox_scripts,scripts,streaming_io}.py:
   always check status code if calling `runscripts` with `fail_ok=True`.

2015-07-28  Luiz Irber  <khmer@luizirber.org>

   * sandbox/unique-kmers.py: moved to scripts.
   * scripts/unique-kmers.py: fix import bug and initialize to_print earlier.
   * tests/test_scripts.py: add tests for unique-kmers.py.
   * doc/user/scripts.rst: added unique-kmers.py to script page

2015-07-28  Jacob Fenton  <bocajnotnef@gmail.com>

   * scripts/abundance-dist.py: disallowed forcing on the input file check for
   the counting table file

2015-07-28  Michael R. Crusoe  <crusoe@ucdavis.edu>

   * .mailmap, Makefile: generate a list of authors

2015-07-28  Kevin Murray  <spam@kdmurray.id.au>
            Titus Brown  <titus@idyll.org>

   * khmer/utils.py: added fix for SRA-style FASTQ output.
   * tests/test_scripts.py: tested against a broken version of SRA format.
   * tests/test-data/paired-broken4.fq.{1,2}: added test files.

2015-07-28  Michael R. Crusoe  <crusoe@ucdavis.edu>
            Titus Brown  <titus@idyll.org>

   * lib/read_aligner.{cc,hh},tests/{test_read_aligner.py,
   test-data/readaligner-{default,k12}.json},khmer/__init__.py: refactor,
   read aligner parameters are now configurable & save/load-able. Can do
   whole-genome variant finding.
   * khmer/_khmer.cc,tests/test_read_aligner.py: ReadAligner.align_forward
   method added
   * sandbox/correct-errors.py -> sandbox/correct-reads.py: total rewrite
   * sandbox/error-correct-pass2.py: new script
   * sandbox/readaligner_pairhmm_train.py: new script
   * tests/test_sandbox_scripts.py, doc/release-notes/release-1.4.rst:
   spelling fixes, import re-arrangement
   * sandbox/{Makefile.read_aligner_training,readaligner_pairhmm_train.py}:
   Added script to train the aligner

2015-07-27  Titus Brown  <titus@idyll.org>

   * khmer/khmer_args.py,CITATION: added entry for PeerJ paper on
   semi-streaming to citations.
   * scripts/{abundance-dist-single.py,abundance-dist.py,count-median.py,
   count-overlap.py,filter-abund-single.py,load-into-counting.py}: changed
   default behavior to output data in CSV format and report total k-mers.
   * tests/test_scripts.py: updated/removed tests for CSV.
   * doc/whats-new-2.0.rst: added information about change in columnar output,
   along with other minor corrections.
   * scripts/normalize-by-median.py: corrected epilog.
   * khmer/thread_utils.py,
   sandbox/{calc-best-assembly.py,extract-single-partition.py},
   scripts/{count-median.py,extract-long-sequences.py,extract-paired-reads.py,
   extract-partitions.py,fastq-to-fasta.py,
   interleave-reads.py,normalize-by-median.py,readstats.py,
   sample-reads-randomly.py,split-paired-reads.py,trim-low-abund.py},
   tests/{test_normalize_by_median.py,test_scripts.py}: remove explicit
   'parse_description' from screed open calls.
   * khmer/_khmer.cc,lib/Makefile,lib/hashtable.{cc,hh},setup.py: removed
   WITH_INTERNAL_METRICS and trace_logger/perf_metrics references.
   * lib/perf_metrics.{cc,hh},lib/trace_logger.{cc,hh}: removed unused files.

2015-07-24  Jacob Fenton  <bocajnotnef@gmail.com>

   * doc/dev/getting-started.rst: added instructions for second contribution

2015-07-22  Jacob Fenton  <bocajnotnef@gmail.com>

   * tests/test_read_parsers.py: added workaround for bug in OSX Python
   * Makefile: respect that workaround when running the tests

2015-07-21  Jacob Fenton  <bocajnotnef@gmail.com>

   * khmer/{kfile,khmer_args}.py: refactored information passing, made it so
   space checks happen in the right directory.
   * oxli/build_graph.py,sandbox/collect-reads.py,scripts/{
   abundance-dist-single,filter-abund-single,load-into-counting,
   normalize-by-median,trim-low-abund}.py,tests/test_script_arguments.py:
   changed to use new arg structure for checking hashtable save space.
   * oxli/functions.py,scripts/saturate-by-median.py: updated error message
   to mention --force option.
   * scripts/{count-overlap,load-into-counting,make-initial-stoptags,
   partition-graph,sample-reads-randomly}.py: removed unnecessary call to
   check_space.

2015-07-20  Titus Brown  <titus@idyll.org>

   * khmer/__init__.py: cleaned up FP rate reporting.
   * scripts/normalize-by-median.py: corrected epilog; refactored reporting
   to be a bit cleaner; use CSV for reporting file;
   added --report-frequency arg.
   * tests/test_normalize_by_median.py: updated/added tests for reporting.

2015-07-17  Jacob Fenton  <bocajnotnef@gmail.com>

   * oxli/{functions,build_graph}.py,scripts/{load-graph,normalize-by-median,
   abundance-dist}.py,tests/test_{normalize_by_median,subset_graph,hashbits,
   oxli_function}.py: pylint cleanup.

2015-07-17  Michael R. Crusoe  <crusoe@ucdavis.edu>  

   * Makefile, tests/test_read_aligner.py: import khmer when pylinting.

2015-07-17  Michael R. Crusoe  <crusoe@ucdavis.edu>

   * lib/read_parser.{cc,hh}: use std::string everywhere to match existing
   exceptions.

2015-07-10  Jacob Fenton  <bocajnotnef@gmail.com>

   * khmer/kfile.py: changed check_valid_file_exists to recognize fifos as
   non-empty.
   * tests/test_normalize_by_median.py: added test.

2015-07-10  Jacob Fenton  <bocajnotnef@gmail.com>

   * oxli/functions.py: changed estimate functions to use correct letter
   abbreviations.
   * sandbox/estimate_optimal_hash.py: changed to use renamed estimate
   functions.
   * sandbox/unique-kmers.py: changed to not output recommended HT args by
   default.
   * tests/test_oxli_functions.py: changed to use renamed estimate functions.

2015-07-10  Jacob Fenton  <bocajnotnef@gmail.com>

   * oxli/functions.py: added '--force' check to sanity check.

2015-07-10  Jacob Fenton  <bocajnotnef@gmail.com>

   * oxli/functions.py: moved optimization/sanity check func to oxli.
   * scripts/normalize-by-median.py,oxli/build_graph.py: added
   optimization/sanity checking via oxli estimation funcs.
   * tests/test_normalize_by_median.py: updated tests to cover estimation
   functions.

2015-07-08  Luiz Irber  <khmer@luizirber.org>

   * lib/{counting,hashbits,hashtable,labelhash,subset}.cc: print hexadecimal
   representation of the signature read from the file.

2015-07-06  Luiz Irber  <khmer@luizirber.org>

   * sandbox/collect-reads.py: Set a default value for coverage based
   on the docstring.
   * sandbox/count-kmers-single.py, tests/test_{functions,script_arguments}.py:
   Replace xrange and cStringIO (not Python 3 compatible).
   * lib/*.{hh,cc}, oxli/functions.py, tests/*.py: make format.

2015-07-05  Jacob Fenton  <bocajnotnef@gmail.com>

   * doc/whats-new-2.0.rst: added in normalize-by-median.py broken paired 
   updates.

2015-07-05  Michael R. Crusoe  <crusoe@ucdavis.edu>

   * Makefile: fix cppcheck invocation.
   * khmer/_khmer.cc: switch to prefix increment for non-primitive objects,
   use a C++ cast, adjust scope.
   * lib/hashtable.{hh,cc}: make copy constructor no-op explicit. adjust scope
   * lib/{ht-diff,test-HashTables,test-Parser}.cc: remove unused test code.
   * lib/labelhash.cc,hllcounter.cc: astyle reformatting.
   * lib/read_parsers.hh: more explicit constructors.

2015-07-05  Michael R. Crusoe  <crusoe@ucdavis.edu>

   * sandbox/{collect-variants,optimal_args_hashbits,sweep-files}.py:
   update API usage.

2015-07-05  Titus Brown  <titus@idyll.org>

   * sandbox/{count-kmers.py,count-kmers-single.py}: added scripts to output
   k-mer counts.
   * tests/test_sandbox_scripts.py: added tests for count-kmers.py and
   count-kmers-single.py.
   * sandbox/README.rst: added count-kmers.py and count-kmers-single.py to
   sandbox/README.

2015-07-05  Kevin Murray  <spam@kdmurray.id.au>

   * lib/*.{cc,hh},sandbox/*.py,khmer/_khmer.cc,tests/test_*.py: Simplify
   exception hierarchy, and ensure all C++ exceptions are converted to python
   errors.
   * scripts/normalize-by-median.py: Clarify error message.
   * tests/khmer_tst_utils.py: Add longify function, converts int => long on
   py2, and passes thru list unmodified on py3.

2015-06-30  Jacob Fenton  <bocajnotnef@gmail.com>

   * tests/{test_script_arguments,test_functions}.py: changed tests to use
   stderr redirection to prevent leaks
   * tests/test_normalize_by_median.py: changed to not duplicate a test
   * tests/test_script_arguments.py: changed tests to use stderr redirection

2015-06-30  Titus Brown  <titus@idyll.org>

   * tests/test_normalize_by_median.py: disabled running
   test_normalize_by_median_report_fp during normal test running.

2015-06-30  Titus Brown  <titus@idyll.org>

   * khmer/khmer_args.py: removed incorrect warning for default max_tablesize
   when -M is used.
   * tests/test_scripts.py: added test for correct max_tablesize behavior.

2015-06-30  Titus Brown  <titus@idyll.org>

   * setup.cfg: changed 'stop=TRUE' to 'stop=FALSE', so that tests do not
   stop running at first failure.

2015-06-30  Kevin Murray  <spam@kdmurray.id.au>

   * scripts/{extract-paired-reads,split-paired-reads}.py: Fix creation of
   default output files even when output files were provided on CLI.

2015-06-29  Sherine Awad  <drmahmoud@ucdavis.edu>

   * khmer/utils.py: Fix bug in naming in interleave-reads.py
   * tests/test_scripts.py: Add a test function for the new behavior
   * tests/test-data/*.fq: Add 3 test files needed for the testing

2015-06-28  Jacob Fenton  <bocajnotnef@gmail.com>

   * tests/test_sandbox_scripts.py: made error more informative and not crashy
   * sandbox/{estimate_optimal_hash,optimal_args_hashbits}.py: minor cleanups

2015-06-28  Qingpeng Zhang  <qingpeng@msu.edu>

   * sandbox/{estimate_optimal_hash,optimal_args_hashbits}.py: added sandbox 
   methods for estimating memory usage based on desired fp rate, etc.

2015-06-27  Kevin Murray  <spam@kdmurray.id.au>

   * doc/dev/binary-file-formats.rst: Fix issue in ksize documentation for
   Countgraph

2015-06-27  Kevin Murray  <spam@kdmurray.id.au>

   * README.rst: Fix link to virtualenv installation instructions.

2015-06-19  Titus Brown  <titus@idyll.org>

   * khmer/__init__.py: split CountingHash into _CountingHash (CPython) and
   CountingHash to mimic Hashbits behavior; pass IOError through
   extract_countinghash_info and extract_hashbits_info so that
   file-does-not-exist errors are correctly reported; fixed FP rate reporting;
   changed to using get_n_primes_near_x to build hashtable sizes; removed
   get_n_primes_above_x, new_hashbits, and new_counting_hash functions.
   * khmer/_khmer.cc: changed tp_flags for KCountingHash so that it could
   be a base class.
   * khmer/khmer_args.py: removed environment variable override for hash size
   defaults; added -M/--max_memory_usage, and functions create_nodegraph()
   and create_countgraph().  Also renamed --min-tablesize to --max-tablesize.
   * khmer/kfile.py: fixed check_space_for_hashtable to depend on args obj.
   * oxli/build_graph.py, scripts/{annotate-partitions.py,count-overlap.py,
   do-partition.py,filter-stoptags.py,
   merge-partitions.py}, sandbox/{assembly-diff.py,assembly-diff-2.py,
   bloom-count-intersection.py,bloom-count.py,build-sparse-graph.py,
   collect-reads.py,saturate-by-median.py, graph-size.py,print-stoptags.py,
   print-tagset.py,stoptags-by-position.py, subset-report.py,
   sweep-out-reads-with-contigs.py,sweep-reads2.py,sweep-reads3.py}: changed
   hashtype over to 'nodegraph' and 'countgraph' in call to report_on_config;
   replaced counting hash/hashbits creation with new khmer_args create*
   functions, and/or new_counting_hash/new_hashbits with CountingHash/Hashbits.
   * doc/scripts.rst: updated hashtable size help text.
   * doc/whats-new-2.0.rst: updated with description of -M/--max-memory-usage.
   * tests/test*.py: switched from new_counting_hash to CountingHash, and
   new_hashbits to Hashbits; adjusts tests for new behavior of hashtable
   size calculation.
   * tests/test_hashbits_obj.py: merged into test_hashbits.py and removed file.
   * tests/test_script_arguments.py: updated for new check_space_for_hashtable
   behavior; added tests for create_countgraph and create_nodegraph.
   * tests/test_counting_single.py: fixed countgraph size & palindrome testing
   beahavior in test_complete_no_collision.

2015-06-19  Titus Brown  <titus@idyll.org>

   * Makefile: temporarily disable 'huge' tests on Linux.

2015-06-17  Titus Brown  <titus@idyll.org>

   * scripts/normalize-by-median.py: changed DEFAULT_DESIRED_COVERAGE to 20,
   and corrected options help.
   * tests/{test_scripts.py,test_normalize_by_median.py}: moved
   normalize-by-median.py tests into a their own file.
   * tests/test-data/{dn-test-all-paired-all-keep.fa,dn-test-none-paired.fa,
   dn-test-some-paired-all-keep.fa}: added test data files for specific
   pairing/saturation behavior.

2015-06-16  Kevin Murray  <spam@kdmurray.id.au>

   * doc/dev/binary-file-formats.rst: Add documentation of khmer's binary file
   formats.
   * doc/dev/index.rst: Add above docs to developer documentation index.

2015-06-14  Michael R. Crusoe  <crusoe@ucdavis.edu>

   * khmer/__init__.py,lib/{counting,hashbits,hashtable,subset,labelhash}.cc,
   lib/khmer.hh: add signature to beginning of all binary file types
   * tests/test-data/{normC20k20.ct,badversion-k32.tagset,
   goodversion-k32.tagset}: update to new format by prepending "OXLI" to the
   data stream
   * tests/test_{counting_hash,functions,scripts,hashbits,hashbits_obj,
   labelhash}.py: tests should fail, not error (add try, except + assert
   blocks). Adapted other tests to cope with the new file formats
   * lib/magic: new, teaches the unix `file` command about khmer file types
   * doc/index.rst,doc/whats-new-2.0.rst: document these changes

2015-06-14  Titus Brown  <titus@idyll.org>

   * scripts/extract-paired-reads.py: added --output_dir, --paired-output,
   and --single-output arguments to change output file details; script
   now accepts stdin, and will output to stdout upon request.
   * scripts/split-paired-reads.py: changed script to output to stdout upon
   request; added '-' as stdin input.
   * tests/test_scripts.py: added tests for new extract-paired-reads.py
   behavior.

2015-06-14  Titus Brown  <titus@idyll.org>

   * tests/test_counting_hash.py: fixed duplicated test
   'get_kmer_counts_too_short' by changing to 'get_kmer_hashes_too_short'.

2015-06-14  Jacob Fenton  <bocajnotnef@gmail.com>

   * scripts/abundance-dist.py: added weird bigcount circumstance detection
   * tests/test_scripts.py: added test for the above

2015-06-14  Kevin Murray  <spam@kdmurray.id.au>

   * lib/counting.cc: Fix infinite loop in gzipped CountingHash I/O
   * tests/test_counting_hash.py: Add test of large CountingHash I/O
   * setup.cfg: Skip tests with the 'huge' label by default

2015-06-13  Michael R. Crusoe  <crusoe@ucdavis.edu>

   * Makefile, build-jenkins.sh: unify sphinx dependencies
   * scripts/readstats.py: fix typo

2015-06-13  Titus Brown  <titus@idyll.org>

   * doc/dev/getting-started.rst: update instructions for creating a new
   branch name to preferred practice (fix/brief_issue_description, instead
   of fix/issuenum).

2015-06-13  Michael R. Crusoe  <crusoe@ucdavis.edu>

   * doc/dev/release.rst: remove false positive from version check
   * tests/test_{counting_hash,scripts}.py: remove scriptpath no-op method

2015-06-12  Luiz Irber  <khmer@luizirber.org>

   * setup.py: revert changes to zlib compilation.
   * setup.cfg: nose should stop on first error by default.
   * Makefile, tests/test_threaded_sequence_processor.py,
   scripts/{do-partition,partition-graph}.py, khmer/thread_utils.py: Remove
   dependency on future package.

2015-06-12  Michael R. Crusoe  <crusoe@ucdavis.edu>

   * setup.py: update screed version to 0.9

2015-06-12  Luiz Irber  <khmer@luizirber.org>

   * *.py: refactor for Python 3 compatibility. Clear separation of Unicode
   and Byte strings, use __future__ imports for compatibility (print function,
   absolute imports, unicode_literals), fix tests to consider changes to random
   number generator between Python versions.
   * khmer/_khmer.cc: rename file, methods return Unicode strings instead of
   Bytestrings.

2015-06-12  Luiz Irber  <khmer@luizirber.org>

   * khmer/{khmermodule.cc},tests/test_hashbits.py: Add Unicode support to
   hashbits.get method.
   * tests/test_hll.py: Avoid using translate for revcomp calculation.

2015-06-12  Sarah Guermond  <sarah.guermond@gmail.com>

   * scripts/trim-low-abund.py: changed _screed_record_dict to Record

2015-06-11  Sherine Awad  <drmahmoud@ucdavis.edu>

   * Change split-paired-reads.py to accept input from stdin.
   * Add test function to test new behavior of split-paired.

2015-06-10  Camille Scott  <camille.scott.w@gmail.com>

   * lib/hashtable.cc: Tweaked median_at_least to reduce number of
   conditional checks.

2015-06-10  Titus Brown  <titus@idyll.org>

   * scripts/find-knots.py: fixed invocation of check_space to take correct
   arguments.
   * tests/test_scripts.py: added simple test of find-knots.py execution.

2015-06-09  Jacob Fenton  <bocajnotnef@gmail.com>

   * scripts/normalize-by-median.py: implemented broken_paired_reader
   * tests/test_scripts.py: modified tests to properly use new args
   * khmer/utils.py: added force-paired option to broken_paired_reader (@ctb)

2015-06-09   Luiz Irber  <khmer@luizirber.org>

   * khmer/_khmermodule.cc, lib/hashtable.{cc,hh}: astyle fixes.

2015-06-09  Titus Brown  <titus@idyll.org>

   * khmer/_khmermodule.cc: fixed nasty Hashtable.get() bug.
   * lib/hashtable.{cc,hh}: add Hashtable::get_kmers(), get_kmer_hashes(),
   and get_kmer_counts().
   * khmer/_khmermodule.cc: add CPython functions for get_kmers(),
   get_kmer_hashes(), and get_kmer_counts(); reorganize hashtable_methods.
   * tests/test_counting_hash.py: add tests for get_kmers(), get_kmer_hashes(),
   and get_kmer_counts(), as well as for nasty Hashtable.get() bug.

2015-06-08  Camille Scott  <camille.scott.w@gmail.com>

   * lib/hashtable.{cc,hh}: Add filter_on_median method to check
   if median k-mer count is above a cutoff
   * khmer/_khmermodule.cc: Expose filter_on_median to python-land
   * scripts/normalize-by-median.py: Switch to new filter_on_median
   * tests/test_counting_hash.py: Tests for new method

2015-06-08  Luiz Irber  <khmer@luizirber.org>

   * tests/test_hll.py: test return values from consume_{string,fasta}.

2015-06-06  Titus Brown  <titus@idyll.org>

   * khmer/_khmermodule.cc: added hllcounter_merge.
   * tests/test_hll.py: added merge tests.
   * lib/hllcounter.cc: changed HLLCounter::consume_string to uppercase input.
   * sandbox/unique-kmers.py: added --stream-out option; updated to print out
   k-mers per file as well as k-mer size used.

2015-06-04  Titus Brown  <titus@idyll.org>

   * khmer/_khmermodule.cc: added error handling to load_partitionmap.
   * lib/subset.cc: modified partitionmap format to detect truncated files;
   changed untestable sanity checks to assertions.
   * tests/{test_counting_hash,test_hashbits,test_subset_graph}.py: added
   tests to try loading all possible truncations of binary save files.

2015-06-04  Titus Brown  <titus@idyll.org>

   * khmer/_khmermodule.cc,lib/hashbits.{cc,hh}: add Hashbits::update_from()
   and Hashbits.update().
   * tests/test_hashbits.py: associated tests.

2015-06-01  Jacob Fenton  <bocajnotnef@gmail.com>

   * scripts/normalize-by-median.py: major refactoring to use context
   managers and classes; fixed -R
   * tests/test_scripts.py: added test for normalize's -R arg

2015-06-01  Tamer Mansour <drtamermansour@gmail.com>

   * scripts/normalize-by-median.py: changed to count kmers from both PE reads
   when either one of them is below the coverage cutoff
   * tests/test_scripts.py: Added test for new behaviour

2015-05-26  Titus Brown  <titus@idyll.org>

   * khmer/_khmermodule.cc: refactor CPython layer so that KHashtable
   is at base of CountingHash and Hashbits.
   * lib/hashbits.hh: add n_entries() function from Hashtable::n_entries.
   * lib/hashtable.hh: add several virtual functions to Hashtable that exist in
   CountingHash and Hashbits.

2015-05-26  Titus Brown  <titus@idyll.org>

   * khmer/{__init__.py,_khmermodule.cc},lib/labelhash.{cc,hh},
   lib/{hashtable,khmer}.hh: changed LabelHash to be a "friend" of Hashtable,
   rather than a subclass; allowed initialization with either a CountingHash
   or a Hashbits; added 'graph' attribute to the Python object to store a
   reference to host object.
   * lib/labelhash.{cc,hh}: changed TagPtr maps to Tag maps to fix disastrous
   bug.
   * lib/labelhash.{cc,hh}: added save/load_tags_and_labels functions for
   saving and loading labels.
   * tests/test_labelhash.py: removed unnecessary tests; added tests for save
   and load.
   * sandbox/sweep-reads.py: updated with LabelHash changes.

2015-05-26  Kevin Murray  <spam@kdmurray.id.au>

   * lib/Makefile: Remove old libkhmer.so versions during make clean

2015-05-25  Kevin Murray  <spam@kdmurray.id.au>

   * Makefile: Fix issue with 'lib' target not building by using FORCE

2015-05-20  Jacob Fenton  <bocajnotnef@gmail.com>

   * oxli/{__init__,khmer_api,common}.py,scripts/build-graph.py,
   tests/test_scripts.py: added oxli module, oxlified load_graph script, tests
   * scripts/load-graph.py: replaced with oxlified version
   * setup.py: added oxli module and entry point

2015-05-20  Kevin Murray  <spam@kdmurray.id.au>

   * .gitignore: Add htmlcov/ and diff-cover.html to gitignore
   * Makefile: Use rm -f to remove files to quash error messages on
   non-existant files

2015-05-18  Sherine Awad  <sherine.awad@gmail.com>

   * tests/test_scripts.py: Test loading of compressed counting table
   with bigcounts,and test abundance with bigcounts

2015-05-18  Michael R. Crusoe  <mcrusoe@msu.edu>

   * all files: references to github.com/ged-lab changed to
   github.com/dib-lab. All GitHub URLs normalized to use HTTPS
   * README.rst: broken landscape.io badge removed
   * doc/user/known-issues.rst: removed two known issues fixed in v1.4 release

2015-05-18  Titus Brown  <titus@idyll.org>

   * sandbox/{assembly-diff-2.py,sandbox/collect-reads.py},
   scripts/{count-median.py,filter-abund-single.py,filter-abund.py}: changed
   sequence-reading behavior to replace 'N' with 'A', to be consistent with
   rest of code base.
   * scripts/{filter-abund.py,filter-abund-single.py}: changed behavior of
   scripts to keep sequences with 'N's in them, and count them as 'A's.
   * tests/test_scripts.py: added tests for new
   filter-abund/filter-abund-single behavior.
   * tests/test-data/test-filter-abund-Ns.fq: new test file for new tests.

2015-05-13  Scott Sievert  <sieve121@umn.edu>

   * tests/*,scripts/*,lib/*,sandbox/*,khmer/*: changed "doc/LICENSE.txt" to
   "LICENSE" in copyright header.

2015-05-13  Michael R. Crusoe  <mcrusoe@msu.edu>

   * doc/dev/getting-started.rst: added missing dev tools to install list

2015-05-12  Kevin Murray  <spam@kdmurray.id.au>

   * scripts/load-into-counting.py,test/test_scripts.py: Add the number of
   reads processed to the machine readable output files of --summary-info.

2015-05-11  Titus Brown  <titus@idyll.org>

   * scripts/sample-reads-randomly.py: fixed boundary error in
   sample-reads-randomly.py.
   * tests/test_scripts.py: updated tests to correspond with correct
   behavior of sample-reads-randomly.py.

2015-04-23  Lex Nederbragt  <lex.nederbragt@ibv.uio.no>

   * tests/test_scripts.py: added a test for extract-partitions:
   whitespace in fasta header.

2015-04-21  Daniel Standage  <daniel.standage@gmail.com>

   * scripts/sample-reads-randomly.py: use broken paired reader to provide
   paired-end read support.
   * tests/test_scripts.py: change test results to compensate for the change in
   implementation.

2015-04-17  Jessica Mizzi  <mizzijes@msu.edu>

   * tests/test_scripts.py: split test_extract_long_sequences 
   into test_extract_long_sequences_fa and test_extract_long_sequences_fq

2015-04-15  Elmar Bucher <buchere@ohsu.edu>

   * khmer/doc/dev/getting-started.rst: add information for OS X
   mac port and homebrew distro users as well as Linux
   Debian and Ubuntu distro users.
   And add copyright header.

2015-04-15  Susan Steinman  <steinman.tutoring@gmail.com>

   * khmer/tests/khmer_tst_utils.py,doc/dev/a-quick-guide-to-testing.rst
      edited docstring and docs to remind people to make sure tests test
      errors correctly

2015-04-15  Michael R. Crusoe  <mcrusoe@msu.edu>

   * sandbox/make-coverage.py: tweak for importability

2015-04-15  Sherine Awad  <sherine.awad@gmail.com>

   * sandbox/make-coverage.py: restored, was deleted by accident

2015-04-15  Susan Steinman  <steinman.tutoring@gmail.com>

   * khmer/tests/test_scripts.py: changed tests that use `runscript` with
      `fail_okay=True` to use asserts to confirm the correct failure type

2015-04-15  Sarah Guermond  <sarah.guermond@gmail.com>

   * doc/dev/getting-started.rst: clarified dev communication

2015-04-15  Sarah Guermond  <sarah.guermond@gmail.com>

   * scripts/trim-low-abund.py: implemented STDOUT output, redirected
   existing print statements to STDERR, fixed existing & new PEP 8 issues 
   * tests/test_scripts.py: added test for above changes

2014-04-15  Andreas Härpfer  <ahaerpfer@gmail.com>

   * doc/conf.py: disable Sphinx smart rendering

2015-04-15  Michael R. Crusoe  <mcrusoe@msu.edu>

   * lib/hashtable.cc: remove memory leak
   * scripts/readstats.py,tests/test_scripts.py: fix PEP8 violations

2015-04-15  Susan Steinman  <steinman.tutoring@gmail.com>

   * khmer/scripts/normalize-by-median.py: pass individual arg values to 
      functions instead of ArgParse object

2015-04-15  Thomas Fenzl  <thomas.fenzl@gmx.net>

   * scripts/{count-overlap.py,readstats.py},tests/test_scripts.py: 
   added a --csv option to readstats
   updated documentation for count-overlap
   * khmer/_khmermodule.cc: fixed missing error handling 
   for hashbits_count_overlap

2015-04-15  en zyme  <en_zyme@outlook.com>

   * khmer/khmer/kfile.py: check_file_status() -> check_input_files()
   * khmer/sandbox/{collect-reads, khmer/sandbox/sweep-reads}.py 
     khmer/scripts/{abundance-dist-single, abundance-dist, annotate-partitions,
     count-median, count-overlap, do-partition, extract-paired-reads, 
     extract-partitions, filter-abund-single, filter-abund, filter-stoptags,
     find-knots, interleave-reads, load-graph, load-into-counting, 
     make-initial-stoptags, merge-partitions, partition-graph,
     sample-reads-randomly, split-paired-reads}.py:
       check_file_status() -> check_input_files()
   * khmer/tests/test_functions.py: check_file_status() -> check_input_files()

2015-04-15  Andreas Härpfer  <ahaerpfer@gmail.com>

   * khmer/utils.py: fix record checks to account for comments in old style
   FASTQ data.
   * tests/test-data/old-style-format-w-comments.fq: new test data.
   * tests/test_scripts.py: add test against new test data.

2015-04-15  Michael R. Crusoe  <mcrusoe@msu.edu>

   * doc/dev/release.txt: update release instructions to more thoroughly run
   tests.

2015-04-14  Susan Steinman  <steinman.tutoring@gmail.com>

   * khmer/scripts/normalize-by-median.py: allow for paired and unpaired
      files to be normalized together. separate function for error check
   * khmer/tests/test_scripts.py: created test for paired/unpaired data

2015-04-14  Scott Fay  <scott.a.fay@gmail.com>

   * doc/user/getting-help.rst: added to user docs
   * doc/index.rst: changed: added link to getting-help doc
   * README.rst: changed: added link to getting-help doc

2015-04-14  Scott Fay  <scott.a.fay@gmail.com>

   * docs/index.rst: added github repo and release notes page to main docs page

2015-04-14  Susan Steinman  <steinman.tutoring@gmail.com>

   * khmer/{__init__.py},sandbox/{collect-reads,collect-variants,
   saturate-by-median},scripts/{do-partition,filter-abund-single,load-graph,
   load-into-counting,normalize-by-median,trim-low-abund}: pulled out check
   max collisions logic to init.
   * khmer/tests/test_scripts.py: modified tests to account for new error
   message

2015-04-14  Josiah Seaman  <josiah@dnaskittle.com>

   * lib/{hashbits.cc}: changed: adding doxygen comments

2015-04-14  Sarah Guermond  <sarah.guermond@gmail.com>

   * doc/dev/coding-guidelines-and-review.rst: added copyright question
   to commit checklist.

2015-04-14  Andreas Härpfer  <ahaerpfer@gmail.com>

   * */*.py: Make docstrings PEP 257 compliant.

2015-04-14  Michael R. Crusoe  <mcrusoe@msu.edu>

   * khmer/_khmermodule.cc: catch more exceptions
   * tests/test_{sandbox_scripts,subset_graph}.py: make tests more resilient

2015-04-14  Michael R. Crusoe  <mcrusoe@msu.edu>

   * lib/count.cc: Make CountingHash::abundance_distribution threadsafe
   * khmer/_khmermodule.cc: remove newly unnecessary check for exception
   * tests/test_scripts.py: added test to confirm the above

2015-04-14  Michael R. Crusoe  <mcrusoe@msu.edu>

   * khmer/{__init__.py,_khmermodule.cc},lib/{counting,hashbits,hashtable,
   subset}.cc: catch IO errors and report them.
   * tests/test_hashbits.py: remove write to fixed path in /tmp
   * tests/test_scripts.py: added test for empty counting table file

2015-04-13  Thomas Fenzl  <thomas.fenzl@gmx.net>

   * lib/{khmer_exception.hh,{counting,hashbits,hashtable,subset}.cc}: changed 
   khmer_exception to use std::string to fix memory management.

2015-04-13  Elmar Bucher  <buchere@ohsu.edu>

   * scripts/normalize-by-median.py (main): introduced warning for when at
   least two input files are named the same.

2015-04-13  Andreas Härpfer  <ahaerpfer@gmail.com>

   * doc/dev/getting-started.rst: clarify Conda usage

2015-04-13  Daniel Standage  <daniel.standage@gmail.com>

   * scripts/normalize-by-median.py: Added support to the diginorm script for
   sending output to terminal (stdout) when using the conventional - as the
   output filename. Also removed --append option.
   * tests/test_scripts.py: Added functional test for diginorm stdout, removed
   test of --append option.

2015-04-13  Scott Fay  <scott.a.fay@gmail.com>

   * scripts/filter-abund.py: added checking of input_table by
   `check_file_status()`

2015-04-13  David Lin

   * scripts/abundance-dist.py: disambiguate documentation for force and 
   squash options

2015-04-13  Michael R. Crusoe  <mcrusoe@msu.edu>

   * README.rst,doc/index.rst: added link to gitter.im chat room
   * doc/README.rst: removed ancient, outdated, and unused file

2015-04-13  Thomas Fenzl  <thomas.fenzl@gmx.net>

   * khmer/_khmermodule.cc: removed unused find_all_tags_truncate_on_abundance
   from python api

2015-04-10  Will Trimble

   * tests/test_script_arguments.py: added a test to check for the empty file
   warning when checking if a file exists

2015-04-10  Jacob Fenton  <bocajnotnef@gmail.com>

   * scripts/test-{scripts.py}: added test for check_file_writable using 
   load_into_counting

2015-04-10  Phillip Garland  <pgarland@gmail.com>

   * khmer/file.py (check_file_writable): new function to check writability
   * scripts/load-into-counting.py (main): early check to see if output is
   writable

2015-04-07  Michael R. Crusoe  <mcrusoe@msu.edu>

    * README.rst: add a ReadTheDocs badge

2015-04-06  Michael R. Crusoe  <mcrusoe@msu.edu>

   * jenkins-build.sh: updated OS X warning flag to quiet the build a bit

2015-04-06  Michael R. Crusoe  <mcrusoe@msu.edu>

   * Makefile: added 'convert-release-notes' target for MD->RST conversion
   * doc/{,release-notes}/index.rst: include release notes in documentation
   * doc/release-notes/*.rst: added pandoc converted versions of release notes
   * jenkins-build.sh: use the Sphinx method to install doc dependencies

2015-04-05  Michael R. Crusoe  <mcrusoe@msu.edu>

   * setup.py: use the release version of screed 0.8

2015-04-05  Michael R. Crusoe  <mcrusoe@msu.edu>

   * doc/*/*.txt: all documentation sources have been renamed to use the rst
   extension to indicate that they are reStructuredText files. This enables
   use of rich text editors on GitHub and elsewhere.
   * doc/conf.py: update Sphinx configuration to reflect this change
   * doc/requirements.txt: added hint to install version 3.4.1 of Setuptools;
   this file is used by ReadTheDocs only.

2015-04-05  Michael R. Crusoe  <mcrusoe@msu.edu>

   * ChangeLog, lib/read_aligner.cc, sandbox/sweep-reads.py: fixed spelling
   errors.

2015-04-05  Kevin Murray  <spam@kdmurray.id.au>

   * lib/read_parsers.{cc,hh}: Work around an issue (#884) in SeqAn 1.4.x
   handling of truncated sequence files. Also revamp exceptions
   * khmer/_khmermodule.cc: Use new/updated exceptions handling malformed
   FASTA/Q files.
   * tests/test_read_parsers.py: add a test of parsing of truncated fastq
   files

2015-04-03  Luiz Irber  <irberlui@msu.edu>

   * lib/hllcounter.cc: Use for loop instead of transform on merge method,
   now works on C++11.

2015-04-01  Luiz Irber  <irberlui@msu.edu>

   * third-party/smhasher/MurmurHash3.{cc,h}: remove unused code, fix warnings.

2015-04-01  Michael R. Crusoe  <mcrusoe@msu.edu>

   * Doxyfile.in: make documentation generation reproducible, removed timestamp

2015-04-01  Alex Hyer  <theonehyer@gmail.com>

   * scripts/find-knots.py: added force argument to check_file_status()
   call in main().

2015-03-31  Kevin Murray  <spam@kdmurray.id.au>

   * lib/read_parsers.{cc,hh}: add read counting to IParser and subclasses
   * khmer/_khmermodule.cc,tests/test_read_parsers.py: add 'num_reads'
   attribute to khmer.ReadParser objects in python land, and test it.

2015-03-28  Kevin Murray  <spam@kdmurray.id.au>

   * lib/hashbits.hh: Add Hashbits::n_tables() accessor

2015-03-27  Michael R. Crusoe  <mcrusoe@msu.edu>

   * lib/read_parsers.{cc,hh}: Obfuscate SeqAn SequenceStream objects with a
   wrapper struct, to avoid #include-ing the SeqAn headers.
   * lib/Makefile: Don't install the SeqAn headers.

2015-03-27  Kevin Murray  <spam@kdmurray.id.au>

   * lib/Makefile: Add libkhmer targets, clean up
   * lib/get_version.py: Rewrite to use versioneer.py
   * lib/.gitignore,third-party/.gitignore: Add more compiled outputs
   * lib/.check_openmp.cc: add source that checks compiler for openmp support.
   * lib/khmer.pc.in: add pkg-config file for khmer

2015-03-23  Kevin Murray  <spam@kdmurray.id.au>

   * lib/counting.hh: Add CountingHash::n_tables() accessor

2015-03-16  Jessica Mizzi  <mizzijes@msu.edu>

    * khmer/kfile.py: Added file not existing error for system exit
    * tests/{test_scripts,test_functions}.py: Added tests for
    check_file_status for file existence and force option

2015-03-15  Kevin Murray  <spam@kdmurray.id.au>  &  Titus Brown  <titus@idyll.org>

   * tests/test_counting_hash.py: Skip get_raw_tables test if python doesn't
   have the memoryview type/function.

2015-03-11  Erich Schwarz  <ems394@cornell.edu>

   * Added URLs and brief descriptions for khmer-relevant documentation in
   doc/introduction.txt, pointing to http://khmer-protocols.readthedocs.org and
   khmer-recipes.readthedocs.org, with brief descriptions of their content.

2015-03-10  Camille Scott  <camille.scott.w@gmail.com>

   * lib/counting.hh, khmer/_khmermodule.cc: Expose the raw tables of
   count-min sketches to the world of python using a buffer interface.
   * tests/test_counting_hash.py: Tests of the above functionality.

2015-03-08  Michael R. Crusoe  <mcrusoe@msu.edu>

   * Makefile: make 'pep8' target be more verbose
   * jenkins-build.sh: specify setuptools version
   * scripts/{abundance-dist,annotate-partitions,count-median,do-partition,
   extract-paired-reads,extract-partitions,filter-stoptags,find-knots,
   interleave-reads,merge-partitions,partition-graph,sample-reads-randomly,
   split-paired-reads}.py,setup.py: fix new PEP8 errors
   * setup.py: specify that this is a Python 2 only project (for now)
   * tests/test_{counting_single,subset_graph}.py: make explicit the use of
   floor division behavior.

2015-03-06  Titus Brown  <titus@idyll.org>

   * sandbox/{collect-reads.py,saturate-by-median.py}: update for 'force'
   argument in khmer.kfile functions, so that khmer-recipes compile.

2015-03-02  Titus Brown  <titus@idyll.org>

   * sandbox/{combine-pe.py,compare-partitions.py,count-within-radius.py,
   degree-by-position.py,dn-identify-errors.py,ec.py,error-correct-pass2.py,
   find-unpart.py,normalize-by-align.py,read-aligner.py,shuffle-fasta.py,
   to-casava-1.8-fastq.py,uniqify-sequences.py}: removed from sandbox/ as
   obsolete/unmaintained.
   * sandbox/README.rst: updated to reflect readstats.py and trim-low-abund.py
   promotion to sandbox/.
   * doc/dev/scripts-and-sandbox.txt: updated to reflect sandbox/ script name
   preferences, and note to remove from README.rst when moved over to scripts/.

2015-02-27  Kevin Murray  <spam@kdmurray.id.au>

   * scripts/load-into-counting.py: Be verbose in the help text, to clarify
   what the -b flag does.

2015-02-25  Hussien Alameldin  <hussien@msu.edu>

   * sandbox/bloom_count.py: renamed to bloom-count.py
   * sandbox/bloom_count_intersection.py: renamed to
     bloom-count-intersection.py
   * sandbox/read_aligner.py: renamed to read-aligner.py

2015-02-26  Tamer A. Mansour  <drtamermansour@gmail.com>

   * scripts/abundance-dist-single.py: Use CSV format for the histogram.
   * scripts/count-overlap.py: Use CSV format for the curve file output.
   Includes column headers.
   * scripts/abundance-dist-single.py: Use CSV format for the histogram. 
   Includes column headers.
   * tests/test_scripts.py: add test functions for the --csv option in
   abundance-dist-single.py and count-overlap.py

2015-02-26  Jacob Fenton  <bocajnotnef@gmail.com>

   * doc/introduction.txt, doc/user/choosing-table-sizes.txt: Updated docs to
   ref correct links and names

2015-02-25  Aditi Gupta  <agupta@msu.edu>

   * sandbox/{collect-reads.py, correct-errors.py, 
   normalize-by-median-pct.py, slice-reads-by-coverage.py, 
   sweep-files.py, sweep-reads3.py, to-casava-1.8-fastq.py}: 
   Replaced 'accuracy' with 'quality'. Fixes #787.

2015-02-25  Tamer A. Mansour  <drtamermansour@gmail.com>

   * scripts/normalize-by-median.py: change to the default behavior to
   overwrite the sequences output file. Also add a new argument --append to
   append new reads to the output file.
   * tests/test_scripts.py: add a test for the --append option in
   normalize-by-median.py

2015-02-25  Hussien Alameldin  <hussien@msu.edu>

   * khmer/khmer_args.py: add 'hll' citation entry "Irber and Brown,
     unpublished." to  _alg. dict.
   * sandbox/unique-kmers.py: add call to 'info' with 'hll' in the
     algorithms list.

2015-02-24  Luiz Irber  <irberlui@msu.edu>

    * khmer/_khmermodule.cc: expose HLL internals as read-only attributes.
    * lib/hllcounter.{cc,hh}: simplify error checking, add getters for HLL.
    * tests/test_hll.py: add test cases for increasing coverage, also fix
    some of the previous ones using the new HLL read-only attributes.

2015-02-24  Luiz Irber  <irberlui@msu.edu>

   * khmer/_khmermodule.cc: Fix coding style violations.

2015-02-24  Luiz Irber  <irberlui@msu.edu>

   * khmer/_khmermodule.cc: Update extension to use recommended practices,
   PyLong instead of PyInt, Type initialization, PyBytes instead of PyString.
   Replace common initialization with explicit type structs, and all types
   conform to the CPython checklist.

2015-02-24  Tamer A. Mansour  <drtamermansour@gmail.com>

   * scripts/abundance-dist.py: Use CSV format for the histogram. Includes
   column headers.
   * tests/test_scripts.py: add coverage for the new --csv option in
   abundance-dist.py

2015-02-24  Michael R. Crusoe  <mcrusoe@msu.edu>

   * jenkins-build.sh: remove examples/stamps/do.sh testing for now; takes too
   long to run on every build. Related to #836

2015-02-24  Kevin Murray  <spam@kdmurray.id.au>

   * scripts/interleave-reads.py: Make the output file name print nicely.

2015-02-23  Titus Brown  <titus@idyll.org>

   * khmer/utils.py: added 'check_is_left' and 'check_is_right' functions;
   fixed bug in check_is_pair.
   * tests/test_functions.py: added tests for now-fixed bug in check_is_pair,
   as well as 'check_is_left' and 'check_is_right'.
   * scripts/interleave-reads.py: updated to handle Casava 1.8 formatting.
   * scripts/split-paired-reads.py: fixed bug where sequences with bad names
   got dropped; updated to properly handle Casava 1.8 names in FASTQ files.
   * scripts/count-median.py: added '--csv' output format; updated to properly
   handle Casava 1.8 FASTQ format when '--csv' is specified.
   * scripts/normalize-by-median.py: replaced pair checking with
   utils.check_is_pair(), which properly handles Casava 1.8 FASTQ format.
   * tests/test_scripts.py: updated script tests to check Casava 1.8
   formatting; fixed extract-long-sequences.py test.
   * scripts/{extract-long-sequences.py,extract-paired-reads.py,
   fastq-to-fasta.py,readstats.py,sample-reads-randomly.py,trim-low-abund.py},
   khmer/thread_utils.py: updated to handle Casava 1.8 FASTQ format by
   setting parse_description=False in screed.open(...).
   * tests/test-data/{paired-mixed.fq,paired-mixed.fq.pe,random-20-a.fq,
   test-abund-read-2.fq,test-abund-read-2.paired2.fq,test-abund-read-paired.fa,
   test-abund-read-paired.fq}: switched some sequences over to Casava 1.8
   format, to test format handling.
   * tests/test-data/{casava_18-pe.fq,test-reads.fq.gz}: new test file for
   Casava 1.8 format handling.
   * tests/test-data/{overlap.curve,paired-mixed.fq.1,paired-mixed.fq.2,
   simple_1.fa,simple_2.fa,simple_3.fa,test-colors.fa,test-est.fa,
   test-graph3.fa,test-graph4.fa,test-graph6.fa}: removed no-longer used
   test files.

2015-02-23  Titus Brown  <titus@idyll.org>

   * setup.cfg: set !linux flag by default, to avoid running tests that
   request too much memory when 'nosetests' is run.  (This is an OS difference
   where Mac OS X attempts to allocate as much memory as requested, while
   on Linux it just crashes).

2015-02-23  Michael R. Crusoe  <mcrusoe@msu.edu>

   * khmer/{__init__.py,_khmermodule.cc},lib/{hashbits.cc,hashbits.hh,
   hashtable,tests/test_{c_wrapper,read_parsers}.py: remove unused callback
   functionality

2015-02-23  Michael R. Crusoe  <mcrusoe@msu.edu>

   * setup.py: point to the latest screed release candidate to work around
   versioneer bug.

2015-02-23  Tamer A. Mansour  <drtamermansour@gmail.com>

   * examples/stamps/do.sh: the argument --savehash was changed to --savetable
   and change mode to u+x
   * jenkins-build.sh: add a test to check for the do.sh file

2015-02-23  Kevin Murray  <spam@kdmurray.id.au>

   * khmer/load_pe.py: Remove unused/undocumented module. See #784

2015-02-21  Hussien Alameldin  <hussien@msu.edu>

   * sandbox/normalize-by-align.py: "copyright header 2013-2015 was added"
   * sandbob/read_aligner.py: "copyright header 2013-2015 was added"
   * sandbox/slice-reads-by-coverage.py: "copyright header 2014  was added"

2015-02-21  Hussien Alameldin  <hussien@msu.edu>

   * sandbox/calc-best-assembly.py, collect-variants.py, graph-size.py: Set executable bits using "chmod +x"

2015-02-21  Michael R. Crusoe  <mcrusoe@msu.edu>

   * khmer/_khmermodule.cc,lib/read_parsers.cc: Rename the 'accuracy' attribute
   of ReadParser Reads to 'quality'
   * tests/test_read_parsers.py: update test to match

2015-02-21  Rhys Kidd  <rhyskidd@gmail.com>

   * sandbox/{calc-best-assembly,calc-error-profile,normalize-by-align,
   read_aligner,slice-reads-by-coverage}.py: reference /usr/bin/env python2
   in the #! line.

2015-02-21  Rhys Kidd  <rhyskidd@gmail.com>

   * sandbox/sweep-paired-reads.py: remove empty script

2015-02-20  Titus Brown  <titus@idyll.org>

   * doc/dev/scripts-and-sandbox.txt: policies for sandbox/ and scripts/
   content, and a process for adding new command line scripts into scripts/.
   * doc/dev/index.txt: added scripts-and-sandbox to developer doc index.

2015-02-20  Michael R. Crusoe  <mcrusoe@msu.edu>

    * khmer/_khmermodule.cc: convert C++ out of memory exceptions to Python
    out of memory exception.
    * test/test_{counting_hash,counting_single,hashbits_obj,labelhash,
    scripts}.py: partial tests for the above

2015-02-20  Aditi Gupta  <agupta@msu.edu>

   * doc/dev/coding-guidelines-and-review.txt: fixed spelling errors.

2015-02-19  Michael R. Crusoe  <mcrusoe@msu.edu>

   * doc/dev/coding-guidelines-and-review.txt: added checklist for new CPython
   types
   * khmer/_khmermodule.cc: Update ReadAligner to follow the new guidelines

2015-02-19  Daniel Standage  <daniel.standage@gmail.com>

   * Makefile: add a new Makefile target `help` to list and describe all
   common targets.
   * khmer/utils.py, tests/test_functions.py: minor style fixes.

2015-02-16  Titus Brown  <titus@idyll.org>

   * khmer/utils.py: added 'check_is_pair', 'broken_paired_reader', and
   'write_record_pair' functions.
   * khmer/khmer_args.py: added streaming reference for future algorithms
   citation.
   * tests/test_functions.py: added unit tests for 'check_is_pair' and
   'broken_paired_reader'.
   * scripts/trim-low-abund.py: upgraded to track pairs properly; added
   proper get_parser information; moved to scripts/ from sandbox/.
   * tests/test_scripts.py: added paired-read tests for
   trim-low-abund.py.
   * tests/test-data/test-abund-read-2.paired.fq: data for paired-read tests.
   * scripts/extract-paired-reads.py: removed 'is_pair' in favor of
   'check_is_pair'; switched to using 'broken_paired_reader'; fixed use
   of sys.argv.
   * scripts/sample-reads-randomly.py: removed unused 'output_single' function.
   * doc/user/scripts.txt: added trim-low-abund.py.

2015-02-13  Qingpeng Zhang  <qingpeng@msu.edu>

   * scripts/sample-reads-randomly.py: fix a glitch about string formatting.

2015-02-11  Titus Brown  <titus@idyll.org>

   * khmer/_khmermodule.cc: fixed k-mer size checking; updated some error
   messages.
   * tests/test_graph.py: added test for k-mer size checking in find_all_tags.

2015-02-09  Titus Brown  <titus@idyll.org>

   * scripts/split-paired-reads.py: added -1 and -2 options to allow fine-
   grain specification of output locations; switch to using write_record
   instead of script-specific output functionality.
   * tests/test_scripts.py: added accompanying tests.

2015-02-09  Bede Constantinides  <bede.constantinides@manchester.ac.uk>

   * scripts/split-paired-reads.py: added -o option to allow specification
   of an output directory
   * tests/test_scripts.py: added accompanying test for split-paired-reads.py

2015-02-01  Titus Brown  <titus@idyll.org>

   * khmer/_khmermodule.cc: added functions hash_find_all_tags_list and
   hash_get_tags_and_positions to CountingHash objects.
   * tests/test_counting_hash.py: added tests for new functionality.

2015-01-25  Titus Brown  <titus@idyll.org>

   * sandbox/correct-errors.py: fixed sequence output so that quality
   scores length always matches the sequence length; fixed argparse
   setup to make use of default parameter.

2015-01-25  Titus Brown  <titus@idyll.org>

    * sandbox/readstats.py: fixed non-functional string interpolation at end;
    added -o to send output to a file; moved to scripts/.
    * doc/user/scripts.txt: added readstats description.
    * tests/test_scripts.py: added tests for readstats.py

2015-01-23  Jessica Mizzi  <mizzijes@msu.edu>

    * khmer/utils.py: Added single write_record fuction to write FASTA/Q
    * scripts/{abundance-dist,extract-long-sequences,extract-partitions,
    interleave-reads,normalize-by-median,sample-reads-randomly}.py: 
    Replaced FASTA/Q writing method with write_record

2015-01-23  Michael R. Crusoe  <mcrusoe@msu.edu>

    * Makefile: remove the user installs for the `install-dependencies` target

2015-01-23  Michael R. Crusoe  <mcrusoe@msu.edu>

    * README.rst,doc/user/install.txt: clarify that we support Python 2.7.x
    and not Python 3.

2015-01-21  Luiz Irber  <irberlui@msu.edu>

    * lib/hllcounter.{cc,hh}: Implemented a HyperLogLog counter.
    * khmer/{_khmermodule.cc, __init__.py}: added HLLCounter class
    initialization and wrapper.
    * tests/test_hll.py: added test functions for the new
    HyperLogLog counter.
    * sandbox/unique-kmers.py: implemented a CLI script for
    approximate cardinality estimation using a HyperLogLog counter.
    * setup.cfg, Makefile, third-party/smhasher/MurmurHash3.{cc,h},
    lib/kmer_hash.{cc,hh}, setup.py: added MurmurHash3 hash function
    and configuration.
    * setup.py: added a function to check if compiler supports OpenMP.

2015-01-14  Reed Cartwright  <cartwright@asu.edu>

    * doc/dev/getting-started.txt: Added install information for
    Arch Linux

2014-01-14  Michael R. Crusoe  <mcrusoe@msu.edu>

    * doc/user/{blog-posts,guide}.txt,examples/stamps/do.sh,sandbox/{
    collect-reads,error-correct-pass2,filter-median-and-pct,filter-median,
    read_aligner,split-sequences-by-length}.py,scripts/{filter-abund,
    load-into-counting}.py,tests/test_{counting_hash,hashbits,scripts}.py:
    remove references to ".kh" files replaces with ".pt" or ".ct" as
    appropriate
    * tests/test-data/{bad-versionk12,normC20k20}.kh: renamed to "*.ct"

2015-01-13  Daniel Standage  <daniel.standage@gmail.com>

    * tests/khmer_tst_utils.py, tests/test_sandbox_scripts.py: removed
    unused module imports
    * .gitignore: added pylint_report.txt so that it is not accidentally
    committed after running make diff_pylint_report
    * khmer/file.py -> khmer/kfile.py: renamed internal file handling
    class to avoid collisions with builtin Python file module
    * sandbox/collect-reads.py, sanbox/saturate-by-median.py,
    sandbox/sweep-files.py, sandbox/sweep-reads.py,
    scripts/abundance-dist-single.py, scripts/abundance-dist.py,
    scripts/annotate-partitions.py, scripts/count-median.py,
    scripts/count-overlap.py, scripts/do-partition.py,
    scripts/extract-long-sequences.py, scripts/extract-paired-reads.py,
    scripts/extract-partitions.py, scripts/filter-abund-single.py,
    scripts/filter-abund.py, scripts/filter-stoptags.py,
    scripts/find-knots.py, scripts/interleave-reads.py,
    scripts/load-graph.py, scripts/load-into-counting.py,
    scripts/make-initial-stoptags.py, scripts/merge-partitions.py,
    scripts/normalize-by-median.py, scripts/partition-graph.py,
    scripts/sample-reads-randomly.py, scripts/split-paired-reads.py,
    tests/test_script_arguments.py, tests/test_scripts.py: changed all
    occurrences of `file` to `kfile`

2015-01-09  Rhys Kidd  <rhyskidd@gmail.com>

    * lib/khmer.hh: implement generic NONCOPYABLE() macro guard
    * lib/hashtable.hh: apply NONCOPYABLE macro guard in case of future 
    modifications to Hashtable that might exposure potential memory corruption 
    with default copy constructor

2014-12-30  Michael Wright  <wrig517@msu.edu>

    * tests/test_scripts.py: Attained complete testing coverage for 
    scripts/filter_abund.py

2014-12-30  Brian Wyss  <wyssbria@msu.edu>

    * tests/test_scripts.py: added four new tests:
    load_into_counting_multifile(), test_abundance_dist_single_nosquash(),
    test_abundance_dist_single_savehash, test_filter_abund_2_singlefile

2015-12-29  Michael R. Crusoe  <mcrusoe@msu.edu>

    * CITATION,khmer/khmer_args.py,scripts/{abundance-dist-single,
    filter-abund-single,load-graph,load-into-counting}.py: Give credit to the
    SeqAn project for their FASTQ/FASTA reader that we use.

2014-12-26  Titus Brown  <titus@idyll.org>

    * tests/tests_sandbox_scripts.py: added import and execfile test for all
    sandbox/ scripts.
    * sandbox/{abundance-hist-by-position.py,
    sandbox/assembly-diff-2.py, sandbox/assembly-diff.py,
    sandbox/bloom_count.py, sandbox/bloom_count_intersection.py,
    sandbox/build-sparse-graph.py, sandbox/combine-pe.py,
    sandbox/compare-partitions.py, sandbox/count-within-radius.py,
    sandbox/degree-by-position.py, sandbox/ec.py,
    sandbox/error-correct-pass2.py, sandbox/extract-single-partition.py,
    sandbox/fasta-to-abundance-hist.py, sandbox/filter-median-and-pct.py,
    sandbox/filter-median.py, sandbox/find-high-abund-kmers.py,
    sandbox/find-unpart.py, sandbox/graph-size.py,
    sandbox/hi-lo-abundance-by-position.py, sandbox/multi-rename.py,
    sandbox/normalize-by-median-pct.py, sandbox/print-stoptags.py,
    sandbox/print-tagset.py, sandbox/readstats.py,
    sandbox/renumber-partitions.py, sandbox/shuffle-fasta.py,
    sandbox/shuffle-reverse-rotary.py, sandbox/split-fasta.py,
    sandbox/split-sequences-by-length.py, sandbox/stoptag-abundance-hist.py,
    sandbox/stoptags-by-position.py, sandbox/strip-partition.py,
    sandbox/subset-report.py, sandbox/sweep-out-reads-with-contigs.py,
    sandbox/sweep-reads2.py, sandbox/sweep-reads3.py,
    sandbox/uniqify-sequences.py, sandbox/write-interleave.py}: cleaned up
    to make 'import'-able and 'execfile'-able.

2014-12-26  Michael R. Crusoe  <mcrusoe@msu.edu>

    * tests/test_functions.py: Generate a temporary filename instead of
    writing to the current directory
    * Makefile: always run the `test` target if specified

2014-12-20  Titus Brown  <titus@idyll.org>

    * sandbox/slice-reads-by-coverage.py: fixed 'N' behavior to match other
    scripts ('N's are now replaced by 'A', not 'G').
    * sandbox/trim-low-abund.py: corrected reporting bug (bp written);
    simplified second-pass logic a bit; expanded reporting.

2014-12-17  Jessica Mizzi  <mizzijes@msu.edu>

    * khmer/file.py,sandbox/sweep-reads.py,scripts/{abundance-dist-single,
    abundance-dist,annotate-partitions,count-median,count-overlap,do-partition,
    extract-paired-reads,extract-partitions,filter-abund-single,filter-abund,
    filter-stoptags,interleave-reads,load-graph,load-into-counting,
    make-initial-stoptags,merge-partitions,normalize-by-median,partition-graph,
    sample-reads-randomly,split-paired-reads}.py,setup.cfg,
    tests/{test_script_arguments,test_scripts}.py: Added force option to all 
    scripts to script IO sanity checks and updated tests to match. 

2014-12-17  Michael R. Crusoe  <mcrusoe@msu.edu>

    * setup.cfg,tests/test_{counting_hash,counting_single,filter,graph,
    hashbits,hashbits_obj,labelhash,lump,read_parsers,scripts,subset_graph}.py:
    reduce memory usage of tests to about 100 megabytes max.

2014-12-17  Michael R. Crusoe  <mcrusoe@msu.edu>

    * scripts/load-graph.py,khmer/_khmermodule.cc: restore threading to
    load-graph.py

2014-12-16  Titus Brown  <titus@idyll.org>

    * sandbox/{calc-error-profile.py,collect-variants.py,correct-errors.py,
    trim-low-abund.py}: Support for k-mer spectral error analysis, sublinear
    error profile calculations from shotgun data sets, adaptive variant
    collection based on graphalign, streaming error correction, and streaming
    error trimming.
    * tests/test_sandbox_scripts.py: added tests for sandbox/trim-low-abund.py.
    * tests/test_counting_hash.py: added tests for new
    CountingHash::find_spectral_error_positions function.

2014-12-16  Michael R. Crusoe  <mcrusoe@msu.edu>  &  Camille Scott
<camille.scott.w@gmail.com>

    * khmer/_khmermodule.cc: fixed memory leak in the ReadParser paired
    iterator (not used by any scripts).
    * lib/read_parsers.cc,khmer/_khmermodule.cc: Improved exception handling.
    * tests/test_read_parsers.py,
    tests/test-data/100-reads.fq.truncated.{bz2,gz}: Added tests for truncated
    compressed files accessed via ReadParser paired and unpaired iterators.

2014-12-09  Michael R. Crusoe  <mcrusoe@msu.edu>

    New FAST[AQ] parser (from the SeqAn project). Fixes known issue and a
    newly found read dropping issue
    https://github.com/dib-lab/khmer/issues/249
    https://github.com/dib-lab/khmer/pull/641
    Supports reading from non-seekable plain and gziped FAST[AQ] files (a.k.a
    pipe or streaming support)

    * khmer/{__init__.py,_khmermodule.cc}: removed the Config object, the
    threads argument to new_counting_hash, and adapted to other changes in API.
    Dropped the unused _dump_report_fn method. Enhanced error reporting.
    * lib/{bittest,consume_prof,error,khmer_config,scoringmatrix,thread_id_map}
    .{cc,hh},tests/test_khmer_config.py: deleted unused files
    * sandbox/collect-reads.py,scripts/{abundance-dist-single,do-partition,
    filter-abund-single,load-into-counting}.py: adapted to Python API changes:
    no threads argument to ReadParser, no more config
    * tests/test_{counting_hash,counting_single,hashbits,hashbits_obj,
    test_read_parsers}.py: updated tests to new error pattern (upon object
    creation, not first access) and the same API change as above. Thanks to
    Camille for her enhanced multi-thread test.
    * lib/{counting,hashtable,ht-diff}.cc,khmer.hh: renamed MAX_COUNT define to
    MAX_KCOUNT; avoids naming conflict with SeqAn
    * khmer/file.py: check_file_status(): ignored input files named '-'
    * khmer/khmer_tst_utils.py: added method to pipe input files to a target
    script
    * tests/test_scripts.py: enhanced streaming tests now that four of them
    work.
    * Makefile: refreshed cppcheck{,-result.xml} targets, added develop
    setuptools command prior to testing

2014-12-08  Michael R. Crusoe  <mcrusoe@msu.edu>

    * doc/user/known_issues.txt: Document that multithreading leads to dropped
    reads.

2014-12-07  Michael R. Crusoe  <mcrusoe@msu.edu>

    This is khmer v1.2

    * Makefile: add sandbox scripts to the pylint_report.txt target
    * doc/dev/coding-guidelines-and-review.txt: Add question about command
    line API to the checklist
    * doc/dev/release.txt: refresh release procedure
    * doc/release-notes/release-1.2.md

2014-12-05  Michael R. Crusoe  <mcrusoe@msu.edu>

    * CITATIONS,khmer/khmer_args.py: update citations for Qingpeng's paper

2014-12-01  Michael R. Crusoe  <mcrusoe@msu.edu>

    * doc/roadmap.txt: Explain the roadmap to v2 through v4

2014-12-01  Kevin Murray  <spam@kdmurray.id.au>

    * tests/test_scripts.py: Stop a test from making a temporary output file
    in the current dir by explicitly specifying an output file.

2014-12-01  Kevin Murray  <spam@kdmurray.id.au>

    * load-into-counting.py: Add a CLI parameter to output a machine-readable
    summary of the run, including number of k-mers, FPR, input files etc in
    json or TSV format.

2014-12-01  Titus Brown  <t@idyll.org>

    * Update sandbox docs: some scripts now used in recipes

2014-11-23  Phillip Garland  <pgarland@gmail.com>

    * lib/khmer.hh (khmer): define KSIZE_MAX
    * khmer/_khmermodule.cc (forward_hash, forward_hash_no_rc) (reverse_hash):
    Use KSIZE_MAX to check whether the user-supplied k is larger than khmer
    supports.

2014-11-19  Michael R. Crusoe  <mcrusoe@msu.edu>

    * CODE_OF_CONDUT.RST,doc/dev/{index,CODE_OF_CONDUCT}.txt: added a code of
    conduct

2014-11-18  Jonathan Gluck  <jdg@cs.umd.edu>

    * tests/test_counting_hash.py: Fixed copy paste error in comments, True to
    False.

2014-11-15  Jacob Fenton  <bocajnotnef@gmail.com>

    * tests/test_scripts.py: added screed/read_parsers stream testing
    * khmer/file.py: modified file size checker to not break when fed
    a fifo/block device
    * tests/test-data/test-abund-read-2.fa.{bz2, gz}: new test files

2014-11-11  Jacob Fenton  <bocajnotnef@gmail.com>

    * do-partition.py: replaced threading args in scripts with things from 
    khmer_args
    * khmer/theading_args.py: removed as it has been deprecated

2014-11-06  Michael R. Crusoe  <mcrusoe@msu.edu>

    * lib/{counting,hashbits}.{cc,hh},lib/hashtable.hh: Moved the n_kmers()
    function into the parent Hashtable class as n_unique_kmers(), adding it to
    CountingHash along the way. Removed the unused start and stop parameters.
    * khmer/_khmermodule.cc: Added Python wrapping for CountingHash::
    n_unique_kmers(); adapted to the dropped start and stop parameters.
    * scripts/{load-graph,load-into-counting,normalize-by-median}.py: used the
    n_unique_kmers() function instead of the n_occupied() function to get the
    number of unique kmers in a table.
    * tests/test_{hashbits,hashbits_obj,labelhash,scripts}.py: updated the
    tests to reflect the above

2014-10-24  Camille Scott  <camille.scott.w@gmail.com>

    * do-partition.py: Add type=int to n_threads arg and assert to check
    number of active threads

2014-10-10  Brian Wyss  <wyssbria@msu.edu>

    * khmer/scripts/{abundance-dist, abundance-dist-single,
    annotate-partitions, count-median, count-overlap, do-partition,
    extract-paired-reads, extract-partitions, filter-abund, filter-abund-single,
    filter-stoptags, find-knots, load-graph, load-into-counting,
    make-initial-stoptags, merge-partitions, normalize-by-median, 
    partition-graph, sample-reads-randomly}.py:
    changed stdout output in scripts to go to stderr.

2014-10-06  Michael R. Crusoe  <mcrusoe@msu.edu>

    * Doxyfile.in: add links to the stdc++ docs

2014-10-01  Ben Taylor  <taylo886@msu.edu>

    * khmer/_khmermodule.cc, lib/hashtable.cc, lib/hashtable.hh,
    tests/test_counting_hash.py, tests/test_labelhash.py,
    tests/test_hashbits.py, tests/test_hashbits_obj.py:
    Removed Hashtable::consume_high_abund_kmers,
    Hashtable::count_kmers_within_depth, Hashtable::find_radius_for_volume,
    Hashtable::count_kmers_on_radius

2014-09-29  Michael R. Crusoe  <mcrusoe@msu.edu>

    * versioneer.py: upgrade versioneer 0.11->0.12

2014-09-29  Sherine Awad  <sherine.awad@gmail.com>

    * scripts/normalize-by-median.py: catch expections generated by wrong
    indentation for 'total'

2014-09-23  Jacob G. Fenton  <bocajnotnef@gmail.com>

    * scripts/{abundance-dist-single, abundance-dist, count-median,
    count-overlap, extract-paired-reads, filter-abund-single,
    load-graph, load-into-counting, make-initial-stoptags,
    partition-graph, split-paired-reads}.py: 
    added output file listing at end of file
    * scripts/extract-long-sequences.py: refactored to set write_out to
    sys.stdout by default; added output location listing.
    * scripts/{fastq-to-fasta, interleave-reads}.py: 
    added output file listing sensitive to optional -o argument
    * tests/test_scripts.py: added test for scripts/make-initial-stoptags.py

2014-09-19  Ben Taylor  <taylo886@msu.edu>

    * Makefile: added --inline-suppr to cppcheck, cppcheck-result.xml targets
    * khmer/_khmermodule.cc: Added comments to address cppcheck false positives
    * lib/hashtable.cc, lib/hashtable.hh: take args to filter_if_present by
    reference, address scope in destructor
    * lib/read_parsers.cc: Added comments to address cppcheck false positives
    * lib/subset.cc, lib/subset.hh: Adjusted output_partitioned_file,
    find_unpart to take args by reference, fix assign_partition_id to use
    .empty() instead of .size()

2014-09-19  Ben Taylor  <taylo886@msu.edu>
		
    * Makefile: Add astyle, format targets
    * doc/dev/coding-guidelines-and-review.txt: Add reference to `make format`
		target

2014-09-10  Titus Brown  <titus@idyll.org>

    * sandbox/calc-median-distribution.py: catch exceptions generated by reads
	shorter than k in length.
    * sandbox/collect-reads.py: added script to collect reads until specific
	average cutoff.
    * sandbox/slice-reads-by-coverage.py: added script to extract reads with
	a specific coverage slice (based on median k-mer abundance).
	
2014-09-09  Titus Brown  <titus@idyll.org>

    * Added sandbox/README.rst to describe/reference removed files,
	 and document remaining sandbox files.

    * Removed many obsolete sandbox files, including:
      sandbox/abund-ablate-reads.py,
      sandbox/annotate-with-median-count.py,
      sandbox/assemble-individual-partitions.py,
      sandbox/assemstats.py,
      sandbox/assemstats2.py,
      sandbox/bench-graphsize-orig.py,
      sandbox/bench-graphsize-th.py,
      sandbox/bin-reads-by-abundance.py,
      sandbox/bowtie-parser.py,
      sandbox/calc-degree.py,
      sandbox/calc-kmer-partition-counts.py,
      sandbox/calc-kmer-read-abunds.py,
      sandbox/calc-kmer-read-stats.py,
      sandbox/calc-kmer-to-partition-ratio.py,
      sandbox/calc-sequence-entropy.py,
      sandbox/choose-largest-assembly.py,
      sandbox/consume-and-traverse.py,
      sandbox/contig-coverage.py,
      sandbox/count-circum-by-position.py,
      sandbox/count-density-by-position.py,
      sandbox/count-distance-to-volume.py,
      sandbox/count-median-abund-by-partition.py,
      sandbox/count-shared-kmers-btw-assemblies.py,
      sandbox/ctb-iterative-bench-2-old.py,
      sandbox/ctb-iterative-bench.py,
      sandbox/discard-high-abund.py,
      sandbox/discard-pre-high-abund.py,
      sandbox/do-intertable-part.py,
      sandbox/do-partition-2.py,
      sandbox/do-partition-stop.py,
      sandbox/do-partition.py,
      sandbox/do-subset-merge.py,
      sandbox/do-th-subset-calc.py,
      sandbox/do-th-subset-load.py,
      sandbox/do-th-subset-save.py,
      sandbox/extract-surrender.py,
      sandbox/extract-with-median-count.py,
      sandbox/fasta-to-fastq.py,
      sandbox/filter-above-median.py,
      sandbox/filter-abund-output-by-length.py,
      sandbox/filter-area.py,
      sandbox/filter-degree.py,
      sandbox/filter-density-explosion.py,
      sandbox/filter-if-present.py,
      sandbox/filter-max255.py,
      sandbox/filter-min2-multi.py,
      sandbox/filter-sodd.py,
      sandbox/filter-subsets-by-partsize.py,
      sandbox/get-occupancy.py,
      sandbox/get-occupancy2.py,
      sandbox/graph-partition-separate.py,
      sandbox/graph-size-circum-trim.py,
      sandbox/graph-size-degree-trim.py,
      sandbox/graph-size-py.py,
      sandbox/join_pe.py,
      sandbox/keep-stoptags.py,
      sandbox/label-pairs.py,
      sandbox/length-dist.py,
      sandbox/load-ht-and-tags.py,
      sandbox/make-coverage-by-position-for-node.py,
      sandbox/make-coverage-histogram.py,
      sandbox/make-coverage.py,
      sandbox/make-random.py,
      sandbox/make-read-stats.py,
      sandbox/multi-abyss.py,
      sandbox/multi-stats.py,
      sandbox/multi-velvet.py,
      sandbox/normalize-by-min.py,
      sandbox/occupy.py,
      sandbox/parse-bowtie-pe.py,
      sandbox/parse-stats.py,
      sandbox/partition-by-contig.py,
      sandbox/partition-by-contig2.py,
      sandbox/partition-size-dist-running.py,
      sandbox/partition-size-dist.py,
      sandbox/path-compare-to-vectors.py,
      sandbox/print-exact-abund-kmer.py,
      sandbox/print-high-density-kmers.py,
      sandbox/quality-trim-pe.py,
      sandbox/quality-trim.py,
      sandbox/reformat.py,
      sandbox/remove-N.py,
      sandbox/softmask-high-abund.py,
      sandbox/split-N.py,
      sandbox/split-fasta-on-circum.py,
      sandbox/split-fasta-on-circum2.py,
      sandbox/split-fasta-on-circum3.py,
      sandbox/split-fasta-on-circum4.py,
      sandbox/split-fasta-on-degree-th.py,
      sandbox/split-fasta-on-degree.py,
      sandbox/split-fasta-on-density.py,
      sandbox/split-reads-on-median-diff.py,
      sandbox/summarize.py,
      sandbox/sweep_perf.py,
      sandbox/test_scripts.py,
      sandbox/traverse-contigs.py,
      sandbox/traverse-from-reads.py,
      sandbox/validate-partitioning.py -- removed as obsolete.

2014-09-01  Michael R. Crusoe  <mcrusoe@msu.edu>

    * doc/dev/coding-guidelines-and-review.txt: Clarify pull request checklist
    * CONTRIBUTING.md: update URL to new dev docs

2014-08-30  Rhys Kidd  <rhyskidd@gmail.com>

    * khmer/_khmermodule.cc: fix table.get("wrong_length_string") gives core
    dump
    * lib/kmer_hash.cc: improve quality of exception error message
    * tests/{test_counting_hash,test_counting_single,test_hashbits,
        test_hashbits_obj}.py: add regression unit tests

2014-08-28  Titus Brown  <titus@idyll.org>

    * scripts/normalize-by-median.py: added reporting output after main loop
	exits, in case it hadn't been triggered.
    * sandbox/saturate-by-median.py: added flag to change reporting frequency,
	cleaned up leftover code from when it was copied from
	normalize-by-median.

2014-08-24  Rhys Kidd  <rhyskidd@gmail.com>

    * khmer/thread_utils.py, sandbox/filter-below-abund.py,
	scripts/{extract-long-sequences,load-graph,load-into-counting,
	normalize-by-median,split-paired-reads}.py,
	scripts/galaxy/gedlab.py: fix minor PyLint issues 

2014-08-20  Michael R. Crusoe  <mcrusoe@msu.edu>

    * test/test_version.py: add Python2.6 compatibility.

2014-08-20  Rhys Kidd  <rhyskidd@gmail.com>

    * setup.py,README.rst,doc/user/install.txt: Test requirement for a 
    64-bit operating system, documentation changes. Fixes #529

2014-08-19  Michael R. Crusoe  <mcrusoe@msu.edu>

    * {setup,versioneer,khmer/_version}.py: upgrade versioneer from 0.10 to 0.11

2014-08-18  Michael R. Crusoe  <mcrusoe@msu.edu>

    * setup.py: Use the system bz2 and/or zlib libraries if specified in
    setup.cfg or overridden on the commandline

2014-08-06  Michael R. Crusoe  <mcrusoe@msu.edu>

    * CITATION: fixed formatting, added BibTeX
    * Makefile: Python code coverage targets will now compile khmer if needed
    * doc/dev/galaxy.txt: moved to doc/user/; updated & simplified
    * doc/{dev,user}/index.txt: galaxy.txt move
    * scripts/*.xml: moved to scripts/galaxy/; citations added; additional
    scripts wrapped
    * scripts/galaxy/README.txt: documented Galaxy codebase requirements
    * doc/citations.txt: symlink to CITATION
    * scripts/galaxy/test-data: added symlinks to files in tests/test-data or
    added short test files from scratch
    * scripts/galaxy/macros.xml: common configuration moved to central file
    * scripts/galaxy/gedlab.py: custom Galaxy datatypes for the counting
    tables and presence tables: it inherits from the Galaxy Binary type but
    isn't sniffable. Written with GalaxyTeam's Dave_B.
    * scripts/filter-abund.py: fix inaccurate parameter description
    * scripts/galaxy/tool_dependencies.xml: document install process
    * scripts/galaxy/filter-below-abund.py: symlink to
    sandbox/filter-below-abund.py for now.
    * khmer/khmer_args.py: point users to online citation file for details

2014-08-05  Michael R. Crusoe  <mcrusoe@msu.edu>

    * lib/read_parsers.{cc,hh}: close file handles. Fixes CID 1222793

2014-08-05  Justin Lippi  <jlippi@gmail.com>

    * khmer/__init__.py: import get_version_cpp method as __version_cpp__.
    * khmer/_khmermodule.cc: added get_version_cpp implementation
    * tests/test_version.py: check that version from C++ matches version from
    khmer.__version__
    * setup.cfg: don't run tests with 'jenkins' @attr with 'make test'

2014-08-04  Michael R. Crusoe  <mcrusoe@msu.edu>

    * khmer/_khmermodule.cc,lib/{kmer_hash.{cc,hh},read_aligner.cc,
    read_parsers.{cc,hh},trace_logger.cc: Replace remaining uses of assert()
    with khmer_exceptions. Fixes #215.
    * setup.py: simplify argparse conditional dependency

2014-08-03  Titus Brown & Michael R. Crusoe  <t@idyll.org>

    * doc/{artifact-removal,partitioning-workflow{.graffle,.png}},{biblio,
    blog-posts,guide,install,choosing-table-sizes,known-issues,scripts,
    partitioning-big-data.txt: moved to doc/user/
    * doc/{crazy-ideas,details,development,galaxy,release,examples}.txt: moved
    to doc/dev/
    * doc/dev/{a-quick-guide-to-testing,codebase-guide,
    coding-guidelines-and-review,for-khmer-developers,getting-started,
    hackathon,index}.txt,doc/user/index.txt: new content.
    * doc/design.txt: deleted
    The documentation has been split into user focused documentation and
    developer focused documentation. The new developer docs were field tested
    as part of the Mozilla Science Lab global sprint that we participated in;
    we are grateful to all the volunteers.

2014-07-24  Ivan Gonzalez  <iglpdc@gmail.com>

    * lib/khmer.hh, lib/khmer_exception.hh: All exceptions are now derived from
	a new base class exception, khmer::khmer_exception. Issue #508.
    * lib/counting.cc, lib/hashbits.cc, lib/hashtable.{cc,hh},lib/kmer_hash.cc,
	lib/labelhash.cc, lib/perf_metrics.hh, lib/read_parsers.{cc,hh},
	lib/subset.cc, lib/thread_id_map.hh: All exceptions thrown are now
	instances (or derived from) khmer::khmer_exception.

2014-07-24  Jiarong Guo  <guojiaro@gmail.com>

    * khmer/_khmermodule.cc: add python exception when thread = 0 for
    ReadParser.
    * tests/test_read_parsers.py: add test_with_zero_threads() to test Python
    exception when ReadParser has zero threads.

2014-07-23  Qingpeng Zhang  <qingpeng@gmail.com>

    * scripts/load-graph.py: write fp rate into *.info file with option 
    to switch on
    * tests/test_scripts.py: add test_load_graph_write_fp

2014-07-23  Ryan R. Boyce  <boycerya@msu.edu>

    * Makefile: fixed >80 character line wrap-around

2014-07-23  Leonor Garcia-Gutierrez  <l.garcia-gutierrez@warwick.ac.uk>

    * tests/test_hashbits.py, tests/test_graph.py, 
    tests/test_lump.py: reduced memory requirement
    
2014-07-23  Heather L. Wiencko  <wienckhl@tcd.ie>

    * khmer_tst_utils.py: added import traceback
    * test_scripts.py: added test for normalize_by_median.py for fpr rate

2014-07-22  Justin Lippi  <jlippi@gmail.com>
 
    * khmer/_khmermodule.cc: removed unused assignment
    * lib/read_aligner.cc,lib/read_aligner.hh: wrapped function declarations
    in the same compiler options that the only invocations are in to avoid
    unusedPrivateFunction violation.
    * lib/read_parsers.cc: fix redundantassignment error by assigning variable
    to its value directly

2014-07-22  Michael R. Crusoe  <mcrusoe@msu.edu>

    * Makefile: combine pip invocation into single "install-dependencies"
    target.

2014-07-22  Justin Lippi  <jlippi@gmail.com>

    * tests/test_subset_graph.py: decrease the amount of memory that is being
    requested for the hash tables in test.

2014-07-22  Jim Stapleton  <jas@msu.edu>

     * scripts/filter-abund.py: no longer asks for parameters that are unused,
     issue #524

2014-07-22  Justin Lippi  <jlippi@gmail.com> 

    * tests/khmer_tst_utils.py: put runscript here
    * tests/test_sandbox_scripts.py: remove 'runsandbox', renamed to runscript
      and placed in khmer_tst_utils
    * tests/test_scripts.py: removed 'runscript' and placed in khmer_tst_utils

2014-07-22  Jeramia Ory  <jeramia.ory@gmail.com>

    * khmer/_khmermodule.cc: removed unused KhmerError, issue #503

2014-07-22  Rodney Picett  <pickett.rodney@gmail.com>

    * lib/scoringmatrix.{cc,hh}: removed assign function, issue #502
 
2014-07-22  Leonor Garcia-Gutierrez  <l.garcia-gutierrez@warwick.ac.uk>

    * tests/test_counting_single.py: reduced memory requirements
    
2014-07-21  Titus Brown  <t@idyll.org>

    * sandbox/saturate-by-median.py: introduce new sandbox script for
	saturation analysis of low-coverage data sets.

2014-07-10  Joe Stein  <joeaarons@gmail.com>

    * sandbox/readstats.py: fixed divide-by-zero error, issue #458

2014-07-06  Titus Brown  <t@idyll.org>

    * doc/release.txt: fix formatting.

2014-06-25  Michael R. Crusoe <mcrusoe@msu.edu>

    * scripts/load-graph.py: fix #507. Threading doesn't give any advantages
    to this script right now; the threading parameter is ignored for now.

2014-06-20  Chuck Pepe-Ranney  <chuck.peperanney@gmail.com>

    * scripts/extract-partitions.py: added epilog documentation for 
	<base>.dist columns.

2014-06-20  Michael R. Crusoe  <mcrusoe@msu.edu>

    * doc/release.txt: Add Coverity Scan to release checklist

2014-06-19  Michael R. Crusoe  <mcrusoe@msu.edu>

    * lib/read_aligner.{cc,hh},khmer/_khmermodule.cc,setup.py,
    tests/test_read_aligner.py,sandbox/{normalize-by-align,read-aligner}.py:
    Update of @fishjord's graph alignment work
    * lib/{aligner,kmer,node}.{cc,hh},tests/test_align.py: removed as they are
    superceded by the above
    * Makefile: fixed wildcards
    * tests/read_parsers.py: tests that are too complicated to run with
    Valgrind's memcheck are now marked @attr('multithread')

2014-06-16  Titus Brown  <t@idyll.org>

    * doc/release.txt: updated release process.
    * doc/known-issues.txt: updated known-issues for v1.1 release
    * doc/release-notes/: added release notes for 1.0, 1.0.1, and 1.1

2014-06-16  Michael R. Crusoe  <mcrusoe@msu.edu>

    * scripts/{abundance-dist-single,filter-abund-single,load-into-counting,
    normalize-by-median,load-graph}.py: restore Python 2.6 compatibility for
    Debian 6, RedHat 6, SL6, and Ubuntu 10.04 LTS users.

2014-06-15  Titus Brown  <t@idyll.org>

    * doc/scripts.txt: removed sweep-reads.py from script documentation.
    * scripts/sweep-reads.py, scripts/sweep-files.py: moved sweep-reads.py
	and sweep-files.py over to sandbox.
    * tests/test_sandbox_scripts.py: created a test file for scripts in
	sandbox/; skip when not in developer mode (e.g. installed egg).
    * tests/test_script_arguments.py: capture file.py output to stderr
	so that it is not displayed during tests.
    * sandbox/calc-median-distribution.py: updates to print cumulative
	distribution for calc-median-distribution.

2014-06-14  Michael R. Crusoe  <mcrusoe@msu.edu>

    * scripts/{abundance-dist-single,filter-abund-single,load-into-counting,
    normalize-by-median,load-graph}.py,tests/test_scripts.py: added
    '--report-total-kmers' option to all scripts that create k-mer tables.

2014-06-14  Titus Brown  <t@idyll.org>

    * doc/scripts.txt, tests/test_scripts.py, scripts/sweep-reads.py:
	renamed sweep-reads-buffered to sweep-reads; added FASTQ output to
	sweep-reads.
    * doc/scripts.txt: added extract-long-sequences.py doc reference.
    * scripts/extract-long-sequences.py: set default sequence length to
	extract to 200 bp.

2014-06-13  Michael R. Crusoe  <mcrusoe@msu.edu>

    * MANIFEST.in: don't include docs/, data/, or examples/ in our PyPI
    distribution. Saves 15MB.

2014-06-13  Michael R. Crusoe  <mcrusoe@msu.edu>

    * Makefile: split coverity target in two: -build and -upload. Added
    configuration target

2014-06-13  Titus Brown  <t@idyll.org>

    * doc/install.txt: updated virtualenv command to use python2 explicitly,
	for arch support.

2014-06-13  Titus Brown  <t@idyll.org>

    * khmer/__init__.py, khmer/file_args.py: Moved copyright message to a
	comment.
    * khmer/file.py: updated error messages for disk-space checking functions;
	added test hooks.
    * tests/test_script_arguments.py: added tests for several functions in
	khmer/file.py.
    * sandbox/assemstats3.py: handle missing input files.

2014-06-12  Michael Wright <wrigh517@msu.edu>

    * sandbox/load-into-hashbits: Deleted from sandbox. It is superseded
    by load-graph.py --no-tagset.

2014-06-11  Michael Wright <wrigh517@msu.edu>

    * scripts/load-into-counting: Fixed docstring misnomer to 
	load-into-counting.py

2014-06-10  Michael R. Crusoe  <mcrusoe@msu.edu>

    * setup.py,tests/{__init__,khmer_tst_utils,test_scripts,
    khmer_test_counting_single}.py: made tests runnable after installation.
    * lib/{khmer.hh,hashtable.hh,read_parsers.cc,read_parsers.hh}: restructure
    exception hierarchy.
    * khmer/_khmermodule.cc: Nicer error checking for hash_consume_fasta,
    hash_abundance_distribution, hashbits_consume_{fasta,fasta_and_tag
    {,with_stoptags},partitioned_fasta}, hashbits_output_partitions, and
    labelhash_consume_{,partitioned_}fasta_and_tag_with_labels.

2014-06-10  Titus Brown  <t@idyll.org>

    * Makefile: remove SHELL setting so that 'make doc' works in virtualenvs.
    * scripts/sample-reads-randomly.py: extend to take multiple subsamples
	with -S.
    * tests/test_scripts.py: added test for multiple subsamples from
	sample-reads-randomly.py

2014-06-10  Michael Wright <wrigh517@msu.edu>

    * scripts/extract-long-sequences: Moved from sandbox, added argparse and 
    FASTQ support.
    * scripts/fastq-to-fasta: Fixed outdated argparse oversight.
    * tests/test_scripts.py: Added tests for extract-long-sequences.py

2014-06-08  Titus Brown  <t@idyll.org>

    * doc/conf.py: set google_analytics_id and disqus_shortname properly;
	disable "editme" popup.
    * doc/_templates/page.html: take google_analytics_id and disqus_shortname
	from doc/conf.py.

2014-06-04  Michael R. Crusoe <mcrusoe@msu.edu>

    * lib/Makefile: do a distclean as the CFLAGS may have changed. Fixes #442

2014-06-03 Chuck Pepe-Ranney <chuck.peperanney@gmail.com>

    * scripts/abundance-dist.py: removed call to check_space on infiles.  

2014-05-31  Michael R. Crusoe  <mcrusoe@msu.edu>

    * khmer/_khmermodule.cc,lib/counting.{cc,hh},
    sandbox/{stoptag-abundance-ham1-hist.py,off-by-one.py,filter-ham1.py}:
    Remove CountingHash get_kmer_abund_mean, get_kmer_abund_abs_deviation, and
    max_hamming1_count along with Python glue code and sandbox scripts. They
    are no longer useful.

2014-05-30  Titus Brown  <t@idyll.org>

    * khmer/_khmermodule.cc: remove merge2* functions: unused, untested.
    * lib/counting.cc, lib/hashbits.cc, lib/hashtable.cc: made file loading
	exceptions more verbose and informative.
    * tests/test_subset_graph.py: added tests for SubsetPartition::
	load_partitionmap.
    * khmer/_khmermodule.cc, lib/subset.cc, wrapped SubsetPartition::
	load_partitionmap to catch, propagate exceptions
    * tests/test_hashbits.py, tests/test_counting_hash.py: added tests
	for fail-on-load of bad file format versions; print exception messages.
    * .gitignore: added various temporary pip & build files
    * lib/counting.cc: added I/O exception handling to CountingHashFileReader
	and CountingHashGzFileReader.
    * lib/hashbits.cc: added I/O exception handling to Hashbits::load.
    * lib/subset.cc: added I/O exception handling to merge_from_disk.
    * lib/hashtable.cc: added I/O exception handling to load_tagset and
	load_stop_tags
    * khmer/_khmermodule.cc: added I/O exception propagation from C++ to
	Python, for all loading functions.

2014-05-22  Michael Wright  <wrigh517@msu.edu>

    * scripts/fastq-to-fasta: Moved and improved fastq-to-fasta.py into scripts 
    from sandbox
    * tests/test_scripts.py: Added tests for fastq-to-fasta.py
    * tests/test-data: Added test-fastq-n-to-fasta.py file with N's in 
    sequence for testing

2014-05-19  Michael R. Crusoe  <mcrusoe@msu.edu>

    * Makefile: add target for python test coverage plain-text report;
    clarified where the HTML report is

2014-05-16  Michael R. Crusoe  <mcrusoe@msu.edu>

    * docs/scripts.txt: include sweep-reads-buffered.py

2014-05-14  Adam Caldwell  <adam.caldwell@gmail.com>

    * Makefile: change pip to pip2. Fixes assorted make problems on systems
    where pip links to pip3

2014-05-14  Michael R. Crusoe  <mcrusoe@msu.edu>

    * lib/{zlib,bzip2} -> third-party/
    * setup.{cfg,py}: Move third party libraries to their own directory
    * Makefile: add sloccount target for humans and the sloccount.sc target for
   Jenkins

2014-05-13  Michael Wright  <wrigh517@msu.edu>

    * sandbox/fastq-to-fasta.py: now reports number of reads dropped due to
    'N's in sequence. close 395

2014-05-13  Michael R. Crusoe  <mcrusoe@msu.edu>

    * doc/release.txt: additional fixes

2014-05-09  Luiz Irber  <irberlui@msu.edu>

    Version 1.0.1

2014-05-09  Michael R. Crusoe  <mcrusoe@msu.edu>

    * doc/release.txt: update release instructions

2014-05-06  Michael R. Crusoe  <mcrusoe@msu.edu>

    * lib/{subset,counting}.cc: fix cppcheck errors; astyle -A10
    --max-code-length=80

2014-05-06  Titus Brown  <titus@idyll.org>

    * sandbox/calc-best-assembly.py: added script to calculate best
    assembly from a list of contig/scaffold files
	
2014-04-23  Titus Brown  <titus@idyll.org>

    * scripts/abundance-dist-single.py: fixed problem where ReadParser was
    being created anew for each thread; regression introduced in 4b823fc.

2014-04-22  Michael R. Crusoe  <mcrusoe@msu.edu>

    *.py: switch to explicit python2 invocation. Fixes #385.

2014-04-21  Titus Brown  <t@idyll.org>

    * doc/development.txt: added spellcheck to review checklist

2014-04-21  Titus Brown  <titus@idyll.org>

    * scripts/normalize-by-median.py: updated FP rate to match latest info from
      Qingpeng's paper; corrected spelling error.

2014-04-21  Michael R. Crusoe  <mcrusoe@msu.edu>

    * setup.py,doc/installing.txt: Remove argparse from the requirements
    unless it isn't available. Argparse is bundled with Python 2.7+. This
    simplifies the installation instructions.

2014-04-17  Ram RS  <ramrs@nyu.edu>

    * scripts/make-initial-stoptags.py: fixed bug that threw error on
     missing .ht input file while actual expected input file is .pt

2014-04-11  Titus Brown  <t@idyll.org>

    * scripts/*.py: fixed argument to check_space_for_hashtable to rely
    on args.n_tables and not args.ksize.

2014-04-06  Titus Brown  <titus@idyll.org>

    * scripts/normalize-by-median.py: added comment about table compatibility
    with abundance-dist.

2014-04-05  Michael R. Crusoe  <mcrusoe@msu.edu>

    * MANIFEST.in,setup.py: fix to correct zlib packaging for #365
    * ChangeLog: fix date for 1.0 release, email addresses

2014-04-01  Michael R. Crusoe  <mcrusoe@msu.edu>

    Version 1.0
    * Makefile: run 'build' command before install; ignore _version.py for
    coverage purposes.
    * bink.ipynb: deleted
    * doc/choosing-hash-sizes.txt -> choosing-table-sizes.txt
    * setup.py,doc/{conf.py,index.txt}: update lists of authors
    * doc/development.txt: typo
    * doc/{galaxy,guide,index,introduction,scripts}.txt: remove some
    references to implementation details of the k-mer tables
    * doc/{known-issues,release}.txt: updated
    * khmer/*.cc,lib/*.{cc,hh}: astyle -A10 formatted
    * lib/read_parsers.cc: fixed case statement fall through
    * lib/subset.cc: removed unnecessary NULL check (CID 1054804 & 1195088)
    * scripts/*.py: additional documentation updates
    * tests/test-data/test-overlap1.ht,data/MSB2-surrender.fa &
    data/1m-filtered.fa: removed from repository history, .git is now 36M!

2014-04-01  Titus Brown  <t@idyll.org>

    * CITATION,khmer/khmer_args.py: Updated khmer software citation for
    release.

2014-03-31  Titus Brown  <t@idyll.org>

    * scripts/normalize-by-median.py: Fixed unbound variable bug introduced in
    20a433c2.

    * khmer/file.py: Fixed incorrect use of __file__ dirname instead of
    os.getcwd(); also fixed bug where statvfs would choke on an empty
    dirname resulting from input files being in the cwd.

2014-03-31  Michael R. Crusoe  <mcrusoe@msu.edu>

    * versioneer.py,ez_setup.py: updated to version 0.10 and 3.4.1
    respectively.
    * docs/release.txt,khmer/_version.py,MANIFEST.in: update ancillary
    versioneer files

2014-03-31  Titus Brown  <t@idyll.org>

    * scripts/*.py,khmer/khmer_args.py: added 'info' function to khmer_args,
    and added citation information to each script.
    * CITATION: added basic citation information for khmer functionality.

2013-03-31  Michael R. Crusoe  <mcrusoe@msu.edu>

    * docs/scripts.txt,scripts/*.py,khmer/*.py: overhaul the documentation of
    the scripts. Uses sphinxcontrib.autoprogram to leverage the existing
    argparse objects. Moved the documentation into each script + misc cleanups.
    All scripts support the --version option. Migrated the last scripts to use
    khmer_args
    * docs/blog-posts.txt: removed outdated reference to filter-exact.py; its
    replacement filter-abund.py is better documented in the eel-pond protocol
    * figuregen/,novelty/,plots/,templatem/,scripts/do-partition.sh: removed
    outdated code not part of core project

2013-03-30  Michael R. Crusoe  <mcrusoe@msu.edu>

    * setup.py: monkeypatched distutils.Distribution.reinitialize_command() so
    that it matches the behavior of Distribution.get_command_obj(). This fixes
    issues with 'pip install -e' and './setup.py nosetests' not respecting the
    setup.cfg configuration directives for the build_ext command. Also
    enhanced our build_ext command to respect the dry_run mode.

    * .ycm_extra_conf.py: Update our custom YouCompleteMe configuration to
    query the package configuration for the proper compilation flags.

2014-03-28  Michael R. Crusoe  <mcrusoe@msu.edu>

    * Makefile,setup.py: demote nose & sphinx to extra dependencies.
    Auto-install Python developer tools as needed.

2013-03-27  Michael R. Crusoe  <mcrusoe@msu.edu>

    * The system zlib and bzip2 libraries are now used instead of the bundled
    versions if specified in setup.cfg or the command line.

2014-03-25  Michael R. Crusoe  <mcrusoe@msu.edu>

    * Makefile: update cppcheck command to match new version of Jenkins
    plugin. Now ignores the lib/test*.cc files.

2013-03-20  Michael R. Crusoe  <mcrusoe@msu.edu>

    * lib/storage.hh,khmer/_khmermodule.cc,lib/{readtable,read_parsers}.hh:
    remove unused storage.hh

2014-03-19  Qingpeng Zhang  <qingpeng@msu.edu>

    * hashbits.cc: fix a bug of 'Division or modulo by zero' described in #182
    * test_scripts.py: add test code for count-overlap.py
    * count-overlap.py: (fix a bug because of a typo and hashsize was replaced
    by min_hashsize)
    * count-overlap.py: needs hashbits table generated by load-graph.py. 
    This information is added to the "usage:" line.
    * count-overlap.py: fix minor PyLint issues

2014-03-19  Michael R. Crusoe  <mcrusoe@msu.edu>

    * Update bundled zlib version to 1.2.8 from 1.2.3. Changes of note:
    "Wholesale replacement of gz* functions with faster versions"
    "Added LFS (Large File Summit) support for 64-bit file offsets"
    "Fix serious but very rare decompression bug"

2014-03-19  Michael R. Crusoe <mcrusoe@msu.edu>

    * lib/counting.hh: include hashtable.hh
    * lib/{counting,aligner,hashbits,hashtable,labelhash,node,subset}.{cc,hh},
    kmer.cc,khmer/_khmermodule.cc: removed downcast, replaced non-functional
    asserts() with exception throws.
    * khmer/_khmermodule.cc: fixed parsing of PyLists
    * setup.py: force 64bit only builds on OS X.

2014-03-19  Titus Brown  <t@idyll.org>

    * Makefile: update documentation on targets at top; clean autopep8 output.
    * test_counting_single.py: fixed pep8 violations in spacing
    * test_scripts.py: eliminate popenscript in favor of proper SystemExit
	handling in runscript; fix pep8 violations.

2014-03-19  Michael R. Crusoe <mcrusoe@msu.edu> and Luiz Irber
<luiz.irber@gmail.com>

    * lib/ktable.{cc,hh},khmer/{__init__.py},{_khmermodule.cc}, tests/
    test_{counting_{hash,single},ktable}.py: remove the unused KTable object
    * doc/{index,ktable}.txt: remove references to KTable
    * lib/{ktable.{hh,cc} → kmer_hash.{hh,cc}}: rename remaining ktable files
    to kmer_hash
    * lib/{hashtable,kmer}.hh: replace ktable headers with kmer_hash

2014-03-17  Ram RS  <ramrs@nyu.edu>

    * extract-partitions.py: pylint warnings addressed
    * test_scripts.py: tests added to cover extract-partitions completely

2014-03-16  Michael R. Crusoe <mcrusoe@msu.edu>

    * lib/read_parsers.cc: fix for Coverity CID 1054789: Unititialized scalar
    field II: fill_id is never zeroed out.

2014-03-16  Ram RS  <ramrs@nyu.edu>

    * Project email in copyright headers updated

2014-03-14  Michael R. Crusoe <mcrusoe@msu.edu>

    * khmer/_khmermodule.cc, lib/{khmer.hh, hashtable.{cc,hh}},
    tests/test_{hashbits,hashbits_obj,labelhash}.py: don't implicitly downcast
    tagset_size(). Changes fileformat version for saved tagsets.

2014-03-13  Ram RS  <ramrs@nyu.edu>

    * added: khmer/file.py - script to check disk space, check input file
    status and check space before hashtable writing
    * modified: scripts/*.py - all scripts now use khmer.file for above-mentioned
    functionality.
    * modified: scripts/*.py - pylint violations addressed in all scripts
    under scripts/

2014-03-13  Ram RS  <ramrs@nyu.edu>

    * Bug fix: tests.test_normalize_by_median_no_bigcount() now runs within
    temp directory

2014-03-11  Michael R. Crusoe  <mcrusoe@mcrusoe.edu>

    * lib/read_parsers.hh: fix for Coverity CID 1054789: Uninitialized scalar
    field

2014-03-10  Michael R. Crusoe  <mcrusoe@msu.edu>

    * doc/development.txt: document fork/tag policy + formatting fixes

2014-03-03  Michael R. Crusoe  <mcrusoe@msu.edu>

    * lib/trace_logger.{cc,hh}: fix for Coverity CID 1063852: Uninitialized
    scalar field (UNINIT_CTOR) 
    * lib/node.cc: fix for Coverity CID 1173035:  Uninitialized scalar field
    (UNINIT_CTOR)
    * lib/hashbits.hh: fix for Coverity CID 1153101:  Resource leak in object
    (CTOR_DTOR_LEAK)
    * lib/{perf_metrics.{cc,hh},hashtable.{cc,hh}
    ,read_parsers.{cc,hh},trace_logger.{cc,hh}}: ifndef WITH_INTERNAL_METRICS
    then lets not + astyle -A10

2014-02-27  Michael R. Crusoe <mcrusoe@msu.edu>

    * tagged: version 0.8
    * setup.py: Specify a known working version of setuptools so we don't
    force an unneeded and awkward upgrade.
    * setup.py: We aren't zipsafe, mark as such

2014-02-18  Michael R. Crusoe <mcrusoe@msu.edu>

* Normalized C++ namespace usage to fix CID 1054792
* Updated install instructions. We recommend OS X users and those Linux
users without root access to install virtualenv instead of pip.
* New documentation: doc/known-issues.txt
* Added code review checklist & other guidance: doc/development.txt

2014-02-03  Camille Scott <camille.scott.w@gmail.com>

* Standardized command line arguments in khmer_args; added version flag

* Added support for sparse graph labeling

* Added script to reinflate partitions from read files using the 
  labeling system, called sweep-reads-by-partition-buffered.py

* Implemented __new__ methods for Hashbits, enforced inheritance
  hierarchy between it and the new LabelHash class both in C++
  and CPython API

2013-12-20  Titus Brown  <titus@idyll.org>

* Fixed output_partitioned_file, sweep-reads3.py, and extract-partitions.py
  to retain FASTQ format in output.

2013-12-11  Michael R. Crusoe <mcrusoe@msu.edu>

* normalize-by-median.py: new optional argument: --record-filenames to specify
a path where a list of all the output filenames will be written to. Will
be used to better integrate with Galaxy.

* All commands that use the counting args now support the --version switch

* abundance-dist-single.py, abundance-dist.py, do-partition.py,
interleave-reads.py, load-graph.py, load-into-counting.py
normalize-by-median.py now exit with return code 1 instead of 255 as is
standard.

2013-12-19  Michael R. Crusoe  <mcrusoe@msu.edu>

* doc/install.txt Add setup instructions for RHEL6 & fix invocation to get
master branch to work for non-developers

2013-12-18  Titus Brown  <titus@idyll.org>

* Added a test to ensure that normalize-by-median.py has bigcount set to
  False.

2013-11-22  Camille Scott  <camille.scott.w@gmail.com>

* Makefile: Added debug target for profiling.

2013-11-22  Michael R. Crusoe  <mcrusoe@msu.edu>

* Documented release process

2013-10-21  Michael R. Crusoe  <mcrusoe@msu.edu>

* Version 0.7

* New script: sample-reads-randomly.py which does a single pass random
subsample using reservoir sampling.

* the version number is now only stored in one place

* Makefile: new dist, cppcheck, pep8, and autopep8 targets for developers.
VERSION is now set by versioneer and exported to C/C++ code.

* README switched from MarkDown to ReStructuredText format to clean up PyPI
listing. Install count badge added.

* doc/: updates to how the scripts are called. Sphinx now pulls version
number from versioneer. C/Python integration is now partially documented.
Reference to bleeding-edge has been removed. Release instructions have been
clarified and simplified.

* all python code in khmer/, scripts/, and tests/ should be PEP8 compliant now.

* khmer/_khmermodule.cc has gotten a once-over with cpychecker. Type errors
were eliminated and the error checking has improved.

* Several fixes motivated by the results of a Coverity C/C++ scan. 

* Tests that require greater than 0.5 gigabytes of memory are now annotated as
being 'highmem' and be skipped by changing two lines in setup.cfg

* warnings about -Wstrict-prototypes will no longer appear

* contributors to this release are: ctb, mr-c and camillescott. 

2013-10-15  Michael R. Crusoe  <mcrusoe@msu.edu>

* Version 0.6.1

* No code changes, just build fixes

2013-10-10  Michael R. Crusoe  <mcrusoe@msu.edu>

* Version 0.6

* Switch to setuptools to run the entire build

* The various Makefiles have been merged into one inside lib for posterity

* A new top-level Makefile wraps "python setup.py"

* argparse.py has been removed and is installed automatically by setuptools/pip

* setup.py and the python/khmer directory have been moved to the root of the
project to conform to the standard layout

* The project contact address is now khmer-project@idyll.org

* Due to the new build system the project now easily builds under OS X + XCode

* In light of the above the installation instructions have been rewritten

* Sphinx now builds the documentation without warnings or errors

* It is now easy to calculate code coverage.

* setup.py is now PEP8 compliant
2014-04-10  Michael R. Crusoe  <mcrusoe@msu.edu>

    * Makefile: run 'build' command before install; ignore _version.py for
    coverage purposes.
    * bink.ipynb: deleted
    * doc/choosing-hash-sizes.txt -> choosing-table-sizes.txt
    * setup.py,doc/{conf.py,index.txt}: update lists of authors
    * doc/development.txt: typo
    * doc/{galaxy,guide,index,introduction,scripts}.txt: remove some
    references to implementation details of the k-mer tables
    * doc/{known-issues,release}.txt: updated
    * khmer/*.cc,lib/*.{cc,hh}: astyle -A10 formatted
    * lib/read_parsers.cc: fixed case statement fall through
    * lib/subset.cc: removed unnecessary NULL check (CID 1054804 & 1195088)
    * scripts/*.py: additional documentation updates
    * tests/test-data/test-overlap1.ht,data/MSB2-surrender.fa &
    data/1m-filtered.fa: removed from repository history, .git is now 36M!

2014-03-31  Titus Brown  <ctb@msu.edu>

    * scripts/normalize-by-median.py: Fixed unbound variable bug introduced in
    20a433c2.

    * khmer/file.py: Fixed incorrect use of __file__ dirname instead of
    os.getcwd(); also fixed bug where statvfs would choke on an empty
    dirname resulting from input files being in the cwd.

2014-03-31  Michael R. Crusoe  <mcrusoe@msu.edu>

    * versioneer.py,ez_setup.py: updated to version 0.10 and 3.4.1
    respectively.
    * docs/release.txt,khmer/_version.py,MANIFEST.in: update ancillary
    versioneer files

2014-03-31  Titus Brown  <ctb@msu.edu>

    * scripts/*.py,khmer/khmer_args.py: added 'info' function to khmer_args,
    and added citation information to each script.
    * CITATION: added basic citation information for khmer functionality.

2013-03-31  Michael R. Crusoe  <mcrusoe@msu.edu>

    * docs/scripts.txt,scripts/*.py,khmer/*.py: overhaul the documentation of
    the scripts. Uses sphinxcontrib.autoprogram to leverage the existing
    argparse objects. Moved the documentation into each script + misc cleanups.
    All scripts support the --version option. Migrated the last scripts to use
    khmer_args
    * docs/blog-posts.txt: removed outdated reference to filter-exact.py; its
    replacement filter-abund.py is better documented in the eel-pond protocol
    * figuregen/,novelty/,plots/,templatem/,scripts/do-partition.sh: removed
    outdated code not part of core project

2013-03-30  Michael R. Crusoe  <mcrusoe@msu.edu>

    * setup.py: monkeypatched distutils.Distribution.reinitialize_command() so
    that it matches the behavior of Distribution.get_command_obj(). This fixes
    issues with 'pip install -e' and './setup.py nosetests' not respecting the
    setup.cfg configuration directives for the build_ext command. Also
    enhanced our build_ext command to respect the dry_run mode.

    * .ycm_extra_conf.py: Update our custom YouCompleteMe configuration to
    query the package configuration for the proper compilation flags.

2014-03-28  Michael R. Crusoe  <mcrusoe@msu.edu>

    * Makefile,setup.py: demote nose & sphinx to extra dependencies.
    Auto-install Python developer tools as needed.

2013-03-27  Michael R. Crusoe  <mcrusoe@msu.edu>

    * The system zlib and bzip2 libraries are now used instead of the bundled
    versions if specified in setup.cfg or the command line.

2014-03-25  Michael R. Crusoe  <mcrusoe@msu.edu>

    * Makefile: update cppcheck command to match new version of Jenkins
    plugin. Now ignores the lib/test*.cc files.

2013-03-20  Michael R. Crusoe  <mcrusoe@msu.edu>

    * lib/storage.hh,khmer/_khmermodule.cc,lib/{readtable,read_parsers}.hh:
    remove unused storage.hh

2014-03-19  Qingpeng Zhang  <qingpeng@msu.edu>

    * hashbits.cc: fix a bug of 'Division or modulo by zero' described in #182
    * test_scripts.py: add test code for count-overlap.py
    * count-overlap.py: (fix a bug because of a typo and hashsize was replaced
    by min_hashsize)
    * count-overlap.py: needs hashbits table generated by load-graph.py. 
    This information is added to the "usage:" line.
    * count-overlap.py: fix minor PyLint issues

2014-03-19  Michael R. Crusoe  <mcrusoe@msu.edu>

    * Update bundled zlib version to 1.2.8 from 1.2.3. Changes of note:
    "Wholesale replacement of gz* functions with faster versions"
    "Added LFS (Large File Summit) support for 64-bit file offsets"
    "Fix serious but very rare decompression bug"

2014-03-19  Michael R. Crusoe <mcrusoe@msu.edu>

    * lib/counting.hh: include hashtable.hh
    * lib/{counting,aligner,hashbits,hashtable,labelhash,node,subset}.{cc,hh},
    kmer.cc,khmer/_khmermodule.cc: removed downcast, replaced non-functional
    asserts() with exception throws.
    * khmer/_khmermodule.cc: fixed parsing of PyLists
    * setup.py: force 64bit only builds on OS X.

2014-03-19  Titus Brown  <t@idyll.org>

    * Makefile: update documentation on targets at top; clean autopep8 output.
    * test_counting_single.py: fixed pep8 violations in spacing
    * test_scripts.py: eliminate popenscript in favor of proper SystemExit
	handling in runscript; fix pep8 violations.

2014-03-19  Michael R. Crusoe <mcrusoe@msu.edu> and Luiz Irber
<luiz.irber@gmail.com>

    * lib/ktable.{cc,hh},khmer/{__init__.py},{_khmermodule.cc}, tests/
    test_{counting_{hash,single},ktable}.py: remove the unused KTable object
    * doc/{index,ktable}.txt: remove references to KTable
    * lib/{ktable.{hh,cc} → kmer_hash.{hh,cc}}: rename remaining ktable files
    to kmer_hash
    * lib/{hashtable,kmer}.hh: replace ktable headers with kmer_hash

2014-03-17  Ram RS  <ramrs@nyu.edu>

    * extract-partitions.py: pylint warnings addressed
    * test_scripts.py: tests added to cover extract-partitions completely

2014-03-16  Michael R. Crusoe <mcrusoe@msu.edu>

    * lib/read_parsers.cc: fix for Coverity CID 1054789: Unititialized scalar
    field II: fill_id is never zeroed out.

2014-03-16  Ram RS  <ramrs@nyu.edu>

    * Project email in copyright headers updated

2014-03-14  Michael R. Crusoe <mcrusoe@msu.edu>

    * khmer/_khmermodule.cc, lib/{khmer.hh, hashtable.{cc,hh}},
    tests/test_{hashbits,hashbits_obj,labelhash}.py: don't implicitly downcast
    tagset_size(). Changes fileformat version for saved tagsets.

2014-03-13  Ram RS  <ramrs@nyu.edu>

    * added: khmer/file.py - script to check disk space, check input file
    status and check space before hashtable writing
    * modified: scripts/*.py - all scripts now use khmer.file for above-mentioned
    functionality.
    * modified: scripts/*.py - pylint violations addressed in all scripts
    under scripts/

2014-03-13  Ram RS  <ramrs@nyu.edu>

    * Bug fix: tests.test_normalize_by_median_no_bigcount() now runs within
    temp directory

2014-03-11  Michael R. Crusoe  <mcrusoe@mcrusoe.edu>

    * lib/read_parsers.hh: fix for Coverity CID 1054789: Uninitialized scalar
    field

2014-03-10  Michael R. Crusoe  <mcrusoe@msu.edu>

    * doc/development.txt: document fork/tag policy + formatting fixes

2014-03-03  Michael R. Crusoe  <mcrusoe@msu.edu>

    * lib/trace_logger.{cc,hh}: fix for Coverity CID 1063852: Uninitialized
    scalar field (UNINIT_CTOR) 
    * lib/node.cc: fix for Coverity CID 1173035:  Uninitialized scalar field
    (UNINIT_CTOR)
    * lib/hashbits.hh: fix for Coverity CID 1153101:  Resource leak in object
    (CTOR_DTOR_LEAK)
    * lib/{perf_metrics.{cc,hh},hashtable.{cc,hh}
    ,read_parsers.{cc,hh},trace_logger.{cc,hh}}: ifndef WITH_INTERNAL_METRICS
    then lets not + astyle -A10

2014-02-27  Michael R. Crusoe <mcrusoe@msu.edu>

    * tagged: version 0.8
    * setup.py: Specify a known working version of setuptools so we don't
    force an unneeded and awkward upgrade.
    * setup.py: We aren't zipsafe, mark as such

2014-02-18  Michael R. Crusoe <mcrusoe@msu.edu>

* Normalized C++ namespace usage to fix CID 1054792
* Updated install instructions. We recommend OS X users and those Linux
users without root access to install virtualenv instead of pip.
* New documentation: doc/known-issues.txt
* Added code review checklist & other guidance: doc/development.txt

2014-02-03  Camille Scott <camille.scott.w@gmail.com>

* Standardized command line arguments in khmer_args; added version flag

* Added support for sparse graph labeling

* Added script to reinflate partitions from read files using the 
  labeling system, called sweep-reads-by-partition-buffered.py

* Implemented __new__ methods for Hashbits, enforced inheritance
  hierarchy between it and the new LabelHash class both in C++
  and CPython API

2013-12-20  Titus Brown  <titus@idyll.org>

* Fixed output_partitioned_file, sweep-reads3.py, and extract-partitions.py
  to retain FASTQ format in output.

2013-12-11  Michael R. Crusoe <mcrusoe@msu.edu>

* normalize-by-median.py: new optional argument: --record-filenames to specify
a path where a list of all the output filenames will be written to. Will
be used to better integrate with Galaxy.

* All commands that use the counting args now support the --version switch

* abundance-dist-single.py, abundance-dist.py, do-partition.py,
interleave-reads.py, load-graph.py, load-into-counting.py
normalize-by-median.py now exit with return code 1 instead of 255 as is
standard.

2013-12-19  Michael R. Crusoe  <mcrusoe@msu.edu>

* doc/install.txt Add setup instructions for RHEL6 & fix invocation to get
master branch to work for non-developers

2013-12-18  Titus Brown  <titus@idyll.org>

* Added a test to ensure that normalize-by-median.py has bigcount set to
  False.

2013-11-22  Camille Scott  <camille.scott.w@gmail.com>

* Makefile: Added debug target for profiling.

2013-11-22  Michael R. Crusoe  <mcrusoe@msu.edu>

* Documented release process

2013-10-21  Michael R. Crusoe  <mcrusoe@msu.edu>

* Version 0.7

* New script: sample-reads-randomly.py which does a single pass random
subsample using reservoir sampling.

* the version number is now only stored in one place

* Makefile: new dist, cppcheck, pep8, and autopep8 targets for developers.
VERSION is now set by versioneer and exported to C/C++ code.

* README switched from MarkDown to ReStructuredText format to clean up PyPI
listing. Install count badge added.

* doc/: updates to how the scripts are called. Sphinx now pulls version
number from versioneer. C/Python integration is now partially documented.
Reference to bleeding-edge has been removed. Release instructions have been
clarified and simplified.

* all python code in khmer/, scripts/, and tests/ should be PEP8 compliant now.

* khmer/_khmermodule.cc has gotten a once-over with cpychecker. Type errors
were eliminated and the error checking has improved.

* Several fixes motivated by the results of a Coverity C/C++ scan. 

* Tests that require greater than 0.5 gigabytes of memory are now annotated as
being 'highmem' and be skipped by changing two lines in setup.cfg

* warnings about -Wstrict-prototypes will no longer appear

* contributors to this release are: ctb, mr-c and camillescott. 

2013-10-15  Michael R. Crusoe  <mcrusoe@msu.edu>

* Version 0.6.1

* No code changes, just build fixes

2013-10-10  Michael R. Crusoe  <mcrusoe@msu.edu>

* Version 0.6

* Switch to setuptools to run the entire build

* The various Makefiles have been merged into one inside lib for posterity

* A new top-level Makefile wraps "python setup.py"

* argparse.py has been removed and is installed automatically by setuptools/pip

* setup.py and the python/khmer directory have been moved to the root of the
project to conform to the standard layout

* The project contact address is now khmer-project@idyll.org

* Due to the new build system the project now easily builds under OS X + XCode

* In light of the above the installation instructions have been rewritten

* Sphinx now builds the documentation without warnings or errors

* It is now easy to calculate code coverage.

* setup.py is now PEP8 compliant<|MERGE_RESOLUTION|>--- conflicted
+++ resolved
@@ -1,5 +1,4 @@
-<<<<<<< HEAD
-2015-07-31  Jacob Fenton  <bocajnotnef@gmail.com> and Titus Brown
+2015-08-01  Jacob Fenton  <bocajnotnef@gmail.com> and Titus Brown
 <titus@idyll.org>
 
    * scripts/normalize-by-median.py,khmer/khmer_logger.py: added logging
@@ -8,13 +7,12 @@
    * khmer/khmer_args.py: Made info function use logging functions.
    * tests/khmer_tst_utils.py: removed info reporting in runscript from 'out'
    returned.
-=======
+
 2015-07-27  Sherine Awad  <drmahmoud@ucdavis.edu>
 
    * sandbox/multi-rename.py: updated output of long FASTA sequences to
    wrap text at 80 characters.
    * tests/test_sandbox_scripts.py: Added a test for multi-rename.py.
->>>>>>> fc9c76c5
 
 2015-07-31  Kevin Murray  <spam@kdmurray.id.au>
 
