--- conflicted
+++ resolved
@@ -1,4 +1,3 @@
-<<<<<<< HEAD
 2015-02-23  Titus Brown  <titus@idyll.org>
 
    * sandbox/{combine-pe.py,compare-partitions.py,count-within-radius.py,
@@ -10,7 +9,7 @@
    promotion to sandbox/.
    * doc/dev/scripts-and-sandbox.txt: updated to reflect sandbox/ script name
    preferences, and note to remove from README.rst when moved over to scripts/.
-=======
+
 2015-02-25  Hussien Alameldin  <hussien@msu.edu>
 
    * sandbox/bloom_count.py: renamed to bloom-count.py
@@ -29,7 +28,6 @@
 
    * doc/introduction.txt, doc/user/choosing-table-sizes.txt: Updated docs to
    ref correct links and names
->>>>>>> 414b4e86
 
 2015-02-25  Aditi Gupta  <agupta@msu.edu>
 
