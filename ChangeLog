<<<<<<< HEAD
2015-02-19 Sherine Awad <sherine.awad@gmail.com>

  * khmer/_khmermodule.cc: Catch out of memory errors gracefully.
=======
2015-02-13  Qingpeng Zhang  <qingpeng@msu.edu>

   * scripts/sample-reads-randomly.py: fix a glitch about string formatting.
>>>>>>> ec2d0378

2015-02-11  Titus Brown  <titus@idyll.org>

   * khmer/_khmermodule.cc: fixed k-mer size checking; updated some error
   messages.
   * tests/test_graph.py: added test for k-mer size checking in find_all_tags.

2015-02-09  Titus Brown  <titus@idyll.org>

   * scripts/split-paired-reads.py: added -1 and -2 options to allow fine-
   grain specification of output locations; switch to using write_record
   instead of script-specific output functionality.
   * tests/test_scripts.py: added accompanying tests.

2015-02-09  Bede Constantinides  <bede.constantinides@manchester.ac.uk>

   * scripts/split-paired-reads.py: added -o option to allow specification
   of an output directory
   * tests/test_scripts.py: added accompanying test for split-paired-reads.py

2015-02-01  Titus Brown  <titus@idyll.org>

   * khmer/_khmermodule.cc: added functions hash_find_all_tags_list and
   hash_get_tags_and_positions to CountingHash objects.
   * tests/test_counting_hash.py: added tests for new functionality.

2015-01-25  Titus Brown  <titus@idyll.org>

   * sandbox/correct-errors.py: fixed sequence output so that quality
   scores length always matches the sequence length; fixed argparse
   setup to make use of default parameter.

2015-01-25  Titus Brown  <titus@idyll.org>

    * sandbox/readstats.py: fixed non-functional string interpolation at end;
    added -o to send output to a file; moved to scripts/.
    * doc/user/scripts.txt: added readstats description.
    * tests/test_scripts.py: added tests for readstats.py

2015-01-23  Jessica Mizzi  <mizzijes@msu.edu>

    * khmer/utils.py: Added single write_record fuction to write FASTA/Q
    * scripts/{abundance-dist,extract-long-sequences,extract-partitions,
    interleave-reads,normalize-by-median,sample-reads-randomly}.py: 
    Replaced FASTA/Q writing method with write_record

2015-01-23  Michael R. Crusoe  <mcrusoe@msu.edu>

    * Makefile: remove the user installs for the `install-dependencies` target

2015-01-23  Michael R. Crusoe  <mcrusoe@msu.edu>

    * README.rst,doc/user/install.txt: clarify that we support Python 2.7.x
    and not Python 3.

2015-01-21  Luiz Irber  <irberlui@msu.edu>

    * lib/hllcounter.{cc,hh}: Implemented a HyperLogLog counter.
    * khmer/{_khmermodule.cc, __init__.py}: added HLLCounter class
    initialization and wrapper.
    * tests/test_hll.py: added test functions for the new
    HyperLogLog counter.
    * sandbox/unique-kmers.py: implemented a CLI script for
    approximate cardinality estimation using a HyperLogLog counter.
    * setup.cfg, Makefile, third-party/smhasher/MurmurHash3.{cc,h},
    lib/kmer_hash.{cc,hh}, setup.py: added MurmurHash3 hash function
    and configuration.
    * setup.py: added a function to check if compiler supports OpenMP.

2015-01-14  Reed Cartwright  <cartwright@asu.edu>

    * doc/dev/getting-started.txt: Added install information for
    Arch Linux

2014-01-14  Michael R. Crusoe  <mcrusoe@msu.edu>

    * doc/user/{blog-posts,guide}.txt,examples/stamps/do.sh,sandbox/{
    collect-reads,error-correct-pass2,filter-median-and-pct,filter-median,
    read_aligner,split-sequences-by-length}.py,scripts/{filter-abund,
    load-into-counting}.py,tests/test_{counting_hash,hashbits,scripts}.py:
    remove references to ".kh" files replaces with ".pt" or ".ct" as
    appropriate
    * tests/test-data/{bad-versionk12,normC20k20}.kh: renamed to "*.ct"

2015-01-13  Daniel Standage  <daniel.standage@gmail.com>

    * tests/khmer_tst_utils.py, tests/test_sandbox_scripts.py: removed
    unused module imports
    * .gitignore: added pylint_report.txt so that it is not accidentally
    committed after running make diff_pylint_report
    * khmer/file.py -> khmer/kfile.py: renamed internal file handling
    class to avoid collisions with builtin Python file module
    * sandbox/collect-reads.py, sanbox/saturate-by-median.py,
    sandbox/sweep-files.py, sandbox/sweep-reads.py,
    scripts/abundance-dist-single.py, scripts/abundance-dist.py,
    scripts/annotate-partitions.py, scripts/count-median.py,
    scripts/count-overlap.py, scripts/do-partition.py,
    scripts/extract-long-sequences.py, scripts/extract-paired-reads.py,
    scripts/extract-partitions.py, scripts/filter-abund-single.py,
    scripts/filter-abund.py, scripts/filter-stoptags.py,
    scripts/find-knots.py, scripts/interleave-reads.py,
    scripts/load-graph.py, scripts/load-into-counting.py,
    scripts/make-initial-stoptags.py, scripts/merge-partitions.py,
    scripts/normalize-by-median.py, scripts/partition-graph.py,
    scripts/sample-reads-randomly.py, scripts/split-paired-reads.py,
    tests/test_script_arguments.py, tests/test_scripts.py: changed all
    occurrences of `file` to `kfile`

2015-01-09  Rhys Kidd  <rhyskidd@gmail.com>

    * lib/khmer.hh: implement generic NONCOPYABLE() macro guard
    * lib/hashtable.hh: apply NONCOPYABLE macro guard in case of future 
    modifications to Hashtable that might exposure potential memory corruption 
    with default copy constructor

2014-12-30  Michael Wright  <wrig517@msu.edu>

    * tests/test_scripts.py: Attained complete testing coverage for 
    scripts/filter_abund.py

2014-12-30  Brian Wyss  <wyssbria@msu.edu>

    * tests/test_scripts.py: added four new tests:
    load_into_counting_multifile(), test_abundance_dist_single_nosquash(),
    test_abundance_dist_single_savehash, test_filter_abund_2_singlefile

2015-12-29  Michael R. Crusoe  <mcrusoe@msu.edu>

    * CITATION,khmer/khmer_args.py,scripts/{abundance-dist-single,
    filter-abund-single,load-graph,load-into-counting}.py: Give credit to the
    SeqAn project for their FASTQ/FASTA reader that we use.

2014-12-26  Titus Brown  <titus@idyll.org>

    * tests/tests_sandbox_scripts.py: added import and execfile test for all
    sandbox/ scripts.
    * sandbox/{abundance-hist-by-position.py,
    sandbox/assembly-diff-2.py, sandbox/assembly-diff.py,
    sandbox/bloom_count.py, sandbox/bloom_count_intersection.py,
    sandbox/build-sparse-graph.py, sandbox/combine-pe.py,
    sandbox/compare-partitions.py, sandbox/count-within-radius.py,
    sandbox/degree-by-position.py, sandbox/ec.py,
    sandbox/error-correct-pass2.py, sandbox/extract-single-partition.py,
    sandbox/fasta-to-abundance-hist.py, sandbox/filter-median-and-pct.py,
    sandbox/filter-median.py, sandbox/find-high-abund-kmers.py,
    sandbox/find-unpart.py, sandbox/graph-size.py,
    sandbox/hi-lo-abundance-by-position.py, sandbox/multi-rename.py,
    sandbox/normalize-by-median-pct.py, sandbox/print-stoptags.py,
    sandbox/print-tagset.py, sandbox/readstats.py,
    sandbox/renumber-partitions.py, sandbox/shuffle-fasta.py,
    sandbox/shuffle-reverse-rotary.py, sandbox/split-fasta.py,
    sandbox/split-sequences-by-length.py, sandbox/stoptag-abundance-hist.py,
    sandbox/stoptags-by-position.py, sandbox/strip-partition.py,
    sandbox/subset-report.py, sandbox/sweep-out-reads-with-contigs.py,
    sandbox/sweep-reads2.py, sandbox/sweep-reads3.py,
    sandbox/uniqify-sequences.py, sandbox/write-interleave.py}: cleaned up
    to make 'import'-able and 'execfile'-able.

2014-12-26  Michael R. Crusoe  <mcrusoe@msu.edu>

    * tests/test_functions.py: Generate a temporary filename instead of
    writing to the current directory
    * Makefile: always run the `test` target if specified

2014-12-20  Titus Brown  <titus@idyll.org>

    * sandbox/slice-reads-by-coverage.py: fixed 'N' behavior to match other
    scripts ('N's are now replaced by 'A', not 'G').
    * sandbox/trim-low-abund.py: corrected reporting bug (bp written);
    simplified second-pass logic a bit; expanded reporting.

2014-12-17  Jessica Mizzi  <mizzijes@msu.edu>

    * khmer/file.py,sandbox/sweep-reads.py,scripts/{abundance-dist-single,
    abundance-dist,annotate-partitions,count-median,count-overlap,do-partition,
    extract-paired-reads,extract-partitions,filter-abund-single,filter-abund,
    filter-stoptags,interleave-reads,load-graph,load-into-counting,
    make-initial-stoptags,merge-partitions,normalize-by-median,partition-graph,
    sample-reads-randomly,split-paired-reads}.py,setup.cfg,
    tests/{test_script_arguments,test_scripts}.py: Added force option to all 
    scripts to script IO sanity checks and updated tests to match. 

2014-12-17  Michael R. Crusoe  <mcrusoe@msu.edu>

    * setup.cfg,tests/test_{counting_hash,counting_single,filter,graph,
    hashbits,hashbits_obj,labelhash,lump,read_parsers,scripts,subset_graph}.py:
    reduce memory usage of tests to about 100 megabytes max.

2014-12-17  Michael R. Crusoe  <mcrusoe@msu.edu>

    * scripts/load-graph.py,khmer/_khmermodule.cc: restore threading to
    load-graph.py

2014-12-16  Titus Brown  <titus@idyll.org>

    * sandbox/{calc-error-profile.py,collect-variants.py,correct-errors.py,
    trim-low-abund.py}: Support for k-mer spectral error analysis, sublinear
    error profile calculations from shotgun data sets, adaptive variant
    collection based on graphalign, streaming error correction, and streaming
    error trimming.
    * tests/test_sandbox_scripts.py: added tests for sandbox/trim-low-abund.py.
    * tests/test_counting_hash.py: added tests for new
    CountingHash::find_spectral_error_positions function.

2014-12-16  Michael R. Crusoe  <mcrusoe@msu.edu>  &  Camille Scott
<camille.scott.w@gmail.com>

    * khmer/_khmermodule.cc: fixed memory leak in the ReadParser paired
    iterator (not used by any scripts).
    * lib/read_parsers.cc,khmer/_khmermodule.cc: Improved exception handling.
    * tests/test_read_parsers.py,
    tests/test-data/100-reads.fq.truncated.{bz2,gz}: Added tests for truncated
    compressed files accessed via ReadParser paired and unpaired iterators.

2014-12-09  Michael R. Crusoe  <mcrusoe@msu.edu>

    New FAST[AQ] parser (from the SeqAn project). Fixes known issue and a
    newly found read dropping issue
    https://github.com/ged-lab/khmer/issues/249
    https://github.com/ged-lab/khmer/pull/641
    Supports reading from non-seekable plain and gziped FAST[AQ] files (a.k.a
    pipe or streaming support)

    * khmer/{__init__.py,_khmermodule.cc}: removed the Config object, the
    threads argument to new_counting_hash, and adapted to other changes in API.
    Dropped the unused _dump_report_fn method. Enhanced error reporting.
    * lib/{bittest,consume_prof,error,khmer_config,scoringmatrix,thread_id_map}
    .{cc,hh},tests/test_khmer_config.py: deleted unused files
    * sandbox/collect-reads.py,scripts/{abundance-dist-single,do-partition,
    filter-abund-single,load-into-counting}.py: adapted to Python API changes:
    no threads argument to ReadParser, no more config
    * tests/test_{counting_hash,counting_single,hashbits,hashbits_obj,
    test_read_parsers}.py: updated tests to new error pattern (upon object
    creation, not first access) and the same API change as above. Thanks to
    Camille for her enhanced multi-thread test.
    * lib/{counting,hashtable,ht-diff}.cc,khmer.hh: renamed MAX_COUNT define to
    MAX_KCOUNT; avoids naming conflict with SeqAn
    * khmer/file.py: check_file_status(): ignored input files named '-'
    * khmer/khmer_tst_utils.py: added method to pipe input files to a target
    script
    * tests/test_scripts.py: enhanced streaming tests now that four of them
    work.
    * Makefile: refreshed cppcheck{,-result.xml} targets, added develop
    setuptools command prior to testing

2014-12-08  Michael R. Crusoe  <mcrusoe@msu.edu>

    * doc/user/known_issues.txt: Document that multithreading leads to dropped
    reads.

2014-12-07  Michael R. Crusoe  <mcrusoe@msu.edu>

    This is khmer v1.2

    * Makefile: add sandbox scripts to the pylint_report.txt target
    * doc/dev/coding-guidelines-and-review.txt: Add question about command
    line API to the checklist
    * doc/dev/release.txt: refresh release procedure
    * doc/release-notes/release-1.2.md

2014-12-05  Michael R. Crusoe  <mcrusoe@msu.edu>

    * CITATIONS,khmer/khmer_args.py: update citations for Qingpeng's paper

2014-12-01  Michael R. Crusoe  <mcrusoe@msu.edu>

    * doc/roadmap.txt: Explain the roadmap to v2 through v4

2014-12-01  Kevin Murray  <spam@kdmurray.id.au>

    * tests/test_scripts.py: Stop a test from making a temporary output file
    in the current dir by explictly specifying an output file.

2014-12-01  Kevin Murray  <spam@kdmurray.id.au>

    * load-into-counting.py: Add a CLI parameter to output a machine-readable
    summary of the run, including number of k-mers, FPR, input files etc in
    json or TSV format.

2014-12-01  Titus Brown  <t@idyll.org>

    * Update sandbox docs: some scripts now used in recipes

2014-11-23  Phillip Garland  <pgarland@gmail.com>

    * lib/khmer.hh (khmer): define KSIZE_MAX
    * khmer/_khmermodule.cc (forward_hash, forward_hash_no_rc) (reverse_hash):
    Use KSIZE_MAX to check whether the user-supplied k is larger than khmer
    supports.

2014-11-19  Michael R. Crusoe  <mcrusoe@msu.edu>

    * CODE_OF_CONDUT.RST,doc/dev/{index,CODE_OF_CONDUCT}.txt: added a code of
    conduct

2014-11-18  Jonathan Gluck  <jdg@cs.umd.edu>

    * tests/test_counting_hash.py: Fixed copy paste error in comments, True to
    False.

2014-11-15  Jacob Fenton  <bocajnotnef@gmail.com>

    * tests/test_scripts.py: added screed/read_parsers stream testing
    * khmer/file.py: modified file size checker to not break when fed
    a fifo/block device
    * tests/test-data/test-abund-read-2.fa.{bz2, gz}: new test files

2014-11-11  Jacob Fenton  <bocajnotnef@gmail.com>

    * do-partition.py: replaced threading args in scripts with things from 
    khmer_args
    * khmer/theading_args.py: removed as it has been deprecated

2014-11-06  Michael R. Crusoe  <mcrusoe@msu.edu>

    * lib/{counting,hashbits}.{cc,hh},lib/hashtable.hh: Moved the n_kmers()
    function into the parent Hashtable class as n_unique_kmers(), adding it to
    CountingHash along the way. Removed the unused start and stop parameters.
    * khmer/_khmermodule.cc: Added Python wrapping for CountingHash::
    n_unique_kmers(); adapted to the dropped start and stop parameters.
    * scripts/{load-graph,load-into-counting,normalize-by-median}.py: used the
    n_unique_kmers() function instead of the n_occupied() function to get the
    number of unique kmers in a table.
    * tests/test_{hashbits,hashbits_obj,labelhash,scripts}.py: updated the
    tests to reflect the above

2014-10-24  Camille Scott  <camille.scott.w@gmail.com>

    * do-partition.py: Add type=int to n_threads arg and assert to check
    number of active threads

2014-10-10  Brian Wyss  <wyssbria@msu.edu>

    * khmer/scripts/{abundance-dist, abundance-dist-single,
    annotate-partitions, count-median, count-overlap, do-partition,
    extract-paired-reads, extract-partitions, filter-abund, filter-abund-single,
    filter-stoptags, find-knots, load-graph, load-into-counting,
    make-initial-stoptags, merge-partitions, normalize-by-median, 
    partition-graph, sample-reads-randomly}.py:
    changed stdout output in scripts to go to stderr.

2014-10-06  Michael R. Crusoe  <mcrusoe@msu.edu>

    * Doxyfile.in: add links to the stdc++ docs

2014-10-01  Ben Taylor  <taylo886@msu.edu>

    * khmer/_khmermodule.cc, lib/hashtable.cc, lib/hashtable.hh,
    tests/test_counting_hash.py, tests/test_labelhash.py,
    tests/test_hashbits.py, tests/test_hashbits_obj.py:
    Removed Hashtable::consume_high_abund_kmers,
    Hashtable::count_kmers_within_depth, Hashtable::find_radius_for_volume,
    Hashtable::count_kmers_on_radius

2014-09-29  Michael R. Crusoe  <mcrusoe@msu.edu>

    * versioneer.py: upgrade versioneer 0.11->0.12

2014-09-29  Sherine Awad  <sherine.awad@gmail.com>

    * scripts/normalize-by-median.py: catch expections generated by wrong
    indentation for 'total'

2014-09-23  Jacob G. Fenton  <bocajnotnef@gmail.com>

    * scripts/{abundance-dist-single, abundance-dist, count-median,
    count-overlap, extract-paired-reads, filter-abund-single,
    load-graph, load-into-counting, make-initial-stoptags,
    partition-graph, split-paired-reads}.py: 
    added output file listing at end of file
    * scripts/extract-long-sequences.py: refactored to set write_out to
    sys.stdout by default; added output location listing.
    * scripts/{fastq-to-fasta, interleave-reads}.py: 
    added output file listing sensitive to optional -o argument
    * tests/test_scripts.py: added test for scripts/make-initial-stoptags.py

2014-09-19  Ben Taylor  <taylo886@msu.edu>

    * Makefile: added --inline-suppr to cppcheck, cppcheck-result.xml targets
    * khmer/_khmermodule.cc: Added comments to address cppcheck false positives
    * lib/hashtable.cc, lib/hashtable.hh: take args to filter_if_present by
    reference, address scope in destructor
    * lib/read_parsers.cc: Added comments to address cppcheck false positives
    * lib/subset.cc, lib/subset.hh: Adjusted output_partitioned_file,
    find_unpart to take args by reference, fix assign_partition_id to use
    .empty() instead of .size()

2014-09-19  Ben Taylor  <taylo886@msu.edu>
		
    * Makefile: Add astyle, format targets
    * doc/dev/coding-guidelines-and-review.txt: Add reference to `make format`
		target

2014-09-10  Titus Brown  <titus@idyll.org>

    * sandbox/calc-median-distribution.py: catch exceptions generated by reads
	shorter than k in length.
    * sandbox/collect-reads.py: added script to collect reads until specific
	average cutoff.
    * sandbox/slice-reads-by-coverage.py: added script to extract reads with
	a specific coverage slice (based on median k-mer abundance).
	
2014-09-09  Titus Brown  <titus@idyll.org>

    * Added sandbox/README.rst to describe/reference removed files,
	 and document remaining sandbox files.

    * Removed many obsolete sandbox files, including:
      sandbox/abund-ablate-reads.py,
      sandbox/annotate-with-median-count.py,
      sandbox/assemble-individual-partitions.py,
      sandbox/assemstats.py,
      sandbox/assemstats2.py,
      sandbox/bench-graphsize-orig.py,
      sandbox/bench-graphsize-th.py,
      sandbox/bin-reads-by-abundance.py,
      sandbox/bowtie-parser.py,
      sandbox/calc-degree.py,
      sandbox/calc-kmer-partition-counts.py,
      sandbox/calc-kmer-read-abunds.py,
      sandbox/calc-kmer-read-stats.py,
      sandbox/calc-kmer-to-partition-ratio.py,
      sandbox/calc-sequence-entropy.py,
      sandbox/choose-largest-assembly.py,
      sandbox/consume-and-traverse.py,
      sandbox/contig-coverage.py,
      sandbox/count-circum-by-position.py,
      sandbox/count-density-by-position.py,
      sandbox/count-distance-to-volume.py,
      sandbox/count-median-abund-by-partition.py,
      sandbox/count-shared-kmers-btw-assemblies.py,
      sandbox/ctb-iterative-bench-2-old.py,
      sandbox/ctb-iterative-bench.py,
      sandbox/discard-high-abund.py,
      sandbox/discard-pre-high-abund.py,
      sandbox/do-intertable-part.py,
      sandbox/do-partition-2.py,
      sandbox/do-partition-stop.py,
      sandbox/do-partition.py,
      sandbox/do-subset-merge.py,
      sandbox/do-th-subset-calc.py,
      sandbox/do-th-subset-load.py,
      sandbox/do-th-subset-save.py,
      sandbox/extract-surrender.py,
      sandbox/extract-with-median-count.py,
      sandbox/fasta-to-fastq.py,
      sandbox/filter-above-median.py,
      sandbox/filter-abund-output-by-length.py,
      sandbox/filter-area.py,
      sandbox/filter-degree.py,
      sandbox/filter-density-explosion.py,
      sandbox/filter-if-present.py,
      sandbox/filter-max255.py,
      sandbox/filter-min2-multi.py,
      sandbox/filter-sodd.py,
      sandbox/filter-subsets-by-partsize.py,
      sandbox/get-occupancy.py,
      sandbox/get-occupancy2.py,
      sandbox/graph-partition-separate.py,
      sandbox/graph-size-circum-trim.py,
      sandbox/graph-size-degree-trim.py,
      sandbox/graph-size-py.py,
      sandbox/join_pe.py,
      sandbox/keep-stoptags.py,
      sandbox/label-pairs.py,
      sandbox/length-dist.py,
      sandbox/load-ht-and-tags.py,
      sandbox/make-coverage-by-position-for-node.py,
      sandbox/make-coverage-histogram.py,
      sandbox/make-coverage.py,
      sandbox/make-random.py,
      sandbox/make-read-stats.py,
      sandbox/multi-abyss.py,
      sandbox/multi-stats.py,
      sandbox/multi-velvet.py,
      sandbox/normalize-by-min.py,
      sandbox/occupy.py,
      sandbox/parse-bowtie-pe.py,
      sandbox/parse-stats.py,
      sandbox/partition-by-contig.py,
      sandbox/partition-by-contig2.py,
      sandbox/partition-size-dist-running.py,
      sandbox/partition-size-dist.py,
      sandbox/path-compare-to-vectors.py,
      sandbox/print-exact-abund-kmer.py,
      sandbox/print-high-density-kmers.py,
      sandbox/quality-trim-pe.py,
      sandbox/quality-trim.py,
      sandbox/reformat.py,
      sandbox/remove-N.py,
      sandbox/softmask-high-abund.py,
      sandbox/split-N.py,
      sandbox/split-fasta-on-circum.py,
      sandbox/split-fasta-on-circum2.py,
      sandbox/split-fasta-on-circum3.py,
      sandbox/split-fasta-on-circum4.py,
      sandbox/split-fasta-on-degree-th.py,
      sandbox/split-fasta-on-degree.py,
      sandbox/split-fasta-on-density.py,
      sandbox/split-reads-on-median-diff.py,
      sandbox/summarize.py,
      sandbox/sweep_perf.py,
      sandbox/test_scripts.py,
      sandbox/traverse-contigs.py,
      sandbox/traverse-from-reads.py,
      sandbox/validate-partitioning.py -- removed as obsolete.

2014-09-01  Michael R. Crusoe  <mcrusoe@msu.edu>

    * doc/dev/coding-guidelines-and-review.txt: Clarify pull request checklist
    * CONTRIBUTING.md: update URL to new dev docs

2014-08-30  Rhys Kidd  <rhyskidd@gmail.com>

    * khmer/_khmermodule.cc: fix table.get("wrong_length_string") gives core
    dump
    * lib/kmer_hash.cc: improve quality of exception error message
    * tests/{test_counting_hash,test_counting_single,test_hashbits,
        test_hashbits_obj}.py: add regression unit tests

2014-08-28  Titus Brown  <titus@idyll.org>

    * scripts/normalize-by-median.py: added reporting output after main loop
	exits, in case it hadn't been triggered.
    * sandbox/saturate-by-median.py: added flag to change reporting frequency,
	cleaned up leftover code from when it was copied from
	normalize-by-median.

2014-08-24  Rhys Kidd  <rhyskidd@gmail.com>

    * khmer/thread_utils.py, sandbox/filter-below-abund.py,
	scripts/{extract-long-sequences,load-graph,load-into-counting,
	normalize-by-median,split-paired-reads}.py,
	scripts/galaxy/gedlab.py: fix minor PyLint issues 

2014-08-20  Michael R. Crusoe  <mcrusoe@msu.edu>

    * test/test_version.py: add Python2.6 compatibility.

2014-08-20  Rhys Kidd  <rhyskidd@gmail.com>

    * setup.py,README.rst,doc/user/install.txt: Test requirement for a 
    64-bit operating system, documentation changes. Fixes #529

2014-08-19  Michael R. Crusoe  <mcrusoe@msu.edu>

    * {setup,versioneer,khmer/_version}.py: upgrade versioneer from 0.10 to 0.11

2014-08-18  Michael R. Crusoe  <mcrusoe@msu.edu>

    * setup.py: Use the system bz2 and/or zlib libraries if specified in
    setup.cfg or overridden on the commandline

2014-08-06  Michael R. Crusoe  <mcrusoe@msu.edu>

    * CITATION: fixed formatting, added BibTeX
    * Makefile: Python code coverage targets will now compile khmer if needed
    * doc/dev/galaxy.txt: moved to doc/user/; updated & simplified
    * doc/{dev,user}/index.txt: galaxy.txt move
    * scripts/*.xml: moved to scripts/galaxy/; citations added; additional
    scripts wrapped
    * scripts/galaxy/README.txt: documented Galaxy codebase requirements
    * doc/citations.txt: symlink to CITATION
    * scripts/galaxy/test-data: added symlinks to files in tests/test-data or
    added short test files from scratch
    * scripts/galaxy/macros.xml: common configuration moved to central file
    * scripts/galaxy/gedlab.py: custom Galaxy datatypes for the counting
    tables and presence tables: it inherits from the Galaxy Binary type but
    isn't sniffable. Written with GalaxyTeam's Dave_B.
    * scripts/filter-abund.py: fix inaccurate parameter description
    * scripts/galaxy/tool_dependencies.xml: document install process
    * scripts/galaxy/filter-below-abund.py: symlink to
    sandbox/filter-below-abund.py for now.
    * khmer/khmer_args.py: point users to online citation file for details

2014-08-05  Michael R. Crusoe  <mcrusoe@msu.edu>

    * lib/read_parsers.{cc,hh}: close file handles. Fixes CID 1222793

2014-08-05  Justin Lippi  <jlippi@gmail.com>

    * khmer/__init__.py: import get_version_cpp method as __version_cpp__.
    * khmer/_khmermodule.cc: added get_version_cpp implementation
    * tests/test_version.py: check that version from C++ matches version from
    khmer.__version__
    * setup.cfg: don't run tests with 'jenkins' @attr with 'make test'

2014-08-04  Michael R. Crusoe  <mcrusoe@msu.edu>

    * khmer/_khmermodule.cc,lib/{kmer_hash.{cc,hh},read_aligner.cc,
    read_parsers.{cc,hh},trace_logger.cc: Replace remaining uses of assert()
    with khmer_exceptions. Fixes #215.
    * setup.py: simplify argparse conditional dependency

2014-08-03  Titus Brown & Michael R. Crusoe  <t@idyll.org>

    * doc/{artifact-removal,partitioning-workflow{.graffle,.png}},{biblio,
    blog-posts,guide,install,choosing-table-sizes,known-issues,scripts,
    partitioning-big-data.txt: moved to doc/user/
    * doc/{crazy-ideas,details,development,galaxy,release,examples}.txt: moved
    to doc/dev/
    * doc/dev/{a-quick-guide-to-testing,codebase-guide,
    coding-guidelines-and-review,for-khmer-developers,getting-started,
    hackathon,index}.txt,doc/user/index.txt: new content.
    * doc/design.txt: deleted
    The documentation has been split into user focused documentation and
    developer focused documentation. The new developer docs were field tested
    as part of the Mozilla Science Lab global sprint that we participated in;
    we are grateful to all the volunteers.

2014-07-24  Ivan Gonzalez  <iglpdc@gmail.com>

    * lib/khmer.hh, lib/khmer_exception.hh: All exceptions are now derived from
	a new base class exception, khmer::khmer_exception. Issue #508.
    * lib/counting.cc, lib/hashbits.cc, lib/hashtable.{cc,hh},lib/kmer_hash.cc,
	lib/labelhash.cc, lib/perf_metrics.hh, lib/read_parsers.{cc,hh},
	lib/subset.cc, lib/thread_id_map.hh: All exceptions thrown are now
	instances (or derived from) khmer::khmer_exception.

2014-07-24  Jiarong Guo  <guojiaro@gmail.com>

    * khmer/_khmermodule.cc: add python exception when thread = 0 for
    ReadParser.
    * tests/test_read_parsers.py: add test_with_zero_threads() to test Python
    exception when ReadParser has zero threads.

2014-07-23  Qingpeng Zhang  <qingpeng@gmail.com>

    * scripts/load-graph.py: write fp rate into *.info file with option 
    to switch on
    * tests/test_scripts.py: add test_load_graph_write_fp

2014-07-23  Ryan R. Boyce  <boycerya@msu.edu>

    * Makefile: fixed >80 character line wrap-around

2014-07-23  Leonor Garcia-Gutierrez  <l.garcia-gutierrez@warwick.ac.uk>

    * tests/test_hashbits.py, tests/test_graph.py, 
    tests/test_lump.py: reduced memory requirement
    
2014-07-23  Heather L. Wiencko  <wienckhl@tcd.ie>

    * khmer_tst_utils.py: added import traceback
    * test_scripts.py: added test for normalize_by_median.py for fpr rate

2014-07-22  Justin Lippi  <jlippi@gmail.com>
 
    * khmer/_khmermodule.cc: removed unused assignment
    * lib/read_aligner.cc,lib/read_aligner.hh: wrapped function declarations
    in the same compiler options that the only invocations are in to avoid
    unusedPrivateFunction violation.
    * lib/read_parsers.cc: fix redundantassignment error by assigning variable
    to its value directly

2014-07-22  Michael R. Crusoe  <mcrusoe@msu.edu>

    * Makefile: combine pip invocation into single "install-dependencies"
    target.

2014-07-22  Justin Lippi  <jlippi@gmail.com>

    * tests/test_subset_graph.py: decrease the amount of memory that is being
    requested for the hash tables in test.

2014-07-22  Jim Stapleton  <jas@msu.edu>

     * scripts/filter-abund.py: no longer asks for parameters that are unused,
     issue #524

2014-07-22  Justin Lippi  <jlippi@gmail.com> 

    * tests/khmer_tst_utils.py: put runscript here
    * tests/test_sandbox_scripts.py: remove 'runsandbox', renamed to runscript
      and placed in khmer_tst_utils
    * tests/test_scripts.py: removed 'runscript' and placed in khmer_tst_utils

2014-07-22  Jeramia Ory  <jeramia.ory@gmail.com>

    * khmer/_khmermodule.cc: removed unused KhmerError, issue #503

2014-07-22  Rodney Picett  <pickett.rodney@gmail.com>

    * lib/scoringmatrix.{cc,hh}: removed assign function, issue #502
 
2014-07-22  Leonor Garcia-Gutierrez  <l.garcia-gutierrez@warwick.ac.uk>

    * tests/test_counting_single.py: reduced memory requirements
    
2014-07-21  Titus Brown  <t@idyll.org>

    * sandbox/saturate-by-median.py: introduce new sandbox script for
	saturation analysis of low-coverage data sets.

2014-07-10  Joe Stein  <joeaarons@gmail.com>

    * sandbox/readstats.py: fixed divide-by-zero error, issue #458

2014-07-06  Titus Brown  <t@idyll.org>

    * doc/release.txt: fix formatting.

2014-06-25  Michael R. Crusoe <mcrusoe@msu.edu>

    * scripts/load-graph.py: fix #507. Threading doesn't give any advantages
    to this script right now; the threading parameter is ignored for now.

2014-06-20  Chuck Pepe-Ranney  <chuck.peperanney@gmail.com>

    * scripts/extract-partitions.py: added epilog documentation for 
	<base>.dist columns.

2014-06-20  Michael R. Crusoe  <mcrusoe@msu.edu>

    * doc/release.txt: Add Coverity Scan to release checklist

2014-06-19  Michael R. Crusoe  <mcrusoe@msu.edu>

    * lib/read_aligner.{cc,hh},khmer/_khmermodule.cc,setup.py,
    tests/test_read_aligner.py,sandbox/{normalize-by-align,read-aligner}.py:
    Update of @fishjord's graph alignment work
    * lib/{aligner,kmer,node}.{cc,hh},tests/test_align.py: removed as they are
    superceded by the above
    * Makefile: fixed wildcards
    * tests/read_parsers.py: tests that are too complicated to run with
    Valgrind's memcheck are now marked @attr('multithread')

2014-06-16  Titus Brown  <t@idyll.org>

    * doc/release.txt: updated release process.
    * doc/known-issues.txt: updated known-issues for v1.1 release
    * doc/release-notes/: added release notes for 1.0, 1.0.1, and 1.1

2014-06-16  Michael R. Crusoe  <mcrusoe@msu.edu>

    * scripts/{abundance-dist-single,filter-abund-single,load-into-counting,
    normalize-by-median,load-graph}.py: restore Python 2.6 compatability for
    Debian 6, RedHat 6, SL6, and Ubuntu 10.04 LTS users.

2014-06-15  Titus Brown  <t@idyll.org>

    * doc/scripts.txt: removed sweep-reads.py from script documentation.
    * scripts/sweep-reads.py, scripts/sweep-files.py: moved sweep-reads.py
	and sweep-files.py over to sandbox.
    * tests/test_sandbox_scripts.py: created a test file for scripts in
	sandbox/; skip when not in developer mode (e.g. installed egg).
    * tests/test_script_arguments.py: capture file.py output to stderr
	so that it is not displayed during tests.
    * sandbox/calc-median-distribution.py: updates to print cumulative
	distribution for calc-median-distribution.

2014-06-14  Michael R. Crusoe  <mcrusoe@msu.edu>

    * scripts/{abundance-dist-single,filter-abund-single,load-into-counting,
    normalize-by-median,load-graph}.py,tests/test_scripts.py: added
    '--report-total-kmers' option to all scripts that create k-mer tables.

2014-06-14  Titus Brown  <t@idyll.org>

    * doc/scripts.txt, tests/test_scripts.py, scripts/sweep-reads.py:
	renamed sweep-reads-buffered to sweep-reads; added FASTQ output to
	sweep-reads.
    * doc/scripts.txt: added extract-long-sequences.py doc reference.
    * scripts/extract-long-sequences.py: set default sequence length to
	extract to 200 bp.

2014-06-13  Michael R. Crusoe  <mcrusoe@msu.edu>

    * MANIFEST.in: don't include docs/, data/, or examples/ in our PyPI
    distribution. Saves 15MB.

2014-06-13  Michael R. Crusoe  <mcrusoe@msu.edu>

    * Makefile: split coverity target in two: -build and -upload. Added
    configuration target

2014-06-13  Titus Brown  <t@idyll.org>

    * doc/install.txt: updated virtualenv command to use python2 explicitly,
	for arch support.

2014-06-13  Titus Brown  <t@idyll.org>

    * khmer/__init__.py, khmer/file_args.py: Moved copyright message to a
	comment.
    * khmer/file.py: updated error messages for disk-space checking functions;
	added test hooks.
    * tests/test_script_arguments.py: added tests for several functions in
	khmer/file.py.
    * sandbox/assemstats3.py: handle missing input files.

2014-06-12  Michael Wright <wrigh517@msu.edu>

    * sandbox/load-into-hashbits: Deleted from sandbox. It is superseded
    by load-graph.py --no-tagset.

2014-06-11  Michael Wright <wrigh517@msu.edu>

    * scripts/load-into-counting: Fixed docstring misnomer to 
	load-into-counting.py

2014-06-10  Michael R. Crusoe  <mcrusoe@msu.edu>

    * setup.py,tests/{__init__,khmer_tst_utils,test_scripts,
    khmer_test_counting_single}.py: made tests runnable after installation.
    * lib/{khmer.hh,hashtable.hh,read_parsers.cc,read_parsers.hh}: restructure
    exception hierarchy.
    * khmer/_khmermodule.cc: Nicer error checking for hash_consume_fasta,
    hash_abundance_distribution, hashbits_consume_{fasta,fasta_and_tag
    {,with_stoptags},partitioned_fasta}, hashbits_output_partitions, and
    labelhash_consume_{,partitioned_}fasta_and_tag_with_labels.

2014-06-10  Titus Brown  <t@idyll.org>

    * Makefile: remove SHELL setting so that 'make doc' works in virtualenvs.
    * scripts/sample-reads-randomly.py: extend to take multiple subsamples
	with -S.
    * tests/test_scripts.py: added test for multiple subsamples from
	sample-reads-randomly.py

2014-06-10  Michael Wright <wrigh517@msu.edu>

    * scripts/extract-long-sequences: Moved from sandbox, added argparse and 
    FASTQ support.
    * scripts/fastq-to-fasta: Fixed outdated argparse oversight.
    * tests/test_scripts.py: Added tests for extract-long-sequences.py

2014-06-08  Titus Brown  <t@idyll.org>

    * doc/conf.py: set google_analytics_id and disqus_shortname properly;
	disable "editme" popup.
    * doc/_templates/page.html: take google_analytics_id and disqus_shortname
	from doc/conf.py.

2014-06-04  Michael R. Crusoe <mcrusoe@msu.edu>

    * lib/Makefile: do a distclean as the CFLAGS may have changed. Fixes #442

2014-06-03 Chuck Pepe-Ranney <chuck.peperanney@gmail.com>

    * scripts/abundance-dist.py: removed call to check_space on infiles.  

2014-05-31  Michael R. Crusoe  <mcrusoe@msu.edu>

    * khmer/_khmermodule.cc,lib/counting.{cc,hh},
    sandbox/{stoptag-abundance-ham1-hist.py,off-by-one.py,filter-ham1.py}:
    Remove CountingHash get_kmer_abund_mean, get_kmer_abund_abs_deviation, and
    max_hamming1_count along with Python glue code and sandbox scripts. They
    are no longer useful.

2014-05-30  Titus Brown  <t@idyll.org>

    * khmer/_khmermodule.cc: remove merge2* functions: unused, untested.
    * lib/counting.cc, lib/hashbits.cc, lib/hashtable.cc: made file loading
	exceptions more verbose and informative.
    * tests/test_subset_graph.py: added tests for SubsetPartition::
	load_partitionmap.
    * khmer/_khmermodule.cc, lib/subset.cc, wrapped SubsetPartition::
	load_partitionmap to catch, propagate exceptions
    * tests/test_hashbits.py, tests/test_counting_hash.py: added tests
	for fail-on-load of bad file format versions; print exception messages.
    * .gitignore: added various temporary pip & build files
    * lib/counting.cc: added I/O exception handling to CountingHashFileReader
	and CountingHashGzFileReader.
    * lib/hashbits.cc: added I/O exception handling to Hashbits::load.
    * lib/subset.cc: added I/O exception handling to merge_from_disk.
    * lib/hashtable.cc: added I/O exception handling to load_tagset and
	load_stop_tags
    * khmer/_khmermodule.cc: added I/O exception propagation from C++ to
	Python, for all loading functions.

2014-05-22  Michael Wright  <wrigh517@msu.edu>

    * scripts/fastq-to-fasta: Moved and improved fastq-to-fasta.py into scripts 
    from sandbox
    * tests/test_scripts.py: Added tests for fastq-to-fasta.py
    * tests/test-data: Added test-fastq-n-to-fasta.py file with N's in 
    sequence for testing

2014-05-19  Michael R. Crusoe  <mcrusoe@msu.edu>

    * Makefile: add target for python test coverage plain-text report;
    clarified where the HTML report is

2014-05-16  Michael R. Crusoe  <mcrusoe@msu.edu>

    * docs/scripts.txt: include sweep-reads-buffered.py

2014-05-14  Adam Caldwell  <adam.caldwell@gmail.com>

    * Makefile: change pip to pip2. Fixes assorted make problems on systems
    where pip links to pip3

2014-05-14  Michael R. Crusoe  <mcrusoe@msu.edu>

    * lib/{zlib,bzip2} -> third-party/
    * setup.{cfg,py}: Move third party libraries to their own directory
    * Makefile: add sloccount target for humans and the sloccount.sc target for
   Jenkins

2014-05-13  Michael Wright  <wrigh517@msu.edu>

    * sandbox/fastq-to-fasta.py: now reports number of reads dropped due to
    'N's in sequence. close 395

2014-05-13  Michael R. Crusoe  <mcrusoe@msu.edu>

    * doc/release.txt: additional fixes

2014-05-09  Luiz Irber  <irberlui@msu.edu>

    Version 1.0.1

2014-05-09  Michael R. Crusoe  <mcrusoe@msu.edu>

    * doc/release.txt: update release instructions

2014-05-06  Michael R. Crusoe  <mcrusoe@msu.edu>

    * lib/{subset,counting}.cc: fix cppcheck errors; astyle -A10
    --max-code-length=80

2014-05-06  Titus Brown  <titus@idyll.org>

    * sandbox/calc-best-assembly.py: added script to calculate best
    assembly from a list of contig/scaffold files
	
2014-04-23  Titus Brown  <titus@idyll.org>

    * scripts/abundance-dist-single.py: fixed problem where ReadParser was
    being created anew for each thread; regression introduced in 4b823fc.

2014-04-22  Michael R. Crusoe  <mcrusoe@msu.edu>

    *.py: switch to explicit python2 invocation. Fixes #385.

2014-04-21  Titus Brown  <t@idyll.org>

    * doc/development.txt: added spellcheck to review checklist

2014-04-21  Titus Brown  <titus@idyll.org>

    * scripts/normalize-by-median.py: updated FP rate to match latest info from
      Qingpeng's paper; corrected spelling error.

2014-04-21  Michael R. Crusoe  <mcrusoe@msu.edu>

    * setup.py,doc/installing.txt: Remove argparse from the requirements
    unless it isn't available. Argparse is bundled with Python 2.7+. This
    simplifies the installation instructions.

2014-04-17  Ram RS  <ramrs@nyu.edu>

    * scripts/make-initial-stoptags.py: fixed bug that threw error on
     missing .ht input file while actual expected input file is .pt

2014-04-11  Titus Brown  <t@idyll.org>

    * scripts/*.py: fixed argument to check_space_for_hashtable to rely
    on args.n_tables and not args.ksize.

2014-04-06  Titus Brown  <titus@idyll.org>

    * scripts/normalize-by-median.py: added comment about table compatibility
    with abundance-dist.

2014-04-05  Michael R. Crusoe  <mcrusoe@msu.edu>

    * MANIFEST.in,setup.py: fix to correct zlib packaging for #365
    * ChangeLog: fix date for 1.0 release, email addresses

2014-04-01  Michael R. Crusoe  <mcrusoe@msu.edu>

    Version 1.0
    * Makefile: run 'build' command before install; ignore _version.py for
    coverage purposes.
    * bink.ipynb: deleted
    * doc/choosing-hash-sizes.txt -> choosing-table-sizes.txt
    * setup.py,doc/{conf.py,index.txt}: update lists of authors
    * doc/development.txt: typo
    * doc/{galaxy,guide,index,introduction,scripts}.txt: remove some
    references to implementation details of the k-mer tables
    * doc/{known-issues,release}.txt: updated
    * khmer/*.cc,lib/*.{cc,hh}: astyle -A10 formatted
    * lib/read_parsers.cc: fixed case statement fall through
    * lib/subset.cc: removed unnecessary NULL check (CID 1054804 & 1195088)
    * scripts/*.py: additional documentation updates
    * tests/test-data/test-overlap1.ht,data/MSB2-surrender.fa &
    data/1m-filtered.fa: removed from repository history, .git is now 36M!

2014-04-01  Titus Brown  <t@idyll.org>

    * CITATION,khmer/khmer_args.py: Updated khmer software citation for
    release.

2014-03-31  Titus Brown  <t@idyll.org>

    * scripts/normalize-by-median.py: Fixed unbound variable bug introduced in
    20a433c2.

    * khmer/file.py: Fixed incorrect use of __file__ dirname instead of
    os.getcwd(); also fixed bug where statvfs would choke on an empty
    dirname resulting from input files being in the cwd.

2014-03-31  Michael R. Crusoe  <mcrusoe@msu.edu>

    * versioneer.py,ez_setup.py: updated to version 0.10 and 3.4.1
    respectively.
    * docs/release.txt,khmer/_version.py,MANIFEST.in: update ancillary
    versioneer files

2014-03-31  Titus Brown  <t@idyll.org>

    * scripts/*.py,khmer/khmer_args.py: added 'info' function to khmer_args,
    and added citation information to each script.
    * CITATION: added basic citation information for khmer functionality.

2013-03-31  Michael R. Crusoe  <mcrusoe@msu.edu>

    * docs/scripts.txt,scripts/*.py,khmer/*.py: overhaul the documentation of
    the scripts. Uses sphinxcontrib.autoprogram to leverage the existing
    argparse objects. Moved the documentation into each script + misc cleanups.
    All scripts support the --version option. Migrated the last scripts to use
    khmer_args
    * docs/blog-posts.txt: removed outdated reference to filter-exact.py; its
    replacement filter-abund.py is better documented in the eel-pond protocol
    * figuregen/,novelty/,plots/,templatem/,scripts/do-partition.sh: removed
    outdated code not part of core project

2013-03-30  Michael R. Crusoe  <mcrusoe@msu.edu>

    * setup.py: monkeypatched distutils.Distribution.reinitialize_command() so
    that it matches the behavior of Distribution.get_command_obj(). This fixes
    issues with 'pip install -e' and './setup.py nosetests' not respecting the
    setup.cfg configuration directives for the build_ext command. Also
    enhanced our build_ext command to respect the dry_run mode.

    * .ycm_extra_conf.py: Update our custom YouCompleteMe configuration to
    query the package configuration for the proper compilation flags.

2014-03-28  Michael R. Crusoe  <mcrusoe@msu.edu>

    * Makefile,setup.py: demote nose & sphinx to extra dependencies.
    Auto-install Python developer tools as needed.

2013-03-27  Michael R. Crusoe  <mcrusoe@msu.edu>

    * The system zlib and bzip2 libraries are now used instead of the bundled
    versions if specified in setup.cfg or the command line.

2014-03-25  Michael R. Crusoe  <mcrusoe@msu.edu>

    * Makefile: update cppcheck command to match new version of Jenkins
    plugin. Now ignores the lib/test*.cc files.

2013-03-20  Michael R. Crusoe  <mcrusoe@msu.edu>

    * lib/storage.hh,khmer/_khmermodule.cc,lib/{readtable,read_parsers}.hh:
    remove unused storage.hh

2014-03-19  Qingpeng Zhang  <qingpeng@msu.edu>

    * hashbits.cc: fix a bug of 'Division or modulo by zero' described in #182
    * test_scripts.py: add test code for count-overlap.py
    * count-overlap.py: (fix a bug because of a typo and hashsize was replaced
    by min_hashsize)
    * count-overlap.py: needs hashbits table generated by load-graph.py. 
    This information is added to the "usage:" line.
    * count-overlap.py: fix minor PyLint issues

2014-03-19  Michael R. Crusoe  <mcrusoe@msu.edu>

    * Update bundled zlib version to 1.2.8 from 1.2.3. Changes of note:
    "Wholesale replacement of gz* functions with faster versions"
    "Added LFS (Large File Summit) support for 64-bit file offsets"
    "Fix serious but very rare decompression bug"

2014-03-19  Michael R. Crusoe <mcrusoe@msu.edu>

    * lib/counting.hh: include hashtable.hh
    * lib/{counting,aligner,hashbits,hashtable,labelhash,node,subset}.{cc,hh},
    kmer.cc,khmer/_khmermodule.cc: removed downcast, replaced non-functional
    asserts() with exception throws.
    * khmer/_khmermodule.cc: fixed parsing of PyLists
    * setup.py: force 64bit only builds on OS X.

2014-03-19  Titus Brown  <t@idyll.org>

    * Makefile: update documentation on targets at top; clean autopep8 output.
    * test_counting_single.py: fixed pep8 violations in spacing
    * test_scripts.py: eliminate popenscript in favor of proper SystemExit
	handling in runscript; fix pep8 violations.

2014-03-19  Michael R. Crusoe <mcrusoe@msu.edu> and Luiz Irber
<luiz.irber@gmail.com>

    * lib/ktable.{cc,hh},khmer/{__init__.py},{_khmermodule.cc}, tests/
    test_{counting_{hash,single},ktable}.py: remove the unused KTable object
    * doc/{index,ktable}.txt: remove references to KTable
    * lib/{ktable.{hh,cc} → kmer_hash.{hh,cc}}: rename remaining ktable files
    to kmer_hash
    * lib/{hashtable,kmer}.hh: replace ktable headers with kmer_hash

2014-03-17  Ram RS  <ramrs@nyu.edu>

    * extract-partitions.py: pylint warnings addressed
    * test_scripts.py: tests added to cover extract-partitions completely

2014-03-16  Michael R. Crusoe <mcrusoe@msu.edu>

    * lib/read_parsers.cc: fix for Coverity CID 1054789: Unititialized scalar
    field II: fill_id is never zeroed out.

2014-03-16  Ram RS  <ramrs@nyu.edu>

    * Project email in copyright headers updated

2014-03-14  Michael R. Crusoe <mcrusoe@msu.edu>

    * khmer/_khmermodule.cc, lib/{khmer.hh, hashtable.{cc,hh}},
    tests/test_{hashbits,hashbits_obj,labelhash}.py: don't implicitly downcast
    tagset_size(). Changes fileformat version for saved tagsets.

2014-03-13  Ram RS  <ramrs@nyu.edu>

    * added: khmer/file.py - script to check disk space, check input file
    status and check space before hashtable writing
    * modified: scripts/*.py - all scripts now use khmer.file for above-mentioned
    functionality.
    * modified: scripts/*.py - pylint violations addressed in all scripts
    under scripts/

2014-03-13  Ram RS  <ramrs@nyu.edu>

    * Bug fix: tests.test_normalize_by_median_no_bigcount() now runs within
    temp directory

2014-03-11  Michael R. Crusoe  <mcrusoe@mcrusoe.edu>

    * lib/read_parsers.hh: fix for Coverity CID 1054789: Uninitialized scalar
    field

2014-03-10  Michael R. Crusoe  <mcrusoe@msu.edu>

    * doc/development.txt: document fork/tag policy + formatting fixes

2014-03-03  Michael R. Crusoe  <mcrusoe@msu.edu>

    * lib/trace_logger.{cc,hh}: fix for Coverity CID 1063852: Uninitialized
    scalar field (UNINIT_CTOR) 
    * lib/node.cc: fix for Coverity CID 1173035:  Uninitialized scalar field
    (UNINIT_CTOR)
    * lib/hashbits.hh: fix for Coverity CID 1153101:  Resource leak in object
    (CTOR_DTOR_LEAK)
    * lib/{perf_metrics.{cc,hh},hashtable.{cc,hh}
    ,read_parsers.{cc,hh},trace_logger.{cc,hh}}: ifndef WITH_INTERNAL_METRICS
    then lets not + astyle -A10

2014-02-27  Michael R. Crusoe <mcrusoe@msu.edu>

    * tagged: version 0.8
    * setup.py: Specify a known working version of setuptools so we don't
    force an unneeded and awkward upgrade.
    * setup.py: We aren't zipsafe, mark as such

2014-02-18  Michael R. Crusoe <mcrusoe@msu.edu>

* Normalized C++ namespace usage to fix CID 1054792
* Updated install instructions. We recommend OS X users and those Linux
users without root access to install virtualenv instead of pip.
* New documentation: doc/known-issues.txt
* Added code review checklist & other guidance: doc/development.txt

2014-02-03  Camille Scott <camille.scott.w@gmail.com>

* Standardized command line arguments in khmer_args; added version flag

* Added support for sparse graph labeling

* Added script to reinflate partitions from read files using the 
  labeling system, called sweep-reads-by-partition-buffered.py

* Implemented __new__ methods for Hashbits, enforced inheritance
  hierarchy between it and the new LabelHash class both in C++
  and CPython API

2013-12-20  Titus Brown  <titus@idyll.org>

* Fixed output_partitioned_file, sweep-reads3.py, and extract-partitions.py
  to retain FASTQ format in output.

2013-12-11  Michael R. Crusoe <mcrusoe@msu.edu>

* normalize-by-median.py: new optional argument: --record-filenames to specify
a path where a list of all the output filenames will be written to. Will
be used to better integrate with Galaxy.

* All commands that use the counting args now support the --version switch

* abundance-dist-single.py, abundance-dist.py, do-partition.py,
interleave-reads.py, load-graph.py, load-into-counting.py
normalize-by-median.py now exit with return code 1 instead of 255 as is
standard.

2013-12-19  Michael R. Crusoe  <mcrusoe@msu.edu>

* doc/install.txt Add setup instructions for RHEL6 & fix invocation to get
master branch to work for non-developers

2013-12-18  Titus Brown  <titus@idyll.org>

* Added a test to ensure that normalize-by-median.py has bigcount set to
  False.

2013-11-22  Camille Scott  <camille.scott.w@gmail.com>

* Makefile: Added debug target for profiling.

2013-11-22  Michael R. Crusoe  <mcrusoe@msu.edu>

* Documented release process

2013-10-21  Michael R. Crusoe  <mcrusoe@msu.edu>

* Version 0.7

* New script: sample-reads-randomly.py which does a single pass random
subsample using reservoir sampling.

* the version number is now only stored in one place

* Makefile: new dist, cppcheck, pep8, and autopep8 targets for developers.
VERSION is now set by versioneer and exported to C/C++ code.

* README switched from MarkDown to ReStructuredText format to clean up PyPI
listing. Install count badge added.

* doc/: updates to how the scripts are called. Sphinx now pulls version
number from versioneer. C/Python integration is now partially documented.
Reference to bleeding-edge has been removed. Release instructions have been
clarified and simplified.

* all python code in khmer/, scripts/, and tests/ should be PEP8 compliant now.

* khmer/_khmermodule.cc has gotten a once-over with cpychecker. Type errors
were eliminated and the error checking has improved.

* Several fixes motivated by the results of a Coverity C/C++ scan. 

* Tests that require greater than 0.5 gigabytes of memory are now annotated as
being 'highmem' and be skipped by changing two lines in setup.cfg

* warnings about -Wstrict-prototypes will no longer appear

* contributors to this release are: ctb, mr-c and camillescott. 

2013-10-15  Michael R. Crusoe  <mcrusoe@msu.edu>

* Version 0.6.1

* No code changes, just build fixes

2013-10-10  Michael R. Crusoe  <mcrusoe@msu.edu>

* Version 0.6

* Switch to setuptools to run the entire build

* The various Makefiles have been merged into one inside lib for posterity

* A new top-level Makefile wraps "python setup.py"

* argparse.py has been removed and is installed automatically by setuptools/pip

* setup.py and the python/khmer directory have been moved to the root of the
project to conform to the standard layout

* The project contact address is now khmer-project@idyll.org

* Due to the new build system the project now easily builds under OS X + XCode

* In light of the above the installation instructions have been rewritten

* Sphinx now builds the documentation without warnings or errors

* It is now easy to calculate code coverage.

* setup.py is now PEP8 compliant
2014-04-10  Michael R. Crusoe  <mcrusoe@msu.edu>

    * Makefile: run 'build' command before install; ignore _version.py for
    coverage purposes.
    * bink.ipynb: deleted
    * doc/choosing-hash-sizes.txt -> choosing-table-sizes.txt
    * setup.py,doc/{conf.py,index.txt}: update lists of authors
    * doc/development.txt: typo
    * doc/{galaxy,guide,index,introduction,scripts}.txt: remove some
    references to implementation details of the k-mer tables
    * doc/{known-issues,release}.txt: updated
    * khmer/*.cc,lib/*.{cc,hh}: astyle -A10 formatted
    * lib/read_parsers.cc: fixed case statement fall through
    * lib/subset.cc: removed unnecessary NULL check (CID 1054804 & 1195088)
    * scripts/*.py: additional documentation updates
    * tests/test-data/test-overlap1.ht,data/MSB2-surrender.fa &
    data/1m-filtered.fa: removed from repository history, .git is now 36M!

2014-03-31  Titus Brown  <ctb@msu.edu>

    * scripts/normalize-by-median.py: Fixed unbound variable bug introduced in
    20a433c2.

    * khmer/file.py: Fixed incorrect use of __file__ dirname instead of
    os.getcwd(); also fixed bug where statvfs would choke on an empty
    dirname resulting from input files being in the cwd.

2014-03-31  Michael R. Crusoe  <mcrusoe@msu.edu>

    * versioneer.py,ez_setup.py: updated to version 0.10 and 3.4.1
    respectively.
    * docs/release.txt,khmer/_version.py,MANIFEST.in: update ancillary
    versioneer files

2014-03-31  Titus Brown  <ctb@msu.edu>

    * scripts/*.py,khmer/khmer_args.py: added 'info' function to khmer_args,
    and added citation information to each script.
    * CITATION: added basic citation information for khmer functionality.

2013-03-31  Michael R. Crusoe  <mcrusoe@msu.edu>

    * docs/scripts.txt,scripts/*.py,khmer/*.py: overhaul the documentation of
    the scripts. Uses sphinxcontrib.autoprogram to leverage the existing
    argparse objects. Moved the documentation into each script + misc cleanups.
    All scripts support the --version option. Migrated the last scripts to use
    khmer_args
    * docs/blog-posts.txt: removed outdated reference to filter-exact.py; its
    replacement filter-abund.py is better documented in the eel-pond protocol
    * figuregen/,novelty/,plots/,templatem/,scripts/do-partition.sh: removed
    outdated code not part of core project

2013-03-30  Michael R. Crusoe  <mcrusoe@msu.edu>

    * setup.py: monkeypatched distutils.Distribution.reinitialize_command() so
    that it matches the behavior of Distribution.get_command_obj(). This fixes
    issues with 'pip install -e' and './setup.py nosetests' not respecting the
    setup.cfg configuration directives for the build_ext command. Also
    enhanced our build_ext command to respect the dry_run mode.

    * .ycm_extra_conf.py: Update our custom YouCompleteMe configuration to
    query the package configuration for the proper compilation flags.

2014-03-28  Michael R. Crusoe  <mcrusoe@msu.edu>

    * Makefile,setup.py: demote nose & sphinx to extra dependencies.
    Auto-install Python developer tools as needed.

2013-03-27  Michael R. Crusoe  <mcrusoe@msu.edu>

    * The system zlib and bzip2 libraries are now used instead of the bundled
    versions if specified in setup.cfg or the command line.

2014-03-25  Michael R. Crusoe  <mcrusoe@msu.edu>

    * Makefile: update cppcheck command to match new version of Jenkins
    plugin. Now ignores the lib/test*.cc files.

2013-03-20  Michael R. Crusoe  <mcrusoe@msu.edu>

    * lib/storage.hh,khmer/_khmermodule.cc,lib/{readtable,read_parsers}.hh:
    remove unused storage.hh

2014-03-19  Qingpeng Zhang  <qingpeng@msu.edu>

    * hashbits.cc: fix a bug of 'Division or modulo by zero' described in #182
    * test_scripts.py: add test code for count-overlap.py
    * count-overlap.py: (fix a bug because of a typo and hashsize was replaced
    by min_hashsize)
    * count-overlap.py: needs hashbits table generated by load-graph.py. 
    This information is added to the "usage:" line.
    * count-overlap.py: fix minor PyLint issues

2014-03-19  Michael R. Crusoe  <mcrusoe@msu.edu>

    * Update bundled zlib version to 1.2.8 from 1.2.3. Changes of note:
    "Wholesale replacement of gz* functions with faster versions"
    "Added LFS (Large File Summit) support for 64-bit file offsets"
    "Fix serious but very rare decompression bug"

2014-03-19  Michael R. Crusoe <mcrusoe@msu.edu>

    * lib/counting.hh: include hashtable.hh
    * lib/{counting,aligner,hashbits,hashtable,labelhash,node,subset}.{cc,hh},
    kmer.cc,khmer/_khmermodule.cc: removed downcast, replaced non-functional
    asserts() with exception throws.
    * khmer/_khmermodule.cc: fixed parsing of PyLists
    * setup.py: force 64bit only builds on OS X.

2014-03-19  Titus Brown  <t@idyll.org>

    * Makefile: update documentation on targets at top; clean autopep8 output.
    * test_counting_single.py: fixed pep8 violations in spacing
    * test_scripts.py: eliminate popenscript in favor of proper SystemExit
	handling in runscript; fix pep8 violations.

2014-03-19  Michael R. Crusoe <mcrusoe@msu.edu> and Luiz Irber
<luiz.irber@gmail.com>

    * lib/ktable.{cc,hh},khmer/{__init__.py},{_khmermodule.cc}, tests/
    test_{counting_{hash,single},ktable}.py: remove the unused KTable object
    * doc/{index,ktable}.txt: remove references to KTable
    * lib/{ktable.{hh,cc} → kmer_hash.{hh,cc}}: rename remaining ktable files
    to kmer_hash
    * lib/{hashtable,kmer}.hh: replace ktable headers with kmer_hash

2014-03-17  Ram RS  <ramrs@nyu.edu>

    * extract-partitions.py: pylint warnings addressed
    * test_scripts.py: tests added to cover extract-partitions completely

2014-03-16  Michael R. Crusoe <mcrusoe@msu.edu>

    * lib/read_parsers.cc: fix for Coverity CID 1054789: Unititialized scalar
    field II: fill_id is never zeroed out.

2014-03-16  Ram RS  <ramrs@nyu.edu>

    * Project email in copyright headers updated

2014-03-14  Michael R. Crusoe <mcrusoe@msu.edu>

    * khmer/_khmermodule.cc, lib/{khmer.hh, hashtable.{cc,hh}},
    tests/test_{hashbits,hashbits_obj,labelhash}.py: don't implicitly downcast
    tagset_size(). Changes fileformat version for saved tagsets.

2014-03-13  Ram RS  <ramrs@nyu.edu>

    * added: khmer/file.py - script to check disk space, check input file
    status and check space before hashtable writing
    * modified: scripts/*.py - all scripts now use khmer.file for above-mentioned
    functionality.
    * modified: scripts/*.py - pylint violations addressed in all scripts
    under scripts/

2014-03-13  Ram RS  <ramrs@nyu.edu>

    * Bug fix: tests.test_normalize_by_median_no_bigcount() now runs within
    temp directory

2014-03-11  Michael R. Crusoe  <mcrusoe@mcrusoe.edu>

    * lib/read_parsers.hh: fix for Coverity CID 1054789: Uninitialized scalar
    field

2014-03-10  Michael R. Crusoe  <mcrusoe@msu.edu>

    * doc/development.txt: document fork/tag policy + formatting fixes

2014-03-03  Michael R. Crusoe  <mcrusoe@msu.edu>

    * lib/trace_logger.{cc,hh}: fix for Coverity CID 1063852: Uninitialized
    scalar field (UNINIT_CTOR) 
    * lib/node.cc: fix for Coverity CID 1173035:  Uninitialized scalar field
    (UNINIT_CTOR)
    * lib/hashbits.hh: fix for Coverity CID 1153101:  Resource leak in object
    (CTOR_DTOR_LEAK)
    * lib/{perf_metrics.{cc,hh},hashtable.{cc,hh}
    ,read_parsers.{cc,hh},trace_logger.{cc,hh}}: ifndef WITH_INTERNAL_METRICS
    then lets not + astyle -A10

2014-02-27  Michael R. Crusoe <mcrusoe@msu.edu>

    * tagged: version 0.8
    * setup.py: Specify a known working version of setuptools so we don't
    force an unneeded and awkward upgrade.
    * setup.py: We aren't zipsafe, mark as such

2014-02-18  Michael R. Crusoe <mcrusoe@msu.edu>

* Normalized C++ namespace usage to fix CID 1054792
* Updated install instructions. We recommend OS X users and those Linux
users without root access to install virtualenv instead of pip.
* New documentation: doc/known-issues.txt
* Added code review checklist & other guidance: doc/development.txt

2014-02-03  Camille Scott <camille.scott.w@gmail.com>

* Standardized command line arguments in khmer_args; added version flag

* Added support for sparse graph labeling

* Added script to reinflate partitions from read files using the 
  labeling system, called sweep-reads-by-partition-buffered.py

* Implemented __new__ methods for Hashbits, enforced inheritance
  hierarchy between it and the new LabelHash class both in C++
  and CPython API

2013-12-20  Titus Brown  <titus@idyll.org>

* Fixed output_partitioned_file, sweep-reads3.py, and extract-partitions.py
  to retain FASTQ format in output.

2013-12-11  Michael R. Crusoe <mcrusoe@msu.edu>

* normalize-by-median.py: new optional argument: --record-filenames to specify
a path where a list of all the output filenames will be written to. Will
be used to better integrate with Galaxy.

* All commands that use the counting args now support the --version switch

* abundance-dist-single.py, abundance-dist.py, do-partition.py,
interleave-reads.py, load-graph.py, load-into-counting.py
normalize-by-median.py now exit with return code 1 instead of 255 as is
standard.

2013-12-19  Michael R. Crusoe  <mcrusoe@msu.edu>

* doc/install.txt Add setup instructions for RHEL6 & fix invocation to get
master branch to work for non-developers

2013-12-18  Titus Brown  <titus@idyll.org>

* Added a test to ensure that normalize-by-median.py has bigcount set to
  False.

2013-11-22  Camille Scott  <camille.scott.w@gmail.com>

* Makefile: Added debug target for profiling.

2013-11-22  Michael R. Crusoe  <mcrusoe@msu.edu>

* Documented release process

2013-10-21  Michael R. Crusoe  <mcrusoe@msu.edu>

* Version 0.7

* New script: sample-reads-randomly.py which does a single pass random
subsample using reservoir sampling.

* the version number is now only stored in one place

* Makefile: new dist, cppcheck, pep8, and autopep8 targets for developers.
VERSION is now set by versioneer and exported to C/C++ code.

* README switched from MarkDown to ReStructuredText format to clean up PyPI
listing. Install count badge added.

* doc/: updates to how the scripts are called. Sphinx now pulls version
number from versioneer. C/Python integration is now partially documented.
Reference to bleeding-edge has been removed. Release instructions have been
clarified and simplified.

* all python code in khmer/, scripts/, and tests/ should be PEP8 compliant now.

* khmer/_khmermodule.cc has gotten a once-over with cpychecker. Type errors
were eliminated and the error checking has improved.

* Several fixes motivated by the results of a Coverity C/C++ scan. 

* Tests that require greater than 0.5 gigabytes of memory are now annotated as
being 'highmem' and be skipped by changing two lines in setup.cfg

* warnings about -Wstrict-prototypes will no longer appear

* contributors to this release are: ctb, mr-c and camillescott. 

2013-10-15  Michael R. Crusoe  <mcrusoe@msu.edu>

* Version 0.6.1

* No code changes, just build fixes

2013-10-10  Michael R. Crusoe  <mcrusoe@msu.edu>

* Version 0.6

* Switch to setuptools to run the entire build

* The various Makefiles have been merged into one inside lib for posterity

* A new top-level Makefile wraps "python setup.py"

* argparse.py has been removed and is installed automatically by setuptools/pip

* setup.py and the python/khmer directory have been moved to the root of the
project to conform to the standard layout

* The project contact address is now khmer-project@idyll.org

* Due to the new build system the project now easily builds under OS X + XCode

* In light of the above the installation instructions have been rewritten

* Sphinx now builds the documentation without warnings or errors

* It is now easy to calculate code coverage.

* setup.py is now PEP8 compliant<|MERGE_RESOLUTION|>--- conflicted
+++ resolved
@@ -1,12 +1,10 @@
-<<<<<<< HEAD
 2015-02-19 Sherine Awad <sherine.awad@gmail.com>
 
   * khmer/_khmermodule.cc: Catch out of memory errors gracefully.
-=======
+
 2015-02-13  Qingpeng Zhang  <qingpeng@msu.edu>
 
    * scripts/sample-reads-randomly.py: fix a glitch about string formatting.
->>>>>>> ec2d0378
 
 2015-02-11  Titus Brown  <titus@idyll.org>
 
