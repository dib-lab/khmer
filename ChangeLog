--- conflicted
+++ resolved
@@ -1,4 +1,3 @@
-<<<<<<< HEAD
 2015-07-28  Luiz Irber  <khmer@luizirber.org>
 
    * sandbox/unique-kmers.py: moved to scripts.
@@ -6,9 +5,6 @@
    * tests/test_scripts.py: add tests for unique-kmers.py.
    * doc/user/scripts.rst: added unique-kmers.py to script page
 
-2015-07-28  Kevin Murray <spam@kdmurray.id.au> and Titus Brown
-<titus@idyll.org>
-=======
 2015-07-28  Jacob Fenton  <bocajnotnef@gmail.com>
 
    * scripts/abundance-dist.py: disallowed forcing on the input file check for
@@ -20,7 +16,6 @@
 
 2015-07-28  Kevin Murray  <spam@kdmurray.id.au>
             Titus Brown  <titus@idyll.org>
->>>>>>> 5df84833
 
    * khmer/utils.py: added fix for SRA-style FASTQ output.
    * tests/test_scripts.py: tested against a broken version of SRA format.
