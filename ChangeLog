--- conflicted
+++ resolved
@@ -1,4 +1,3 @@
-<<<<<<< HEAD
 2014-12-16  Titus Brown  <titus@idyll.org>
 
     * sandbox/{calc-error-profile.py,collect-variants.py,correct-errors.py,
@@ -9,7 +8,7 @@
     * tests/test_sandbox_scripts.py: added tests for sandbox/trim-low-abund.py.
     * tests/test_counting_hash.py: added tests for new
     CountingHash::find_spectral_error_positions function.
-=======
+
 2014-12-16  Michael R. Crusoe  <mcrusoe@msu.edu>  &  Camille Scott
 <camille.scott.w@gmail.com>
 
@@ -19,7 +18,6 @@
     * tests/test_read_parsers.py,
     tests/test-data/100-reads.fq.truncated.{bz2,gz}: Added tests for truncated
     compressed files accessed via ReadParser paired and unpaired iterators.
->>>>>>> 246c85e2
 
 2014-12-09  Michael R. Crusoe  <mcrusoe@msu.edu>
 
