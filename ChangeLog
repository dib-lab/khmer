--- conflicted
+++ resolved
@@ -1,9 +1,6 @@
-<<<<<<< HEAD
 2015-02-20  Sherine Awad  <sherine.awad@gmail.com>
    * tests/test_scripts.py: Test loading of counting table with bigcounts	
 
-2014-12-29  Michael R. Crusoe  <mcrusoe@msu.edu>
-=======
 2015-02-20  Titus Brown  <titus@idyll.org>
 
    * doc/dev/scripts-and-sandbox.txt: policies for sandbox/ and scripts/
@@ -11,7 +8,6 @@
    * doc/dev/index.txt: added scripts-and-sandbox to developer doc index.
 
 2015-02-20  Michael R. Crusoe  <mcrusoe@msu.edu>
->>>>>>> 5089db21
 
     * khmer/_khmermodule.cc: convert C++ out of memory exceptions to Python
     out of memory exception.
