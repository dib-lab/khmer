--- conflicted
+++ resolved
@@ -1,9 +1,8 @@
-<<<<<<< HEAD
 2015-03-09  Sherine Awad  <sherine.awad@gmail.com>
 
    * tests/test_scripts.py: Test loading of compressed counting table
    with bigcounts,and test abundance with bigcounts
-=======
+
 2015-03-23  Kevin Murray  <spam@kdmurray.id.au>
 
    * lib/counting.hh: Add CountingHash::n_tables() accessor
@@ -13,7 +12,6 @@
     * khmer/kfile.py: Added file not existing error for system exit
     * tests/{test_scripts,test_functions}.py: Added tests for
     check_file_status for file existence and force option
->>>>>>> 9f82238d
 
 2015-03-15  Kevin Murray  <spam@kdmurray.id.au>  &  Titus Brown  <titus@idyll.org>
 
