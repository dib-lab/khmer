2015-04-14  Scott Fay  <scott.a.fay@gmail.com>

<<<<<<< HEAD
   * doc/user/getting-help.rst: added to user docs
   * doc/index.rst: changed: added link to getting-help doc
   * README.rst: changed: added link to getting-help doc
=======
   * docs/index.rst: added github repo and release notes page to main docs page
>>>>>>> 0e2b5dc1

2015-04-14  Susan Steinman  <steinman.tutoring@gmail.com>

   * khmer/{__init__.py},sandbox/{collect-reads,collect-variants,saturate-by-median},
      scripts/{do-partition,filter-abund-single,load-graph,load-into-counting,
      normalize-by-median,trim-low-abund}: pulled out check max collisions logic to init.
   * khmer/tests/test_scripts.py: modified tests to account for new error message

2015-04-14  Josiah Seaman  <josiah@dnaskittle.com>

   * lib/{hashbits.cc}: changed: adding doxygen comments

2015-04-14  Sarah Guermond  <sarah.guermond@gmail.com>

   * doc/dev/coding-guidelines-and-review.rst: added copyright question
   to commit checklist.

2015-04-14  Andreas Härpfer  <ahaerpfer@gmail.com>

   * */*.py: Make docstrings PEP 257 compliant.

2015-04-13  Thomas Fenzl  <thomas.fenzl@gmx.net>

   * lib/{khmer_exception.hh,{counting,hashbits,hashtable,subset}.cc}: changed 
   khmer_exception to use std::string to fix memory management.

2015-04-14  Michael R. Crusoe  <mcrusoe@msu.edu>

   * khmer/_khmermodule.cc: catch more exceptions
   * tests/test_{sandbox_scripts,subset_graph}.py: make tests more resilient

2015-04-14  Michael R. Crusoe  <mcrusoe@msu.edu>

   * lib/count.cc: Make CountingHash::abundance_distribution threadsafe
   * khmer/_khmermodule.cc: remove newly unnecessary check for exception
   * tests/test_scripts.py: added test to confirm the above

2015-04-14  Michael R. Crusoe  <mcrusoe@msu.edu>

   * khmer/{__init__.py,_khmermodule.cc},lib/{counting,hashbits,hashtable,
   subset}.cc: catch IO errors and report them.
   * tests/test_hashbits.py: remove write to fixed path in /tmp
   * tests/test_scripts.py: added test for empty counting table file

2015-04-13  Elmar Bucher  <buchere@ohsu.edu>

   * scripts/normalize-by-median.py (main): introduced warning for when at least
   two input files are named the same.

2015-04-13  Andreas Härpfer  <ahaerpfer@gmail.com>

   * doc/dev/getting-started.rst: clarify Conda usage

2015-04-13  Daniel Standage  <daniel.standage@gmail.com>

   * scripts/normalize-by-median.py: Added support to the diginorm script for
   sending output to terminal (stdout) when using the conventional - as the output
   filename. Also removed --append option.
   * tests/test_scripts.py: Added functional test for diginorm stdout, removed
   test of --append option.

2015-04-13  Scott Fay  <scott.a.fay@gmail.com>

   * scripts/filter-abund.py: added checking of input_table by
   `check_file_status()`

2015-04-13  David Lin

   * scripts/abundance-dist.py: disambiguate documentation for force and 
   squash options

2015-04-13  Michael R. Crusoe  <mcrusoe@msu.edu>

   * README.rst,doc/index.rst: added link to gitter.im chat room
   * doc/README.rst: removed ancient, outdated, and unused file

2015-04-13  Thomas Fenzl  <thomas.fenzl@gmx.net>

   * khmer/_khmermodule.cc: removed unused find_all_tags_truncate_on_abundance
   from python api

2015-04-10  Will Trimble

   * tests/test_script_arguments.py: added a test to check for the empty file
   warning when checking if a file exists

2015-04-10  Jacob Fenton  <bocajnotnef@gmail.com>

   * scripts/test-{scripts.py}: added test for check_file_writable using 
   load_into_counting

2015-04-10  Phillip Garland  <pgarland@gmail.com>

   * khmer/file.py (check_file_writable): new function to check writability
   * scripts/load-into-counting.py (main): early check to see if output is
   writable

2015-04-07  Michael R. Crusoe  <mcrusoe@msu.edu>

    * README.rst: add a ReadTheDocs badge

2015-04-06  Michael R. Crusoe  <mcrusoe@msu.edu>

   * jenkins-build.sh: updated OS X warning flag to quiet the build a bit

2015-04-06  Michael R. Crusoe  <mcrusoe@msu.edu>

   * Makefile: added 'convert-release-notes' target for MD->RST conversion
   * doc/{,release-notes}/index.rst: include release notes in documentation
   * doc/release-notes/*.rst: added pandoc converted versions of release notes
   * jenkins-build.sh: use the Sphinx method to install doc dependencies

2015-04-05  Michael R. Crusoe  <mcrusoe@msu.edu>

   * setup.py: use the release version of screed 0.8

2015-04-05  Michael R. Crusoe  <mcrusoe@msu.edu>

   * doc/*/*.txt: all documentation sources have been renamed to use the rst
   extension to indicate that they are reStructuredText files. This enables
   use of rich text editors on GitHub and elsewhere.
   * doc/conf.py: update Sphinx configuration to reflect this change
   * doc/requirements.txt: added hint to install version 3.4.1 of Setuptools;
   this file is used by ReadTheDocs only.

2015-04-05  Michael R. Crusoe  <mcrusoe@msu.edu>

   * ChangeLog, lib/read_aligner.cc, sandbox/sweep-reads.py: fixed spelling
   errors.

2015-04-05  Kevin Murray  <spam@kdmurray.id.au>

   * lib/read_parsers.{cc,hh}: Work around an issue (#884) in SeqAn 1.4.x
   handling of truncated sequence files. Also revamp exceptions
   * khmer/_khmermodule.cc: Use new/updated exceptions handling malformed
   FASTA/Q files.
   * tests/test_read_parsers.py: add a test of parsing of truncated fastq
   files

2015-04-03  Luiz Irber  <irberlui@msu.edu>

   * lib/hllcounter.cc: Use for loop instead of transform on merge method,
   now works on C++11.

2015-04-01  Luiz Irber  <irberlui@msu.edu>

   * third-party/smhasher/MurmurHash3.{cc,h}: remove unused code, fix warnings.

2015-04-01  Michael R. Crusoe  <mcrusoe@msu.edu>

   * Doxyfile.in: make documentation generation reproducible, removed timestamp

2015-04-01  Alex Hyer  <theonehyer@gmail.com>

   * scripts/find-knots.py: added force argument to check_file_status()
   call in main().

2015-03-31  Kevin Murray  <spam@kdmurray.id.au>

   * lib/read_parsers.{cc,hh}: add read counting to IParser and subclasses
   * khmer/_khmermodule.cc,tests/test_read_parsers.py: add 'num_reads'
   attribute to khmer.ReadParser objects in python land, and test it.

2015-03-28  Kevin Murray  <spam@kdmurray.id.au>

   * lib/hashbits.hh: Add Hashbits::n_tables() accessor

2015-03-27  Michael R. Crusoe  <mcrusoe@msu.edu>

   * lib/read_parsers.{cc,hh}: Obfuscate SeqAn SequenceStream objects with a
   wrapper struct, to avoid #include-ing the SeqAn headers.
   * lib/Makefile: Don't install the SeqAn headers.

2015-03-27  Kevin Murray  <spam@kdmurray.id.au>

   * lib/Makefile: Add libkhmer targets, clean up
   * lib/get_version.py: Rewrite to use versioneer.py
   * lib/.gitignore,third-party/.gitignore: Add more compiled outputs
   * lib/.check_openmp.cc: add source that checks compiler for openmp support.
   * lib/khmer.pc.in: add pkg-config file for khmer

2015-03-23  Kevin Murray  <spam@kdmurray.id.au>

   * lib/counting.hh: Add CountingHash::n_tables() accessor

2015-03-16  Jessica Mizzi  <mizzijes@msu.edu>

    * khmer/kfile.py: Added file not existing error for system exit
    * tests/{test_scripts,test_functions}.py: Added tests for
    check_file_status for file existence and force option

2015-03-15  Kevin Murray  <spam@kdmurray.id.au>  &  Titus Brown  <titus@idyll.org>

   * tests/test_counting_hash.py: Skip get_raw_tables test if python doesn't
   have the memoryview type/function.

2015-03-11  Erich Schwarz  <ems394@cornell.edu>

   * Added URLs and brief descriptions for khmer-relevant documentation in
   doc/introduction.txt, pointing to http://khmer-protocols.readthedocs.org and
   khmer-recipes.readthedocs.org, with brief descriptions of their content.

2015-03-10  Camille Scott  <camille.scott.w@gmail.com>

   * lib/counting.hh, khmer/_khmermodule.cc: Expose the raw tables of
   count-min sketches to the world of python using a buffer interface.
   * tests/test_counting_hash.py: Tests of the above functionality.

2015-03-08  Michael R. Crusoe  <mcrusoe@msu.edu>

   * Makefile: make 'pep8' target be more verbose
   * jenkins-build.sh: specify setuptools version
   * scripts/{abundance-dist,annotate-partitions,count-median,do-partition,
   extract-paired-reads,extract-partitions,filter-stoptags,find-knots,
   interleave-reads,merge-partitions,partition-graph,sample-reads-randomly,
   split-paired-reads}.py,setup.py: fix new PEP8 errors
   * setup.py: specify that this is a Python 2 only project (for now)
   * tests/test_{counting_single,subset_graph}.py: make explicit the use of
   floor division behavior.

2015-03-06  Titus Brown  <titus@idyll.org>

   * sandbox/{collect-reads.py,saturate-by-median.py}: update for 'force'
   argument in khmer.kfile functions, so that khmer-recipes compile.

2015-03-02  Titus Brown  <titus@idyll.org>

   * sandbox/{combine-pe.py,compare-partitions.py,count-within-radius.py,
   degree-by-position.py,dn-identify-errors.py,ec.py,error-correct-pass2.py,
   find-unpart.py,normalize-by-align.py,read-aligner.py,shuffle-fasta.py,
   to-casava-1.8-fastq.py,uniqify-sequences.py}: removed from sandbox/ as
   obsolete/unmaintained.
   * sandbox/README.rst: updated to reflect readstats.py and trim-low-abund.py
   promotion to sandbox/.
   * doc/dev/scripts-and-sandbox.txt: updated to reflect sandbox/ script name
   preferences, and note to remove from README.rst when moved over to scripts/.

2015-02-27  Kevin Murray  <spam@kdmurray.id.au>

   * scripts/load-into-counting.py: Be verbose in the help text, to clarify
   what the -b flag does.

2015-02-25  Hussien Alameldin  <hussien@msu.edu>

   * sandbox/bloom_count.py: renamed to bloom-count.py
   * sandbox/bloom_count_intersection.py: renamed to
     bloom-count-intersection.py
   * sandbox/read_aligner.py: renamed to read-aligner.py

2015-02-26  Tamer A. Mansour  <drtamermansour@gmail.com>

   * scripts/abundance-dist-single.py: Use CSV format for the histogram.
   * scripts/count-overlap.py: Use CSV format for the curve file output.
   Includes column headers.
   * scripts/abundance-dist-single.py: Use CSV format for the histogram. 
   Includes column headers.
   * tests/test_scripts.py: add test functions for the --csv option in
   abundance-dist-single.py and count-overlap.py

2015-02-26  Jacob Fenton  <bocajnotnef@gmail.com>

   * doc/introduction.txt, doc/user/choosing-table-sizes.txt: Updated docs to
   ref correct links and names

2015-02-25  Aditi Gupta  <agupta@msu.edu>

   * sandbox/{collect-reads.py, correct-errors.py, 
   normalize-by-median-pct.py, slice-reads-by-coverage.py, 
   sweep-files.py, sweep-reads3.py, to-casava-1.8-fastq.py}: 
   Replaced 'accuracy' with 'quality'. Fixes #787.

2015-02-25  Tamer A. Mansour  <drtamermansour@gmail.com>

   * scripts/normalize-by-median.py: change to the default behavior to
   overwrite the sequences output file. Also add a new argument --append to
   append new reads to the output file.
   * tests/test_scripts.py: add a test for the --append option in
   normalize-by-median.py

2015-02-25  Hussien Alameldin  <hussien@msu.edu>

   * khmer/khmer_args.py: add 'hll' citation entry "Irber and Brown,
     unpublished." to  _alg. dict.
   * sandbox/unique-kmers.py: add call to 'info' with 'hll' in the
     algorithms list.

2015-02-24  Luiz Irber  <irberlui@msu.edu>

    * khmer/_khmermodule.cc: expose HLL internals as read-only attributes.
    * lib/hllcounter.{cc,hh}: simplify error checking, add getters for HLL.
    * tests/test_hll.py: add test cases for increasing coverage, also fix
    some of the previous ones using the new HLL read-only attributes.

2015-02-24  Luiz Irber  <irberlui@msu.edu>

   * khmer/_khmermodule.cc: Fix coding style violations.

2015-02-24  Luiz Irber  <irberlui@msu.edu>

   * khmer/_khmermodule.cc: Update extension to use recommended practices,
   PyLong instead of PyInt, Type initialization, PyBytes instead of PyString.
   Replace common initialization with explicit type structs, and all types
   conform to the CPython checklist.

2015-02-24  Tamer A. Mansour  <drtamermansour@gmail.com>

   * scripts/abundance-dist.py: Use CSV format for the histogram. Includes
   column headers.
   * tests/test_scripts.py: add coverage for the new --csv option in
   abundance-dist.py

2015-02-24  Michael R. Crusoe  <mcrusoe@msu.edu>

   * jenkins-build.sh: remove examples/stamps/do.sh testing for now; takes too
   long to run on every build. Related to #836

2015-02-24  Kevin Murray  <spam@kdmurray.id.au>

   * scripts/interleave-reads.py: Make the output file name print nicely.

2015-02-23  Titus Brown  <titus@idyll.org>

   * khmer/utils.py: added 'check_is_left' and 'check_is_right' functions;
   fixed bug in check_is_pair.
   * tests/test_functions.py: added tests for now-fixed bug in check_is_pair,
   as well as 'check_is_left' and 'check_is_right'.
   * scripts/interleave-reads.py: updated to handle Casava 1.8 formatting.
   * scripts/split-paired-reads.py: fixed bug where sequences with bad names
   got dropped; updated to properly handle Casava 1.8 names in FASTQ files.
   * scripts/count-median.py: added '--csv' output format; updated to properly
   handle Casava 1.8 FASTQ format when '--csv' is specified.
   * scripts/normalize-by-median.py: replaced pair checking with
   utils.check_is_pair(), which properly handles Casava 1.8 FASTQ format.
   * tests/test_scripts.py: updated script tests to check Casava 1.8
   formatting; fixed extract-long-sequences.py test.
   * scripts/{extract-long-sequences.py,extract-paired-reads.py,
   fastq-to-fasta.py,readstats.py,sample-reads-randomly.py,trim-low-abund.py},
   khmer/thread_utils.py: updated to handle Casava 1.8 FASTQ format by
   setting parse_description=False in screed.open(...).
   * tests/test-data/{paired-mixed.fq,paired-mixed.fq.pe,random-20-a.fq,
   test-abund-read-2.fq,test-abund-read-2.paired2.fq,test-abund-read-paired.fa,
   test-abund-read-paired.fq}: switched some sequences over to Casava 1.8
   format, to test format handling.
   * tests/test-data/{casava_18-pe.fq,test-reads.fq.gz}: new test file for
   Casava 1.8 format handling.
   * tests/test-data/{overlap.curve,paired-mixed.fq.1,paired-mixed.fq.2,
   simple_1.fa,simple_2.fa,simple_3.fa,test-colors.fa,test-est.fa,
   test-graph3.fa,test-graph4.fa,test-graph6.fa}: removed no-longer used
   test files.

2015-02-23  Titus Brown  <titus@idyll.org>

   * setup.cfg: set !linux flag by default, to avoid running tests that
   request too much memory when 'nosetests' is run.  (This is an OS difference
   where Mac OS X attempts to allocate as much memory as requested, while
   on Linux it just crashes).

2015-02-23  Michael R. Crusoe  <mcrusoe@msu.edu>

   * khmer/{__init__.py,_khmermodule.cc},lib/{hashbits.cc,hashbits.hh,
   hashtable,tests/test_{c_wrapper,read_parsers}.py: remove unused callback
   functionality

2015-02-23  Michael R. Crusoe  <mcrusoe@msu.edu>

   * setup.py: point to the latest screed release candidate to work around
   versioneer bug.

2015-02-23  Tamer A. Mansour  <drtamermansour@gmail.com>

   * examples/stamps/do.sh: the argument --savehash was changed to --savetable
   and change mode to u+x
   * jenkins-build.sh: add a test to check for the do.sh file

2015-02-23  Kevin Murray  <spam@kdmurray.id.au>

   * khmer/load_pe.py: Remove unused/undocumented module. See #784

2015-02-21  Hussien Alameldin  <hussien@msu.edu>

   * sandbox/normalize-by-align.py: "copyright header 2013-2015 was added"
   * sandbob/read_aligner.py: "copyright header 2013-2015 was added"
   * sandbox/slice-reads-by-coverage.py: "copyright header 2014  was added"

2015-02-21  Hussien Alameldin  <hussien@msu.edu>

   * sandbox/calc-best-assembly.py, collect-variants.py, graph-size.py: Set executable bits using "chmod +x"

2015-02-21  Michael R. Crusoe  <mcrusoe@msu.edu>

   * khmer/_khmermodule.cc,lib/read_parsers.cc: Rename the 'accuracy' attribute
   of ReadParser Reads to 'quality'
   * tests/test_read_parsers.py: update test to match

2015-02-21  Rhys Kidd  <rhyskidd@gmail.com>

   * sandbox/{calc-best-assembly,calc-error-profile,normalize-by-align,
   read_aligner,slice-reads-by-coverage}.py: reference /usr/bin/env python2
   in the #! line.

2015-02-21  Rhys Kidd  <rhyskidd@gmail.com>

   * sandbox/sweep-paired-reads.py: remove empty script

2015-02-20  Titus Brown  <titus@idyll.org>

   * doc/dev/scripts-and-sandbox.txt: policies for sandbox/ and scripts/
   content, and a process for adding new command line scripts into scripts/.
   * doc/dev/index.txt: added scripts-and-sandbox to developer doc index.

2015-02-20  Michael R. Crusoe  <mcrusoe@msu.edu>

    * khmer/_khmermodule.cc: convert C++ out of memory exceptions to Python
    out of memory exception.
    * test/test_{counting_hash,counting_single,hashbits_obj,labelhash,
    scripts}.py: partial tests for the above

2015-02-20  Aditi Gupta  <agupta@msu.edu>

   * doc/dev/coding-guidelines-and-review.txt: fixed spelling errors.

2015-02-19  Michael R. Crusoe  <mcrusoe@msu.edu>

   * doc/dev/coding-guidelines-and-review.txt: added checklist for new CPython
   types
   * khmer/_khmermodule.cc: Update ReadAligner to follow the new guidelines

2015-02-19  Daniel Standage  <daniel.standage@gmail.com>

   * Makefile: add a new Makefile target `help` to list and describe all
   common targets.
   * khmer/utils.py, tests/test_functions.py: minor style fixes.

2015-02-16  Titus Brown  <titus@idyll.org>

   * khmer/utils.py: added 'check_is_pair', 'broken_paired_reader', and
   'write_record_pair' functions.
   * khmer/khmer_args.py: added streaming reference for future algorithms
   citation.
   * tests/test_functions.py: added unit tests for 'check_is_pair' and
   'broken_paired_reader'.
   * scripts/trim-low-abund.py: upgraded to track pairs properly; added
   proper get_parser information; moved to scripts/ from sandbox/.
   * tests/test_scripts.py: added paired-read tests for
   trim-low-abund.py.
   * tests/test-data/test-abund-read-2.paired.fq: data for paired-read tests.
   * scripts/extract-paired-reads.py: removed 'is_pair' in favor of
   'check_is_pair'; switched to using 'broken_paired_reader'; fixed use
   of sys.argv.
   * scripts/sample-reads-randomly.py: removed unused 'output_single' function.
   * doc/user/scripts.txt: added trim-low-abund.py.

2015-02-13  Qingpeng Zhang  <qingpeng@msu.edu>

   * scripts/sample-reads-randomly.py: fix a glitch about string formatting.

2015-02-11  Titus Brown  <titus@idyll.org>

   * khmer/_khmermodule.cc: fixed k-mer size checking; updated some error
   messages.
   * tests/test_graph.py: added test for k-mer size checking in find_all_tags.

2015-02-09  Titus Brown  <titus@idyll.org>

   * scripts/split-paired-reads.py: added -1 and -2 options to allow fine-
   grain specification of output locations; switch to using write_record
   instead of script-specific output functionality.
   * tests/test_scripts.py: added accompanying tests.

2015-02-09  Bede Constantinides  <bede.constantinides@manchester.ac.uk>

   * scripts/split-paired-reads.py: added -o option to allow specification
   of an output directory
   * tests/test_scripts.py: added accompanying test for split-paired-reads.py

2015-02-01  Titus Brown  <titus@idyll.org>

   * khmer/_khmermodule.cc: added functions hash_find_all_tags_list and
   hash_get_tags_and_positions to CountingHash objects.
   * tests/test_counting_hash.py: added tests for new functionality.

2015-01-25  Titus Brown  <titus@idyll.org>

   * sandbox/correct-errors.py: fixed sequence output so that quality
   scores length always matches the sequence length; fixed argparse
   setup to make use of default parameter.

2015-01-25  Titus Brown  <titus@idyll.org>

    * sandbox/readstats.py: fixed non-functional string interpolation at end;
    added -o to send output to a file; moved to scripts/.
    * doc/user/scripts.txt: added readstats description.
    * tests/test_scripts.py: added tests for readstats.py

2015-01-23  Jessica Mizzi  <mizzijes@msu.edu>

    * khmer/utils.py: Added single write_record fuction to write FASTA/Q
    * scripts/{abundance-dist,extract-long-sequences,extract-partitions,
    interleave-reads,normalize-by-median,sample-reads-randomly}.py: 
    Replaced FASTA/Q writing method with write_record

2015-01-23  Michael R. Crusoe  <mcrusoe@msu.edu>

    * Makefile: remove the user installs for the `install-dependencies` target

2015-01-23  Michael R. Crusoe  <mcrusoe@msu.edu>

    * README.rst,doc/user/install.txt: clarify that we support Python 2.7.x
    and not Python 3.

2015-01-21  Luiz Irber  <irberlui@msu.edu>

    * lib/hllcounter.{cc,hh}: Implemented a HyperLogLog counter.
    * khmer/{_khmermodule.cc, __init__.py}: added HLLCounter class
    initialization and wrapper.
    * tests/test_hll.py: added test functions for the new
    HyperLogLog counter.
    * sandbox/unique-kmers.py: implemented a CLI script for
    approximate cardinality estimation using a HyperLogLog counter.
    * setup.cfg, Makefile, third-party/smhasher/MurmurHash3.{cc,h},
    lib/kmer_hash.{cc,hh}, setup.py: added MurmurHash3 hash function
    and configuration.
    * setup.py: added a function to check if compiler supports OpenMP.

2015-01-14  Reed Cartwright  <cartwright@asu.edu>

    * doc/dev/getting-started.txt: Added install information for
    Arch Linux

2014-01-14  Michael R. Crusoe  <mcrusoe@msu.edu>

    * doc/user/{blog-posts,guide}.txt,examples/stamps/do.sh,sandbox/{
    collect-reads,error-correct-pass2,filter-median-and-pct,filter-median,
    read_aligner,split-sequences-by-length}.py,scripts/{filter-abund,
    load-into-counting}.py,tests/test_{counting_hash,hashbits,scripts}.py:
    remove references to ".kh" files replaces with ".pt" or ".ct" as
    appropriate
    * tests/test-data/{bad-versionk12,normC20k20}.kh: renamed to "*.ct"

2015-01-13  Daniel Standage  <daniel.standage@gmail.com>

    * tests/khmer_tst_utils.py, tests/test_sandbox_scripts.py: removed
    unused module imports
    * .gitignore: added pylint_report.txt so that it is not accidentally
    committed after running make diff_pylint_report
    * khmer/file.py -> khmer/kfile.py: renamed internal file handling
    class to avoid collisions with builtin Python file module
    * sandbox/collect-reads.py, sanbox/saturate-by-median.py,
    sandbox/sweep-files.py, sandbox/sweep-reads.py,
    scripts/abundance-dist-single.py, scripts/abundance-dist.py,
    scripts/annotate-partitions.py, scripts/count-median.py,
    scripts/count-overlap.py, scripts/do-partition.py,
    scripts/extract-long-sequences.py, scripts/extract-paired-reads.py,
    scripts/extract-partitions.py, scripts/filter-abund-single.py,
    scripts/filter-abund.py, scripts/filter-stoptags.py,
    scripts/find-knots.py, scripts/interleave-reads.py,
    scripts/load-graph.py, scripts/load-into-counting.py,
    scripts/make-initial-stoptags.py, scripts/merge-partitions.py,
    scripts/normalize-by-median.py, scripts/partition-graph.py,
    scripts/sample-reads-randomly.py, scripts/split-paired-reads.py,
    tests/test_script_arguments.py, tests/test_scripts.py: changed all
    occurrences of `file` to `kfile`

2015-01-09  Rhys Kidd  <rhyskidd@gmail.com>

    * lib/khmer.hh: implement generic NONCOPYABLE() macro guard
    * lib/hashtable.hh: apply NONCOPYABLE macro guard in case of future 
    modifications to Hashtable that might exposure potential memory corruption 
    with default copy constructor

2014-12-30  Michael Wright  <wrig517@msu.edu>

    * tests/test_scripts.py: Attained complete testing coverage for 
    scripts/filter_abund.py

2014-12-30  Brian Wyss  <wyssbria@msu.edu>

    * tests/test_scripts.py: added four new tests:
    load_into_counting_multifile(), test_abundance_dist_single_nosquash(),
    test_abundance_dist_single_savehash, test_filter_abund_2_singlefile

2015-12-29  Michael R. Crusoe  <mcrusoe@msu.edu>

    * CITATION,khmer/khmer_args.py,scripts/{abundance-dist-single,
    filter-abund-single,load-graph,load-into-counting}.py: Give credit to the
    SeqAn project for their FASTQ/FASTA reader that we use.

2014-12-26  Titus Brown  <titus@idyll.org>

    * tests/tests_sandbox_scripts.py: added import and execfile test for all
    sandbox/ scripts.
    * sandbox/{abundance-hist-by-position.py,
    sandbox/assembly-diff-2.py, sandbox/assembly-diff.py,
    sandbox/bloom_count.py, sandbox/bloom_count_intersection.py,
    sandbox/build-sparse-graph.py, sandbox/combine-pe.py,
    sandbox/compare-partitions.py, sandbox/count-within-radius.py,
    sandbox/degree-by-position.py, sandbox/ec.py,
    sandbox/error-correct-pass2.py, sandbox/extract-single-partition.py,
    sandbox/fasta-to-abundance-hist.py, sandbox/filter-median-and-pct.py,
    sandbox/filter-median.py, sandbox/find-high-abund-kmers.py,
    sandbox/find-unpart.py, sandbox/graph-size.py,
    sandbox/hi-lo-abundance-by-position.py, sandbox/multi-rename.py,
    sandbox/normalize-by-median-pct.py, sandbox/print-stoptags.py,
    sandbox/print-tagset.py, sandbox/readstats.py,
    sandbox/renumber-partitions.py, sandbox/shuffle-fasta.py,
    sandbox/shuffle-reverse-rotary.py, sandbox/split-fasta.py,
    sandbox/split-sequences-by-length.py, sandbox/stoptag-abundance-hist.py,
    sandbox/stoptags-by-position.py, sandbox/strip-partition.py,
    sandbox/subset-report.py, sandbox/sweep-out-reads-with-contigs.py,
    sandbox/sweep-reads2.py, sandbox/sweep-reads3.py,
    sandbox/uniqify-sequences.py, sandbox/write-interleave.py}: cleaned up
    to make 'import'-able and 'execfile'-able.

2014-12-26  Michael R. Crusoe  <mcrusoe@msu.edu>

    * tests/test_functions.py: Generate a temporary filename instead of
    writing to the current directory
    * Makefile: always run the `test` target if specified

2014-12-20  Titus Brown  <titus@idyll.org>

    * sandbox/slice-reads-by-coverage.py: fixed 'N' behavior to match other
    scripts ('N's are now replaced by 'A', not 'G').
    * sandbox/trim-low-abund.py: corrected reporting bug (bp written);
    simplified second-pass logic a bit; expanded reporting.

2014-12-17  Jessica Mizzi  <mizzijes@msu.edu>

    * khmer/file.py,sandbox/sweep-reads.py,scripts/{abundance-dist-single,
    abundance-dist,annotate-partitions,count-median,count-overlap,do-partition,
    extract-paired-reads,extract-partitions,filter-abund-single,filter-abund,
    filter-stoptags,interleave-reads,load-graph,load-into-counting,
    make-initial-stoptags,merge-partitions,normalize-by-median,partition-graph,
    sample-reads-randomly,split-paired-reads}.py,setup.cfg,
    tests/{test_script_arguments,test_scripts}.py: Added force option to all 
    scripts to script IO sanity checks and updated tests to match. 

2014-12-17  Michael R. Crusoe  <mcrusoe@msu.edu>

    * setup.cfg,tests/test_{counting_hash,counting_single,filter,graph,
    hashbits,hashbits_obj,labelhash,lump,read_parsers,scripts,subset_graph}.py:
    reduce memory usage of tests to about 100 megabytes max.

2014-12-17  Michael R. Crusoe  <mcrusoe@msu.edu>

    * scripts/load-graph.py,khmer/_khmermodule.cc: restore threading to
    load-graph.py

2014-12-16  Titus Brown  <titus@idyll.org>

    * sandbox/{calc-error-profile.py,collect-variants.py,correct-errors.py,
    trim-low-abund.py}: Support for k-mer spectral error analysis, sublinear
    error profile calculations from shotgun data sets, adaptive variant
    collection based on graphalign, streaming error correction, and streaming
    error trimming.
    * tests/test_sandbox_scripts.py: added tests for sandbox/trim-low-abund.py.
    * tests/test_counting_hash.py: added tests for new
    CountingHash::find_spectral_error_positions function.

2014-12-16  Michael R. Crusoe  <mcrusoe@msu.edu>  &  Camille Scott
<camille.scott.w@gmail.com>

    * khmer/_khmermodule.cc: fixed memory leak in the ReadParser paired
    iterator (not used by any scripts).
    * lib/read_parsers.cc,khmer/_khmermodule.cc: Improved exception handling.
    * tests/test_read_parsers.py,
    tests/test-data/100-reads.fq.truncated.{bz2,gz}: Added tests for truncated
    compressed files accessed via ReadParser paired and unpaired iterators.

2014-12-09  Michael R. Crusoe  <mcrusoe@msu.edu>

    New FAST[AQ] parser (from the SeqAn project). Fixes known issue and a
    newly found read dropping issue
    https://github.com/ged-lab/khmer/issues/249
    https://github.com/ged-lab/khmer/pull/641
    Supports reading from non-seekable plain and gziped FAST[AQ] files (a.k.a
    pipe or streaming support)

    * khmer/{__init__.py,_khmermodule.cc}: removed the Config object, the
    threads argument to new_counting_hash, and adapted to other changes in API.
    Dropped the unused _dump_report_fn method. Enhanced error reporting.
    * lib/{bittest,consume_prof,error,khmer_config,scoringmatrix,thread_id_map}
    .{cc,hh},tests/test_khmer_config.py: deleted unused files
    * sandbox/collect-reads.py,scripts/{abundance-dist-single,do-partition,
    filter-abund-single,load-into-counting}.py: adapted to Python API changes:
    no threads argument to ReadParser, no more config
    * tests/test_{counting_hash,counting_single,hashbits,hashbits_obj,
    test_read_parsers}.py: updated tests to new error pattern (upon object
    creation, not first access) and the same API change as above. Thanks to
    Camille for her enhanced multi-thread test.
    * lib/{counting,hashtable,ht-diff}.cc,khmer.hh: renamed MAX_COUNT define to
    MAX_KCOUNT; avoids naming conflict with SeqAn
    * khmer/file.py: check_file_status(): ignored input files named '-'
    * khmer/khmer_tst_utils.py: added method to pipe input files to a target
    script
    * tests/test_scripts.py: enhanced streaming tests now that four of them
    work.
    * Makefile: refreshed cppcheck{,-result.xml} targets, added develop
    setuptools command prior to testing

2014-12-08  Michael R. Crusoe  <mcrusoe@msu.edu>

    * doc/user/known_issues.txt: Document that multithreading leads to dropped
    reads.

2014-12-07  Michael R. Crusoe  <mcrusoe@msu.edu>

    This is khmer v1.2

    * Makefile: add sandbox scripts to the pylint_report.txt target
    * doc/dev/coding-guidelines-and-review.txt: Add question about command
    line API to the checklist
    * doc/dev/release.txt: refresh release procedure
    * doc/release-notes/release-1.2.md

2014-12-05  Michael R. Crusoe  <mcrusoe@msu.edu>

    * CITATIONS,khmer/khmer_args.py: update citations for Qingpeng's paper

2014-12-01  Michael R. Crusoe  <mcrusoe@msu.edu>

    * doc/roadmap.txt: Explain the roadmap to v2 through v4

2014-12-01  Kevin Murray  <spam@kdmurray.id.au>

    * tests/test_scripts.py: Stop a test from making a temporary output file
    in the current dir by explicitly specifying an output file.

2014-12-01  Kevin Murray  <spam@kdmurray.id.au>

    * load-into-counting.py: Add a CLI parameter to output a machine-readable
    summary of the run, including number of k-mers, FPR, input files etc in
    json or TSV format.

2014-12-01  Titus Brown  <t@idyll.org>

    * Update sandbox docs: some scripts now used in recipes

2014-11-23  Phillip Garland  <pgarland@gmail.com>

    * lib/khmer.hh (khmer): define KSIZE_MAX
    * khmer/_khmermodule.cc (forward_hash, forward_hash_no_rc) (reverse_hash):
    Use KSIZE_MAX to check whether the user-supplied k is larger than khmer
    supports.

2014-11-19  Michael R. Crusoe  <mcrusoe@msu.edu>

    * CODE_OF_CONDUT.RST,doc/dev/{index,CODE_OF_CONDUCT}.txt: added a code of
    conduct

2014-11-18  Jonathan Gluck  <jdg@cs.umd.edu>

    * tests/test_counting_hash.py: Fixed copy paste error in comments, True to
    False.

2014-11-15  Jacob Fenton  <bocajnotnef@gmail.com>

    * tests/test_scripts.py: added screed/read_parsers stream testing
    * khmer/file.py: modified file size checker to not break when fed
    a fifo/block device
    * tests/test-data/test-abund-read-2.fa.{bz2, gz}: new test files

2014-11-11  Jacob Fenton  <bocajnotnef@gmail.com>

    * do-partition.py: replaced threading args in scripts with things from 
    khmer_args
    * khmer/theading_args.py: removed as it has been deprecated

2014-11-06  Michael R. Crusoe  <mcrusoe@msu.edu>

    * lib/{counting,hashbits}.{cc,hh},lib/hashtable.hh: Moved the n_kmers()
    function into the parent Hashtable class as n_unique_kmers(), adding it to
    CountingHash along the way. Removed the unused start and stop parameters.
    * khmer/_khmermodule.cc: Added Python wrapping for CountingHash::
    n_unique_kmers(); adapted to the dropped start and stop parameters.
    * scripts/{load-graph,load-into-counting,normalize-by-median}.py: used the
    n_unique_kmers() function instead of the n_occupied() function to get the
    number of unique kmers in a table.
    * tests/test_{hashbits,hashbits_obj,labelhash,scripts}.py: updated the
    tests to reflect the above

2014-10-24  Camille Scott  <camille.scott.w@gmail.com>

    * do-partition.py: Add type=int to n_threads arg and assert to check
    number of active threads

2014-10-10  Brian Wyss  <wyssbria@msu.edu>

    * khmer/scripts/{abundance-dist, abundance-dist-single,
    annotate-partitions, count-median, count-overlap, do-partition,
    extract-paired-reads, extract-partitions, filter-abund, filter-abund-single,
    filter-stoptags, find-knots, load-graph, load-into-counting,
    make-initial-stoptags, merge-partitions, normalize-by-median, 
    partition-graph, sample-reads-randomly}.py:
    changed stdout output in scripts to go to stderr.

2014-10-06  Michael R. Crusoe  <mcrusoe@msu.edu>

    * Doxyfile.in: add links to the stdc++ docs

2014-10-01  Ben Taylor  <taylo886@msu.edu>

    * khmer/_khmermodule.cc, lib/hashtable.cc, lib/hashtable.hh,
    tests/test_counting_hash.py, tests/test_labelhash.py,
    tests/test_hashbits.py, tests/test_hashbits_obj.py:
    Removed Hashtable::consume_high_abund_kmers,
    Hashtable::count_kmers_within_depth, Hashtable::find_radius_for_volume,
    Hashtable::count_kmers_on_radius

2014-09-29  Michael R. Crusoe  <mcrusoe@msu.edu>

    * versioneer.py: upgrade versioneer 0.11->0.12

2014-09-29  Sherine Awad  <sherine.awad@gmail.com>

    * scripts/normalize-by-median.py: catch expections generated by wrong
    indentation for 'total'

2014-09-23  Jacob G. Fenton  <bocajnotnef@gmail.com>

    * scripts/{abundance-dist-single, abundance-dist, count-median,
    count-overlap, extract-paired-reads, filter-abund-single,
    load-graph, load-into-counting, make-initial-stoptags,
    partition-graph, split-paired-reads}.py: 
    added output file listing at end of file
    * scripts/extract-long-sequences.py: refactored to set write_out to
    sys.stdout by default; added output location listing.
    * scripts/{fastq-to-fasta, interleave-reads}.py: 
    added output file listing sensitive to optional -o argument
    * tests/test_scripts.py: added test for scripts/make-initial-stoptags.py

2014-09-19  Ben Taylor  <taylo886@msu.edu>

    * Makefile: added --inline-suppr to cppcheck, cppcheck-result.xml targets
    * khmer/_khmermodule.cc: Added comments to address cppcheck false positives
    * lib/hashtable.cc, lib/hashtable.hh: take args to filter_if_present by
    reference, address scope in destructor
    * lib/read_parsers.cc: Added comments to address cppcheck false positives
    * lib/subset.cc, lib/subset.hh: Adjusted output_partitioned_file,
    find_unpart to take args by reference, fix assign_partition_id to use
    .empty() instead of .size()

2014-09-19  Ben Taylor  <taylo886@msu.edu>
		
    * Makefile: Add astyle, format targets
    * doc/dev/coding-guidelines-and-review.txt: Add reference to `make format`
		target

2014-09-10  Titus Brown  <titus@idyll.org>

    * sandbox/calc-median-distribution.py: catch exceptions generated by reads
	shorter than k in length.
    * sandbox/collect-reads.py: added script to collect reads until specific
	average cutoff.
    * sandbox/slice-reads-by-coverage.py: added script to extract reads with
	a specific coverage slice (based on median k-mer abundance).
	
2014-09-09  Titus Brown  <titus@idyll.org>

    * Added sandbox/README.rst to describe/reference removed files,
	 and document remaining sandbox files.

    * Removed many obsolete sandbox files, including:
      sandbox/abund-ablate-reads.py,
      sandbox/annotate-with-median-count.py,
      sandbox/assemble-individual-partitions.py,
      sandbox/assemstats.py,
      sandbox/assemstats2.py,
      sandbox/bench-graphsize-orig.py,
      sandbox/bench-graphsize-th.py,
      sandbox/bin-reads-by-abundance.py,
      sandbox/bowtie-parser.py,
      sandbox/calc-degree.py,
      sandbox/calc-kmer-partition-counts.py,
      sandbox/calc-kmer-read-abunds.py,
      sandbox/calc-kmer-read-stats.py,
      sandbox/calc-kmer-to-partition-ratio.py,
      sandbox/calc-sequence-entropy.py,
      sandbox/choose-largest-assembly.py,
      sandbox/consume-and-traverse.py,
      sandbox/contig-coverage.py,
      sandbox/count-circum-by-position.py,
      sandbox/count-density-by-position.py,
      sandbox/count-distance-to-volume.py,
      sandbox/count-median-abund-by-partition.py,
      sandbox/count-shared-kmers-btw-assemblies.py,
      sandbox/ctb-iterative-bench-2-old.py,
      sandbox/ctb-iterative-bench.py,
      sandbox/discard-high-abund.py,
      sandbox/discard-pre-high-abund.py,
      sandbox/do-intertable-part.py,
      sandbox/do-partition-2.py,
      sandbox/do-partition-stop.py,
      sandbox/do-partition.py,
      sandbox/do-subset-merge.py,
      sandbox/do-th-subset-calc.py,
      sandbox/do-th-subset-load.py,
      sandbox/do-th-subset-save.py,
      sandbox/extract-surrender.py,
      sandbox/extract-with-median-count.py,
      sandbox/fasta-to-fastq.py,
      sandbox/filter-above-median.py,
      sandbox/filter-abund-output-by-length.py,
      sandbox/filter-area.py,
      sandbox/filter-degree.py,
      sandbox/filter-density-explosion.py,
      sandbox/filter-if-present.py,
      sandbox/filter-max255.py,
      sandbox/filter-min2-multi.py,
      sandbox/filter-sodd.py,
      sandbox/filter-subsets-by-partsize.py,
      sandbox/get-occupancy.py,
      sandbox/get-occupancy2.py,
      sandbox/graph-partition-separate.py,
      sandbox/graph-size-circum-trim.py,
      sandbox/graph-size-degree-trim.py,
      sandbox/graph-size-py.py,
      sandbox/join_pe.py,
      sandbox/keep-stoptags.py,
      sandbox/label-pairs.py,
      sandbox/length-dist.py,
      sandbox/load-ht-and-tags.py,
      sandbox/make-coverage-by-position-for-node.py,
      sandbox/make-coverage-histogram.py,
      sandbox/make-coverage.py,
      sandbox/make-random.py,
      sandbox/make-read-stats.py,
      sandbox/multi-abyss.py,
      sandbox/multi-stats.py,
      sandbox/multi-velvet.py,
      sandbox/normalize-by-min.py,
      sandbox/occupy.py,
      sandbox/parse-bowtie-pe.py,
      sandbox/parse-stats.py,
      sandbox/partition-by-contig.py,
      sandbox/partition-by-contig2.py,
      sandbox/partition-size-dist-running.py,
      sandbox/partition-size-dist.py,
      sandbox/path-compare-to-vectors.py,
      sandbox/print-exact-abund-kmer.py,
      sandbox/print-high-density-kmers.py,
      sandbox/quality-trim-pe.py,
      sandbox/quality-trim.py,
      sandbox/reformat.py,
      sandbox/remove-N.py,
      sandbox/softmask-high-abund.py,
      sandbox/split-N.py,
      sandbox/split-fasta-on-circum.py,
      sandbox/split-fasta-on-circum2.py,
      sandbox/split-fasta-on-circum3.py,
      sandbox/split-fasta-on-circum4.py,
      sandbox/split-fasta-on-degree-th.py,
      sandbox/split-fasta-on-degree.py,
      sandbox/split-fasta-on-density.py,
      sandbox/split-reads-on-median-diff.py,
      sandbox/summarize.py,
      sandbox/sweep_perf.py,
      sandbox/test_scripts.py,
      sandbox/traverse-contigs.py,
      sandbox/traverse-from-reads.py,
      sandbox/validate-partitioning.py -- removed as obsolete.

2014-09-01  Michael R. Crusoe  <mcrusoe@msu.edu>

    * doc/dev/coding-guidelines-and-review.txt: Clarify pull request checklist
    * CONTRIBUTING.md: update URL to new dev docs

2014-08-30  Rhys Kidd  <rhyskidd@gmail.com>

    * khmer/_khmermodule.cc: fix table.get("wrong_length_string") gives core
    dump
    * lib/kmer_hash.cc: improve quality of exception error message
    * tests/{test_counting_hash,test_counting_single,test_hashbits,
        test_hashbits_obj}.py: add regression unit tests

2014-08-28  Titus Brown  <titus@idyll.org>

    * scripts/normalize-by-median.py: added reporting output after main loop
	exits, in case it hadn't been triggered.
    * sandbox/saturate-by-median.py: added flag to change reporting frequency,
	cleaned up leftover code from when it was copied from
	normalize-by-median.

2014-08-24  Rhys Kidd  <rhyskidd@gmail.com>

    * khmer/thread_utils.py, sandbox/filter-below-abund.py,
	scripts/{extract-long-sequences,load-graph,load-into-counting,
	normalize-by-median,split-paired-reads}.py,
	scripts/galaxy/gedlab.py: fix minor PyLint issues 

2014-08-20  Michael R. Crusoe  <mcrusoe@msu.edu>

    * test/test_version.py: add Python2.6 compatibility.

2014-08-20  Rhys Kidd  <rhyskidd@gmail.com>

    * setup.py,README.rst,doc/user/install.txt: Test requirement for a 
    64-bit operating system, documentation changes. Fixes #529

2014-08-19  Michael R. Crusoe  <mcrusoe@msu.edu>

    * {setup,versioneer,khmer/_version}.py: upgrade versioneer from 0.10 to 0.11

2014-08-18  Michael R. Crusoe  <mcrusoe@msu.edu>

    * setup.py: Use the system bz2 and/or zlib libraries if specified in
    setup.cfg or overridden on the commandline

2014-08-06  Michael R. Crusoe  <mcrusoe@msu.edu>

    * CITATION: fixed formatting, added BibTeX
    * Makefile: Python code coverage targets will now compile khmer if needed
    * doc/dev/galaxy.txt: moved to doc/user/; updated & simplified
    * doc/{dev,user}/index.txt: galaxy.txt move
    * scripts/*.xml: moved to scripts/galaxy/; citations added; additional
    scripts wrapped
    * scripts/galaxy/README.txt: documented Galaxy codebase requirements
    * doc/citations.txt: symlink to CITATION
    * scripts/galaxy/test-data: added symlinks to files in tests/test-data or
    added short test files from scratch
    * scripts/galaxy/macros.xml: common configuration moved to central file
    * scripts/galaxy/gedlab.py: custom Galaxy datatypes for the counting
    tables and presence tables: it inherits from the Galaxy Binary type but
    isn't sniffable. Written with GalaxyTeam's Dave_B.
    * scripts/filter-abund.py: fix inaccurate parameter description
    * scripts/galaxy/tool_dependencies.xml: document install process
    * scripts/galaxy/filter-below-abund.py: symlink to
    sandbox/filter-below-abund.py for now.
    * khmer/khmer_args.py: point users to online citation file for details

2014-08-05  Michael R. Crusoe  <mcrusoe@msu.edu>

    * lib/read_parsers.{cc,hh}: close file handles. Fixes CID 1222793

2014-08-05  Justin Lippi  <jlippi@gmail.com>

    * khmer/__init__.py: import get_version_cpp method as __version_cpp__.
    * khmer/_khmermodule.cc: added get_version_cpp implementation
    * tests/test_version.py: check that version from C++ matches version from
    khmer.__version__
    * setup.cfg: don't run tests with 'jenkins' @attr with 'make test'

2014-08-04  Michael R. Crusoe  <mcrusoe@msu.edu>

    * khmer/_khmermodule.cc,lib/{kmer_hash.{cc,hh},read_aligner.cc,
    read_parsers.{cc,hh},trace_logger.cc: Replace remaining uses of assert()
    with khmer_exceptions. Fixes #215.
    * setup.py: simplify argparse conditional dependency

2014-08-03  Titus Brown & Michael R. Crusoe  <t@idyll.org>

    * doc/{artifact-removal,partitioning-workflow{.graffle,.png}},{biblio,
    blog-posts,guide,install,choosing-table-sizes,known-issues,scripts,
    partitioning-big-data.txt: moved to doc/user/
    * doc/{crazy-ideas,details,development,galaxy,release,examples}.txt: moved
    to doc/dev/
    * doc/dev/{a-quick-guide-to-testing,codebase-guide,
    coding-guidelines-and-review,for-khmer-developers,getting-started,
    hackathon,index}.txt,doc/user/index.txt: new content.
    * doc/design.txt: deleted
    The documentation has been split into user focused documentation and
    developer focused documentation. The new developer docs were field tested
    as part of the Mozilla Science Lab global sprint that we participated in;
    we are grateful to all the volunteers.

2014-07-24  Ivan Gonzalez  <iglpdc@gmail.com>

    * lib/khmer.hh, lib/khmer_exception.hh: All exceptions are now derived from
	a new base class exception, khmer::khmer_exception. Issue #508.
    * lib/counting.cc, lib/hashbits.cc, lib/hashtable.{cc,hh},lib/kmer_hash.cc,
	lib/labelhash.cc, lib/perf_metrics.hh, lib/read_parsers.{cc,hh},
	lib/subset.cc, lib/thread_id_map.hh: All exceptions thrown are now
	instances (or derived from) khmer::khmer_exception.

2014-07-24  Jiarong Guo  <guojiaro@gmail.com>

    * khmer/_khmermodule.cc: add python exception when thread = 0 for
    ReadParser.
    * tests/test_read_parsers.py: add test_with_zero_threads() to test Python
    exception when ReadParser has zero threads.

2014-07-23  Qingpeng Zhang  <qingpeng@gmail.com>

    * scripts/load-graph.py: write fp rate into *.info file with option 
    to switch on
    * tests/test_scripts.py: add test_load_graph_write_fp

2014-07-23  Ryan R. Boyce  <boycerya@msu.edu>

    * Makefile: fixed >80 character line wrap-around

2014-07-23  Leonor Garcia-Gutierrez  <l.garcia-gutierrez@warwick.ac.uk>

    * tests/test_hashbits.py, tests/test_graph.py, 
    tests/test_lump.py: reduced memory requirement
    
2014-07-23  Heather L. Wiencko  <wienckhl@tcd.ie>

    * khmer_tst_utils.py: added import traceback
    * test_scripts.py: added test for normalize_by_median.py for fpr rate

2014-07-22  Justin Lippi  <jlippi@gmail.com>
 
    * khmer/_khmermodule.cc: removed unused assignment
    * lib/read_aligner.cc,lib/read_aligner.hh: wrapped function declarations
    in the same compiler options that the only invocations are in to avoid
    unusedPrivateFunction violation.
    * lib/read_parsers.cc: fix redundantassignment error by assigning variable
    to its value directly

2014-07-22  Michael R. Crusoe  <mcrusoe@msu.edu>

    * Makefile: combine pip invocation into single "install-dependencies"
    target.

2014-07-22  Justin Lippi  <jlippi@gmail.com>

    * tests/test_subset_graph.py: decrease the amount of memory that is being
    requested for the hash tables in test.

2014-07-22  Jim Stapleton  <jas@msu.edu>

     * scripts/filter-abund.py: no longer asks for parameters that are unused,
     issue #524

2014-07-22  Justin Lippi  <jlippi@gmail.com> 

    * tests/khmer_tst_utils.py: put runscript here
    * tests/test_sandbox_scripts.py: remove 'runsandbox', renamed to runscript
      and placed in khmer_tst_utils
    * tests/test_scripts.py: removed 'runscript' and placed in khmer_tst_utils

2014-07-22  Jeramia Ory  <jeramia.ory@gmail.com>

    * khmer/_khmermodule.cc: removed unused KhmerError, issue #503

2014-07-22  Rodney Picett  <pickett.rodney@gmail.com>

    * lib/scoringmatrix.{cc,hh}: removed assign function, issue #502
 
2014-07-22  Leonor Garcia-Gutierrez  <l.garcia-gutierrez@warwick.ac.uk>

    * tests/test_counting_single.py: reduced memory requirements
    
2014-07-21  Titus Brown  <t@idyll.org>

    * sandbox/saturate-by-median.py: introduce new sandbox script for
	saturation analysis of low-coverage data sets.

2014-07-10  Joe Stein  <joeaarons@gmail.com>

    * sandbox/readstats.py: fixed divide-by-zero error, issue #458

2014-07-06  Titus Brown  <t@idyll.org>

    * doc/release.txt: fix formatting.

2014-06-25  Michael R. Crusoe <mcrusoe@msu.edu>

    * scripts/load-graph.py: fix #507. Threading doesn't give any advantages
    to this script right now; the threading parameter is ignored for now.

2014-06-20  Chuck Pepe-Ranney  <chuck.peperanney@gmail.com>

    * scripts/extract-partitions.py: added epilog documentation for 
	<base>.dist columns.

2014-06-20  Michael R. Crusoe  <mcrusoe@msu.edu>

    * doc/release.txt: Add Coverity Scan to release checklist

2014-06-19  Michael R. Crusoe  <mcrusoe@msu.edu>

    * lib/read_aligner.{cc,hh},khmer/_khmermodule.cc,setup.py,
    tests/test_read_aligner.py,sandbox/{normalize-by-align,read-aligner}.py:
    Update of @fishjord's graph alignment work
    * lib/{aligner,kmer,node}.{cc,hh},tests/test_align.py: removed as they are
    superceded by the above
    * Makefile: fixed wildcards
    * tests/read_parsers.py: tests that are too complicated to run with
    Valgrind's memcheck are now marked @attr('multithread')

2014-06-16  Titus Brown  <t@idyll.org>

    * doc/release.txt: updated release process.
    * doc/known-issues.txt: updated known-issues for v1.1 release
    * doc/release-notes/: added release notes for 1.0, 1.0.1, and 1.1

2014-06-16  Michael R. Crusoe  <mcrusoe@msu.edu>

    * scripts/{abundance-dist-single,filter-abund-single,load-into-counting,
    normalize-by-median,load-graph}.py: restore Python 2.6 compatibility for
    Debian 6, RedHat 6, SL6, and Ubuntu 10.04 LTS users.

2014-06-15  Titus Brown  <t@idyll.org>

    * doc/scripts.txt: removed sweep-reads.py from script documentation.
    * scripts/sweep-reads.py, scripts/sweep-files.py: moved sweep-reads.py
	and sweep-files.py over to sandbox.
    * tests/test_sandbox_scripts.py: created a test file for scripts in
	sandbox/; skip when not in developer mode (e.g. installed egg).
    * tests/test_script_arguments.py: capture file.py output to stderr
	so that it is not displayed during tests.
    * sandbox/calc-median-distribution.py: updates to print cumulative
	distribution for calc-median-distribution.

2014-06-14  Michael R. Crusoe  <mcrusoe@msu.edu>

    * scripts/{abundance-dist-single,filter-abund-single,load-into-counting,
    normalize-by-median,load-graph}.py,tests/test_scripts.py: added
    '--report-total-kmers' option to all scripts that create k-mer tables.

2014-06-14  Titus Brown  <t@idyll.org>

    * doc/scripts.txt, tests/test_scripts.py, scripts/sweep-reads.py:
	renamed sweep-reads-buffered to sweep-reads; added FASTQ output to
	sweep-reads.
    * doc/scripts.txt: added extract-long-sequences.py doc reference.
    * scripts/extract-long-sequences.py: set default sequence length to
	extract to 200 bp.

2014-06-13  Michael R. Crusoe  <mcrusoe@msu.edu>

    * MANIFEST.in: don't include docs/, data/, or examples/ in our PyPI
    distribution. Saves 15MB.

2014-06-13  Michael R. Crusoe  <mcrusoe@msu.edu>

    * Makefile: split coverity target in two: -build and -upload. Added
    configuration target

2014-06-13  Titus Brown  <t@idyll.org>

    * doc/install.txt: updated virtualenv command to use python2 explicitly,
	for arch support.

2014-06-13  Titus Brown  <t@idyll.org>

    * khmer/__init__.py, khmer/file_args.py: Moved copyright message to a
	comment.
    * khmer/file.py: updated error messages for disk-space checking functions;
	added test hooks.
    * tests/test_script_arguments.py: added tests for several functions in
	khmer/file.py.
    * sandbox/assemstats3.py: handle missing input files.

2014-06-12  Michael Wright <wrigh517@msu.edu>

    * sandbox/load-into-hashbits: Deleted from sandbox. It is superseded
    by load-graph.py --no-tagset.

2014-06-11  Michael Wright <wrigh517@msu.edu>

    * scripts/load-into-counting: Fixed docstring misnomer to 
	load-into-counting.py

2014-06-10  Michael R. Crusoe  <mcrusoe@msu.edu>

    * setup.py,tests/{__init__,khmer_tst_utils,test_scripts,
    khmer_test_counting_single}.py: made tests runnable after installation.
    * lib/{khmer.hh,hashtable.hh,read_parsers.cc,read_parsers.hh}: restructure
    exception hierarchy.
    * khmer/_khmermodule.cc: Nicer error checking for hash_consume_fasta,
    hash_abundance_distribution, hashbits_consume_{fasta,fasta_and_tag
    {,with_stoptags},partitioned_fasta}, hashbits_output_partitions, and
    labelhash_consume_{,partitioned_}fasta_and_tag_with_labels.

2014-06-10  Titus Brown  <t@idyll.org>

    * Makefile: remove SHELL setting so that 'make doc' works in virtualenvs.
    * scripts/sample-reads-randomly.py: extend to take multiple subsamples
	with -S.
    * tests/test_scripts.py: added test for multiple subsamples from
	sample-reads-randomly.py

2014-06-10  Michael Wright <wrigh517@msu.edu>

    * scripts/extract-long-sequences: Moved from sandbox, added argparse and 
    FASTQ support.
    * scripts/fastq-to-fasta: Fixed outdated argparse oversight.
    * tests/test_scripts.py: Added tests for extract-long-sequences.py

2014-06-08  Titus Brown  <t@idyll.org>

    * doc/conf.py: set google_analytics_id and disqus_shortname properly;
	disable "editme" popup.
    * doc/_templates/page.html: take google_analytics_id and disqus_shortname
	from doc/conf.py.

2014-06-04  Michael R. Crusoe <mcrusoe@msu.edu>

    * lib/Makefile: do a distclean as the CFLAGS may have changed. Fixes #442

2014-06-03 Chuck Pepe-Ranney <chuck.peperanney@gmail.com>

    * scripts/abundance-dist.py: removed call to check_space on infiles.  

2014-05-31  Michael R. Crusoe  <mcrusoe@msu.edu>

    * khmer/_khmermodule.cc,lib/counting.{cc,hh},
    sandbox/{stoptag-abundance-ham1-hist.py,off-by-one.py,filter-ham1.py}:
    Remove CountingHash get_kmer_abund_mean, get_kmer_abund_abs_deviation, and
    max_hamming1_count along with Python glue code and sandbox scripts. They
    are no longer useful.

2014-05-30  Titus Brown  <t@idyll.org>

    * khmer/_khmermodule.cc: remove merge2* functions: unused, untested.
    * lib/counting.cc, lib/hashbits.cc, lib/hashtable.cc: made file loading
	exceptions more verbose and informative.
    * tests/test_subset_graph.py: added tests for SubsetPartition::
	load_partitionmap.
    * khmer/_khmermodule.cc, lib/subset.cc, wrapped SubsetPartition::
	load_partitionmap to catch, propagate exceptions
    * tests/test_hashbits.py, tests/test_counting_hash.py: added tests
	for fail-on-load of bad file format versions; print exception messages.
    * .gitignore: added various temporary pip & build files
    * lib/counting.cc: added I/O exception handling to CountingHashFileReader
	and CountingHashGzFileReader.
    * lib/hashbits.cc: added I/O exception handling to Hashbits::load.
    * lib/subset.cc: added I/O exception handling to merge_from_disk.
    * lib/hashtable.cc: added I/O exception handling to load_tagset and
	load_stop_tags
    * khmer/_khmermodule.cc: added I/O exception propagation from C++ to
	Python, for all loading functions.

2014-05-22  Michael Wright  <wrigh517@msu.edu>

    * scripts/fastq-to-fasta: Moved and improved fastq-to-fasta.py into scripts 
    from sandbox
    * tests/test_scripts.py: Added tests for fastq-to-fasta.py
    * tests/test-data: Added test-fastq-n-to-fasta.py file with N's in 
    sequence for testing

2014-05-19  Michael R. Crusoe  <mcrusoe@msu.edu>

    * Makefile: add target for python test coverage plain-text report;
    clarified where the HTML report is

2014-05-16  Michael R. Crusoe  <mcrusoe@msu.edu>

    * docs/scripts.txt: include sweep-reads-buffered.py

2014-05-14  Adam Caldwell  <adam.caldwell@gmail.com>

    * Makefile: change pip to pip2. Fixes assorted make problems on systems
    where pip links to pip3

2014-05-14  Michael R. Crusoe  <mcrusoe@msu.edu>

    * lib/{zlib,bzip2} -> third-party/
    * setup.{cfg,py}: Move third party libraries to their own directory
    * Makefile: add sloccount target for humans and the sloccount.sc target for
   Jenkins

2014-05-13  Michael Wright  <wrigh517@msu.edu>

    * sandbox/fastq-to-fasta.py: now reports number of reads dropped due to
    'N's in sequence. close 395

2014-05-13  Michael R. Crusoe  <mcrusoe@msu.edu>

    * doc/release.txt: additional fixes

2014-05-09  Luiz Irber  <irberlui@msu.edu>

    Version 1.0.1

2014-05-09  Michael R. Crusoe  <mcrusoe@msu.edu>

    * doc/release.txt: update release instructions

2014-05-06  Michael R. Crusoe  <mcrusoe@msu.edu>

    * lib/{subset,counting}.cc: fix cppcheck errors; astyle -A10
    --max-code-length=80

2014-05-06  Titus Brown  <titus@idyll.org>

    * sandbox/calc-best-assembly.py: added script to calculate best
    assembly from a list of contig/scaffold files
	
2014-04-23  Titus Brown  <titus@idyll.org>

    * scripts/abundance-dist-single.py: fixed problem where ReadParser was
    being created anew for each thread; regression introduced in 4b823fc.

2014-04-22  Michael R. Crusoe  <mcrusoe@msu.edu>

    *.py: switch to explicit python2 invocation. Fixes #385.

2014-04-21  Titus Brown  <t@idyll.org>

    * doc/development.txt: added spellcheck to review checklist

2014-04-21  Titus Brown  <titus@idyll.org>

    * scripts/normalize-by-median.py: updated FP rate to match latest info from
      Qingpeng's paper; corrected spelling error.

2014-04-21  Michael R. Crusoe  <mcrusoe@msu.edu>

    * setup.py,doc/installing.txt: Remove argparse from the requirements
    unless it isn't available. Argparse is bundled with Python 2.7+. This
    simplifies the installation instructions.

2014-04-17  Ram RS  <ramrs@nyu.edu>

    * scripts/make-initial-stoptags.py: fixed bug that threw error on
     missing .ht input file while actual expected input file is .pt

2014-04-11  Titus Brown  <t@idyll.org>

    * scripts/*.py: fixed argument to check_space_for_hashtable to rely
    on args.n_tables and not args.ksize.

2014-04-06  Titus Brown  <titus@idyll.org>

    * scripts/normalize-by-median.py: added comment about table compatibility
    with abundance-dist.

2014-04-05  Michael R. Crusoe  <mcrusoe@msu.edu>

    * MANIFEST.in,setup.py: fix to correct zlib packaging for #365
    * ChangeLog: fix date for 1.0 release, email addresses

2014-04-01  Michael R. Crusoe  <mcrusoe@msu.edu>

    Version 1.0
    * Makefile: run 'build' command before install; ignore _version.py for
    coverage purposes.
    * bink.ipynb: deleted
    * doc/choosing-hash-sizes.txt -> choosing-table-sizes.txt
    * setup.py,doc/{conf.py,index.txt}: update lists of authors
    * doc/development.txt: typo
    * doc/{galaxy,guide,index,introduction,scripts}.txt: remove some
    references to implementation details of the k-mer tables
    * doc/{known-issues,release}.txt: updated
    * khmer/*.cc,lib/*.{cc,hh}: astyle -A10 formatted
    * lib/read_parsers.cc: fixed case statement fall through
    * lib/subset.cc: removed unnecessary NULL check (CID 1054804 & 1195088)
    * scripts/*.py: additional documentation updates
    * tests/test-data/test-overlap1.ht,data/MSB2-surrender.fa &
    data/1m-filtered.fa: removed from repository history, .git is now 36M!

2014-04-01  Titus Brown  <t@idyll.org>

    * CITATION,khmer/khmer_args.py: Updated khmer software citation for
    release.

2014-03-31  Titus Brown  <t@idyll.org>

    * scripts/normalize-by-median.py: Fixed unbound variable bug introduced in
    20a433c2.

    * khmer/file.py: Fixed incorrect use of __file__ dirname instead of
    os.getcwd(); also fixed bug where statvfs would choke on an empty
    dirname resulting from input files being in the cwd.

2014-03-31  Michael R. Crusoe  <mcrusoe@msu.edu>

    * versioneer.py,ez_setup.py: updated to version 0.10 and 3.4.1
    respectively.
    * docs/release.txt,khmer/_version.py,MANIFEST.in: update ancillary
    versioneer files

2014-03-31  Titus Brown  <t@idyll.org>

    * scripts/*.py,khmer/khmer_args.py: added 'info' function to khmer_args,
    and added citation information to each script.
    * CITATION: added basic citation information for khmer functionality.

2013-03-31  Michael R. Crusoe  <mcrusoe@msu.edu>

    * docs/scripts.txt,scripts/*.py,khmer/*.py: overhaul the documentation of
    the scripts. Uses sphinxcontrib.autoprogram to leverage the existing
    argparse objects. Moved the documentation into each script + misc cleanups.
    All scripts support the --version option. Migrated the last scripts to use
    khmer_args
    * docs/blog-posts.txt: removed outdated reference to filter-exact.py; its
    replacement filter-abund.py is better documented in the eel-pond protocol
    * figuregen/,novelty/,plots/,templatem/,scripts/do-partition.sh: removed
    outdated code not part of core project

2013-03-30  Michael R. Crusoe  <mcrusoe@msu.edu>

    * setup.py: monkeypatched distutils.Distribution.reinitialize_command() so
    that it matches the behavior of Distribution.get_command_obj(). This fixes
    issues with 'pip install -e' and './setup.py nosetests' not respecting the
    setup.cfg configuration directives for the build_ext command. Also
    enhanced our build_ext command to respect the dry_run mode.

    * .ycm_extra_conf.py: Update our custom YouCompleteMe configuration to
    query the package configuration for the proper compilation flags.

2014-03-28  Michael R. Crusoe  <mcrusoe@msu.edu>

    * Makefile,setup.py: demote nose & sphinx to extra dependencies.
    Auto-install Python developer tools as needed.

2013-03-27  Michael R. Crusoe  <mcrusoe@msu.edu>

    * The system zlib and bzip2 libraries are now used instead of the bundled
    versions if specified in setup.cfg or the command line.

2014-03-25  Michael R. Crusoe  <mcrusoe@msu.edu>

    * Makefile: update cppcheck command to match new version of Jenkins
    plugin. Now ignores the lib/test*.cc files.

2013-03-20  Michael R. Crusoe  <mcrusoe@msu.edu>

    * lib/storage.hh,khmer/_khmermodule.cc,lib/{readtable,read_parsers}.hh:
    remove unused storage.hh

2014-03-19  Qingpeng Zhang  <qingpeng@msu.edu>

    * hashbits.cc: fix a bug of 'Division or modulo by zero' described in #182
    * test_scripts.py: add test code for count-overlap.py
    * count-overlap.py: (fix a bug because of a typo and hashsize was replaced
    by min_hashsize)
    * count-overlap.py: needs hashbits table generated by load-graph.py. 
    This information is added to the "usage:" line.
    * count-overlap.py: fix minor PyLint issues

2014-03-19  Michael R. Crusoe  <mcrusoe@msu.edu>

    * Update bundled zlib version to 1.2.8 from 1.2.3. Changes of note:
    "Wholesale replacement of gz* functions with faster versions"
    "Added LFS (Large File Summit) support for 64-bit file offsets"
    "Fix serious but very rare decompression bug"

2014-03-19  Michael R. Crusoe <mcrusoe@msu.edu>

    * lib/counting.hh: include hashtable.hh
    * lib/{counting,aligner,hashbits,hashtable,labelhash,node,subset}.{cc,hh},
    kmer.cc,khmer/_khmermodule.cc: removed downcast, replaced non-functional
    asserts() with exception throws.
    * khmer/_khmermodule.cc: fixed parsing of PyLists
    * setup.py: force 64bit only builds on OS X.

2014-03-19  Titus Brown  <t@idyll.org>

    * Makefile: update documentation on targets at top; clean autopep8 output.
    * test_counting_single.py: fixed pep8 violations in spacing
    * test_scripts.py: eliminate popenscript in favor of proper SystemExit
	handling in runscript; fix pep8 violations.

2014-03-19  Michael R. Crusoe <mcrusoe@msu.edu> and Luiz Irber
<luiz.irber@gmail.com>

    * lib/ktable.{cc,hh},khmer/{__init__.py},{_khmermodule.cc}, tests/
    test_{counting_{hash,single},ktable}.py: remove the unused KTable object
    * doc/{index,ktable}.txt: remove references to KTable
    * lib/{ktable.{hh,cc} → kmer_hash.{hh,cc}}: rename remaining ktable files
    to kmer_hash
    * lib/{hashtable,kmer}.hh: replace ktable headers with kmer_hash

2014-03-17  Ram RS  <ramrs@nyu.edu>

    * extract-partitions.py: pylint warnings addressed
    * test_scripts.py: tests added to cover extract-partitions completely

2014-03-16  Michael R. Crusoe <mcrusoe@msu.edu>

    * lib/read_parsers.cc: fix for Coverity CID 1054789: Unititialized scalar
    field II: fill_id is never zeroed out.

2014-03-16  Ram RS  <ramrs@nyu.edu>

    * Project email in copyright headers updated

2014-03-14  Michael R. Crusoe <mcrusoe@msu.edu>

    * khmer/_khmermodule.cc, lib/{khmer.hh, hashtable.{cc,hh}},
    tests/test_{hashbits,hashbits_obj,labelhash}.py: don't implicitly downcast
    tagset_size(). Changes fileformat version for saved tagsets.

2014-03-13  Ram RS  <ramrs@nyu.edu>

    * added: khmer/file.py - script to check disk space, check input file
    status and check space before hashtable writing
    * modified: scripts/*.py - all scripts now use khmer.file for above-mentioned
    functionality.
    * modified: scripts/*.py - pylint violations addressed in all scripts
    under scripts/

2014-03-13  Ram RS  <ramrs@nyu.edu>

    * Bug fix: tests.test_normalize_by_median_no_bigcount() now runs within
    temp directory

2014-03-11  Michael R. Crusoe  <mcrusoe@mcrusoe.edu>

    * lib/read_parsers.hh: fix for Coverity CID 1054789: Uninitialized scalar
    field

2014-03-10  Michael R. Crusoe  <mcrusoe@msu.edu>

    * doc/development.txt: document fork/tag policy + formatting fixes

2014-03-03  Michael R. Crusoe  <mcrusoe@msu.edu>

    * lib/trace_logger.{cc,hh}: fix for Coverity CID 1063852: Uninitialized
    scalar field (UNINIT_CTOR) 
    * lib/node.cc: fix for Coverity CID 1173035:  Uninitialized scalar field
    (UNINIT_CTOR)
    * lib/hashbits.hh: fix for Coverity CID 1153101:  Resource leak in object
    (CTOR_DTOR_LEAK)
    * lib/{perf_metrics.{cc,hh},hashtable.{cc,hh}
    ,read_parsers.{cc,hh},trace_logger.{cc,hh}}: ifndef WITH_INTERNAL_METRICS
    then lets not + astyle -A10

2014-02-27  Michael R. Crusoe <mcrusoe@msu.edu>

    * tagged: version 0.8
    * setup.py: Specify a known working version of setuptools so we don't
    force an unneeded and awkward upgrade.
    * setup.py: We aren't zipsafe, mark as such

2014-02-18  Michael R. Crusoe <mcrusoe@msu.edu>

* Normalized C++ namespace usage to fix CID 1054792
* Updated install instructions. We recommend OS X users and those Linux
users without root access to install virtualenv instead of pip.
* New documentation: doc/known-issues.txt
* Added code review checklist & other guidance: doc/development.txt

2014-02-03  Camille Scott <camille.scott.w@gmail.com>

* Standardized command line arguments in khmer_args; added version flag

* Added support for sparse graph labeling

* Added script to reinflate partitions from read files using the 
  labeling system, called sweep-reads-by-partition-buffered.py

* Implemented __new__ methods for Hashbits, enforced inheritance
  hierarchy between it and the new LabelHash class both in C++
  and CPython API

2013-12-20  Titus Brown  <titus@idyll.org>

* Fixed output_partitioned_file, sweep-reads3.py, and extract-partitions.py
  to retain FASTQ format in output.

2013-12-11  Michael R. Crusoe <mcrusoe@msu.edu>

* normalize-by-median.py: new optional argument: --record-filenames to specify
a path where a list of all the output filenames will be written to. Will
be used to better integrate with Galaxy.

* All commands that use the counting args now support the --version switch

* abundance-dist-single.py, abundance-dist.py, do-partition.py,
interleave-reads.py, load-graph.py, load-into-counting.py
normalize-by-median.py now exit with return code 1 instead of 255 as is
standard.

2013-12-19  Michael R. Crusoe  <mcrusoe@msu.edu>

* doc/install.txt Add setup instructions for RHEL6 & fix invocation to get
master branch to work for non-developers

2013-12-18  Titus Brown  <titus@idyll.org>

* Added a test to ensure that normalize-by-median.py has bigcount set to
  False.

2013-11-22  Camille Scott  <camille.scott.w@gmail.com>

* Makefile: Added debug target for profiling.

2013-11-22  Michael R. Crusoe  <mcrusoe@msu.edu>

* Documented release process

2013-10-21  Michael R. Crusoe  <mcrusoe@msu.edu>

* Version 0.7

* New script: sample-reads-randomly.py which does a single pass random
subsample using reservoir sampling.

* the version number is now only stored in one place

* Makefile: new dist, cppcheck, pep8, and autopep8 targets for developers.
VERSION is now set by versioneer and exported to C/C++ code.

* README switched from MarkDown to ReStructuredText format to clean up PyPI
listing. Install count badge added.

* doc/: updates to how the scripts are called. Sphinx now pulls version
number from versioneer. C/Python integration is now partially documented.
Reference to bleeding-edge has been removed. Release instructions have been
clarified and simplified.

* all python code in khmer/, scripts/, and tests/ should be PEP8 compliant now.

* khmer/_khmermodule.cc has gotten a once-over with cpychecker. Type errors
were eliminated and the error checking has improved.

* Several fixes motivated by the results of a Coverity C/C++ scan. 

* Tests that require greater than 0.5 gigabytes of memory are now annotated as
being 'highmem' and be skipped by changing two lines in setup.cfg

* warnings about -Wstrict-prototypes will no longer appear

* contributors to this release are: ctb, mr-c and camillescott. 

2013-10-15  Michael R. Crusoe  <mcrusoe@msu.edu>

* Version 0.6.1

* No code changes, just build fixes

2013-10-10  Michael R. Crusoe  <mcrusoe@msu.edu>

* Version 0.6

* Switch to setuptools to run the entire build

* The various Makefiles have been merged into one inside lib for posterity

* A new top-level Makefile wraps "python setup.py"

* argparse.py has been removed and is installed automatically by setuptools/pip

* setup.py and the python/khmer directory have been moved to the root of the
project to conform to the standard layout

* The project contact address is now khmer-project@idyll.org

* Due to the new build system the project now easily builds under OS X + XCode

* In light of the above the installation instructions have been rewritten

* Sphinx now builds the documentation without warnings or errors

* It is now easy to calculate code coverage.

* setup.py is now PEP8 compliant
2014-04-10  Michael R. Crusoe  <mcrusoe@msu.edu>

    * Makefile: run 'build' command before install; ignore _version.py for
    coverage purposes.
    * bink.ipynb: deleted
    * doc/choosing-hash-sizes.txt -> choosing-table-sizes.txt
    * setup.py,doc/{conf.py,index.txt}: update lists of authors
    * doc/development.txt: typo
    * doc/{galaxy,guide,index,introduction,scripts}.txt: remove some
    references to implementation details of the k-mer tables
    * doc/{known-issues,release}.txt: updated
    * khmer/*.cc,lib/*.{cc,hh}: astyle -A10 formatted
    * lib/read_parsers.cc: fixed case statement fall through
    * lib/subset.cc: removed unnecessary NULL check (CID 1054804 & 1195088)
    * scripts/*.py: additional documentation updates
    * tests/test-data/test-overlap1.ht,data/MSB2-surrender.fa &
    data/1m-filtered.fa: removed from repository history, .git is now 36M!

2014-03-31  Titus Brown  <ctb@msu.edu>

    * scripts/normalize-by-median.py: Fixed unbound variable bug introduced in
    20a433c2.

    * khmer/file.py: Fixed incorrect use of __file__ dirname instead of
    os.getcwd(); also fixed bug where statvfs would choke on an empty
    dirname resulting from input files being in the cwd.

2014-03-31  Michael R. Crusoe  <mcrusoe@msu.edu>

    * versioneer.py,ez_setup.py: updated to version 0.10 and 3.4.1
    respectively.
    * docs/release.txt,khmer/_version.py,MANIFEST.in: update ancillary
    versioneer files

2014-03-31  Titus Brown  <ctb@msu.edu>

    * scripts/*.py,khmer/khmer_args.py: added 'info' function to khmer_args,
    and added citation information to each script.
    * CITATION: added basic citation information for khmer functionality.

2013-03-31  Michael R. Crusoe  <mcrusoe@msu.edu>

    * docs/scripts.txt,scripts/*.py,khmer/*.py: overhaul the documentation of
    the scripts. Uses sphinxcontrib.autoprogram to leverage the existing
    argparse objects. Moved the documentation into each script + misc cleanups.
    All scripts support the --version option. Migrated the last scripts to use
    khmer_args
    * docs/blog-posts.txt: removed outdated reference to filter-exact.py; its
    replacement filter-abund.py is better documented in the eel-pond protocol
    * figuregen/,novelty/,plots/,templatem/,scripts/do-partition.sh: removed
    outdated code not part of core project

2013-03-30  Michael R. Crusoe  <mcrusoe@msu.edu>

    * setup.py: monkeypatched distutils.Distribution.reinitialize_command() so
    that it matches the behavior of Distribution.get_command_obj(). This fixes
    issues with 'pip install -e' and './setup.py nosetests' not respecting the
    setup.cfg configuration directives for the build_ext command. Also
    enhanced our build_ext command to respect the dry_run mode.

    * .ycm_extra_conf.py: Update our custom YouCompleteMe configuration to
    query the package configuration for the proper compilation flags.

2014-03-28  Michael R. Crusoe  <mcrusoe@msu.edu>

    * Makefile,setup.py: demote nose & sphinx to extra dependencies.
    Auto-install Python developer tools as needed.

2013-03-27  Michael R. Crusoe  <mcrusoe@msu.edu>

    * The system zlib and bzip2 libraries are now used instead of the bundled
    versions if specified in setup.cfg or the command line.

2014-03-25  Michael R. Crusoe  <mcrusoe@msu.edu>

    * Makefile: update cppcheck command to match new version of Jenkins
    plugin. Now ignores the lib/test*.cc files.

2013-03-20  Michael R. Crusoe  <mcrusoe@msu.edu>

    * lib/storage.hh,khmer/_khmermodule.cc,lib/{readtable,read_parsers}.hh:
    remove unused storage.hh

2014-03-19  Qingpeng Zhang  <qingpeng@msu.edu>

    * hashbits.cc: fix a bug of 'Division or modulo by zero' described in #182
    * test_scripts.py: add test code for count-overlap.py
    * count-overlap.py: (fix a bug because of a typo and hashsize was replaced
    by min_hashsize)
    * count-overlap.py: needs hashbits table generated by load-graph.py. 
    This information is added to the "usage:" line.
    * count-overlap.py: fix minor PyLint issues

2014-03-19  Michael R. Crusoe  <mcrusoe@msu.edu>

    * Update bundled zlib version to 1.2.8 from 1.2.3. Changes of note:
    "Wholesale replacement of gz* functions with faster versions"
    "Added LFS (Large File Summit) support for 64-bit file offsets"
    "Fix serious but very rare decompression bug"

2014-03-19  Michael R. Crusoe <mcrusoe@msu.edu>

    * lib/counting.hh: include hashtable.hh
    * lib/{counting,aligner,hashbits,hashtable,labelhash,node,subset}.{cc,hh},
    kmer.cc,khmer/_khmermodule.cc: removed downcast, replaced non-functional
    asserts() with exception throws.
    * khmer/_khmermodule.cc: fixed parsing of PyLists
    * setup.py: force 64bit only builds on OS X.

2014-03-19  Titus Brown  <t@idyll.org>

    * Makefile: update documentation on targets at top; clean autopep8 output.
    * test_counting_single.py: fixed pep8 violations in spacing
    * test_scripts.py: eliminate popenscript in favor of proper SystemExit
	handling in runscript; fix pep8 violations.

2014-03-19  Michael R. Crusoe <mcrusoe@msu.edu> and Luiz Irber
<luiz.irber@gmail.com>

    * lib/ktable.{cc,hh},khmer/{__init__.py},{_khmermodule.cc}, tests/
    test_{counting_{hash,single},ktable}.py: remove the unused KTable object
    * doc/{index,ktable}.txt: remove references to KTable
    * lib/{ktable.{hh,cc} → kmer_hash.{hh,cc}}: rename remaining ktable files
    to kmer_hash
    * lib/{hashtable,kmer}.hh: replace ktable headers with kmer_hash

2014-03-17  Ram RS  <ramrs@nyu.edu>

    * extract-partitions.py: pylint warnings addressed
    * test_scripts.py: tests added to cover extract-partitions completely

2014-03-16  Michael R. Crusoe <mcrusoe@msu.edu>

    * lib/read_parsers.cc: fix for Coverity CID 1054789: Unititialized scalar
    field II: fill_id is never zeroed out.

2014-03-16  Ram RS  <ramrs@nyu.edu>

    * Project email in copyright headers updated

2014-03-14  Michael R. Crusoe <mcrusoe@msu.edu>

    * khmer/_khmermodule.cc, lib/{khmer.hh, hashtable.{cc,hh}},
    tests/test_{hashbits,hashbits_obj,labelhash}.py: don't implicitly downcast
    tagset_size(). Changes fileformat version for saved tagsets.

2014-03-13  Ram RS  <ramrs@nyu.edu>

    * added: khmer/file.py - script to check disk space, check input file
    status and check space before hashtable writing
    * modified: scripts/*.py - all scripts now use khmer.file for above-mentioned
    functionality.
    * modified: scripts/*.py - pylint violations addressed in all scripts
    under scripts/

2014-03-13  Ram RS  <ramrs@nyu.edu>

    * Bug fix: tests.test_normalize_by_median_no_bigcount() now runs within
    temp directory

2014-03-11  Michael R. Crusoe  <mcrusoe@mcrusoe.edu>

    * lib/read_parsers.hh: fix for Coverity CID 1054789: Uninitialized scalar
    field

2014-03-10  Michael R. Crusoe  <mcrusoe@msu.edu>

    * doc/development.txt: document fork/tag policy + formatting fixes

2014-03-03  Michael R. Crusoe  <mcrusoe@msu.edu>

    * lib/trace_logger.{cc,hh}: fix for Coverity CID 1063852: Uninitialized
    scalar field (UNINIT_CTOR) 
    * lib/node.cc: fix for Coverity CID 1173035:  Uninitialized scalar field
    (UNINIT_CTOR)
    * lib/hashbits.hh: fix for Coverity CID 1153101:  Resource leak in object
    (CTOR_DTOR_LEAK)
    * lib/{perf_metrics.{cc,hh},hashtable.{cc,hh}
    ,read_parsers.{cc,hh},trace_logger.{cc,hh}}: ifndef WITH_INTERNAL_METRICS
    then lets not + astyle -A10

2014-02-27  Michael R. Crusoe <mcrusoe@msu.edu>

    * tagged: version 0.8
    * setup.py: Specify a known working version of setuptools so we don't
    force an unneeded and awkward upgrade.
    * setup.py: We aren't zipsafe, mark as such

2014-02-18  Michael R. Crusoe <mcrusoe@msu.edu>

* Normalized C++ namespace usage to fix CID 1054792
* Updated install instructions. We recommend OS X users and those Linux
users without root access to install virtualenv instead of pip.
* New documentation: doc/known-issues.txt
* Added code review checklist & other guidance: doc/development.txt

2014-02-03  Camille Scott <camille.scott.w@gmail.com>

* Standardized command line arguments in khmer_args; added version flag

* Added support for sparse graph labeling

* Added script to reinflate partitions from read files using the 
  labeling system, called sweep-reads-by-partition-buffered.py

* Implemented __new__ methods for Hashbits, enforced inheritance
  hierarchy between it and the new LabelHash class both in C++
  and CPython API

2013-12-20  Titus Brown  <titus@idyll.org>

* Fixed output_partitioned_file, sweep-reads3.py, and extract-partitions.py
  to retain FASTQ format in output.

2013-12-11  Michael R. Crusoe <mcrusoe@msu.edu>

* normalize-by-median.py: new optional argument: --record-filenames to specify
a path where a list of all the output filenames will be written to. Will
be used to better integrate with Galaxy.

* All commands that use the counting args now support the --version switch

* abundance-dist-single.py, abundance-dist.py, do-partition.py,
interleave-reads.py, load-graph.py, load-into-counting.py
normalize-by-median.py now exit with return code 1 instead of 255 as is
standard.

2013-12-19  Michael R. Crusoe  <mcrusoe@msu.edu>

* doc/install.txt Add setup instructions for RHEL6 & fix invocation to get
master branch to work for non-developers

2013-12-18  Titus Brown  <titus@idyll.org>

* Added a test to ensure that normalize-by-median.py has bigcount set to
  False.

2013-11-22  Camille Scott  <camille.scott.w@gmail.com>

* Makefile: Added debug target for profiling.

2013-11-22  Michael R. Crusoe  <mcrusoe@msu.edu>

* Documented release process

2013-10-21  Michael R. Crusoe  <mcrusoe@msu.edu>

* Version 0.7

* New script: sample-reads-randomly.py which does a single pass random
subsample using reservoir sampling.

* the version number is now only stored in one place

* Makefile: new dist, cppcheck, pep8, and autopep8 targets for developers.
VERSION is now set by versioneer and exported to C/C++ code.

* README switched from MarkDown to ReStructuredText format to clean up PyPI
listing. Install count badge added.

* doc/: updates to how the scripts are called. Sphinx now pulls version
number from versioneer. C/Python integration is now partially documented.
Reference to bleeding-edge has been removed. Release instructions have been
clarified and simplified.

* all python code in khmer/, scripts/, and tests/ should be PEP8 compliant now.

* khmer/_khmermodule.cc has gotten a once-over with cpychecker. Type errors
were eliminated and the error checking has improved.

* Several fixes motivated by the results of a Coverity C/C++ scan. 

* Tests that require greater than 0.5 gigabytes of memory are now annotated as
being 'highmem' and be skipped by changing two lines in setup.cfg

* warnings about -Wstrict-prototypes will no longer appear

* contributors to this release are: ctb, mr-c and camillescott. 

2013-10-15  Michael R. Crusoe  <mcrusoe@msu.edu>

* Version 0.6.1

* No code changes, just build fixes

2013-10-10  Michael R. Crusoe  <mcrusoe@msu.edu>

* Version 0.6

* Switch to setuptools to run the entire build

* The various Makefiles have been merged into one inside lib for posterity

* A new top-level Makefile wraps "python setup.py"

* argparse.py has been removed and is installed automatically by setuptools/pip

* setup.py and the python/khmer directory have been moved to the root of the
project to conform to the standard layout

* The project contact address is now khmer-project@idyll.org

* Due to the new build system the project now easily builds under OS X + XCode

* In light of the above the installation instructions have been rewritten

* Sphinx now builds the documentation without warnings or errors

* It is now easy to calculate code coverage.

* setup.py is now PEP8 compliant<|MERGE_RESOLUTION|>--- conflicted
+++ resolved
@@ -1,12 +1,14 @@
 2015-04-14  Scott Fay  <scott.a.fay@gmail.com>
 
-<<<<<<< HEAD
    * doc/user/getting-help.rst: added to user docs
    * doc/index.rst: changed: added link to getting-help doc
    * README.rst: changed: added link to getting-help doc
-=======
+
+2015-04-14  Susan Steinman  <steinman.tutoring@gmail.com>
+
+2015-04-14  Scott Fay  <scott.a.fay@gmail.com>
+
    * docs/index.rst: added github repo and release notes page to main docs page
->>>>>>> 0e2b5dc1
 
 2015-04-14  Susan Steinman  <steinman.tutoring@gmail.com>
 
