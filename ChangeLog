--- conflicted
+++ resolved
@@ -1,8 +1,7 @@
-<<<<<<< HEAD
-2015-07-20  Jacob Fenton  <bocajnotnef@gmail.com>
+2015-07-24  Jacob Fenton  <bocajnotnef@gmail.com>
 
    * doc/dev/getting-started.rst: added instructions for second contribution
-=======
+
 2015-07-22  Jacob Fenton  <bocajnotnef@gmail.com>
 
    * tests/test_read_parsers.py: added workaround for bug in OSX Python
@@ -21,7 +20,6 @@
    * scripts/{count-overlap,load-into-counting,make-initial-stoptags,
    partition-graph,sample-reads-randomly}.py: removed unnecessary call to
    check_space.
->>>>>>> 40ddbf14
 
 2015-07-20  Titus Brown  <titus@idyll.org>
 
