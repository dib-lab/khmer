--- conflicted
+++ resolved
@@ -3,12 +3,7 @@
 //
 
 #include "Python.h"
-<<<<<<< HEAD
-#include <khmer.hh>
-=======
-#include "seqfuncs.hh"
 #include "khmer.hh"
->>>>>>> 42809f14
 
 //
 // Function necessary for Python loading:
