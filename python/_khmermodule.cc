//
// A module for Python that exports khmer C++ library functions.
//

#include <iostream>

#include "Python.h"
#include "khmer.hh"
#include "khmer_config.hh"
#include "ktable.hh"
#include "hashtable.hh"
#include "hashbits.hh"
#include "counting.hh"
#include "storage.hh"
#include "aligner.hh"

//
// Function necessary for Python loading:
//

extern "C" {
    void init_khmer();
}


// Configure module logging.
//#define WITH_INTERNAL_TRACING
namespace khmer
{

namespace python
{

#ifdef WITH_INTERNAL_TRACING
#warning "Internal tracing of Python extension module is enabled."
static uint8_t const	_MODULE_TRACE_LEVEL	= TraceLogger:: TLVL_DEBUG9;
static void		_trace_logger(
    uint8_t level, char const * format, ...
)
{
    static FILE *	_stream_handle	= NULL;

    if (NULL == _stream_handle) {
        _stream_handle = fopen( "pymod.log", "w" );
    }

    va_list varargs;

    if (_MODULE_TRACE_LEVEL <= level) {
        va_start( varargs, format );
        vfprintf( _stream_handle, format, varargs );
        va_end( varargs );
        fflush( _stream_handle );
    }

}
#else
static uint8_t const	_MODULE_TRACE_LEVEL	= TraceLogger:: TLVL_NONE;
static inline void	_trace_logger(
    uint8_t level, char const * format, ...
)
{ }
#endif


template < typename OBJECT >
void
_common_init_Type(
    PyTypeObject &tobj, char const * name, char const * doc
)
{
    assert( name );
    assert( doc );

    tobj.ob_size		= 0;
    tobj.ob_type		= &PyType_Type;
    tobj.tp_name		= name;
    tobj.tp_basicsize		= sizeof( OBJECT );
    tobj.tp_alloc		= PyType_GenericAlloc;
    tobj.tp_free		= PyObject_Free;
    tobj.tp_getattro		= PyObject_GenericGetAttr;
    tobj.tp_flags		= Py_TPFLAGS_DEFAULT;
    tobj.tp_doc			= doc;
}


static inline
void
_debug_class_attrs( PyTypeObject &tobj )
{
#ifdef WITH_INTERNAL_TRACING
    PyObject *key, *val;
    Py_ssize_t pos = 0;

    while (PyDict_Next( tobj.tp_dict, &pos, &key, &val )) {
        _trace_logger(
            TraceLogger:: TLVL_DEBUG5,
            "\ttype '%s' dictionary key %d: '%s'\n",
            tobj.tp_name, pos, PyString_AsString( key )
        );
    }
#endif // WITH_INTERNAL_TRACING
}


} // namespace python

} // namespace khmer


class _khmer_exception
{
private:
    std::string _message;
public:
    _khmer_exception(std::string message) : _message(message) { };
    inline const std::string get_message() const {
        return _message;
    };
};

class _khmer_signal : public _khmer_exception
{
public:
    _khmer_signal(std::string message) : _khmer_exception(message) { };
};

typedef khmer:: pre_partition_info _pre_partition_info;

// Python exception to raise
static PyObject *KhmerError;

// default callback obj;
static PyObject *_callback_obj = NULL;

// callback function to pass into C++ functions

void _report_fn(const char * info, void * data, unsigned long long n_reads,
                unsigned long long other)
{
    // handle signals etc. (like CTRL-C)
    if (PyErr_CheckSignals() != 0) {
        throw _khmer_signal("PyErr_CheckSignals received a signal");
    }

    // set data to default?
    if (!data && _callback_obj) {
        data = _callback_obj;
    }

    // if 'data' is set, it is None, or a Python callable
    if (data) {
        PyObject * obj = (PyObject *) data;
        if (obj != Py_None) {
            PyObject * args = Py_BuildValue("sLL", info, n_reads, other);
            PyObject * r = PyObject_Call(obj, args, NULL);
            Py_XDECREF(r);
            Py_DECREF(args);
        }
    }

    if (PyErr_Occurred()) {
        throw _khmer_signal("PyErr_Occurred is set");
    }

    // ...allow other Python threads to do stuff...
    Py_BEGIN_ALLOW_THREADS;
    Py_END_ALLOW_THREADS;
}


/***********************************************************************/

//
// Config object -- configuration of khmer internals
//

/*
// For bookkeeping purposes.
static khmer:: Config *	    the_active_config	  = NULL;
*/

typedef struct {
    PyObject_HEAD
    khmer:: Config *    config;
} khmer_ConfigObject;

static void	  khmer_config_dealloc( PyObject * );
static PyObject * khmer_config_getattr( PyObject * obj, char * name );

static PyTypeObject khmer_ConfigType = {
    PyObject_HEAD_INIT(NULL)
    0,
    "Config", sizeof(khmer_ConfigObject),
    0,
    khmer_config_dealloc,	/*tp_dealloc*/
    0,				/*tp_print*/
    khmer_config_getattr,	/*tp_getattr*/
    0,				/*tp_setattr*/
    0,				/*tp_compare*/
    0,				/*tp_repr*/
    0,				/*tp_as_number*/
    0,				/*tp_as_sequence*/
    0,				/*tp_as_mapping*/
    0,				/*tp_hash */
    0,				/*tp_call*/
    0,				/*tp_str*/
    0,				/*tp_getattro*/
    0,				/*tp_setattro*/
    0,				/*tp_as_buffer*/
    Py_TPFLAGS_DEFAULT,		/*tp_flags*/
    "config object",            /* tp_doc */
};

/*
static
PyObject *
new_config( PyObject * self, PyObject * args )
{
  // TODO: Take a dictionary to initialize config values.
  //	   Need khmer:: Config constructor which supports this first.

  khmer_ConfigObject * obj =
    (khmer_ConfigObject *)PyObject_New(khmer_ConfigObject, &khmer_ConfigType);

  obj->config = new khmer:: Config( );

  return (PyObject *)obj;
}
*/

static
PyObject *
get_config( PyObject * self, PyObject * args )
{
    khmer_ConfigObject *	obj =
        (khmer_ConfigObject *)PyObject_New(khmer_ConfigObject, &khmer_ConfigType);

    khmer:: Config *	config_new      = &(khmer:: get_active_config( ));
    obj->config	    = config_new;
//  the_active_config = config_new;

    return (PyObject *)obj;
}

/*
static
PyObject *
set_config( PyObject * self, PyObject * args )
{
  khmer_ConfigObject *	  obj	  = NULL;

  if (!PyArg_ParseTuple( args, "O!", &khmer_ConfigType, &obj ))
    return NULL;

  khmer:: Config *	  config = obj->config;
  // TODO? Add sanity check to ensure that 'config' is valid.
  khmer:: set_active_config( *config );
  the_active_config = config;

  Py_INCREF(Py_None);
  return Py_None;
}
*/

static
void
khmer_config_dealloc( PyObject* self )
{
//  khmer_ConfigObject * obj = (khmer_ConfigObject *) self;
//  if (the_active_config != obj->config)
//  {
//    delete obj->config;
//    obj->config = NULL;
//  }

    PyObject_Del( self );
}

static
PyObject *
config_has_extra_sanity_checks( PyObject * self, PyObject * args )
{
    khmer_ConfigObject *	  me	    = (khmer_ConfigObject *) self;
    khmer::Config *	  config    = me->config;
    if (config->has_extra_sanity_checks( )) {
        Py_RETURN_TRUE;
    }
    Py_RETURN_FALSE;
}

static
PyObject *
config_get_number_of_threads( PyObject * self, PyObject * args )
{
    khmer_ConfigObject *	  me	    = (khmer_ConfigObject *) self;
    khmer::Config *	  config    = me->config;
    return PyInt_FromSize_t( (size_t)config->get_number_of_threads( ) );
}

static
PyObject *
config_set_number_of_threads( PyObject * self, PyObject * args )
{
    int	  number_of_threads;

    if (!PyArg_ParseTuple( args, "i", &number_of_threads )) {
        return NULL;
    }

    khmer_ConfigObject *	  me	    = (khmer_ConfigObject *) self;
    khmer::Config *	  config    = me->config;
    // TODO: Catch exceptions and set errors as appropriate.
    config->set_number_of_threads( number_of_threads );

    Py_INCREF(Py_None);
    return Py_None;
}


static
PyObject *
config_get_reads_input_buffer_size( PyObject * self, PyObject * args )
{
    khmer_ConfigObject *	  me	    = (khmer_ConfigObject *) self;
    khmer::Config *	  config    = me->config;
    // TODO: More safely match type with uint64_t.
    return PyLong_FromUnsignedLongLong( config->get_reads_input_buffer_size( ) );
}


static
PyObject *
config_set_reads_input_buffer_size( PyObject * self, PyObject * args )
{
    unsigned long long reads_input_buffer_size;

    if (!PyArg_ParseTuple( args, "K", &reads_input_buffer_size )) {
        return NULL;
    }

    khmer_ConfigObject *	  me	    = (khmer_ConfigObject *) self;
    khmer::Config *	  config    = me->config;
    // TODO: Catch exceptions and set errors as appropriate.
    config->set_reads_input_buffer_size( reads_input_buffer_size );

    Py_INCREF(Py_None);
    return Py_None;
}


static
PyObject *
config_get_input_buffer_trace_level( PyObject * self, PyObject * args )
{
    khmer_ConfigObject *	  me	    = (khmer_ConfigObject *) self;
    khmer::Config *	  config    = me->config;
    return PyInt_FromSize_t( (size_t)config->get_input_buffer_trace_level( ) );
}


static
PyObject *
config_set_input_buffer_trace_level( PyObject * self, PyObject * args )
{
    unsigned char trace_level;

    if (!PyArg_ParseTuple( args, "B", &trace_level )) {
        return NULL;
    }

    khmer_ConfigObject *	  me	    = (khmer_ConfigObject *) self;
    khmer::Config *	  config    = me->config;
    // TODO: Catch exceptions and set errors as appropriate.
    config->set_input_buffer_trace_level( (uint8_t)trace_level );

    Py_INCREF(Py_None);
    return Py_None;
}


static
PyObject *
config_get_reads_parser_trace_level( PyObject * self, PyObject * args )
{
    khmer_ConfigObject *	  me	    = (khmer_ConfigObject *) self;
    khmer::Config *	  config    = me->config;
    return PyInt_FromSize_t( (size_t)config->get_reads_parser_trace_level( ) );
}


static
PyObject *
config_set_reads_parser_trace_level( PyObject * self, PyObject * args )
{
    unsigned char trace_level;

    if (!PyArg_ParseTuple( args, "B", &trace_level )) {
        return NULL;
    }

    khmer_ConfigObject *	  me	    = (khmer_ConfigObject *) self;
    khmer::Config *	  config    = me->config;
    // TODO: Catch exceptions and set errors as appropriate.
    config->set_reads_parser_trace_level( (uint8_t)trace_level );

    Py_INCREF(Py_None);
    return Py_None;
}


static PyMethodDef khmer_config_methods[] = {
    {
        "has_extra_sanity_checks", config_has_extra_sanity_checks,
        METH_VARARGS, "Compiled with extra sanity checking?"
    },
    {
        "get_number_of_threads", config_get_number_of_threads,
        METH_VARARGS, "Get the number of threads to use."
    },
    {
        "set_number_of_threads", config_set_number_of_threads,
        METH_VARARGS, "Set the number of threads to use."
    },
    {
        "get_reads_input_buffer_size", config_get_reads_input_buffer_size,
        METH_VARARGS, "Get the buffer size used by the reads file parser."
    },
    {
        "set_reads_input_buffer_size", config_set_reads_input_buffer_size,
        METH_VARARGS, "Set the buffer size used by the reads file parser."
    },
    {
        "get_input_buffer_trace_level", config_get_input_buffer_trace_level,
        METH_VARARGS, "Get the trace level of the input buffer manager."
    },
    {
        "set_input_buffer_trace_level", config_set_input_buffer_trace_level,
        METH_VARARGS, "Set the trace level of the input buffer manager."
    },
    {
        "get_reads_parser_trace_level", config_get_reads_parser_trace_level,
        METH_VARARGS, "Get the trace level of the reads file parser."
    },
    {
        "set_reads_parser_trace_level", config_set_reads_parser_trace_level,
        METH_VARARGS, "Set the trace level of the reads file parser."
    },
    {NULL, NULL, 0, NULL}           /* sentinel */
};

static
PyObject *
khmer_config_getattr( PyObject * obj, char * name )
{
    return Py_FindMethod(khmer_config_methods, obj, name);
}

/***********************************************************************/

//
// Read object -- name, sequence, and FASTQ stuff
//

namespace khmer
{

namespace python
{


static PyTypeObject Read_Type = { PyObject_HEAD_INIT( NULL ) };


typedef struct {
    PyObject_HEAD
    //! Pointer to the low-level genomic read object.
    khmer:: read_parsers:: Read *   read;
} Read_Object;


static
void
_Read_dealloc( PyObject * self )
{
    Read_Object * myself = (Read_Object *)self;
    delete myself->read;
    myself->read = NULL;
    Read_Type.tp_free( self );
}


#define KHMER_READ_STRING_GETTER( SELF, ATTR_NAME ) \
    PyString_FromString( \
	((((Read_Object *)(SELF))->read)->ATTR_NAME).c_str( ) \
    )


static
PyObject *
Read_get_name( PyObject * self, void * closure )
{
    return KHMER_READ_STRING_GETTER( self, name );
}


static
PyObject *
Read_get_sequence( PyObject * self, void * closure )
{
    return KHMER_READ_STRING_GETTER( self, sequence );
}


static
PyObject *
Read_get_accuracy( PyObject * self, void * closure )
{
    return KHMER_READ_STRING_GETTER( self, accuracy );
}


static
PyObject *
Read_get_annotations( PyObject * self, void * closure )
{
    return KHMER_READ_STRING_GETTER( self, annotations );
}


// TODO? Implement setters.


static PyGetSetDef _Read_accessors [ ] = {
    {
        (char *)"name",
        (getter)Read_get_name, (setter)NULL,
        (char *)"Read identifier.", NULL
    },
    {
        (char *)"sequence",
        (getter)Read_get_sequence, (setter)NULL,
        (char *)"Genomic sequence.", NULL
    },
    {
        (char *)"accuracy",
        (getter)Read_get_accuracy, (setter)NULL,
        (char *)"Quality scores.", NULL
    },
    {
        (char *)"annotations",
        (getter)Read_get_annotations, (setter)NULL,
        (char *)"Annotations.", NULL
    },

    { NULL, NULL, NULL, NULL, NULL } // sentinel
};


static
void
_init_Read_Type( )
{
    using namespace khmer:: read_parsers;

    _common_init_Type<Read_Object>(
        Read_Type, "Read", "A FASTQ record plus some metadata."
    );
    Read_Type.tp_dealloc	= (destructor)_Read_dealloc;

    Read_Type.tp_getset		= (PyGetSetDef *)_Read_accessors;

    PyType_Ready( &Read_Type );

    _debug_class_attrs( Read_Type );
}


/***********************************************************************/

//
// ReadParser object -- parse reads directly from streams
// ReadPairIterator -- return pairs of Read objects
//


static PyTypeObject ReadParser_Type = { PyObject_HEAD_INIT( NULL ) };
static PyTypeObject ReadPairIterator_Type = { PyObject_HEAD_INIT( NULL ) };


typedef struct {
    PyObject_HEAD
    //! Pointer to the low-level parser object.
    khmer:: read_parsers:: IParser *  parser;
} ReadParser_Object;


typedef struct {
    PyObject_HEAD
    //! Pointer to Python parser object for reference counting purposes.
    PyObject *	parent;
    //! Persistent value of pair mode across invocations.
    uint8_t	pair_mode;
} ReadPairIterator_Object;


static
void
_ReadParser_dealloc( PyObject * self )
{

    ReadParser_Object * myself = (ReadParser_Object *)self;
    delete myself->parser;
    myself->parser = NULL;
    ReadParser_Type.tp_free( self );

}


static
void
_ReadPairIterator_dealloc( PyObject * self )
{
    ReadPairIterator_Object * myself = (ReadPairIterator_Object *)self;

    Py_DECREF( myself->parent );
    myself->parent = NULL;
    ReadPairIterator_Type.tp_free( self );
}


static
PyObject *
_ReadParser_new( PyTypeObject * subtype, PyObject * args, PyObject * kwds )
{
    using namespace khmer:: read_parsers;

    char *      ifile_name_CSTR;
    Config	&the_config	  = get_active_config( );
    uint32_t    number_of_threads = the_config.get_number_of_threads( );
    uint64_t    cache_size	  = the_config.get_reads_input_buffer_size( );
    uint8_t     trace_level	  = the_config.get_reads_parser_trace_level( );

    if (!PyArg_ParseTuple(
                args, "s|IKH",
                &ifile_name_CSTR, &number_of_threads, &cache_size, &trace_level
            )) {
        return NULL;
    }
    // TODO: Handle keyword arguments.
    std:: string	ifile_name( ifile_name_CSTR );

    PyObject * self		= subtype->tp_alloc( subtype, 1 );
    ReadParser_Object * myself	= (ReadParser_Object *)self;

    // Wrap the low-level parser object.
    try {
        myself->parser =
            IParser:: get_parser(
                ifile_name, number_of_threads, cache_size, trace_level
            );
    } catch (InvalidStreamHandle &exc) {
        PyErr_SetString( PyExc_ValueError, "invalid input file name" );
        return NULL;
    }

    return self;
}


static
PyObject *
_ReadParser_iternext( PyObject * self )
{
    using namespace khmer:: read_parsers;

    ReadParser_Object *	myself  = (ReadParser_Object *)self;
    IParser *		parser  = myself->parser;

    bool    stop_iteration	= false;
    bool    invalid_file_format	= false;
    char    exc_message[ CHAR_MAX ];
    Read *  the_read_PTR	= new Read( );

    Py_BEGIN_ALLOW_THREADS
    stop_iteration = parser->is_complete( );
    if (!stop_iteration) {
        try {
            parser->imprint_next_read( *the_read_PTR );
        } catch (InvalidReadFileFormat &exc) {
            invalid_file_format = true;
            strncpy( exc_message, exc.what( ), CHAR_MAX );
        } catch (NoMoreReadsAvailable &exc) {
            ;
        }
    }
    Py_END_ALLOW_THREADS

    // Note: Can simply return NULL instead of setting the StopIteration
    //	     exception.
    if (stop_iteration) {
        return NULL;
    }

    if (invalid_file_format) {
        PyErr_SetString( PyExc_IOError, (char const *)exc_message );
        return NULL;
    }

    PyObject * the_read_OBJECT = Read_Type.tp_alloc( &Read_Type, 1 );
    ((Read_Object *)the_read_OBJECT)->read = the_read_PTR;
    return the_read_OBJECT;
}


static
PyObject *
_ReadPairIterator_iternext( PyObject * self )
{
    using namespace khmer:: read_parsers;

    ReadPairIterator_Object *	myself	  = (ReadPairIterator_Object *)self;
    ReadParser_Object *		parent	  =
        (ReadParser_Object *)(myself->parent);
    IParser *			parser	  = parent->parser;
    uint8_t			pair_mode = myself->pair_mode;

    ReadPair	the_read_pair;

    bool    stop_iteration		= false;
    bool    invalid_file_format		= false;
    char    exc_message[ CHAR_MAX ];
    bool    unknown_pair_reading_mode   = false;
    bool    invalid_read_pair		= false;
    Py_BEGIN_ALLOW_THREADS
    stop_iteration = parser->is_complete( );
    if (!stop_iteration)
        try {
            parser->imprint_next_read_pair( the_read_pair, pair_mode );
        } catch (InvalidReadFileFormat &exc) {
            invalid_file_format = true;
            strncpy( exc_message, exc.what( ), CHAR_MAX );
        } catch (UnknownPairReadingMode &exc) {
            unknown_pair_reading_mode = true;
        } catch (InvalidReadPair &exc) {
            invalid_read_pair = true;
        }
    Py_END_ALLOW_THREADS

    // Note: Can return NULL instead of setting the StopIteration exception.
    if (stop_iteration) {
        return NULL;
    }

    if (invalid_file_format) {
        PyErr_SetString( PyExc_IOError, (char const *)exc_message );
        return NULL;
    }
    if (unknown_pair_reading_mode) {
        PyErr_SetString(
            PyExc_ValueError, "Unknown pair reading mode supplied."
        );
        return NULL;
    }
    if (invalid_read_pair) {
        PyErr_SetString( PyExc_IOError, "Invalid read pair detected." );
        return NULL;
    }

    // Copy elements of 'ReadPair' object into Python tuple.
    // TODO? Replace dummy reads with 'None' object.
    PyObject * read_1_OBJECT = Read_Type.tp_alloc( &Read_Type, 1 );
    ((Read_Object *)read_1_OBJECT)->read = new Read( the_read_pair.first );
    PyObject * read_2_OBJECT = Read_Type.tp_alloc( &Read_Type, 1 );
    ((Read_Object *)read_2_OBJECT)->read = new Read( the_read_pair.second );
    return PyTuple_Pack( 2, read_1_OBJECT, read_2_OBJECT );
}


static
PyObject *
ReadParser_iter_reads( PyObject * self, PyObject * args )
{
    return PyObject_SelfIter( self );
}


static
PyObject *
ReadParser_iter_read_pairs( PyObject * self, PyObject * args )
{
    using namespace khmer:: read_parsers;

    uint8_t   pair_mode	= IParser:: PAIR_MODE_ERROR_ON_UNPAIRED;

    if (!PyArg_ParseTuple( args, "|H", &pair_mode )) {
        return NULL;
    }

    // Capture existing read parser.
    PyObject * obj = ReadPairIterator_Type.tp_alloc(
                         &ReadPairIterator_Type, 1
                     );
    ReadPairIterator_Object * rpi   = (ReadPairIterator_Object *)obj;
    rpi->parent			    = self;
    rpi->pair_mode		    = pair_mode;

    // Increment reference count on existing ReadParser object so that it
    // will not go away until all ReadPairIterator instances have gone away.
    Py_INCREF( self );

    return obj;
}


static PyMethodDef _ReadParser_methods [ ] = {
    {
        "iter_reads",		(PyCFunction)ReadParser_iter_reads,
        METH_NOARGS,		"Iterates over reads."
    },
    {
        "iter_read_pairs",	(PyCFunction)ReadParser_iter_read_pairs,
        METH_VARARGS,		"Iterates over paired reads as pairs."
    },

    { NULL, NULL, 0, NULL } // sentinel
};


static
void
_init_ReadParser_Type( )
{
    using namespace khmer:: read_parsers;

    _common_init_Type<ReadParser_Object>(
        ReadParser_Type,
        "ReadParser",
        "Parses streams from various file formats, " \
        "such as FASTA and FASTQ."
    );
    ReadParser_Type.tp_new	    = (newfunc)_ReadParser_new;
    ReadParser_Type.tp_dealloc	    = (destructor)_ReadParser_dealloc;

    ReadParser_Type.tp_iter	    = PyObject_SelfIter;
    ReadParser_Type.tp_iternext	    = (iternextfunc)_ReadParser_iternext;

    ReadParser_Type.tp_methods	    = (PyMethodDef *)_ReadParser_methods;

    PyObject * cls_attrs_DICT = PyDict_New( );


    // Place pair mode constants into class dictionary.
    int result;

    result = PyDict_SetItemString(
                 cls_attrs_DICT,
                 "PAIR_MODE_ALLOW_UNPAIRED",
                 PyInt_FromLong( IParser:: PAIR_MODE_ALLOW_UNPAIRED )
             );
    assert(!result);

    result = PyDict_SetItemString(
                 cls_attrs_DICT,
                 "PAIR_MODE_IGNORE_UNPAIRED",
                 PyInt_FromLong( IParser:: PAIR_MODE_IGNORE_UNPAIRED )
             );
    assert(!result);

    result = PyDict_SetItemString(
                 cls_attrs_DICT,
                 "PAIR_MODE_ERROR_ON_UNPAIRED",
                 PyInt_FromLong( IParser:: PAIR_MODE_ERROR_ON_UNPAIRED )
             );
    assert(!result);

    ReadParser_Type.tp_dict	    = cls_attrs_DICT;

    PyType_Ready( &ReadParser_Type );

    _debug_class_attrs( ReadParser_Type );

} // _init_ReadParser_Type


static
void
_init_ReadPairIterator_Type( )
{

    _common_init_Type<ReadPairIterator_Object>(
        ReadPairIterator_Type,
        "ReadParser-pair-iterator",
        "Iterates over 'ReadParser' objects and returns read pairs."
    );
    //ReadPairIterator_Type.tp_new	= (newfunc)_ReadPairIterator_new;
    ReadPairIterator_Type.tp_dealloc    =
        (destructor)_ReadPairIterator_dealloc;

    ReadPairIterator_Type.tp_iter	= PyObject_SelfIter;
    ReadPairIterator_Type.tp_iternext	=
        (iternextfunc)_ReadPairIterator_iternext;

    PyType_Ready( &ReadPairIterator_Type );

    _debug_class_attrs( ReadPairIterator_Type );

} // _init_ReadPairIterator_Type


} // namespace python

} // namespace khmer


static
khmer:: read_parsers:: IParser *
_PyObject_to_khmer_ReadParser( PyObject * py_object )
{
    // TODO: Add type-checking.

    return ((khmer:: python:: ReadParser_Object *)py_object)->parser;
}


/***********************************************************************/

//
// KTable object -- exact counting of k-mers.
//

typedef struct {
    PyObject_HEAD
    khmer::KTable * ktable;
} khmer_KTableObject;

static void khmer_ktable_dealloc(PyObject *);

//
// ktable_forward_hash - hash k-mers into numbers
//

static PyObject * ktable_forward_hash(PyObject * self, PyObject * args)
{
    khmer_KTableObject * me = (khmer_KTableObject *) self;
    khmer::KTable * ktable = me->ktable;

    char * kmer;

    if (!PyArg_ParseTuple(args, "s", &kmer)) {
        return NULL;
    }

    if (strlen(kmer) != ktable->ksize()) {
        PyErr_SetString(PyExc_ValueError,
                        "k-mer length must be the same as the hashtable k-size");
        return NULL;
    }

    return PyLong_FromUnsignedLongLong(khmer::_hash(kmer, ktable->ksize()));
}

//
// ktable_forward_hash_no_rc -- hash k-mers into numbers, with no RC handling
//

static PyObject * ktable_forward_hash_no_rc(PyObject * self, PyObject * args)
{
    khmer_KTableObject * me = (khmer_KTableObject *) self;
    khmer::KTable * ktable = me->ktable;

    char * kmer;

    if (!PyArg_ParseTuple(args, "s", &kmer)) {
        return NULL;
    }

    if (strlen(kmer) != ktable->ksize()) {
        PyErr_SetString(PyExc_ValueError,
                        "k-mer length must be the same as the hashtable k-size");
        return NULL;
    }

    return PyLong_FromUnsignedLongLong(khmer::_hash_forward(kmer, ktable->ksize()));
}

//
// ktable_reverse_hash -- reverse-hash numbers into DNA strings
//

static PyObject * ktable_reverse_hash(PyObject * self, PyObject * args)
{
    khmer_KTableObject * me = (khmer_KTableObject *) self;
    khmer::KTable * ktable = me->ktable;

    unsigned int val;

    if (!PyArg_ParseTuple(args, "I", &val)) {
        return NULL;
    }

    return PyString_FromString(khmer::_revhash(val, ktable->ksize()).c_str());
}

//
// ktable_count -- count the given k-mer in the ktable
//

static PyObject * ktable_count(PyObject * self, PyObject * args)
{
    khmer_KTableObject * me = (khmer_KTableObject *) self;
    khmer::KTable * ktable = me->ktable;

    char * kmer;

    if (!PyArg_ParseTuple(args, "s", &kmer)) {
        return NULL;
    }

    if (strlen(kmer) != ktable->ksize()) {
        PyErr_SetString(PyExc_ValueError,
                        "k-mer length must be the same as the hashtable k-size");
        return NULL;
    }

    ktable->count(kmer);

    return PyInt_FromLong(1);
}

//
// ktable_consume -- count all of the k-mers in the given string
//

static PyObject * ktable_consume(PyObject * self, PyObject * args)
{
    khmer_KTableObject * me = (khmer_KTableObject *) self;
    khmer::KTable * ktable = me->ktable;

    char * long_str;

    if (!PyArg_ParseTuple(args, "s", &long_str)) {
        return NULL;
    }

    if (strlen(long_str) < ktable->ksize()) {
        PyErr_SetString(PyExc_ValueError,
                        "string length must >= the hashtable k-mer size");
        return NULL;
    }

    ktable->consume_string(long_str);

    unsigned int n_consumed = strlen(long_str) - ktable->ksize() + 1;

    return PyInt_FromLong(n_consumed);
}

static PyObject * ktable_get(PyObject * self, PyObject * args)
{
    khmer_KTableObject * me = (khmer_KTableObject *) self;
    khmer::KTable * ktable = me->ktable;

    PyObject * arg;

    if (!PyArg_ParseTuple(args, "O", &arg)) {
        return NULL;
    }

    unsigned long count = 0;

    if(PyLong_Check(arg)) {
        HashIntoType pos = PyLong_AsUnsignedLongLong(arg);
        count = ktable->get_count(pos);
    } else if (PyInt_Check(arg)) {
        long pos = PyInt_AsLong(arg);
        count = ktable->get_count((unsigned int) pos);
    } else if (PyString_Check(arg)) {
        std::string s = PyString_AsString(arg);
        count = ktable->get_count(s.c_str());
    }

    return PyInt_FromLong(count);
}

static PyObject * ktable__getitem__(PyObject * self, Py_ssize_t index)
{
    khmer_KTableObject * me = (khmer_KTableObject *) self;
    khmer::KTable * ktable = me->ktable;

    khmer::ExactCounterType count = ktable->get_count(index);

    return PyInt_FromLong(count);
}

static int ktable__contains__( PyObject * self, PyObject * val )
{
    khmer_KTableObject * me = (khmer_KTableObject *) self;
    khmer::KTable * ktable = me->ktable;
    // TODO: Consider other object types.
    char * kmer_str = PyString_AsString( val );

    if (kmer_str) {
        return (int)(bool)ktable->get_count( kmer_str );
    }
    return -1;
}

static PyObject * ktable_set(PyObject * self, PyObject * args)
{
    khmer_KTableObject * me = (khmer_KTableObject *) self;
    khmer::KTable * ktable = me->ktable;

    PyObject * arg;
    khmer::ExactCounterType count;

    if (!PyArg_ParseTuple(args, "OK", &arg, &count)) {
        return NULL;
    }

    if (PyInt_Check(arg)) {
        long pos = PyInt_AsLong(arg);
        ktable->set_count((unsigned int) pos, count);
    } else if (PyString_Check(arg)) {
        std::string s = PyString_AsString(arg);
        ktable->set_count(s.c_str(), count);
    }

    Py_INCREF(Py_None);
    return Py_None;
}

static PyObject * ktable_max_hash(PyObject * self, PyObject * args)
{
    khmer_KTableObject * me = (khmer_KTableObject *) self;
    khmer::KTable * ktable = me->ktable;

    if (!PyArg_ParseTuple(args, "")) {
        return NULL;
    }

    return PyInt_FromLong(ktable->max_hash());
}

static PyObject * ktable_n_entries(PyObject * self, PyObject * args)
{
    khmer_KTableObject * me = (khmer_KTableObject *) self;
    khmer::KTable * ktable = me->ktable;

    if (!PyArg_ParseTuple(args, "")) {
        return NULL;
    }

    return PyInt_FromLong(ktable->n_entries());
}

Py_ssize_t ktable__len__(PyObject * self)
{
    khmer_KTableObject * me = (khmer_KTableObject *) self;
    khmer::KTable * ktable = me->ktable;

    return ktable->n_entries();
}

static PyObject * ktable_ksize(PyObject * self, PyObject * args)
{
    khmer_KTableObject * me = (khmer_KTableObject *) self;
    khmer::KTable * ktable = me->ktable;

    if (!PyArg_ParseTuple(args, "")) {
        return NULL;
    }

    return PyInt_FromLong(ktable->ksize());
}

static PyObject * ktable_clear(PyObject * self, PyObject * args)
{
    khmer_KTableObject * me = (khmer_KTableObject *) self;
    khmer::KTable * ktable = me->ktable;

    if (!PyArg_ParseTuple(args, "")) {
        return NULL;
    }

    ktable->clear();

    Py_INCREF(Py_None);
    return Py_None;
}


// fwd decl --> defined below
static PyObject * ktable_update(PyObject * self, PyObject * args);
static PyObject * ktable_intersect(PyObject * self, PyObject * args);

static PyMethodDef khmer_ktable_methods[] = {
    { "forward_hash", ktable_forward_hash, METH_VARARGS, "Convert string to int" },
    { "forward_hash_no_rc", ktable_forward_hash_no_rc, METH_VARARGS, "Convert string to int, with no reverse complement handling" },
    { "reverse_hash", ktable_reverse_hash, METH_VARARGS, "Convert int to string" },
    { "count", ktable_count, METH_VARARGS, "Count the given kmer" },
    { "consume", ktable_consume, METH_VARARGS, "Count all k-mers in the given string" },
    { "get", ktable_get, METH_VARARGS, "Get the count for the given k-mer" },
    { "max_hash", ktable_max_hash, METH_VARARGS, "Get the maximum hash value"},
    { "n_entries", ktable_n_entries, METH_VARARGS, "Get the number of possible entries"},
    { "ksize", ktable_ksize, METH_VARARGS, "Get k"},
    { "set", ktable_set, METH_VARARGS, "Set counter to a value"},
    { "update", ktable_update, METH_VARARGS, "Combine another ktable with this one"},
    {
        "intersect", ktable_intersect, METH_VARARGS,
        "Create another ktable containing the intersection of two ktables:"
        "where both ktables have an entry, the counts will be summed."
    },
    { "clear", ktable_clear, METH_VARARGS, "Set all entries to 0." },

    {NULL, NULL, 0, NULL}           /* sentinel */
};

static PyObject *
khmer_ktable_getattr(PyObject * obj, char * name)
{
    return Py_FindMethod(khmer_ktable_methods, obj, name);
}

#define is_ktable_obj(v)  ((v)->ob_type == &khmer_KTableType)

static PySequenceMethods khmer_KTable_SequenceMethods = {
    ktable__len__,
    0,
    0,
    ktable__getitem__,
    0,
    0,
    0,
    ktable__contains__,
    0,
    0
};

static PyTypeObject khmer_KTableType = {
    PyObject_HEAD_INIT(NULL)
    0,
    "KTable", sizeof(khmer_KTableObject),
    0,
    khmer_ktable_dealloc,	/*tp_dealloc*/
    0,				/*tp_print*/
    khmer_ktable_getattr,	/*tp_getattr*/
    0,				/*tp_setattr*/
    0,				/*tp_compare*/
    0,				/*tp_repr*/
    0,				/*tp_as_number*/
    &khmer_KTable_SequenceMethods, /*tp_as_sequence*/
    0,				/*tp_as_mapping*/
    0,				/*tp_hash */
    0,				/*tp_call*/
    0,				/*tp_str*/
    0,				/*tp_getattro*/
    0,				/*tp_setattro*/
    0,				/*tp_as_buffer*/
    Py_TPFLAGS_DEFAULT,		/*tp_flags*/
    "ktable object",           /* tp_doc */
};

//
// new_ktable
//

static PyObject* new_ktable(PyObject * self, PyObject * args)
{
    unsigned int size = 0;

    if (!PyArg_ParseTuple(args, "I", &size)) {
        return NULL;
    }

    khmer_KTableObject * ktable_obj = (khmer_KTableObject *) \
                                      PyObject_New(khmer_KTableObject, &khmer_KTableType);

    ktable_obj->ktable = new khmer::KTable(size);

    return (PyObject *) ktable_obj;
}

//
// khmer_ktable_dealloc -- clean up a table object.
//

static void khmer_ktable_dealloc(PyObject* self)
{
    khmer_KTableObject * obj = (khmer_KTableObject *) self;
    delete obj->ktable;
    obj->ktable = NULL;

    PyObject_Del((PyObject *) obj);
}

static PyObject * ktable_update(PyObject * self, PyObject * args)
{
    khmer_KTableObject * me = (khmer_KTableObject *) self;
    khmer::KTable * ktable = me->ktable;

    PyObject * other_o;

    PyArg_ParseTuple(args, "O", &other_o);

    assert(is_ktable_obj(other_o));

    khmer::KTable * other = ((khmer_KTableObject*) other_o)->ktable;

    ktable->update(*other);

    Py_INCREF(Py_None);
    return Py_None;
}

static PyObject * ktable_intersect(PyObject * self, PyObject * args)
{
    khmer_KTableObject * me = (khmer_KTableObject *) self;
    khmer::KTable * ktable = me->ktable;

    PyObject * other_o;

    PyArg_ParseTuple(args, "O", &other_o);

    assert(is_ktable_obj(other_o));

    khmer::KTable * other = ((khmer_KTableObject*) other_o)->ktable;

    khmer::KTable * intersection = ktable->intersect(*other);

    khmer_KTableObject * ktable_obj = (khmer_KTableObject *) \
                                      PyObject_New(khmer_KTableObject, &khmer_KTableType);

    ktable_obj->ktable = intersection;

    return (PyObject *) ktable_obj;
}

/***********************************************************************/

//
// KCountingHash object
//

typedef struct {
    PyObject_HEAD
    khmer::CountingHash * counting;
} khmer_KCountingHashObject;

typedef struct {
    PyObject_HEAD
    khmer::Hashbits * hashbits;
} khmer_KHashbitsObject;

static void khmer_hashbits_dealloc(PyObject *);
static PyObject * khmer_hashbits_getattr(PyObject * obj, char * name);

static PyTypeObject khmer_KHashbitsType = {
    PyObject_HEAD_INIT(NULL)
    0,
    "KHashbits", sizeof(khmer_KHashbitsObject),
    0,
    khmer_hashbits_dealloc,	/*tp_dealloc*/
    0,				/*tp_print*/
    khmer_hashbits_getattr,	/*tp_getattr*/
    0,				/*tp_setattr*/
    0,				/*tp_compare*/
    0,				/*tp_repr*/
    0,				/*tp_as_number*/
    0,				/*tp_as_sequence*/
    0,				/*tp_as_mapping*/
    0,				/*tp_hash */
    0,				/*tp_call*/
    0,				/*tp_str*/
    0,				/*tp_getattro*/
    0,				/*tp_setattro*/
    0,				/*tp_as_buffer*/
    Py_TPFLAGS_DEFAULT,		/*tp_flags*/
    "hashbits object",           /* tp_doc */
};

#define is_hashbits_obj(v)  ((v)->ob_type == &khmer_KHashbitsType)

/* GRAPHALIGN addition */
typedef struct {
    PyObject_HEAD
    Aligner * aligner;
} khmer_ReadAlignerObject;

typedef struct {
    PyObject_HEAD
    khmer::MinMaxTable * mmt;
} khmer_MinMaxObject;


#define is_minmax_obj(v)  ((v)->ob_type == &khmer_MinMaxType)

static void khmer_minmax_dealloc(PyObject* self);
static PyObject * khmer_minmax_getattr(PyObject *, char *);

static PyTypeObject khmer_MinMaxType = {
    PyObject_HEAD_INIT(NULL)
    0,
    "MinMax", sizeof(khmer_MinMaxObject),
    0,
    khmer_minmax_dealloc,	/*tp_dealloc*/
    0,				/*tp_print*/
    khmer_minmax_getattr,	/*tp_getattr*/
    0,				/*tp_setattr*/
    0,				/*tp_compare*/
    0,				/*tp_repr*/
    0,				/*tp_as_number*/
    0,				/*tp_as_sequence*/
    0,				/*tp_as_mapping*/
    0,				/*tp_hash */
    0,				/*tp_call*/
    0,				/*tp_str*/
    0,				/*tp_getattro*/
    0,				/*tp_setattro*/
    0,				/*tp_as_buffer*/
    Py_TPFLAGS_DEFAULT,		/*tp_flags*/
    "minmax object",           /* tp_doc */
};



static void khmer_counting_dealloc(PyObject *);

static PyObject * hash_set_use_bigcount(PyObject * self, PyObject * args)
{
    khmer_KCountingHashObject * me = (khmer_KCountingHashObject *) self;
    khmer::CountingHash * counting = me->counting;

    PyObject * x;
    if (!PyArg_ParseTuple(args, "O", &x)) {
        return NULL;
    }

    bool setme = PyObject_IsTrue(x);
    counting->set_use_bigcount(setme);

    Py_INCREF(Py_None);
    return Py_None;
}

static PyObject * hash_get_use_bigcount(PyObject * self, PyObject * args)
{
    khmer_KCountingHashObject * me = (khmer_KCountingHashObject *) self;
    khmer::CountingHash * counting = me->counting;

    if (!PyArg_ParseTuple(args, "")) {
        return NULL;
    }

    bool val = counting->get_use_bigcount();

    return PyBool_FromLong((int)val);
}

static PyObject * hash_n_occupied(PyObject * self, PyObject * args)
{
    khmer_KCountingHashObject * me = (khmer_KCountingHashObject *) self;
    khmer::CountingHash * counting = me->counting;

    khmer::HashIntoType start = 0, stop = 0;

    if (!PyArg_ParseTuple(args, "|LL", &start, &stop)) {
        return NULL;
    }

    khmer::HashIntoType n = counting->n_occupied(start, stop);

    return PyInt_FromLong(n);
}

static PyObject * hash_n_entries(PyObject * self, PyObject * args)
{
    khmer_KCountingHashObject * me = (khmer_KCountingHashObject *) self;
    khmer::CountingHash * counting = me->counting;

    if (!PyArg_ParseTuple(args, "")) {
        return NULL;
    }

    return PyInt_FromLong(counting->n_entries());
}

static PyObject * hash_count(PyObject * self, PyObject * args)
{
    khmer_KCountingHashObject * me = (khmer_KCountingHashObject *) self;
    khmer::CountingHash * counting = me->counting;

    char * kmer;

    if (!PyArg_ParseTuple(args, "s", &kmer)) {
        return NULL;
    }

    if (strlen(kmer) != counting->ksize()) {
        PyErr_SetString(PyExc_ValueError,
                        "k-mer length must be the same as the hashtable k-size");
        return NULL;
    }

    counting->count(kmer);

    return PyInt_FromLong(1);
}

static PyObject * hash_output_fasta_kmer_pos_freq(PyObject * self, PyObject *args)
{
    khmer_KCountingHashObject * me = (khmer_KCountingHashObject *) self;
    khmer::CountingHash * counting = me->counting;

    char * infile;
    char * outfile;

    if (!PyArg_ParseTuple(args, "ss", &infile, &outfile)) {
        return NULL;
    }

    counting->output_fasta_kmer_pos_freq(infile, outfile);

    return PyInt_FromLong(0);
}

static PyObject * hash_fasta_file_to_minmax(PyObject * self, PyObject *args)
{
    khmer_KCountingHashObject * me = (khmer_KCountingHashObject *) self;
    khmer::CountingHash * counting = me->counting;

    char * filename;
    unsigned int total_reads;
    PyObject * callback_obj = NULL;

    if (!PyArg_ParseTuple(args, "si|O", &filename, &total_reads,
                          &callback_obj)) {
        return NULL;
    }

    khmer::MinMaxTable * mmt;
    try {
        mmt = counting->fasta_file_to_minmax(filename, total_reads,
                                             _report_fn, callback_obj);
    } catch (_khmer_signal &e) {
        return NULL;
    }

    khmer_MinMaxObject * minmax_obj = (khmer_MinMaxObject *) \
                                      PyObject_New(khmer_MinMaxObject, &khmer_MinMaxType);

    minmax_obj->mmt = mmt;

    return (PyObject *) minmax_obj;
}

static PyObject * hash_consume_fasta(PyObject * self, PyObject * args)
{
    khmer_KCountingHashObject * me  = (khmer_KCountingHashObject *) self;
    khmer::CountingHash * counting  = me->counting;

    char * filename;
    khmer::HashIntoType lower_bound = 0, upper_bound = 0;
    PyObject * callback_obj = NULL;

    if (!PyArg_ParseTuple(
                args, "s|iiO", &filename, &lower_bound, &upper_bound, &callback_obj
            )) {
        return NULL;
    }

    // call the C++ function, and trap signals => Python
    unsigned long long  n_consumed    = 0;
    unsigned int	      total_reads   = 0;
    try {
        counting->consume_fasta(filename, total_reads, n_consumed,
                                lower_bound, upper_bound,
                                _report_fn, callback_obj);
    } catch (_khmer_signal &e) {
        return NULL;
    }

    return Py_BuildValue("iL", total_reads, n_consumed);
}

static PyObject * hash_consume_fasta_with_reads_parser(
    PyObject * self, PyObject * args
)
{
    khmer_KCountingHashObject * me  = (khmer_KCountingHashObject *) self;
    khmer::CountingHash * counting  = me->counting;

    PyObject * rparser_obj = NULL;
    khmer::HashIntoType lower_bound = 0, upper_bound = 0;
    PyObject * callback_obj = NULL;

    if (!PyArg_ParseTuple(
                args, "O|iiO", &rparser_obj, &lower_bound, &upper_bound, &callback_obj
            )) {
        return NULL;
    }

    khmer:: read_parsers:: IParser * rparser =
        _PyObject_to_khmer_ReadParser( rparser_obj );

    // call the C++ function, and trap signals => Python
    unsigned long long  n_consumed  = 0;
    unsigned int	      total_reads = 0;
    bool		      exc_raised  = false;
    Py_BEGIN_ALLOW_THREADS
    try {
        counting->consume_fasta(rparser, total_reads, n_consumed,
                                lower_bound, upper_bound,
                                _report_fn, callback_obj);
    } catch (_khmer_signal &e) {
        exc_raised = true;
    }
    Py_END_ALLOW_THREADS
    if (exc_raised) {
        return NULL;
    }

    return Py_BuildValue("iL", total_reads, n_consumed);
}

static PyObject * hash_consume(PyObject * self, PyObject * args)
{
    khmer_KCountingHashObject * me = (khmer_KCountingHashObject *) self;
    khmer::CountingHash * counting = me->counting;

    char * long_str;
    khmer::HashIntoType lower_bound = 0, upper_bound = 0;

    if (!PyArg_ParseTuple(args, "s|ll", &long_str, &lower_bound, &upper_bound)) {
        return NULL;
    }

    if (strlen(long_str) < counting->ksize()) {
        PyErr_SetString(PyExc_ValueError,
                        "string length must >= the hashtable k-mer size");
        return NULL;
    }

    unsigned int n_consumed;
    n_consumed = counting->consume_string(long_str, lower_bound, upper_bound);

    return PyInt_FromLong(n_consumed);
}

static PyObject * hash_get_min_count(PyObject * self, PyObject * args)
{
    khmer_KCountingHashObject * me = (khmer_KCountingHashObject *) self;
    khmer::CountingHash * counting = me->counting;
    khmer::HashIntoType lower_bound = 0, upper_bound = 0;

    char * long_str;

    if (!PyArg_ParseTuple(args, "s|ll", &long_str, &lower_bound, &upper_bound)) {
        return NULL;
    }

    if (strlen(long_str) < counting->ksize()) {
        PyErr_SetString(PyExc_ValueError,
                        "string length must >= the hashtable k-mer size");
        return NULL;
    }

    khmer::BoundedCounterType c = counting->get_min_count(long_str,
                                  lower_bound,
                                  upper_bound);
    unsigned int N = c;

    return PyInt_FromLong(N);
}

static PyObject * hash_get_max_count(PyObject * self, PyObject * args)
{
    khmer_KCountingHashObject * me = (khmer_KCountingHashObject *) self;
    khmer::CountingHash * counting = me->counting;
    khmer::HashIntoType lower_bound = 0, upper_bound = 0;

    char * long_str;

    if (!PyArg_ParseTuple(args, "s|ll", &long_str, &lower_bound, &upper_bound)) {
        return NULL;
    }

    if (strlen(long_str) < counting->ksize()) {
        PyErr_SetString(PyExc_ValueError,
                        "string length must >= the hashtable k-mer size");
        return NULL;
    }

    khmer::BoundedCounterType c = counting->get_max_count(long_str,
                                  lower_bound,
                                  upper_bound);
    unsigned int N = c;

    return PyInt_FromLong(N);
}

static PyObject * hash_get_median_count(PyObject * self, PyObject * args)
{
    khmer_KCountingHashObject * me = (khmer_KCountingHashObject *) self;
    khmer::CountingHash * counting = me->counting;

    char * long_str;

    if (!PyArg_ParseTuple(args, "s", &long_str)) {
        return NULL;
    }

    if (strlen(long_str) < counting->ksize()) {
        PyErr_SetString(PyExc_ValueError,
                        "string length must >= the hashtable k-mer size");
        return NULL;
    }

    khmer::BoundedCounterType med = 0;
    float average = 0, stddev = 0;

    counting->get_median_count(long_str, med, average, stddev);

    return Py_BuildValue("iff", med, average, stddev);
}

static PyObject * hash_get_kadian_count(PyObject * self, PyObject * args)
{
    khmer_KCountingHashObject * me = (khmer_KCountingHashObject *) self;
    khmer::CountingHash * counting = me->counting;

    char * long_str;
    unsigned int nk = 1;

    if (!PyArg_ParseTuple(args, "s|I", &long_str, &nk)) {
        return NULL;
    }

    if (strlen(long_str) < counting->ksize()) {
        PyErr_SetString(PyExc_ValueError,
                        "string length must >= the hashtable k-mer size");
        return NULL;
    }

    khmer::BoundedCounterType kad = 0;

    counting->get_kadian_count(long_str, kad, nk);

    return Py_BuildValue("i", kad);
}

static PyObject * hash_get_kmer_abund_mean(PyObject * self, PyObject * args)
{
    khmer_KCountingHashObject * me = (khmer_KCountingHashObject *) self;
    khmer::CountingHash * counting = me->counting;

    char * filename = NULL;

    if (!PyArg_ParseTuple(args, "s", &filename)) {
        return NULL;
    }

    unsigned long long total = 0;
    unsigned long long count = 0;
    float mean = 0.0;
    counting->get_kmer_abund_mean(filename, total, count, mean);

    return Py_BuildValue("LLf", total, count, mean);
}

static PyObject * hash_get_kmer_abund_abs_deviation(PyObject * self, PyObject * args)
{
    khmer_KCountingHashObject * me = (khmer_KCountingHashObject *) self;
    khmer::CountingHash * counting = me->counting;

    char * filename = NULL;
    float mean = 0.0;

    if (!PyArg_ParseTuple(args, "sf", &filename, &mean)) {
        return NULL;
    }

    float abs_dev = 0.0;
    counting->get_kmer_abund_abs_deviation(filename, mean, abs_dev);

    return Py_BuildValue("f", abs_dev);
}

static PyObject * hash_get(PyObject * self, PyObject * args)
{
    khmer_KCountingHashObject * me = (khmer_KCountingHashObject *) self;
    khmer::CountingHash * counting = me->counting;

    PyObject * arg;

    if (!PyArg_ParseTuple(args, "O", &arg)) {
        return NULL;
    }

    unsigned long count = 0;

    if (PyInt_Check(arg)) {
        long pos = PyInt_AsLong(arg);
        count = counting->get_count((unsigned int) pos);
    } else if (PyString_Check(arg)) {
        std::string s = PyString_AsString(arg);
        count = counting->get_count(s.c_str());
    }

    return PyInt_FromLong(count);
}

static PyObject * hash_max_hamming1_count(PyObject * self, PyObject * args)
{
    khmer_KCountingHashObject * me = (khmer_KCountingHashObject *) self;
    khmer::CountingHash * counting = me->counting;

    char * kmer;

    if (!PyArg_ParseTuple(args, "s", &kmer)) {
        return NULL;
    }

    unsigned long count = counting->max_hamming1_count(kmer);

    return PyInt_FromLong(count);
}

static PyObject * count_trim_on_abundance(PyObject * self, PyObject * args)
{
    khmer_KCountingHashObject * me = (khmer_KCountingHashObject *) self;
    khmer::CountingHash * counting = me->counting;

    char * seq = NULL;
    unsigned int min_count_i = 0;

    if (!PyArg_ParseTuple(args, "sI", &seq, &min_count_i)) {
        return NULL;
    }

    unsigned int trim_at;
    Py_BEGIN_ALLOW_THREADS

    khmer::BoundedCounterType min_count = min_count_i;

    trim_at = counting->trim_on_abundance(seq, min_count);

    Py_END_ALLOW_THREADS;

    PyObject * trim_seq = PyString_FromStringAndSize(seq, trim_at);
    PyObject * ret = Py_BuildValue("Oi", trim_seq, trim_at);
    Py_DECREF(trim_seq);

    return ret;
}
static PyObject * count_trim_below_abundance(PyObject * self, PyObject * args)
{
    khmer_KCountingHashObject * me = (khmer_KCountingHashObject *) self;
    khmer::CountingHash * counting = me->counting;

    char * seq = NULL;
    unsigned int max_count_i = 0;

    if (!PyArg_ParseTuple(args, "sI", &seq, &max_count_i)) {
        return NULL;
    }

    unsigned int trim_at;
    Py_BEGIN_ALLOW_THREADS

    khmer::BoundedCounterType max_count = max_count_i;

    trim_at = counting->trim_below_abundance(seq, max_count);

    Py_END_ALLOW_THREADS;

    PyObject * trim_seq = PyString_FromStringAndSize(seq, trim_at);
    PyObject * ret = Py_BuildValue("Oi", trim_seq, trim_at);
    Py_DECREF(trim_seq);

    return ret;
}

static PyObject * hash_abundance_distribution(PyObject * self, PyObject * args)
{
    khmer_KCountingHashObject * me = (khmer_KCountingHashObject *) self;
    khmer::CountingHash * counting = me->counting;

<<<<<<< HEAD
    char * filename = NULL;
    PyObject * tracking_obj = NULL;
    PyObject * callback_obj = NULL;
    if (!PyArg_ParseTuple(args, "sO|O", &filename, &tracking_obj,
                          &callback_obj)) {
        return NULL;
    }
=======
  char * filename = NULL;
  PyObject * tracking_obj = NULL;
  if (!PyArg_ParseTuple(args, "sO", &filename, &tracking_obj)) {
    return NULL;
  }
>>>>>>> 3f8df40e

    assert(is_hashbits_obj(tracking_obj));

    khmer_KHashbitsObject * tracking_o = (khmer_KHashbitsObject *) tracking_obj;
    khmer::Hashbits * hashbits = tracking_o->hashbits;


<<<<<<< HEAD
    khmer::HashIntoType * dist;
    dist = counting->abundance_distribution(filename, hashbits,
                                            _report_fn, callback_obj);

    PyObject * x = PyList_New(MAX_BIGCOUNT + 1);
    for (int i = 0; i < MAX_BIGCOUNT + 1; i++) {
        PyList_SET_ITEM(x, i, PyInt_FromLong(dist[i]));
    }
=======
  khmer::HashIntoType * dist;

  Py_BEGIN_ALLOW_THREADS
    dist = counting->abundance_distribution(filename, hashbits);
  Py_END_ALLOW_THREADS
  
  PyObject * x = PyList_New(MAX_BIGCOUNT + 1);
  for (int i = 0; i < MAX_BIGCOUNT + 1; i++) {
    PyList_SET_ITEM(x, i, PyInt_FromLong(dist[i]));
  }

  delete[] dist;

  return x;
}

static PyObject * hash_abundance_distribution_with_reads_parser(PyObject * self, PyObject * args)
{
  khmer_KCountingHashObject * me = (khmer_KCountingHashObject *) self;
  khmer::CountingHash * counting = me->counting;

  PyObject * rparser_obj = NULL;
  PyObject * tracking_obj = NULL;
  if (!PyArg_ParseTuple(args, "OO", &rparser_obj, &tracking_obj)) {
    return NULL;
  }

  khmer:: read_parsers:: IParser * rparser = 
    _PyObject_to_khmer_ReadParser(rparser_obj);

  assert(is_hashbits_obj(tracking_obj));

  khmer_KHashbitsObject * tracking_o = (khmer_KHashbitsObject *) tracking_obj;
  khmer::Hashbits * hashbits = tracking_o->hashbits;


  khmer::HashIntoType * dist;

  Py_BEGIN_ALLOW_THREADS
    dist = counting->abundance_distribution(rparser, hashbits);
  Py_END_ALLOW_THREADS
  
  PyObject * x = PyList_New(MAX_BIGCOUNT + 1);
  for (int i = 0; i < MAX_BIGCOUNT + 1; i++) {
    PyList_SET_ITEM(x, i, PyInt_FromLong(dist[i]));
  }
>>>>>>> 3f8df40e

    delete dist;

    return x;
}

static PyObject * hash_fasta_count_kmers_by_position(PyObject * self, PyObject * args)
{
    khmer_KCountingHashObject * me = (khmer_KCountingHashObject *) self;
    khmer::CountingHash * counting = me->counting;

    char * inputfile;
    int max_read_len;
    int limit_by = 0;
    PyObject * callback_obj = NULL;

    if (!PyArg_ParseTuple(args, "sii|O", &inputfile, &max_read_len, &limit_by,
                          &callback_obj)) {
        return NULL;
    }

    unsigned long long * counts;
    counts = counting->fasta_count_kmers_by_position(inputfile, max_read_len,
             limit_by,
             _report_fn, callback_obj);

    PyObject * x = PyList_New(max_read_len);
    for (int i = 0; i < max_read_len; i++) {
        PyList_SET_ITEM(x, i, PyInt_FromLong(counts[i]));
    }

    delete counts;

    return x;
}

static PyObject * hash_fasta_dump_kmers_by_abundance(PyObject * self, PyObject * args)
{
    khmer_KCountingHashObject * me = (khmer_KCountingHashObject *) self;
    khmer::CountingHash * counting = me->counting;

    char * inputfile;
    int limit_by = 0;
    PyObject * callback_obj = NULL;

    if (!PyArg_ParseTuple(args, "si|O", &inputfile, &limit_by,
                          &callback_obj)) {
        return NULL;
    }

    counting->fasta_dump_kmers_by_abundance(inputfile,
                                            limit_by,
                                            _report_fn, callback_obj);


    Py_INCREF(Py_None);
    return Py_None;
}

// callback function to pass into dump function

void _dump_report_fn(const char * info, unsigned int count, void * data)
{
    // handle signals etc. (like CTRL-C)
    if (PyErr_CheckSignals() != 0) {
        throw _khmer_signal("PyErr_CheckSignals received a signal");
    }

    // if 'data' is set, it is a Python callable
    if (data) {
        PyObject * obj = (PyObject *) data;
        if (obj != Py_None) {
            PyObject * args = Py_BuildValue("si", info, count);

            PyObject * r = PyObject_Call(obj, args, NULL);
            Py_XDECREF(r);
            Py_DECREF(args);
        }
    }

    if (PyErr_Occurred()) {
        throw _khmer_signal("PyErr_Occurred is set");
    }

    // ...allow other Python threads to do stuff...
    Py_BEGIN_ALLOW_THREADS;
    Py_END_ALLOW_THREADS;
}


static PyObject * hash_load(PyObject * self, PyObject * args)
{
    khmer_KCountingHashObject * me = (khmer_KCountingHashObject *) self;
    khmer::CountingHash * counting = me->counting;

    char * filename = NULL;

    if (!PyArg_ParseTuple(args, "s", &filename)) {
        return NULL;
    }

    counting->load(filename);

    Py_INCREF(Py_None);
    return Py_None;
}

static PyObject * hash_save(PyObject * self, PyObject * args)
{
    khmer_KCountingHashObject * me = (khmer_KCountingHashObject *) self;
    khmer::CountingHash * counting = me->counting;

    char * filename = NULL;

    if (!PyArg_ParseTuple(args, "s", &filename)) {
        return NULL;
    }

    counting->save(filename);

    Py_INCREF(Py_None);
    return Py_None;
}

static PyObject * hash_get_ksize(PyObject * self, PyObject * args)
{
    khmer_KCountingHashObject * me = (khmer_KCountingHashObject *) self;
    khmer::CountingHash * counting = me->counting;

    if (!PyArg_ParseTuple(args, "")) {
        return NULL;
    }

    unsigned int k = counting->ksize();

    return PyInt_FromLong(k);
}

static PyObject * hash_get_hashsizes(PyObject * self, PyObject * args)
{
    khmer_KCountingHashObject * me = (khmer_KCountingHashObject *) self;
    khmer::CountingHash * counting = me->counting;


    if (!PyArg_ParseTuple(args, "")) {
        return NULL;
    }

    std::vector<khmer::HashIntoType> ts = counting->get_tablesizes();

    PyObject * x = PyList_New(ts.size());
    for (unsigned int i = 0; i < ts.size(); i++) {
        PyList_SET_ITEM(x, i, PyInt_FromLong(ts[i]));
    }

    return x;
}

static PyObject * hash_collect_high_abundance_kmers(PyObject * self,
        PyObject * args);

static PyMethodDef khmer_counting_methods[] = {
<<<<<<< HEAD
    { "ksize", hash_get_ksize, METH_VARARGS, "" },
    { "hashsizes", hash_get_hashsizes, METH_VARARGS, "" },
    { "set_use_bigcount", hash_set_use_bigcount, METH_VARARGS, "" },
    { "get_use_bigcount", hash_get_use_bigcount, METH_VARARGS, "" },
    { "n_occupied", hash_n_occupied, METH_VARARGS, "Count the number of occupied bins" },
    { "n_entries", hash_n_entries, METH_VARARGS, "" },
    { "count", hash_count, METH_VARARGS, "Count the given kmer" },
    { "consume", hash_consume, METH_VARARGS, "Count all k-mers in the given string" },
    { "consume_fasta", hash_consume_fasta, METH_VARARGS, "Count all k-mers in a given file" },
    {
        "consume_fasta_with_reads_parser", hash_consume_fasta_with_reads_parser,
        METH_VARARGS, "Count all k-mers using a given reads parser"
    },
    { "fasta_file_to_minmax", hash_fasta_file_to_minmax, METH_VARARGS, "" },
    { "output_fasta_kmer_pos_freq", hash_output_fasta_kmer_pos_freq, METH_VARARGS, "" },
    { "get", hash_get, METH_VARARGS, "Get the count for the given k-mer" },
    { "max_hamming1_count", hash_max_hamming1_count, METH_VARARGS, "Get the count for the given k-mer" },
    { "get_min_count", hash_get_min_count, METH_VARARGS, "Get the smallest count of all the k-mers in the string" },
    { "get_max_count", hash_get_max_count, METH_VARARGS, "Get the largest count of all the k-mers in the string" },
    { "get_median_count", hash_get_median_count, METH_VARARGS, "Get the median, average, and stddev of the k-mer counts in the string" },
    { "get_kadian_count", hash_get_kadian_count, METH_VARARGS, "Get the kadian (abundance of k-th rank-ordered k-mer) of the k-mer counts in the string" },
    { "trim_on_abundance", count_trim_on_abundance, METH_VARARGS, "Trim on >= abundance" },
    { "trim_below_abundance", count_trim_below_abundance, METH_VARARGS, "Trim on >= abundance" },
    { "abundance_distribution", hash_abundance_distribution, METH_VARARGS, "" },
    { "fasta_count_kmers_by_position", hash_fasta_count_kmers_by_position, METH_VARARGS, "" },
    { "fasta_dump_kmers_by_abundance", hash_fasta_dump_kmers_by_abundance, METH_VARARGS, "" },
    { "load", hash_load, METH_VARARGS, "" },
    { "save", hash_save, METH_VARARGS, "" },
    { "get_kmer_abund_abs_deviation", hash_get_kmer_abund_abs_deviation, METH_VARARGS, "" },
    { "get_kmer_abund_mean", hash_get_kmer_abund_mean, METH_VARARGS, "" },
    {
        "collect_high_abundance_kmers", hash_collect_high_abundance_kmers,
        METH_VARARGS, ""
    },

    {NULL, NULL, 0, NULL}           /* sentinel */
=======
  { "ksize", hash_get_ksize, METH_VARARGS, "" },
  { "hashsizes", hash_get_hashsizes, METH_VARARGS, "" },
  { "set_use_bigcount", hash_set_use_bigcount, METH_VARARGS, "" },
  { "get_use_bigcount", hash_get_use_bigcount, METH_VARARGS, "" },
  { "n_occupied", hash_n_occupied, METH_VARARGS, "Count the number of occupied bins" },
  { "n_entries", hash_n_entries, METH_VARARGS, "" },
  { "count", hash_count, METH_VARARGS, "Count the given kmer" },
  { "consume", hash_consume, METH_VARARGS, "Count all k-mers in the given string" },
  { "consume_fasta", hash_consume_fasta, METH_VARARGS, "Count all k-mers in a given file" },
  { "consume_fasta_with_reads_parser", hash_consume_fasta_with_reads_parser, 
    METH_VARARGS, "Count all k-mers using a given reads parser" },
  { "fasta_file_to_minmax", hash_fasta_file_to_minmax, METH_VARARGS, "" },
  { "output_fasta_kmer_pos_freq", hash_output_fasta_kmer_pos_freq, METH_VARARGS, "" },
  { "get", hash_get, METH_VARARGS, "Get the count for the given k-mer" },
  { "max_hamming1_count", hash_max_hamming1_count, METH_VARARGS, "Get the count for the given k-mer" },
  { "get_min_count", hash_get_min_count, METH_VARARGS, "Get the smallest count of all the k-mers in the string" },
  { "get_max_count", hash_get_max_count, METH_VARARGS, "Get the largest count of all the k-mers in the string" },
  { "get_median_count", hash_get_median_count, METH_VARARGS, "Get the median, average, and stddev of the k-mer counts in the string" },
  { "get_kadian_count", hash_get_kadian_count, METH_VARARGS, "Get the kadian (abundance of k-th rank-ordered k-mer) of the k-mer counts in the string" },
  { "trim_on_abundance", count_trim_on_abundance, METH_VARARGS, "Trim on >= abundance" },
  { "trim_below_abundance", count_trim_below_abundance, METH_VARARGS, "Trim on >= abundance" },
  { "abundance_distribution", hash_abundance_distribution, METH_VARARGS, "" },
  { "abundance_distribution_with_reads_parser", hash_abundance_distribution_with_reads_parser, METH_VARARGS, "" },
  { "fasta_count_kmers_by_position", hash_fasta_count_kmers_by_position, METH_VARARGS, "" },
  { "fasta_dump_kmers_by_abundance", hash_fasta_dump_kmers_by_abundance, METH_VARARGS, "" },
  { "load", hash_load, METH_VARARGS, "" },
  { "save", hash_save, METH_VARARGS, "" },
  { "get_kmer_abund_abs_deviation", hash_get_kmer_abund_abs_deviation, METH_VARARGS, "" },
  { "get_kmer_abund_mean", hash_get_kmer_abund_mean, METH_VARARGS, "" },
  { "collect_high_abundance_kmers", hash_collect_high_abundance_kmers,
    METH_VARARGS, "" },

  {NULL, NULL, 0, NULL}           /* sentinel */
>>>>>>> 3f8df40e
};

static PyObject *
khmer_counting_getattr(PyObject * obj, char * name)
{
    return Py_FindMethod(khmer_counting_methods, obj, name);
}

#define is_counting_obj(v)  ((v)->ob_type == &khmer_KCountingHashType)

static PyTypeObject khmer_KCountingHashType = {
    PyObject_HEAD_INIT(NULL)
    0,
    "KCountingHash", sizeof(khmer_KCountingHashObject),
    0,
    khmer_counting_dealloc,	/*tp_dealloc*/
    0,				/*tp_print*/
    khmer_counting_getattr,	/*tp_getattr*/
    0,				/*tp_setattr*/
    0,				/*tp_compare*/
    0,				/*tp_repr*/
    0,				/*tp_as_number*/
    0,				/*tp_as_sequence*/
    0,				/*tp_as_mapping*/
    0,				/*tp_hash */
    0,				/*tp_call*/
    0,				/*tp_str*/
    0,				/*tp_getattro*/
    0,				/*tp_setattro*/
    0,				/*tp_as_buffer*/
    Py_TPFLAGS_DEFAULT,		/*tp_flags*/
    "counting hash object",           /* tp_doc */
};

//
// new_hashtable
//

static PyObject* new_hashtable(PyObject * self, PyObject * args)
{
    unsigned int k = 0;
    unsigned long long size = 0;

    if (!PyArg_ParseTuple(args, "IL", &k, &size)) {
        return NULL;
    }

    khmer_KCountingHashObject * kcounting_obj = (khmer_KCountingHashObject *) \
            PyObject_New(khmer_KCountingHashObject, &khmer_KCountingHashType);

    kcounting_obj->counting = new khmer::CountingHash(k, size);

    return (PyObject *) kcounting_obj;
}

//
// new_counting_hash
//

static PyObject* _new_counting_hash(PyObject * self, PyObject * args)
{
    unsigned int k = 0;
    PyObject* sizes_list_o = NULL;
    unsigned int n_threads = 1;

    if (!PyArg_ParseTuple(args, "IO|I", &k, &sizes_list_o, &n_threads)) {
        return NULL;
    }

    std::vector<khmer::HashIntoType> sizes;
    for (int i = 0; i < PyObject_Length(sizes_list_o); i++) {
        PyObject * size_o = PyList_GET_ITEM(sizes_list_o, i);
        sizes.push_back(PyLong_AsLongLong(size_o));
    }

    khmer_KCountingHashObject * kcounting_obj = (khmer_KCountingHashObject *) \
            PyObject_New(khmer_KCountingHashObject, &khmer_KCountingHashType);

    kcounting_obj->counting = new khmer::CountingHash(k, sizes, n_threads);

    return (PyObject *) kcounting_obj;
}

//
// hashbits stuff
//

static PyObject * hashbits_n_unique_kmers(PyObject * self, PyObject * args)
{
    khmer_KHashbitsObject * me = (khmer_KHashbitsObject *) self;
    khmer::Hashbits * hashbits = me->hashbits;

    khmer::HashIntoType start = 0, stop = 0;

    if (!PyArg_ParseTuple(args, "|LL", &start, &stop)) {
        return NULL;
    }

    khmer::HashIntoType n = hashbits->n_kmers(start, stop);

    return PyInt_FromLong(n);
}


static PyObject * hashbits_count_overlap(PyObject * self, PyObject * args)
{
    khmer_KHashbitsObject * me = (khmer_KHashbitsObject *) self;
    khmer::Hashbits * hashbits = me->hashbits;
    khmer_KHashbitsObject * ht2_argu;
    char * filename;
    khmer::HashIntoType lower_bound = 0, upper_bound = 0;
    PyObject * callback_obj = NULL;
    khmer::Hashbits * ht2;

    if (!PyArg_ParseTuple(args, "sO|iiO", &filename, &ht2_argu,&lower_bound, &upper_bound,
                          &callback_obj)) {
        return NULL;
    }

    ht2 = ht2_argu->hashbits;

    // call the C++ function, and trap signals => Python

    unsigned long long n_consumed;
    unsigned int total_reads;
    khmer::HashIntoType curve[2][100];

    try {
        hashbits->consume_fasta_overlap(filename, curve, *ht2, total_reads, n_consumed,
                                        lower_bound, upper_bound, _report_fn, callback_obj);
    } catch (_khmer_signal &e) {
        return NULL;
    }

    khmer::HashIntoType start = 0, stop = 0;

    khmer::HashIntoType n = hashbits->n_kmers(start, stop);
    khmer::HashIntoType n_overlap = hashbits->n_overlap_kmers(start,stop);

    PyObject * x = PyList_New(200);

    for (unsigned int i = 0; i < 100; i++) {
        PyList_SetItem(x, i, Py_BuildValue("i", curve[0][i]));
    }
    for (unsigned int i = 0; i < 100; i++) {
        PyList_SetItem(x, i+100, Py_BuildValue("i", curve[1][i]));
    }
    return Py_BuildValue("LLO", n, n_overlap,x);
}

static PyObject * hashbits_n_occupied(PyObject * self, PyObject * args)
{
    khmer_KHashbitsObject * me = (khmer_KHashbitsObject *) self;
    khmer::Hashbits * hashbits = me->hashbits;

    khmer::HashIntoType start = 0, stop = 0;

    if (!PyArg_ParseTuple(args, "|LL", &start, &stop)) {
        return NULL;
    }

    khmer::HashIntoType n = hashbits->n_occupied(start, stop);

    return PyInt_FromLong(n);
}

static PyObject * hashbits_n_tags(PyObject * self, PyObject * args)
{
    khmer_KHashbitsObject * me = (khmer_KHashbitsObject *) self;
    khmer::Hashbits * hashbits = me->hashbits;

    if (!PyArg_ParseTuple(args, "")) {
        return NULL;
    }

    return PyInt_FromLong(hashbits->n_tags());
}

static PyObject * hashbits_count(PyObject * self, PyObject * args)
{
    khmer_KHashbitsObject * me = (khmer_KHashbitsObject *) self;
    khmer::Hashbits * hashbits = me->hashbits;

    char * kmer;

    if (!PyArg_ParseTuple(args, "s", &kmer)) {
        return NULL;
    }

    if (strlen(kmer) != hashbits->ksize()) {
        PyErr_SetString(PyExc_ValueError,
                        "k-mer length must be the same as the hashbits k-size");
        return NULL;
    }

    hashbits->count(kmer);

    return PyInt_FromLong(1);
}

static PyObject * hashbits_consume(PyObject * self, PyObject * args)
{
    khmer_KHashbitsObject * me = (khmer_KHashbitsObject *) self;
    khmer::Hashbits * hashbits = me->hashbits;

    char * long_str;
    khmer::HashIntoType lower_bound = 0, upper_bound = 0;

    if (!PyArg_ParseTuple(args, "s|ll", &long_str, &lower_bound, &upper_bound)) {
        return NULL;
    }

    if (strlen(long_str) < hashbits->ksize()) {
        PyErr_SetString(PyExc_ValueError,
                        "string length must >= the hashbits k-mer size");
        return NULL;
    }

    unsigned int n_consumed;
    n_consumed = hashbits->consume_string(long_str, lower_bound, upper_bound);

    return PyInt_FromLong(n_consumed);
}

static PyObject * hashbits_print_stop_tags(PyObject * self, PyObject * args)
{
    khmer_KHashbitsObject * me = (khmer_KHashbitsObject *) self;
    khmer::Hashbits * hashbits = me->hashbits;

    char * filename = NULL;

    if (!PyArg_ParseTuple(args, "s", &filename)) {
        return NULL;
    }

    hashbits->print_stop_tags(filename);

    Py_INCREF(Py_None);
    return Py_None;
}

static PyObject * hashbits_print_tagset(PyObject * self, PyObject * args)
{
    khmer_KHashbitsObject * me = (khmer_KHashbitsObject *) self;
    khmer::Hashbits * hashbits = me->hashbits;

    char * filename = NULL;

    if (!PyArg_ParseTuple(args, "s", &filename)) {
        return NULL;
    }

    hashbits->print_tagset(filename);

    Py_INCREF(Py_None);
    return Py_None;
}

static PyObject * hashbits_load_stop_tags(PyObject * self, PyObject * args)
{
    khmer_KHashbitsObject * me = (khmer_KHashbitsObject *) self;
    khmer::Hashbits * hashbits = me->hashbits;

    char * filename = NULL;
    PyObject * clear_tags_o = NULL;

    if (!PyArg_ParseTuple(args, "s|O", &filename, &clear_tags_o)) {
        return NULL;
    }

    bool clear_tags = true;
    if (clear_tags_o && !PyObject_IsTrue(clear_tags_o)) {
        clear_tags = false;
    }
    hashbits->load_stop_tags(filename, clear_tags);

    Py_INCREF(Py_None);
    return Py_None;
}

static PyObject * hashbits_save_stop_tags(PyObject * self, PyObject * args)
{
    khmer_KHashbitsObject * me = (khmer_KHashbitsObject *) self;
    khmer::Hashbits * hashbits = me->hashbits;

    char * filename = NULL;

    if (!PyArg_ParseTuple(args, "s", &filename)) {
        return NULL;
    }

    hashbits->save_stop_tags(filename);

    Py_INCREF(Py_None);
    return Py_None;
}

static PyObject * hashbits_traverse_from_tags(PyObject * self, PyObject * args)
{
    khmer_KHashbitsObject * me = (khmer_KHashbitsObject *) self;
    khmer::Hashbits * hashbits = me->hashbits;

    PyObject * counting_o = NULL;
    unsigned int distance, threshold, frequency;

    if (!PyArg_ParseTuple(args, "OIII", &counting_o, &distance, &threshold, &frequency)) {
        return NULL;
    }

    khmer::CountingHash * counting = ((khmer_KCountingHashObject *) counting_o)->counting;

    hashbits->traverse_from_tags(distance, threshold, frequency, *counting);

    Py_INCREF(Py_None);
    return Py_None;
}

static PyObject * hashbits_repartition_largest_partition(PyObject * self, PyObject * args)
{
    khmer_KHashbitsObject * me = (khmer_KHashbitsObject *) self;
    khmer::Hashbits * hashbits = me->hashbits;

    PyObject * counting_o = NULL;
    PyObject * subset_o = NULL;
    unsigned int distance, threshold, frequency;

    if (!PyArg_ParseTuple(args, "OOIII", &subset_o, &counting_o, &distance, &threshold, &frequency)) {
        return NULL;
    }

    khmer::SubsetPartition * subset_p;
    if (subset_o != Py_None) {
        subset_p = (khmer::SubsetPartition *) PyCObject_AsVoidPtr(subset_o);
    } else {
        subset_p = hashbits->partition;
    }

    khmer::CountingHash * counting = ((khmer_KCountingHashObject *) counting_o)->counting;

    unsigned int next_largest = subset_p->repartition_largest_partition(distance, threshold, frequency, *counting);

    return PyInt_FromLong(next_largest);
}

static PyObject * hashbits_hitraverse_to_stoptags(PyObject * self, PyObject * args)
{
    khmer_KHashbitsObject * me = (khmer_KHashbitsObject *) self;
    khmer::Hashbits * hashbits = me->hashbits;

    PyObject * counting_o = NULL;
    unsigned int cutoff = 0;
    char * filename = NULL;

    if (!PyArg_ParseTuple(args, "sOI", &filename, &counting_o, &cutoff)) {
        return NULL;
    }

    khmer::CountingHash * counting = ((khmer_KCountingHashObject *) counting_o)->counting;

    hashbits->hitraverse_to_stoptags(filename, *counting, cutoff);

    Py_INCREF(Py_None);
    return Py_None;
}

static PyObject * hashbits_get(PyObject * self, PyObject * args)
{
    khmer_KHashbitsObject * me = (khmer_KHashbitsObject *) self;
    khmer::Hashbits * hashbits = me->hashbits;

    PyObject * arg;

    if (!PyArg_ParseTuple(args, "O", &arg)) {
        return NULL;
    }

    unsigned long count = 0;

    if (PyInt_Check(arg)) {
        long pos = PyInt_AsLong(arg);
        count = hashbits->get_count((unsigned int) pos);
    } else if (PyString_Check(arg)) {
        std::string s = PyString_AsString(arg);
        count = hashbits->get_count(s.c_str());
    }

    return PyInt_FromLong(count);
}

static PyObject * hashbits_calc_connected_graph_size(PyObject * self, PyObject * args)
{
    khmer_KHashbitsObject * me = (khmer_KHashbitsObject *) self;
    khmer::Hashbits * hashbits = me->hashbits;

    char * _kmer;
    unsigned int max_size = 0;
    PyObject * break_on_circum_o = NULL;
    if (!PyArg_ParseTuple(args, "s|iO", &_kmer, &max_size, &break_on_circum_o)) {
        return NULL;
    }

    bool break_on_circum = false;
    if (break_on_circum_o && PyObject_IsTrue(break_on_circum_o)) {
        break_on_circum = true;
    }

    unsigned long long size = 0;

    Py_BEGIN_ALLOW_THREADS
    khmer::SeenSet keeper;
    hashbits->calc_connected_graph_size(_kmer, size, keeper, max_size,
                                        break_on_circum);
    Py_END_ALLOW_THREADS

    return PyInt_FromLong(size);
}

static PyObject * hashbits_kmer_degree(PyObject * self, PyObject * args)
{
    khmer_KHashbitsObject * me = (khmer_KHashbitsObject *) self;
    khmer::Hashbits * hashbits = me->hashbits;

    char * kmer_s = NULL;
    PyObject * callback_obj = NULL;

    if (!PyArg_ParseTuple(args, "s|O", &kmer_s, &callback_obj)) {
        return NULL;
    }

    return PyInt_FromLong(hashbits->kmer_degree(kmer_s));
}

static PyObject * hashbits_trim_on_degree(PyObject * self, PyObject * args)
{
    khmer_KHashbitsObject * me = (khmer_KHashbitsObject *) self;
    khmer::Hashbits * hashbits = me->hashbits;

    char * seq = NULL;
    unsigned int max_degree = 0;

    if (!PyArg_ParseTuple(args, "si", &seq, &max_degree)) {
        return NULL;
    }

    unsigned int trim_at;
    Py_BEGIN_ALLOW_THREADS

    trim_at = hashbits->trim_on_degree(seq, max_degree);

    Py_END_ALLOW_THREADS;

    PyObject * trim_seq = PyString_FromStringAndSize(seq, trim_at);
    PyObject * ret = Py_BuildValue("Oi", trim_seq, trim_at);
    Py_DECREF(trim_seq);

    return ret;
}

static PyObject * hashbits_trim_on_sodd(PyObject * self, PyObject * args)
{
    khmer_KHashbitsObject * me = (khmer_KHashbitsObject *) self;
    khmer::Hashbits * hashbits = me->hashbits;

    char * seq = NULL;
    unsigned int max_sodd = 0;

    if (!PyArg_ParseTuple(args, "si", &seq, &max_sodd)) {
        return NULL;
    }

    unsigned int trim_at;
    Py_BEGIN_ALLOW_THREADS

    trim_at = hashbits->trim_on_sodd(seq, max_sodd);

    Py_END_ALLOW_THREADS;

    PyObject * trim_seq = PyString_FromStringAndSize(seq, trim_at);
    PyObject * ret = Py_BuildValue("Oi", trim_seq, trim_at);
    Py_DECREF(trim_seq);

    return ret;
}

static PyObject * hashbits_trim_on_stoptags(PyObject * self, PyObject * args)
{
    khmer_KHashbitsObject * me = (khmer_KHashbitsObject *) self;
    khmer::Hashbits * hashbits = me->hashbits;

    char * seq = NULL;

    if (!PyArg_ParseTuple(args, "s", &seq)) {
        return NULL;
    }

    unsigned int trim_at;
    Py_BEGIN_ALLOW_THREADS

    trim_at = hashbits->trim_on_stoptags(seq);

    Py_END_ALLOW_THREADS;

    PyObject * trim_seq = PyString_FromStringAndSize(seq, trim_at);
    PyObject * ret = Py_BuildValue("Oi", trim_seq, trim_at);
    Py_DECREF(trim_seq);

    return ret;
}

static PyObject * hashbits_identify_stoptags_by_position(PyObject * self, PyObject * args)
{
    khmer_KHashbitsObject * me = (khmer_KHashbitsObject *) self;
    khmer::Hashbits * hashbits = me->hashbits;

    char * seq = NULL;

    if (!PyArg_ParseTuple(args, "s", &seq)) {
        return NULL;
    }

    std::vector<unsigned int> posns;
    Py_BEGIN_ALLOW_THREADS

    hashbits->identify_stop_tags_by_position(seq, posns);

    Py_END_ALLOW_THREADS;

    PyObject * x = PyList_New(posns.size());

    for (unsigned int i = 0; i < posns.size(); i++) {
        PyList_SET_ITEM(x, i, Py_BuildValue("i", posns[i]));
    }

    return x;
}

void free_subset_partition_info(void * p)
{
    khmer::SubsetPartition * subset_p = (khmer::SubsetPartition *) p;
    delete subset_p;
}

static PyObject * hashbits_do_subset_partition(PyObject * self, PyObject * args)
{
    khmer_KHashbitsObject * me = (khmer_KHashbitsObject *) self;
    khmer::Hashbits * hashbits = me->hashbits;

    PyObject * callback_obj = NULL;
    khmer::HashIntoType start_kmer = 0, end_kmer = 0;
    PyObject * break_on_stop_tags_o = NULL;
    PyObject * stop_big_traversals_o = NULL;

    if (!PyArg_ParseTuple(args, "|KKOOO", &start_kmer, &end_kmer,
                          &break_on_stop_tags_o,
                          &stop_big_traversals_o,
                          &callback_obj)) {
        return NULL;
    }

    bool break_on_stop_tags = false;
    if (break_on_stop_tags_o && PyObject_IsTrue(break_on_stop_tags_o)) {
        break_on_stop_tags = true;
    }
    bool stop_big_traversals = false;
    if (stop_big_traversals_o && PyObject_IsTrue(stop_big_traversals_o)) {
        stop_big_traversals = true;
    }

    khmer::SubsetPartition * subset_p = NULL;
    try {
        Py_BEGIN_ALLOW_THREADS
        subset_p = new khmer::SubsetPartition(hashbits);
        subset_p->do_partition(start_kmer, end_kmer, break_on_stop_tags,
                               stop_big_traversals,
                               _report_fn, callback_obj);
        Py_END_ALLOW_THREADS
    } catch (_khmer_signal &e) {
        return NULL;
    }

    return PyCObject_FromVoidPtr(subset_p, free_subset_partition_info);
}

static PyObject * hashbits_join_partitions_by_path(PyObject * self, PyObject *args)
{
    khmer_KHashbitsObject * me = (khmer_KHashbitsObject *) self;
    khmer::Hashbits * hashbits = me->hashbits;

    char * sequence = NULL;
    if (!PyArg_ParseTuple(args, "s", &sequence)) {
        return NULL;
    }

    hashbits->partition->join_partitions_by_path(sequence);

    Py_INCREF(Py_None);
    return Py_None;
}

static PyObject * hashbits_merge_subset(PyObject * self, PyObject *args)
{
    khmer_KHashbitsObject * me = (khmer_KHashbitsObject *) self;
    khmer::Hashbits * hashbits = me->hashbits;

    PyObject * subset_obj;
    if (!PyArg_ParseTuple(args, "O", &subset_obj)) {
        return NULL;
    }

    if (!PyCObject_Check(subset_obj)) {
        return NULL;
    }

    khmer::SubsetPartition * subset_p;
    subset_p = (khmer::SubsetPartition *) PyCObject_AsVoidPtr(subset_obj);

    hashbits->partition->merge(subset_p);

    Py_INCREF(Py_None);
    return Py_None;
}

static PyObject * hashbits_merge_from_disk(PyObject * self, PyObject *args)
{
    khmer_KHashbitsObject * me = (khmer_KHashbitsObject *) self;
    khmer::Hashbits * hashbits = me->hashbits;

    char * filename = NULL;
    if (!PyArg_ParseTuple(args, "s", &filename)) {
        return NULL;
    }

    hashbits->partition->merge_from_disk(filename);

    Py_INCREF(Py_None);
    return Py_None;
}

static PyObject * hashbits_consume_fasta(PyObject * self, PyObject * args)
{
    khmer_KHashbitsObject * me = (khmer_KHashbitsObject *) self;
    khmer::Hashbits * hashbits = me->hashbits;

    char * filename;
    khmer::HashIntoType lower_bound = 0, upper_bound = 0;
    PyObject * callback_obj = NULL;

    if (!PyArg_ParseTuple(args, "s|iiO", &filename, &lower_bound, &upper_bound,
                          &callback_obj)) {
        return NULL;
    }

    // call the C++ function, and trap signals => Python

    unsigned long long n_consumed;
    unsigned int total_reads;

    try {
        hashbits->consume_fasta(filename, total_reads, n_consumed,
                                lower_bound, upper_bound,
                                _report_fn, callback_obj);
    } catch (_khmer_signal &e) {
        return NULL;
    }

    return Py_BuildValue("iL", total_reads, n_consumed);
}

static PyObject * hashbits_consume_fasta_with_reads_parser(
    PyObject * self, PyObject * args
)
{
    khmer_KHashbitsObject * me = (khmer_KHashbitsObject *) self;
    khmer::Hashbits * hashbits = me->hashbits;

    PyObject * rparser_obj = NULL;
    khmer::HashIntoType lower_bound = 0, upper_bound = 0;
    PyObject * callback_obj = NULL;

    if (!PyArg_ParseTuple(
                args, "O|iiO", &rparser_obj, &lower_bound, &upper_bound, &callback_obj
            )) {
        return NULL;
    }

    khmer:: read_parsers:: IParser * rparser =
        _PyObject_to_khmer_ReadParser( rparser_obj );

    // call the C++ function, and trap signals => Python
    unsigned long long  n_consumed  = 0;
    unsigned int	      total_reads = 0;
    bool		      exc_raised  = false;
    Py_BEGIN_ALLOW_THREADS
    try {
        hashbits->consume_fasta(rparser, total_reads, n_consumed,
                                lower_bound, upper_bound,
                                _report_fn, callback_obj);
    } catch (_khmer_signal &e) {
        exc_raised = true;
    }
    Py_END_ALLOW_THREADS
    if (exc_raised) {
        return NULL;
    }

    return Py_BuildValue("iL", total_reads, n_consumed);
}

static PyObject * hashbits_traverse_from_reads(PyObject * self, PyObject * args)
{
    khmer_KHashbitsObject * me = (khmer_KHashbitsObject *) self;
    khmer::Hashbits * hashbits = me->hashbits;

    char * filename;
    unsigned int radius, big_threshold, transfer_threshold;
    PyObject * counting_o = NULL;

    if (!PyArg_ParseTuple(args, "siiiO", &filename,
                          &radius, &big_threshold, &transfer_threshold,
                          &counting_o)) {
        return NULL;
    }

    khmer::CountingHash * counting = ((khmer_KCountingHashObject *) counting_o)->counting;

    hashbits->traverse_from_reads(filename, radius, big_threshold,
                                  transfer_threshold, *counting);


    Py_INCREF(Py_None);
    return Py_None;
}

static PyObject * hashbits_consume_fasta_and_traverse(PyObject * self, PyObject * args)
{
    khmer_KHashbitsObject * me = (khmer_KHashbitsObject *) self;
    khmer::Hashbits * hashbits = me->hashbits;

    char * filename;
    unsigned int radius, big_threshold, transfer_threshold;
    PyObject * counting_o = NULL;

    if (!PyArg_ParseTuple(args, "siiiO", &filename,
                          &radius, &big_threshold, &transfer_threshold,
                          &counting_o)) {
        return NULL;
    }

    khmer::CountingHash * counting = ((khmer_KCountingHashObject *) counting_o)->counting;

    hashbits->consume_fasta_and_traverse(filename, radius, big_threshold,
                                         transfer_threshold, *counting);


    Py_INCREF(Py_None);
    return Py_None;
}

void sig(unsigned int total_reads, unsigned int n_consumed)
{
    std::cout << total_reads << " " << n_consumed << std::endl;
}

static PyObject * hashbits_consume_fasta_and_tag(PyObject * self, PyObject * args)
{
    khmer_KHashbitsObject * me = (khmer_KHashbitsObject *) self;
    khmer::Hashbits * hashbits = me->hashbits;

    char * filename;
    PyObject * callback_obj = NULL;

    if (!PyArg_ParseTuple(args, "s|O", &filename, &callback_obj)) {
        return NULL;
    }

    // call the C++ function, and trap signals => Python

    unsigned long long n_consumed;
    unsigned int total_reads;

    try {
        hashbits->consume_fasta_and_tag(filename, total_reads, n_consumed,
                                        _report_fn, callback_obj);
    } catch (_khmer_signal &e) {
        return NULL;
    }

    return Py_BuildValue("iL", total_reads, n_consumed);
}

static PyObject * hashbits_consume_fasta_and_tag_with_reads_parser(
    PyObject * self, PyObject * args
)
{
    khmer_KHashbitsObject * me = (khmer_KHashbitsObject *) self;
    khmer::Hashbits * hashbits = me->hashbits;

    PyObject * rparser_obj = NULL;
    PyObject * callback_obj = NULL;

    if (!PyArg_ParseTuple( args, "O|O", &rparser_obj, &callback_obj )) {
        return NULL;
    }

    khmer:: read_parsers:: IParser * rparser =
        _PyObject_to_khmer_ReadParser( rparser_obj );

    // call the C++ function, and trap signals => Python
    unsigned long long  n_consumed  = 0;
    unsigned int	      total_reads = 0;
    bool		      exc_raised  = false;
    Py_BEGIN_ALLOW_THREADS
    try {
        hashbits->consume_fasta_and_tag(
            rparser, total_reads, n_consumed, _report_fn, callback_obj
        );
    } catch (_khmer_signal &e) {
        exc_raised = true;
    }
    Py_END_ALLOW_THREADS
    if (exc_raised) {
        return NULL;
    }

    return Py_BuildValue("iL", total_reads, n_consumed);
}

static PyObject * hashbits_consume_fasta_and_tag_with_stoptags(PyObject * self, PyObject * args)
{
    khmer_KHashbitsObject * me = (khmer_KHashbitsObject *) self;
    khmer::Hashbits * hashbits = me->hashbits;

    char * filename;
    PyObject * callback_obj = NULL;

    if (!PyArg_ParseTuple(args, "s|O", &filename, &callback_obj)) {
        return NULL;
    }

    // call the C++ function, and trap signals => Python

    unsigned long long n_consumed;
    unsigned int total_reads;

    try {
        hashbits->consume_fasta_and_tag_with_stoptags(filename,
                total_reads, n_consumed,
                _report_fn, callback_obj);
    } catch (_khmer_signal &e) {
        return NULL;
    }

    return Py_BuildValue("iL", total_reads, n_consumed);
}

static PyObject * hashbits_consume_partitioned_fasta(PyObject * self, PyObject * args)
{
    khmer_KHashbitsObject * me = (khmer_KHashbitsObject *) self;
    khmer::Hashbits * hashbits = me->hashbits;

    char * filename;
    PyObject * callback_obj = NULL;

    if (!PyArg_ParseTuple(args, "s|O", &filename, &callback_obj)) {
        return NULL;
    }

    // call the C++ function, and trap signals => Python

    unsigned long long n_consumed;
    unsigned int total_reads;

    try {
        hashbits->consume_partitioned_fasta(filename, total_reads, n_consumed,
                                            _report_fn, callback_obj);
    } catch (_khmer_signal &e) {
        return NULL;
    }

    return Py_BuildValue("iL", total_reads, n_consumed);
}

void free_pre_partition_info(void * p)
{
    _pre_partition_info * ppi = (_pre_partition_info *) p;
    delete ppi;
}

static PyObject * hashbits_find_all_tags(PyObject * self, PyObject *args)
{
    khmer_KHashbitsObject * me = (khmer_KHashbitsObject *) self;
    khmer::Hashbits * hashbits = me->hashbits;

    char * kmer_s = NULL;

    if (!PyArg_ParseTuple(args, "s", &kmer_s)) {
        return NULL;
    }

    if (strlen(kmer_s) < hashbits->ksize()) { // @@
        return NULL;
    }

    _pre_partition_info * ppi = NULL;

    Py_BEGIN_ALLOW_THREADS

    khmer::HashIntoType kmer, kmer_f, kmer_r;
    kmer = khmer::_hash(kmer_s, hashbits->ksize(), kmer_f, kmer_r);

    ppi = new _pre_partition_info(kmer);
    hashbits->partition->find_all_tags(kmer_f, kmer_r, ppi->tagged_kmers,
                                       hashbits->all_tags);
    hashbits->add_kmer_to_tags(kmer);

    Py_END_ALLOW_THREADS

    return PyCObject_FromVoidPtr(ppi, free_pre_partition_info);
}

static PyObject * hashbits_assign_partition_id(PyObject * self, PyObject *args)
{
    khmer_KHashbitsObject * me = (khmer_KHashbitsObject *) self;
    khmer::Hashbits * hashbits = me->hashbits;

    PyObject * ppi_obj;
    if (!PyArg_ParseTuple(args, "O", &ppi_obj)) {
        return NULL;
    }

    if (!PyCObject_Check(ppi_obj)) {
        return NULL;
    }

    _pre_partition_info * ppi;
    ppi = (_pre_partition_info *) PyCObject_AsVoidPtr(ppi_obj);

    khmer::PartitionID p;
    p = hashbits->partition->assign_partition_id(ppi->kmer,
            ppi->tagged_kmers);

    return PyInt_FromLong(p);
}

static PyObject * hashbits_add_tag(PyObject * self, PyObject *args)
{
    khmer_KHashbitsObject * me = (khmer_KHashbitsObject *) self;
    khmer::Hashbits * hashbits = me->hashbits;

    char * kmer_s = NULL;
    if (!PyArg_ParseTuple(args, "s", &kmer_s)) {
        return NULL;
    }

    khmer::HashIntoType kmer = khmer::_hash(kmer_s, hashbits->ksize());
    hashbits->add_tag(kmer);

    Py_INCREF(Py_None);
    return Py_None;
}

static PyObject * hashbits_add_stop_tag(PyObject * self, PyObject *args)
{
    khmer_KHashbitsObject * me = (khmer_KHashbitsObject *) self;
    khmer::Hashbits * hashbits = me->hashbits;

    char * kmer_s = NULL;
    if (!PyArg_ParseTuple(args, "s", &kmer_s)) {
        return NULL;
    }

    khmer::HashIntoType kmer = khmer::_hash(kmer_s, hashbits->ksize());
    hashbits->add_stop_tag(kmer);

    Py_INCREF(Py_None);
    return Py_None;
}

static PyObject * hashbits_get_stop_tags(PyObject * self, PyObject * args)
{
    khmer_KHashbitsObject * me = (khmer_KHashbitsObject *) self;
    khmer::Hashbits * hashbits = me->hashbits;

    if (!PyArg_ParseTuple(args, "")) {
        return NULL;
    }

    khmer::WordLength k = hashbits->ksize();
    khmer::SeenSet::const_iterator si;

    PyObject * x = PyList_New(hashbits->stop_tags.size());
    unsigned long long i = 0;
    for (si = hashbits->stop_tags.begin(); si != hashbits->stop_tags.end(); si++) {
        std::string s = khmer::_revhash(*si, k);
        PyList_SET_ITEM(x, i, Py_BuildValue("s", s.c_str()));
        i++;
    }

    return x;
}

static PyObject * hashbits_get_tagset(PyObject * self, PyObject * args)
{
    khmer_KHashbitsObject * me = (khmer_KHashbitsObject *) self;
    khmer::Hashbits * hashbits = me->hashbits;

    if (!PyArg_ParseTuple(args, "")) {
        return NULL;
    }

    khmer::WordLength k = hashbits->ksize();
    khmer::SeenSet::const_iterator si;

    PyObject * x = PyList_New(hashbits->all_tags.size());
    unsigned long long i = 0;
    for (si = hashbits->all_tags.begin(); si != hashbits->all_tags.end(); si++) {
        std::string s = khmer::_revhash(*si, k);
        PyList_SET_ITEM(x, i, Py_BuildValue("s", s.c_str()));
        i++;
    }

    return x;
}

static PyObject * hashbits_output_partitions(PyObject * self, PyObject * args)
{
    khmer_KHashbitsObject * me = (khmer_KHashbitsObject *) self;
    khmer::Hashbits * hashbits = me->hashbits;

    char * filename = NULL;
    char * output = NULL;
    PyObject * callback_obj = NULL;
    PyObject * output_unassigned_o = NULL;

    if (!PyArg_ParseTuple(args, "ss|OO", &filename, &output,
                          &output_unassigned_o,
                          &callback_obj)) {
        return NULL;
    }

    bool output_unassigned = false;
    if (output_unassigned_o != NULL && PyObject_IsTrue(output_unassigned_o)) {
        output_unassigned = true;
    }

    unsigned int n_partitions = 0;

    try {
        khmer::SubsetPartition * subset_p = hashbits->partition;
        n_partitions = subset_p->output_partitioned_file(filename,
                       output,
                       output_unassigned,
                       _report_fn,
                       callback_obj);
    } catch (_khmer_signal &e) {
        return NULL;
    }

    return PyInt_FromLong(n_partitions);
}

static PyObject * hashbits_find_unpart(PyObject * self, PyObject * args)
{
    khmer_KHashbitsObject * me = (khmer_KHashbitsObject *) self;
    khmer::Hashbits * hashbits = me->hashbits;

    char * filename = NULL;
    PyObject * traverse_o = NULL;
    PyObject * stop_big_traversals_o = NULL;
    PyObject * callback_obj = NULL;

    if (!PyArg_ParseTuple(args, "sOO|O", &filename, &traverse_o,
                          &stop_big_traversals_o, &callback_obj)) {
        return NULL;
    }

    bool traverse = PyObject_IsTrue(traverse_o);
    bool stop_big_traversals = PyObject_IsTrue(stop_big_traversals_o);
    unsigned int n_singletons = 0;

    try {
        khmer::SubsetPartition * subset_p = hashbits->partition;
        n_singletons = subset_p->find_unpart(filename, traverse,
                                             stop_big_traversals,
                                             _report_fn,callback_obj);
    } catch (_khmer_signal &e) {
        return NULL;
    }

    return PyInt_FromLong(n_singletons);

    // Py_INCREF(Py_None);
    // return Py_None;
}

static PyObject * hashbits_filter_if_present(PyObject * self, PyObject * args)
{
    khmer_KHashbitsObject * me = (khmer_KHashbitsObject *) self;
    khmer::Hashbits * hashbits = me->hashbits;

    char * filename = NULL;
    char * output = NULL;
    PyObject * callback_obj = NULL;

    if (!PyArg_ParseTuple(args, "ss|O", &filename, &output, &callback_obj)) {
        return NULL;
    }

    try {
        hashbits->filter_if_present(filename, output, _report_fn, callback_obj);
    } catch (_khmer_signal &e) {
        return NULL;
    }

    Py_INCREF(Py_None);
    return Py_None;
}

static PyObject * hashbits_save_partitionmap(PyObject * self, PyObject * args)
{
    khmer_KHashbitsObject * me = (khmer_KHashbitsObject *) self;
    khmer::Hashbits * hashbits = me->hashbits;

    char * filename = NULL;

    if (!PyArg_ParseTuple(args, "s", &filename)) {
        return NULL;
    }

    hashbits->partition->save_partitionmap(filename);

    Py_INCREF(Py_None);
    return Py_None;
}

static PyObject * hashbits_load_partitionmap(PyObject * self, PyObject * args)
{
    khmer_KHashbitsObject * me = (khmer_KHashbitsObject *) self;
    khmer::Hashbits * hashbits = me->hashbits;

    char * filename = NULL;

    if (!PyArg_ParseTuple(args, "s", &filename)) {
        return NULL;
    }

    hashbits->partition->load_partitionmap(filename);

    Py_INCREF(Py_None);
    return Py_None;
}

static PyObject * hashbits__validate_partitionmap(PyObject * self, PyObject * args)
{
    khmer_KHashbitsObject * me = (khmer_KHashbitsObject *) self;
    khmer::Hashbits * hashbits = me->hashbits;

    if (!PyArg_ParseTuple(args, "")) {
        return NULL;
    }

    hashbits->partition->_validate_pmap();

    Py_INCREF(Py_None);
    return Py_None;
}

static PyObject * hashbits_count_partitions(PyObject * self, PyObject * args)
{
    khmer_KHashbitsObject * me = (khmer_KHashbitsObject *) self;
    khmer::Hashbits * hashbits = me->hashbits;

    if (!PyArg_ParseTuple(args, "")) {
        return NULL;
    }

    unsigned int n_partitions = 0, n_unassigned = 0;
    hashbits->partition->count_partitions(n_partitions, n_unassigned);

    return Py_BuildValue("ii", n_partitions, n_unassigned);
}

static PyObject * hashbits_subset_count_partitions(PyObject * self,
        PyObject * args)
{
    PyObject * subset_obj = NULL;

    if (!PyArg_ParseTuple(args, "O", &subset_obj)) {
        return NULL;
    }

    khmer::SubsetPartition * subset_p;
    subset_p = (khmer::SubsetPartition *) PyCObject_AsVoidPtr(subset_obj);

    unsigned int n_partitions = 0, n_unassigned = 0;
    subset_p->count_partitions(n_partitions, n_unassigned);

    return Py_BuildValue("ii", n_partitions, n_unassigned);
}

static PyObject * hashbits_subset_partition_size_distribution(PyObject * self,
        PyObject * args)
{
    PyObject * subset_obj = NULL;

    if (!PyArg_ParseTuple(args, "O", &subset_obj)) {
        return NULL;
    }

    khmer::SubsetPartition * subset_p;
    subset_p = (khmer::SubsetPartition *) PyCObject_AsVoidPtr(subset_obj);

    khmer::PartitionCountDistribution d;

    unsigned int n_unassigned = 0;
    subset_p->partition_size_distribution(d, n_unassigned);

    PyObject * x = PyList_New(d.size());
    khmer::PartitionCountDistribution::const_iterator di;

    unsigned int i;
    for (i = 0, di = d.begin(); di != d.end(); di++, i++) {
        PyList_SET_ITEM(x, i, Py_BuildValue("LL", di->first, di->second));
    }
    assert (i == d.size());

    return Py_BuildValue("Oi", x, n_unassigned);
}

static PyObject * hashbits_load(PyObject * self, PyObject * args)
{
    khmer_KHashbitsObject * me = (khmer_KHashbitsObject *) self;
    khmer::Hashbits * hashbits = me->hashbits;

    char * filename = NULL;

    if (!PyArg_ParseTuple(args, "s", &filename)) {
        return NULL;
    }

    hashbits->load(filename);

    Py_INCREF(Py_None);
    return Py_None;
}

static PyObject * hashbits_save(PyObject * self, PyObject * args)
{
    khmer_KHashbitsObject * me = (khmer_KHashbitsObject *) self;
    khmer::Hashbits * hashbits = me->hashbits;

    char * filename = NULL;

    if (!PyArg_ParseTuple(args, "s", &filename)) {
        return NULL;
    }

    hashbits->save(filename);

    Py_INCREF(Py_None);
    return Py_None;
}

static PyObject * hashbits_load_tagset(PyObject * self, PyObject * args)
{
    khmer_KHashbitsObject * me = (khmer_KHashbitsObject *) self;
    khmer::Hashbits * hashbits = me->hashbits;

    char * filename = NULL;
    PyObject * clear_tags_o = NULL;

    if (!PyArg_ParseTuple(args, "s|O", &filename, &clear_tags_o)) {
        return NULL;
    }

    bool clear_tags = true;
    if (clear_tags_o && !PyObject_IsTrue(clear_tags_o)) {
        clear_tags = false;
    }
    hashbits->load_tagset(filename, clear_tags);

    Py_INCREF(Py_None);
    return Py_None;
}

static PyObject * hashbits_save_tagset(PyObject * self, PyObject * args)
{
    khmer_KHashbitsObject * me = (khmer_KHashbitsObject *) self;
    khmer::Hashbits * hashbits = me->hashbits;

    char * filename = NULL;

    if (!PyArg_ParseTuple(args, "s", &filename)) {
        return NULL;
    }

    hashbits->save_tagset(filename);

    Py_INCREF(Py_None);
    return Py_None;
}

static PyObject * hashbits_save_subset_partitionmap(PyObject * self, PyObject * args)
{
    char * filename = NULL;
    PyObject * subset_obj = NULL;

    if (!PyArg_ParseTuple(args, "Os", &subset_obj, &filename)) {
        return NULL;
    }

    khmer::SubsetPartition * subset_p;
    subset_p = (khmer::SubsetPartition *) PyCObject_AsVoidPtr(subset_obj);

    Py_BEGIN_ALLOW_THREADS

    subset_p->save_partitionmap(filename);

    Py_END_ALLOW_THREADS

    Py_INCREF(Py_None);
    return Py_None;
}

static PyObject * hashbits_load_subset_partitionmap(PyObject * self, PyObject * args)
{
    khmer_KHashbitsObject * me = (khmer_KHashbitsObject *) self;
    khmer::Hashbits * hashbits = me->hashbits;

    char * filename = NULL;

    if (!PyArg_ParseTuple(args, "s", &filename)) {
        return NULL;
    }

    khmer::SubsetPartition * subset_p;
    subset_p = new khmer::SubsetPartition(hashbits);

    Py_BEGIN_ALLOW_THREADS

    subset_p->load_partitionmap(filename);

    Py_END_ALLOW_THREADS

    return PyCObject_FromVoidPtr(subset_p, free_subset_partition_info);
}

static PyObject * hashbits__set_tag_density(PyObject * self, PyObject * args)
{
    khmer_KHashbitsObject * me = (khmer_KHashbitsObject *) self;
    khmer::Hashbits * hashbits = me->hashbits;

    unsigned int d;
    if (!PyArg_ParseTuple(args, "i", &d)) {
        return NULL;
    }

    hashbits->_set_tag_density(d);

    Py_INCREF(Py_None);
    return Py_None;
}

static PyObject * hashbits__get_tag_density(PyObject * self, PyObject * args)
{
    khmer_KHashbitsObject * me = (khmer_KHashbitsObject *) self;
    khmer::Hashbits * hashbits = me->hashbits;

    if (!PyArg_ParseTuple(args, "")) {
        return NULL;
    }

    unsigned int d = hashbits->_get_tag_density();

    return PyInt_FromLong(d);
}

static PyObject * hashbits_merge2_subset(PyObject * self, PyObject * args)
{
    // khmer_KHashbitsObject * me = (khmer_KHashbitsObject *) self;
    // khmer::Hashbits * hashbits = me->hashbits;

    PyObject * subset1_obj, * subset2_obj;

    if (!PyArg_ParseTuple(args, "OO", &subset1_obj, &subset2_obj)) {
        return NULL;
    }

    khmer::SubsetPartition * subset1_p;
    khmer::SubsetPartition * subset2_p;
    subset1_p = (khmer::SubsetPartition *) PyCObject_AsVoidPtr(subset1_obj);
    subset2_p = (khmer::SubsetPartition *) PyCObject_AsVoidPtr(subset2_obj);

    Py_BEGIN_ALLOW_THREADS

    subset1_p->merge(subset2_p);

    Py_END_ALLOW_THREADS

    Py_INCREF(Py_None);
    return Py_None;
}

static PyObject * hashbits_merge2_from_disk(PyObject * self, PyObject * args)
{
    // khmer_KHashbitsObject * me = (khmer_KHashbitsObject *) self;
    // khmer::Hashbits * hashbits = me->hashbits;

    PyObject * subset1_obj;
    char * filename = NULL;

    if (!PyArg_ParseTuple(args, "Os", &subset1_obj, &filename)) {
        return NULL;
    }

    khmer::SubsetPartition * subset1_p;
    subset1_p = (khmer::SubsetPartition *) PyCObject_AsVoidPtr(subset1_obj);

    Py_BEGIN_ALLOW_THREADS

    subset1_p->merge_from_disk(filename);

    Py_END_ALLOW_THREADS

    Py_INCREF(Py_None);
    return Py_None;
}

static PyObject * hashbits__validate_subset_partitionmap(PyObject * self, PyObject * args)
{
    PyObject * subset_obj = NULL;

    if (!PyArg_ParseTuple(args, "O", &subset_obj)) {
        return NULL;
    }

    khmer::SubsetPartition * subset_p;
    subset_p = (khmer::SubsetPartition *) PyCObject_AsVoidPtr(subset_obj);
    subset_p->_validate_pmap();

    Py_INCREF(Py_None);
    return Py_None;
}

static PyObject * hashbits_set_partition_id(PyObject * self, PyObject * args)
{
    khmer_KHashbitsObject * me = (khmer_KHashbitsObject *) self;
    khmer::Hashbits * hashbits = me->hashbits;

    char * kmer = NULL;
    khmer::PartitionID p = 0;

    if (!PyArg_ParseTuple(args, "si", &kmer, &p)) {
        return NULL;
    }

    hashbits->partition->set_partition_id(kmer, p);

    Py_INCREF(Py_None);
    return Py_None;
}

static PyObject * hashbits_join_partitions(PyObject * self, PyObject * args)
{
    khmer_KHashbitsObject * me = (khmer_KHashbitsObject *) self;
    khmer::Hashbits * hashbits = me->hashbits;

    khmer::PartitionID p1 = 0, p2 = 0;

    if (!PyArg_ParseTuple(args, "ii", &p1, &p2)) {
        return NULL;
    }

    p1 = hashbits->partition->join_partitions(p1, p2);

    return PyInt_FromLong(p1);
}

static PyObject * hashbits_get_partition_id(PyObject * self, PyObject * args)
{
    khmer_KHashbitsObject * me = (khmer_KHashbitsObject *) self;
    khmer::Hashbits * hashbits = me->hashbits;

    char * kmer = NULL;

    if (!PyArg_ParseTuple(args, "s", &kmer)) {
        return NULL;
    }

    khmer::PartitionID partition_id;
    partition_id = hashbits->partition->get_partition_id(kmer);

    return PyInt_FromLong(partition_id);
}

static PyObject * hashbits_is_single_partition(PyObject * self, PyObject * args)
{
    khmer_KHashbitsObject * me = (khmer_KHashbitsObject *) self;
    khmer::Hashbits * hashbits = me->hashbits;

    char * seq = NULL;

    if (!PyArg_ParseTuple(args, "s", &seq)) {
        return NULL;
    }

    bool v = hashbits->partition->is_single_partition(seq);

    PyObject * val;
    if (v) {
        val = Py_True;
    } else {
        val = Py_False;
    }
    Py_INCREF(val);

    return val;
}

static PyObject * hashbits_divide_tags_into_subsets(PyObject * self, PyObject * args)
{
    khmer_KHashbitsObject * me = (khmer_KHashbitsObject *) self;
    khmer::Hashbits * hashbits = me->hashbits;

    unsigned int subset_size = 0;

    if (!PyArg_ParseTuple(args, "i", &subset_size)) {
        return NULL;
    }

    khmer::SeenSet divvy;
    hashbits->divide_tags_into_subsets(subset_size, divvy);

    PyObject * x = PyList_New(divvy.size());
    unsigned int i = 0;
    for (khmer::SeenSet::const_iterator si = divvy.begin(); si != divvy.end();
            si++, i++) {
        PyList_SET_ITEM(x, i, PyLong_FromUnsignedLongLong(*si));
    }

    return x;
}

static PyObject * hashbits_count_kmers_within_radius(PyObject * self, PyObject * args)
{
    khmer_KHashbitsObject * me = (khmer_KHashbitsObject *) self;
    khmer::Hashbits * hashbits = me->hashbits;

    char * kmer = NULL;
    unsigned long radius = 0;
    unsigned long max_count = 0;

    if (!PyArg_ParseTuple(args, "sL|L", &kmer, &radius, &max_count)) {
        return NULL;
    }

    unsigned int n;

    Py_BEGIN_ALLOW_THREADS

    khmer::HashIntoType kmer_f, kmer_r;
    khmer::_hash(kmer, hashbits->ksize(), kmer_f, kmer_r);
    n = hashbits->count_kmers_within_radius(kmer_f, kmer_r, radius,
                                            max_count);

    Py_END_ALLOW_THREADS

    return PyLong_FromUnsignedLong(n);
}

static PyObject * hashbits_count_kmers_on_radius(PyObject * self, PyObject * args)
{
    khmer_KHashbitsObject * me = (khmer_KHashbitsObject *) self;
    khmer::Hashbits * hashbits = me->hashbits;

    char * kmer = NULL;
    unsigned long radius = 0;
    unsigned long max_volume = 0;

    if (!PyArg_ParseTuple(args, "sL|L", &kmer, &radius, &max_volume)) {
        return NULL;
    }

    unsigned int n;

    Py_BEGIN_ALLOW_THREADS

    khmer::HashIntoType kmer_f, kmer_r;
    khmer::_hash(kmer, hashbits->ksize(), kmer_f, kmer_r);
    n = hashbits->count_kmers_on_radius(kmer_f, kmer_r, radius, max_volume);

    Py_END_ALLOW_THREADS

    return PyLong_FromUnsignedLong(n);
}

static PyObject * hashbits_trim_on_density_explosion(PyObject * self, PyObject * args)
{
    khmer_KHashbitsObject * me = (khmer_KHashbitsObject *) self;
    khmer::Hashbits * hashbits = me->hashbits;

    char * seq = NULL;
    unsigned long radius = 0;
    unsigned long max_volume = 0;

    if (!PyArg_ParseTuple(args, "sLL", &seq, &radius, &max_volume)) {
        return NULL;
    }

    unsigned int trim_at;
    Py_BEGIN_ALLOW_THREADS

    trim_at = hashbits->trim_on_density_explosion(seq, radius, max_volume);

    Py_END_ALLOW_THREADS;

    PyObject * trim_seq = PyString_FromStringAndSize(seq, trim_at);
    PyObject * ret = Py_BuildValue("Oi", trim_seq, trim_at);
    Py_DECREF(trim_seq);

    return ret;
}

static PyObject * hashbits_find_radius_for_volume(PyObject * self, PyObject * args)
{
    khmer_KHashbitsObject * me = (khmer_KHashbitsObject *) self;
    khmer::Hashbits * hashbits = me->hashbits;

    char * kmer = NULL;
    unsigned long max_count = 0;
    unsigned long max_radius = 0;

    if (!PyArg_ParseTuple(args, "sLL", &kmer, &max_count, &max_radius)) {
        return NULL;
    }

    unsigned int n;

    Py_BEGIN_ALLOW_THREADS

    khmer::HashIntoType kmer_f, kmer_r;
    khmer::_hash(kmer, hashbits->ksize(), kmer_f, kmer_r);
    n = hashbits->find_radius_for_volume(kmer_f, kmer_r, max_count,
                                         max_radius);

    Py_END_ALLOW_THREADS

    return PyLong_FromUnsignedLong(n);
}

static PyObject * hashbits_get_ksize(PyObject * self, PyObject * args)
{
    khmer_KHashbitsObject * me = (khmer_KHashbitsObject *) self;
    khmer::Hashbits * hashbits = me->hashbits;

    if (!PyArg_ParseTuple(args, "")) {
        return NULL;
    }

    unsigned int k = hashbits->ksize();

    return PyInt_FromLong(k);
}


static PyObject * hashbits_get_hashsizes(PyObject * self, PyObject * args)
{
    khmer_KHashbitsObject * me = (khmer_KHashbitsObject *) self;
    khmer::Hashbits * hashbits = me->hashbits;

    if (!PyArg_ParseTuple(args, "")) {
        return NULL;
    }

    std::vector<khmer::HashIntoType> ts = hashbits->get_tablesizes();

    PyObject * x = PyList_New(ts.size());
    for (unsigned int i = 0; i < ts.size(); i++) {
        PyList_SET_ITEM(x, i, PyInt_FromLong(ts[i]));
    }

    return x;
}

static PyObject * hashbits_extract_unique_paths(PyObject * self, PyObject * args)
{
    khmer_KHashbitsObject * me = (khmer_KHashbitsObject *) self;
    khmer::Hashbits * hashbits = me->hashbits;

    char * sequence = NULL;
    unsigned int min_length = 0;
    float min_unique_f = 0;
    if (!PyArg_ParseTuple(args, "sif", &sequence, &min_length, &min_unique_f)) {
        return NULL;
    }

    std::vector<std::string> results;
    hashbits->extract_unique_paths(sequence, min_length, min_unique_f, results);

    PyObject * x = PyList_New(results.size());
    for (unsigned int i = 0; i < results.size(); i++) {
        PyList_SET_ITEM(x, i, PyString_FromString(results[i].c_str()));
    }

    return x;
}

static PyObject * hashbits_get_median_count(PyObject * self, PyObject * args)
{
    khmer_KHashbitsObject * me = (khmer_KHashbitsObject *) self;
    khmer::Hashbits * hashbits = me->hashbits;

    char * long_str;

    if (!PyArg_ParseTuple(args, "s", &long_str)) {
        return NULL;
    }

    if (strlen(long_str) < hashbits->ksize()) {
        PyErr_SetString(PyExc_ValueError,
                        "string length must >= the hashtable k-mer size");
        return NULL;
    }

    khmer::BoundedCounterType med = 0;
    float average = 0, stddev = 0;

    hashbits->get_median_count(long_str, med, average, stddev);

    return Py_BuildValue("iff", med, average, stddev);
}

static PyMethodDef khmer_hashbits_methods[] = {
    { "extract_unique_paths", hashbits_extract_unique_paths, METH_VARARGS, "" },
    { "ksize", hashbits_get_ksize, METH_VARARGS, "" },
    { "hashsizes", hashbits_get_hashsizes, METH_VARARGS, "" },
    { "n_occupied", hashbits_n_occupied, METH_VARARGS, "Count the number of occupied bins" },
    { "n_unique_kmers", hashbits_n_unique_kmers,  METH_VARARGS, "Count the number of unique kmers" },
    { "count", hashbits_count, METH_VARARGS, "Count the given kmer" },
    { "count_overlap", hashbits_count_overlap,METH_VARARGS,"Count overlap kmers in two datasets" },
    { "consume", hashbits_consume, METH_VARARGS, "Count all k-mers in the given string" },
    { "load_stop_tags", hashbits_load_stop_tags, METH_VARARGS, "" },
    { "save_stop_tags", hashbits_save_stop_tags, METH_VARARGS, "" },
    { "print_stop_tags", hashbits_print_stop_tags, METH_VARARGS, "" },
    { "print_tagset", hashbits_print_tagset, METH_VARARGS, "" },
    { "get", hashbits_get, METH_VARARGS, "Get the count for the given k-mer" },
    { "calc_connected_graph_size", hashbits_calc_connected_graph_size, METH_VARARGS, "" },
    { "kmer_degree", hashbits_kmer_degree, METH_VARARGS, "" },
    { "trim_on_degree", hashbits_trim_on_degree, METH_VARARGS, "" },
    { "trim_on_sodd", hashbits_trim_on_sodd, METH_VARARGS, "" },
    { "trim_on_stoptags", hashbits_trim_on_stoptags, METH_VARARGS, "" },
    { "identify_stoptags_by_position", hashbits_identify_stoptags_by_position, METH_VARARGS, "" },
    { "trim_on_density_explosion", hashbits_trim_on_density_explosion, METH_VARARGS, "" },
    { "do_subset_partition", hashbits_do_subset_partition, METH_VARARGS, "" },
    { "find_all_tags", hashbits_find_all_tags, METH_VARARGS, "" },
    { "assign_partition_id", hashbits_assign_partition_id, METH_VARARGS, "" },
    { "output_partitions", hashbits_output_partitions, METH_VARARGS, "" },
    { "find_unpart", hashbits_find_unpart, METH_VARARGS, "" },
    { "filter_if_present", hashbits_filter_if_present, METH_VARARGS, "" },
    { "add_tag", hashbits_add_tag, METH_VARARGS, "" },
    { "add_stop_tag", hashbits_add_stop_tag, METH_VARARGS, "" },
    { "get_stop_tags", hashbits_get_stop_tags, METH_VARARGS, "" },
    { "get_tagset", hashbits_get_tagset, METH_VARARGS, "" },
    { "load", hashbits_load, METH_VARARGS, "" },
    { "save", hashbits_save, METH_VARARGS, "" },
    { "load_tagset", hashbits_load_tagset, METH_VARARGS, "" },
    { "save_tagset", hashbits_save_tagset, METH_VARARGS, "" },
    { "n_tags", hashbits_n_tags, METH_VARARGS, "" },
    { "divide_tags_into_subsets", hashbits_divide_tags_into_subsets, METH_VARARGS, "" },
    { "load_partitionmap", hashbits_load_partitionmap, METH_VARARGS, "" },
    { "save_partitionmap", hashbits_save_partitionmap, METH_VARARGS, "" },
    { "_validate_partitionmap", hashbits__validate_partitionmap, METH_VARARGS, "" },
    { "_get_tag_density", hashbits__get_tag_density, METH_VARARGS, "" },
    { "_set_tag_density", hashbits__set_tag_density, METH_VARARGS, "" },
    { "consume_fasta", hashbits_consume_fasta, METH_VARARGS, "Count all k-mers in a given file" },
    { "consume_fasta_with_reads_parser", hashbits_consume_fasta_with_reads_parser, METH_VARARGS, "Count all k-mers in a given file" },
    { "consume_fasta_and_tag", hashbits_consume_fasta_and_tag, METH_VARARGS, "Count all k-mers in a given file" },
    {
        "consume_fasta_and_tag_with_reads_parser", hashbits_consume_fasta_and_tag_with_reads_parser,
        METH_VARARGS, "Count all k-mers using a given reads parser"
    },
    { "traverse_from_reads", hashbits_traverse_from_reads, METH_VARARGS, "" },
    { "consume_fasta_and_traverse", hashbits_consume_fasta_and_traverse, METH_VARARGS, "" },
    { "consume_fasta_and_tag_with_stoptags", hashbits_consume_fasta_and_tag_with_stoptags, METH_VARARGS, "Count all k-mers in a given file" },
    { "consume_partitioned_fasta", hashbits_consume_partitioned_fasta, METH_VARARGS, "Count all k-mers in a given file" },
    { "join_partitions_by_path", hashbits_join_partitions_by_path, METH_VARARGS, "" },
    { "merge_subset", hashbits_merge_subset, METH_VARARGS, "" },
    { "merge_subset_from_disk", hashbits_merge_from_disk, METH_VARARGS, "" },
    { "count_partitions", hashbits_count_partitions, METH_VARARGS, "" },
    { "subset_count_partitions", hashbits_subset_count_partitions, METH_VARARGS, "" },
    { "subset_partition_size_distribution", hashbits_subset_partition_size_distribution, METH_VARARGS, "" },
    { "save_subset_partitionmap", hashbits_save_subset_partitionmap, METH_VARARGS },
    { "load_subset_partitionmap", hashbits_load_subset_partitionmap, METH_VARARGS },
    { "merge2_subset", hashbits_merge2_subset, METH_VARARGS },
    { "merge2_subset_from_disk", hashbits_merge2_from_disk, METH_VARARGS },
    { "_validate_subset_partitionmap", hashbits__validate_subset_partitionmap, METH_VARARGS, "" },
    { "set_partition_id", hashbits_set_partition_id, METH_VARARGS, "" },
    { "join_partitions", hashbits_join_partitions, METH_VARARGS, "" },
    { "get_partition_id", hashbits_get_partition_id, METH_VARARGS, "" },
    { "is_single_partition", hashbits_is_single_partition, METH_VARARGS, "" },
    { "count_kmers_within_radius", hashbits_count_kmers_within_radius, METH_VARARGS, "" },
    { "count_kmers_on_radius", hashbits_count_kmers_on_radius, METH_VARARGS, "" },
    { "find_radius_for_volume", hashbits_find_radius_for_volume, METH_VARARGS, "" },
    { "hitraverse_to_stoptags", hashbits_hitraverse_to_stoptags, METH_VARARGS, "" },
    { "traverse_from_tags", hashbits_traverse_from_tags, METH_VARARGS, "" },
    { "repartition_largest_partition", hashbits_repartition_largest_partition, METH_VARARGS, "" },
    { "get_median_count", hashbits_get_median_count, METH_VARARGS, "Get the median, average, and stddev of the k-mer counts in the string" },

    {NULL, NULL, 0, NULL}           /* sentinel */
};

static PyObject *
khmer_hashbits_getattr(PyObject * obj, char * name)
{
    return Py_FindMethod(khmer_hashbits_methods, obj, name);
}

//
// GRAPHALIGN addition
//

static PyObject * readaligner_align(PyObject * self, PyObject * args)
{
    khmer_ReadAlignerObject * me = (khmer_ReadAlignerObject *) self;
    Aligner * aligner = me->aligner;

    char * read;

    if (!PyArg_ParseTuple(args, "s", &read)) {
        return NULL;
    }

    if (strlen(read) < (unsigned int)aligner->ksize()) {
        PyErr_SetString(PyExc_ValueError,
                        "string length must >= the hashtable k-mer size");
        return NULL;
    }

    CandidateAlignment aln;
    std::string rA;

    Py_BEGIN_ALLOW_THREADS

    aln = aligner->alignRead(read);
    rA = aln.getReadAlignment(read);

    Py_END_ALLOW_THREADS

    const char* alignment = aln.alignment.c_str();
    const char* readAlignment = rA.c_str();


    return Py_BuildValue("ss", alignment,
                         readAlignment);
}

static PyObject * readaligner_printErrorFootprint(PyObject * self,
        PyObject * args)
{
    khmer_ReadAlignerObject * me = (khmer_ReadAlignerObject *) self;
    Aligner * aligner = me->aligner;

    char * read;

    if (!PyArg_ParseTuple(args, "s", &read)) {
        return NULL;
    }

    if (strlen(read) < (unsigned int)aligner->ksize()) {
        PyErr_SetString(PyExc_ValueError,
                        "string length must >= the hashtable k-mer size");
        return NULL;
    }

    aligner->printErrorFootprint(read);

    Py_INCREF(Py_None);
    return Py_None;
}

static PyMethodDef khmer_ReadAligner_methods[] = {
    {"align", readaligner_align, METH_VARARGS, ""},
    {"printErrorFootprint", readaligner_printErrorFootprint, METH_VARARGS, ""},
    {NULL, NULL, 0, NULL}
};

static PyObject *
khmer_readaligner_getattr(PyObject * obj, char * name)
{
    return Py_FindMethod(khmer_ReadAligner_methods, obj, name);
}

//
// khmer_readaligner_dealloc -- clean up readaligner object
// GRAPHALIGN addition
//
static void khmer_readaligner_dealloc(PyObject* self)
{
    khmer_ReadAlignerObject * obj = (khmer_ReadAlignerObject *) self;
    delete obj->aligner;
    obj->aligner = NULL;
}


static PyTypeObject khmer_ReadAlignerType = {
    PyObject_HEAD_INIT(NULL)
    0,
    "ReadAligner", sizeof(khmer_ReadAlignerObject),
    0,
    khmer_readaligner_dealloc,     /*tp_dealloc*/
    0,                          /*tp_print*/
    khmer_readaligner_getattr,     /*tp_getattr*/
    0,                          /*tp_setattr*/
    0,                          /*tp_compare*/
    0,                          /*tp_repr*/
    0,                          /*tp_as_number*/
    0,                          /*tp_as_sequence*/
    0,                          /*tp_as_mapping*/
    0,                          /*tp_hash */
    0,                          /*tp_call*/
    0,                          /*tp_str*/
    0,                          /*tp_getattro*/
    0,                          /*tp_setattro*/
    0,                          /*tp_as_buffer*/
    Py_TPFLAGS_DEFAULT,         /*tp_flags*/
    "ReadAligner object",           /* tp_doc */
};


//
// new_readaligner
// GRAPHALIGN addition
//
static PyObject* new_readaligner(PyObject * self, PyObject * args)
{
    PyObject * py_obj;
    double lambdaOne = 0.0;
    double lambdaTwo = 0.0;
    unsigned int maxErrorRegion = UINT_MAX;

    if(!PyArg_ParseTuple(args, "O|ddI", &py_obj,
                         &lambdaOne, &lambdaTwo, &maxErrorRegion)) {
        return NULL;
    }

    khmer_KCountingHashObject * ch = (khmer_KCountingHashObject *) py_obj;

    khmer_ReadAlignerObject * readaligner_obj = (khmer_ReadAlignerObject *) \
            PyObject_New(khmer_ReadAlignerObject, &khmer_ReadAlignerType);

    if (lambdaOne == 0.0 && lambdaTwo == 0.0 && maxErrorRegion == UINT_MAX) {
        readaligner_obj->aligner = new Aligner(ch->counting);
    } else if
    (maxErrorRegion == UINT_MAX && !(lambdaOne == 0.0 && lambdaTwo == 0.0)) {
        readaligner_obj->aligner = new Aligner(ch->counting,
                                               lambdaOne, lambdaTwo);
    } else {
        readaligner_obj->aligner = new Aligner(ch->counting,
                                               lambdaOne, lambdaTwo,
                                               maxErrorRegion);

    }

    return (PyObject *) readaligner_obj;
}

//
// new_hashbits
//

static PyObject* _new_hashbits(PyObject * self, PyObject * args)
{
    unsigned int k = 0;
    PyObject* sizes_list_o = NULL;

    if (!PyArg_ParseTuple(args, "IO", &k, &sizes_list_o)) {
        return NULL;
    }

    std::vector<khmer::HashIntoType> sizes;
    for (int i = 0; i < PyObject_Length(sizes_list_o); i++) {
        PyObject * size_o = PyList_GET_ITEM(sizes_list_o, i);
        sizes.push_back(PyLong_AsLongLong(size_o));
    }

    khmer_KHashbitsObject * khashbits_obj = (khmer_KHashbitsObject *) \
                                            PyObject_New(khmer_KHashbitsObject, &khmer_KHashbitsType);

    khashbits_obj->hashbits = new khmer::Hashbits(k, sizes);

    return (PyObject *) khashbits_obj;
}

static PyObject * hash_collect_high_abundance_kmers(PyObject * self, PyObject * args)
{
    khmer_KCountingHashObject * me = (khmer_KCountingHashObject *) self;
    khmer::CountingHash * counting = me->counting;

    char * filename = NULL;
    unsigned int lower_count, upper_count;

    if (!PyArg_ParseTuple(args, "sII", &filename, &lower_count, &upper_count)) {
        return NULL;
    }

    khmer::SeenSet found_kmers;
    counting->collect_high_abundance_kmers(filename, lower_count, upper_count,
                                           found_kmers);

    // create a new hashbits object...
    std::vector<khmer::HashIntoType> sizes;
    sizes.push_back(1);

    khmer_KHashbitsObject * khashbits_obj = (khmer_KHashbitsObject *) \
                                            PyObject_New(khmer_KHashbitsObject, &khmer_KHashbitsType);

    // ...and set the collected kmers as the stoptags.
    khashbits_obj->hashbits = new khmer::Hashbits(counting->ksize(), sizes);
    khashbits_obj->hashbits->stop_tags.swap(found_kmers);

    return (PyObject *) khashbits_obj;
}

//
// khmer_counting_dealloc -- clean up a counting hash object.
//

static void khmer_counting_dealloc(PyObject* self)
{
    khmer_KCountingHashObject * obj = (khmer_KCountingHashObject *) self;
    delete obj->counting;
    obj->counting = NULL;

    PyObject_Del((PyObject *) obj);
}

//
// khmer_hashbits_dealloc -- clean up a hashbits object.
//

static void khmer_hashbits_dealloc(PyObject* self)
{
    khmer_KHashbitsObject * obj = (khmer_KHashbitsObject *) self;
    delete obj->hashbits;
    obj->hashbits = NULL;

    PyObject_Del((PyObject *) obj);
}

//
// MinMaxTable object
//

static PyObject * minmax_clear(PyObject * self, PyObject * args)
{
    khmer_MinMaxObject * me = (khmer_MinMaxObject *) self;
    khmer::MinMaxTable * mmt = me->mmt;

    unsigned int index;

    if (!PyArg_ParseTuple(args, "I", &index)) {
        return NULL;
    }

    mmt->clear(index);

    Py_INCREF(Py_None);
    return Py_None;
}

static PyObject * minmax_get_min(PyObject * self, PyObject * args)
{
    khmer_MinMaxObject * me = (khmer_MinMaxObject *) self;
    khmer::MinMaxTable * mmt = me->mmt;

    unsigned int index;

    if (!PyArg_ParseTuple(args, "I", &index)) {
        return NULL;
    }

    unsigned int val = mmt->get_min(index);

    return PyInt_FromLong(val);
}

static PyObject * minmax_get_max(PyObject * self, PyObject * args)
{
    khmer_MinMaxObject * me = (khmer_MinMaxObject *) self;
    khmer::MinMaxTable * mmt = me->mmt;

    unsigned int index;

    if (!PyArg_ParseTuple(args, "I", &index)) {
        return NULL;
    }

    unsigned int val = mmt->get_max(index);

    return PyInt_FromLong(val);
}

static PyObject * minmax_add_min(PyObject * self, PyObject * args)
{
    khmer_MinMaxObject * me = (khmer_MinMaxObject *) self;
    khmer::MinMaxTable * mmt = me->mmt;

    unsigned int index;
    unsigned int val;

    if (!PyArg_ParseTuple(args, "II", &index, &val)) {
        return NULL;
    }

    val = mmt->add_min(index, val);

    return PyInt_FromLong(val);
}

static PyObject * minmax_add_max(PyObject * self, PyObject * args)
{
    khmer_MinMaxObject * me = (khmer_MinMaxObject *) self;
    khmer::MinMaxTable * mmt = me->mmt;

    unsigned int index;
    unsigned int val;

    if (!PyArg_ParseTuple(args, "II", &index, &val)) {
        return NULL;
    }

    val = mmt->add_max(index, val);

    return PyInt_FromLong(val);
}

static PyObject * minmax_merge(PyObject * self, PyObject * args)
{
    khmer_MinMaxObject * me = (khmer_MinMaxObject *) self;
    PyObject * other_py_obj;

    khmer::MinMaxTable * mmt = me->mmt;

    if (!PyArg_ParseTuple(args, "O", &other_py_obj)) {
        return NULL;
    }

    khmer_MinMaxObject * other = (khmer_MinMaxObject *) other_py_obj;

    mmt->merge(*(other->mmt));

    Py_INCREF(Py_None);
    return Py_None;
}

static PyObject * minmax_save(PyObject * self, PyObject * args)
{
    khmer_MinMaxObject * me = (khmer_MinMaxObject *) self;

    khmer::MinMaxTable * mmt = me->mmt;
    char * filename;

    if (!PyArg_ParseTuple(args, "s", &filename)) {
        return NULL;
    }

    mmt->save(filename);

    Py_INCREF(Py_None);
    return Py_None;
}

static PyObject * minmax_load(PyObject * self, PyObject * args)
{
    khmer_MinMaxObject * me = (khmer_MinMaxObject *) self;

    khmer::MinMaxTable * mmt = me->mmt;
    char * filename;

    if (!PyArg_ParseTuple(args, "s", &filename)) {
        return NULL;
    }

    mmt->load(filename);

    Py_INCREF(Py_None);
    return Py_None;
}

static PyObject * minmax_tablesize(PyObject * self, PyObject * args)
{
    khmer_MinMaxObject * me = (khmer_MinMaxObject *) self;
    khmer::MinMaxTable * mmt = me->mmt;

    if (!PyArg_ParseTuple(args, "")) {
        return NULL;
    }

    return PyInt_FromLong(mmt->get_tablesize());
}

static PyMethodDef khmer_minmax_methods[] = {
    { "tablesize", minmax_tablesize, METH_VARARGS, "" },
    { "get_min", minmax_get_min, METH_VARARGS, "" },
    { "get_max", minmax_get_max, METH_VARARGS, "" },
    { "add_min", minmax_add_min, METH_VARARGS, "" },
    { "add_max", minmax_add_max, METH_VARARGS, "" },
    { "clear", minmax_clear, METH_VARARGS, "" },
    { "merge", minmax_merge, METH_VARARGS, "" },
    { "load", minmax_load, METH_VARARGS, "" },
    { "save", minmax_save, METH_VARARGS, "" },
    {NULL, NULL, 0, NULL}           /* sentinel */
};

static PyObject *
khmer_minmax_getattr(PyObject * obj, char * name)
{
    return Py_FindMethod(khmer_minmax_methods, obj, name);
}

//
// new_minmax
//

static PyObject* new_minmax(PyObject * self, PyObject * args)
{
    unsigned int size = 0;

    if (!PyArg_ParseTuple(args, "I", &size)) {
        return NULL;
    }

    khmer_MinMaxObject * minmax_obj = (khmer_MinMaxObject *) \
                                      PyObject_New(khmer_MinMaxObject, &khmer_MinMaxType);

    minmax_obj->mmt = new khmer::MinMaxTable(size);

    return (PyObject *) minmax_obj;
}

//
// khmer_minmax_dealloc -- clean up a minmax object.
//

static void khmer_minmax_dealloc(PyObject* self)
{
    khmer_MinMaxObject * obj = (khmer_MinMaxObject *) self;
    delete obj->mmt;
    obj->mmt = NULL;

    PyObject_Del((PyObject *) obj);
}


//////////////////////////////
// standalone functions

static PyObject * forward_hash(PyObject * self, PyObject * args)
{
    char * kmer;
    int ksize;

    if (!PyArg_ParseTuple(args, "si", &kmer, &ksize)) {
        return NULL;
    }

    if ((char)ksize != ksize) {
        PyErr_SetString(PyExc_ValueError, "k-mer size must be <= 255");
        return NULL;
    }

    return PyLong_FromUnsignedLongLong(khmer::_hash(kmer, ksize));
}

static PyObject * forward_hash_no_rc(PyObject * self, PyObject * args)
{
    char * kmer;
    unsigned int ksize;

    if (!PyArg_ParseTuple(args, "si", &kmer, &ksize)) {
        return NULL;
    }

    if ((unsigned char)ksize != ksize) {
        PyErr_SetString(PyExc_ValueError, "k-mer size must be <= 255");
        return NULL;
    }

    if (strlen(kmer) != ksize) {
        PyErr_SetString(PyExc_ValueError,
                        "k-mer length must be the same as the hashtable k-size");
        return NULL;
    }

    return PyLong_FromUnsignedLongLong(khmer::_hash_forward(kmer, ksize));
}

static PyObject * reverse_hash(PyObject * self, PyObject * args)
{
    khmer::HashIntoType val;
    int ksize;

    if (!PyArg_ParseTuple(args, "lI", &val, &ksize)) {
        return NULL;
    }

    if ((char)ksize != ksize) {
        PyErr_SetString(PyExc_ValueError, "k-mer size must be <= 255");
        return NULL;
    }

    return PyString_FromString(khmer::_revhash(val, ksize).c_str());
}

static PyObject * set_reporting_callback(PyObject * self, PyObject * args)
{
    PyObject * o;

    if (!PyArg_ParseTuple(args, "O", &o)) {
        return NULL;
    }

    Py_XDECREF(_callback_obj);
    Py_INCREF(o);
    _callback_obj = o;

    Py_INCREF(Py_None);
    return Py_None;
}

//
// Module machinery.
//

static PyMethodDef KhmerMethods[] = {
#if (0)
    {
        "new_config",		new_config,
        METH_VARARGS,		"Create a default internals config"
    },
#endif
    {
        "get_config",		get_config,
        METH_VARARGS,		"Get active khmer configuration object"
    },
#if (0)
    {
        "set_config",		set_active_config,
        METH_VARARGS,		"Set active khmer configuration object"
    },
#endif
    {
        "new_ktable",		new_ktable,
        METH_VARARGS,		"Create an empty ktable"
    },
    {
        "new_hashtable",		new_hashtable,
        METH_VARARGS,		"Create an empty single-table counting hash"
    },
    {
        "_new_counting_hash",	_new_counting_hash,
        METH_VARARGS,		"Create an empty counting hash"
    },
    {
        "_new_hashbits",		_new_hashbits,
        METH_VARARGS,		"Create an empty hashbits table"
    },
    {
        "new_minmax",		new_minmax,
        METH_VARARGS,		"Create a new min/max value table"
    },
    {
        "new_readaligner",        new_readaligner,
        METH_VARARGS,             "Create a read aligner object"
    },
    {
        "forward_hash",		forward_hash,
        METH_VARARGS,		"",
    },
    {
        "forward_hash_no_rc",	forward_hash_no_rc,
        METH_VARARGS,		"",
    },
    {
        "reverse_hash",		reverse_hash,
        METH_VARARGS,		"",
    },
    {
        "set_reporting_callback",	set_reporting_callback,
        METH_VARARGS,		""
    },

    { NULL, NULL, 0, NULL } // sentinel
};

DL_EXPORT(void) init_khmer(void)
{
    using namespace khmer;
    using namespace khmer:: python;

    khmer_ConfigType.ob_type	      = &PyType_Type;
    khmer_KTableType.ob_type	      = &PyType_Type;
    khmer_KCountingHashType.ob_type   = &PyType_Type;

    PyObject * m;
    m = Py_InitModule( "_khmer", KhmerMethods );

    _init_Read_Type( );
    _init_ReadParser_Type( );
    _init_ReadPairIterator_Type( );
    // TODO: Finish initialization of other types.

    KhmerError = PyErr_NewException((char *)"_khmer.error", NULL, NULL);
    Py_INCREF(KhmerError);

    PyModule_AddObject( m, "error", KhmerError );
    PyModule_AddObject( m, "ReadParser", (PyObject *)&ReadParser_Type );
    // TODO: Add other types here as their 'new' methods are implemented.
    //	     Then, remove the corresponding factory functions.
}

// vim: set ft=cpp sts=4 sw=4 tw=79:<|MERGE_RESOLUTION|>--- conflicted
+++ resolved
@@ -1886,21 +1886,11 @@
     khmer_KCountingHashObject * me = (khmer_KCountingHashObject *) self;
     khmer::CountingHash * counting = me->counting;
 
-<<<<<<< HEAD
-    char * filename = NULL;
-    PyObject * tracking_obj = NULL;
-    PyObject * callback_obj = NULL;
-    if (!PyArg_ParseTuple(args, "sO|O", &filename, &tracking_obj,
-                          &callback_obj)) {
-        return NULL;
-    }
-=======
   char * filename = NULL;
   PyObject * tracking_obj = NULL;
   if (!PyArg_ParseTuple(args, "sO", &filename, &tracking_obj)) {
     return NULL;
   }
->>>>>>> 3f8df40e
 
     assert(is_hashbits_obj(tracking_obj));
 
@@ -1908,16 +1898,6 @@
     khmer::Hashbits * hashbits = tracking_o->hashbits;
 
 
-<<<<<<< HEAD
-    khmer::HashIntoType * dist;
-    dist = counting->abundance_distribution(filename, hashbits,
-                                            _report_fn, callback_obj);
-
-    PyObject * x = PyList_New(MAX_BIGCOUNT + 1);
-    for (int i = 0; i < MAX_BIGCOUNT + 1; i++) {
-        PyList_SET_ITEM(x, i, PyInt_FromLong(dist[i]));
-    }
-=======
   khmer::HashIntoType * dist;
 
   Py_BEGIN_ALLOW_THREADS
@@ -1964,7 +1944,6 @@
   for (int i = 0; i < MAX_BIGCOUNT + 1; i++) {
     PyList_SET_ITEM(x, i, PyInt_FromLong(dist[i]));
   }
->>>>>>> 3f8df40e
 
     delete dist;
 
@@ -2127,44 +2106,6 @@
         PyObject * args);
 
 static PyMethodDef khmer_counting_methods[] = {
-<<<<<<< HEAD
-    { "ksize", hash_get_ksize, METH_VARARGS, "" },
-    { "hashsizes", hash_get_hashsizes, METH_VARARGS, "" },
-    { "set_use_bigcount", hash_set_use_bigcount, METH_VARARGS, "" },
-    { "get_use_bigcount", hash_get_use_bigcount, METH_VARARGS, "" },
-    { "n_occupied", hash_n_occupied, METH_VARARGS, "Count the number of occupied bins" },
-    { "n_entries", hash_n_entries, METH_VARARGS, "" },
-    { "count", hash_count, METH_VARARGS, "Count the given kmer" },
-    { "consume", hash_consume, METH_VARARGS, "Count all k-mers in the given string" },
-    { "consume_fasta", hash_consume_fasta, METH_VARARGS, "Count all k-mers in a given file" },
-    {
-        "consume_fasta_with_reads_parser", hash_consume_fasta_with_reads_parser,
-        METH_VARARGS, "Count all k-mers using a given reads parser"
-    },
-    { "fasta_file_to_minmax", hash_fasta_file_to_minmax, METH_VARARGS, "" },
-    { "output_fasta_kmer_pos_freq", hash_output_fasta_kmer_pos_freq, METH_VARARGS, "" },
-    { "get", hash_get, METH_VARARGS, "Get the count for the given k-mer" },
-    { "max_hamming1_count", hash_max_hamming1_count, METH_VARARGS, "Get the count for the given k-mer" },
-    { "get_min_count", hash_get_min_count, METH_VARARGS, "Get the smallest count of all the k-mers in the string" },
-    { "get_max_count", hash_get_max_count, METH_VARARGS, "Get the largest count of all the k-mers in the string" },
-    { "get_median_count", hash_get_median_count, METH_VARARGS, "Get the median, average, and stddev of the k-mer counts in the string" },
-    { "get_kadian_count", hash_get_kadian_count, METH_VARARGS, "Get the kadian (abundance of k-th rank-ordered k-mer) of the k-mer counts in the string" },
-    { "trim_on_abundance", count_trim_on_abundance, METH_VARARGS, "Trim on >= abundance" },
-    { "trim_below_abundance", count_trim_below_abundance, METH_VARARGS, "Trim on >= abundance" },
-    { "abundance_distribution", hash_abundance_distribution, METH_VARARGS, "" },
-    { "fasta_count_kmers_by_position", hash_fasta_count_kmers_by_position, METH_VARARGS, "" },
-    { "fasta_dump_kmers_by_abundance", hash_fasta_dump_kmers_by_abundance, METH_VARARGS, "" },
-    { "load", hash_load, METH_VARARGS, "" },
-    { "save", hash_save, METH_VARARGS, "" },
-    { "get_kmer_abund_abs_deviation", hash_get_kmer_abund_abs_deviation, METH_VARARGS, "" },
-    { "get_kmer_abund_mean", hash_get_kmer_abund_mean, METH_VARARGS, "" },
-    {
-        "collect_high_abundance_kmers", hash_collect_high_abundance_kmers,
-        METH_VARARGS, ""
-    },
-
-    {NULL, NULL, 0, NULL}           /* sentinel */
-=======
   { "ksize", hash_get_ksize, METH_VARARGS, "" },
   { "hashsizes", hash_get_hashsizes, METH_VARARGS, "" },
   { "set_use_bigcount", hash_set_use_bigcount, METH_VARARGS, "" },
@@ -2198,7 +2139,6 @@
     METH_VARARGS, "" },
 
   {NULL, NULL, 0, NULL}           /* sentinel */
->>>>>>> 3f8df40e
 };
 
 static PyObject *
