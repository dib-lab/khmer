__version__ = "0.4"

import _khmer
from _khmer import get_config
try:  # CPython API
    # from _khmer import Read
    from _khmer import ReadParser
except ImportError:  # Cython
    from _khmer import _Read as Read
    from _khmer import _ReadParser as ReadParser
from _khmer import new_ktable
try:  # CPython API
    from _khmer import new_hashtable
except ImportError:  # Cython
    from _khmer import _new_counting_hash as new_hashtable
from _khmer import _new_counting_hash
from _khmer import _new_hashbits
<<<<<<< HEAD
from _khmer import new_readaligner
from _khmer import new_readmask
=======
>>>>>>> c1655071
from _khmer import new_minmax
from _khmer import forward_hash, forward_hash_no_rc, reverse_hash
from _khmer import set_reporting_callback

###


def new_hashbits(k, starting_size, n_tables=2):
    primes = get_n_primes_above_x(n_tables, starting_size)

    return _new_hashbits(k, primes)


def new_counting_hash(k, starting_size, n_tables=2, n_threads=1):
    primes = get_n_primes_above_x(n_tables, starting_size)

    return _new_counting_hash(k, primes, n_threads)


def load_hashbits(filename):
    ht = _new_hashbits(1, [1])
    ht.load(filename)

    return ht


def load_counting_hash(filename):
    ht = _new_counting_hash(1, [1])
    ht.load(filename)

    return ht


def _default_reporting_callback(info, n_reads, other):
    print '...', info, n_reads, other


def reset_reporting_callback():
    set_reporting_callback(_default_reporting_callback)

reset_reporting_callback()


def calc_expected_collisions(ht):
    """
    A quick & dirty expected collision rate calculation
    """
    sizes = ht.hashsizes()
    n_ht = float(len(sizes))
    occupancy = float(ht.n_occupied())
    min_size = min(sizes)

    fp_one = occupancy / min_size
    fp_all = fp_one ** n_ht

    return fp_all

###


class KmerCount(object):
    def __init__(self, size, report_zero=False):
        self._kt = new_ktable(size)
        self.report_zero = report_zero

    def consume(self, seq):
        self._kt.consume(seq)

    def _get_pairs(self):
        kt = self._kt
        size = kt.n_entries()

        for i in range(0, size):
            count = kt.get(i)
            if count or self.report_zero:
                kmer = kt.reverse_hash(i)
                yield kmer, kt.get(i)

    pairs = property(_get_pairs)

    def __getitem__(self, k):
        return self._kt.get(k)


def is_prime(n):
    '''
    checks if a number is prime
    '''
    if n < 2:
        return False
    if n == 2:
        return True
    if n % 2 == 0:
        return False
    for x in range(3, int(n ** 0.5) + 1, 2):
        if n % x == 0:
            return False
    return True


def get_n_primes_near_x(n, x):
    '''
    steps backward until n primes (other than 2) have been
    found that are smaller than x.
    '''
    primes = []
    i = x - 1
    if i % 2 == 0:
        i -= 1
    while len(primes) != n and i > 0:
        if is_prime(i):
            primes.append(i)
        i -= 2
    return primes


def get_n_primes_above_x(n, x):
    '''
    steps forward until n primes (other than 2) have been
    found that are smaller than x.
    '''
    primes = []
    i = x + 1
    if i % 2 == 0:
        i += 1
    while len(primes) != n and i > 0:
        if is_prime(i):
            primes.append(i)
        i += 2
    return primes<|MERGE_RESOLUTION|>--- conflicted
+++ resolved
@@ -15,12 +15,8 @@
     from _khmer import _new_counting_hash as new_hashtable
 from _khmer import _new_counting_hash
 from _khmer import _new_hashbits
-<<<<<<< HEAD
+from _khmer import new_minmax
 from _khmer import new_readaligner
-from _khmer import new_readmask
-=======
->>>>>>> c1655071
-from _khmer import new_minmax
 from _khmer import forward_hash, forward_hash_no_rc, reverse_hash
 from _khmer import set_reporting_callback
 
