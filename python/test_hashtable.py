import khmer

def test_no_collision():
    kh = khmer.new_hashtable(4, 86)

    kh.count('AAAA')
    assert kh.get('AAAA') == 1

    kh.count('TTTT')                    # reverse complement
    assert kh.get('TTTT') == 2

def test_collision():
    kh = khmer.new_hashtable(4, 85)

    kh.count('AAAA')
    assert kh.get('AAAA') == 1

    kh.count('TTTT')
    assert kh.get('TTTT') == 2

def test_complete_no_collision():
    kh = khmer.new_hashtable(4, 4**4)
    kt = khmer.new_ktable(4)

    for i in range(0, kt.n_entries()):
        s = kt.reverse_hash(i)
        kh.count(s)

    n_palindromes = 0
    n_rc_filled = 0
    n_fwd_filled = 0
    
    for i in range(0, kt.n_entries()):
        s = kt.reverse_hash(i)
        if kh.get(s):                   # string hashing is rc aware
            n_rc_filled += 1
        if kh.get(s) == 1:              # palindromes are singular
            n_palindromes += 1
        if kh.get(i):                   # int hashing is not rc aware
            n_fwd_filled += 1

    assert n_rc_filled == kt.n_entries(),  n_rc_filled
    assert n_palindromes == 16, n_palindromes # @CTB check this
    assert n_fwd_filled == kt.n_entries() / 2 + n_palindromes / 2, \
           n_fwd_filled

def test_complete_2_collision():
    kh = khmer.new_hashtable(4, 4**4 / 2)
    kt = khmer.new_ktable(4)

    for i in range(0, kt.n_entries()):
        s = kt.reverse_hash(i)
        kh.count(s)

    n_rc_filled = 0
    n_fwd_filled = 0
    
    for i in range(0, 128):
        s = kt.reverse_hash(i)
        if kh.get(s):                   # string hashing is rc aware
            n_rc_filled += 1
        if kh.get(i):                   # int hashing is not rc aware
            n_fwd_filled += 1

    assert n_rc_filled == 128,  n_rc_filled
    # @CTB assert n_fwd_filled == 100 # kt.n_entries() / 2, n_fwd_filled

def test_complete_4_collision():
    kh = khmer.new_hashtable(4, 4**4 / 4)
    kt = khmer.new_ktable(4)

    for i in range(0, kt.n_entries()):
        s = kt.reverse_hash(i)
        kh.count(s)

    n_rc_filled = 0
    n_fwd_filled = 0
    
    for i in range(0, 64):
        s = kt.reverse_hash(i)
        if kh.get(s):                   # string hashing is rc aware
            n_rc_filled += 1
        if kh.get(i):                   # int hashing is not rc aware
            n_fwd_filled += 1

    assert n_rc_filled == 64,  n_rc_filled
    # @CTB assert n_fwd_filled == kt.n_entries() / 2, n_fwd_filled

def test_maxcount():
    # hashtable should saturate at some point so as not to overflow counter
    kh = khmer.new_hashtable(4, 4**4)
    
    last_count = None
    for i in range(0, 10000):
        kh.count('AAAA')
        c = kh.get('AAAA')
        
        print last_count, c
        if c == last_count:
            break
        last_count = c

    assert c != 10000, "should not be able to count to 10000"
    assert c == 255                     # this will depend on HashcountType...

def test_maxcount_consume():
    # hashtable should saturate at some point so as not to overflow counter
    kh = khmer.new_hashtable(4, 4**4)

    s = "A"*10000
    kh.consume(s)

    c = kh.get('AAAA')
    assert c == 255, c          # this will depend on HashcountType...

def test_get_mincount():
    kh = khmer.new_hashtable(4, 4**4)

    s = "AAAAACGT"
    kh.consume(s)

    x = kh.get_min_count(s)
    assert x == 1
    
    kh.consume(s)
    x = kh.get_min_count(s)
    assert x == 2

def test_get_maxcount():
    kh = khmer.new_hashtable(4, 4**4)

    s = "AAAAACGT"
    kh.consume(s)

    x = kh.get_max_count(s)
    assert x == 2
    
    kh.consume(s)
    x = kh.get_max_count(s)
    assert x == 4

def test_get_maxcount_rc():
   kh = khmer.new_hashtable(4, 4**4)

   s = "AAAAACGT"
   src = "ACGTTTTT"
   kh.consume(s)

   x = kh.get_max_count(s)
   assert x == 2

   kh.consume(src)
   x = kh.get_max_count(s)
   assert x == 4

def test_get_mincount_rc():
   kh = khmer.new_hashtable(4, 4**4)

   s = "AAAAACGT"
   src = "ACGTTTTT"

   kh.consume(s)
   x = kh.get_min_count(s)
   assert x == 1

   kh.consume(src)
   x = kh.get_min_count(s)
   assert x == 2

<<<<<<< HEAD
def test_64bitshift():
   kh = khmer.new_hashtable(25, 4**15)
   kh.consume("GTATGCCAGCTCCAACTGGGCCGGTACGAGCAGGCCATTGCCTCTTGCCGCGATGCGTCGGCG") 
   assert 0 < kh.get_min_count("ATGCCAGCTCCAACTGGGCCGGTACGAGCAGGCCATTGCCTCTTGC")
=======
class Test_ConsumeString(object):
    def setup(self):
        self.kh = khmer.new_hashtable(4, 4**4)

    def test_simple(self):
        n = self.kh.consume('AAAA')
        assert n == 1
        assert self.kh.get(0) == 1
        
    def test_simple_2(self):
        n = self.kh.consume('AAAAA')
        assert n == 2
        assert self.kh.get(0) == 2
        
    def test_simple_rc(self):
        n = self.kh.consume('TTTTT')
        assert n == 2
        assert self.kh.get(0) == 2
        
    def test_bounded(self):
        n = self.kh.consume('AAAAA', 1, 4**4)
        assert n == 0, n
        assert self.kh.get(0) == 0

    def test_bounded_2(self):
        n = self.kh.consume('AAAAA', 0, 1)
        assert n == 2, n
        assert self.kh.get(0) == 2
        
    def test_bounded_rc(self):
        n = self.kh.consume('TTTTT', 1, 4**4)
        assert n == 0, n
        assert self.kh.get(0) == 0
        
    def test_bounded_2_rc(self):
        n = self.kh.consume('TTTTT', 0, 1)
        assert n == 2, n
        assert self.kh.get(0) == 2

    def test_min_count(self):
        self.kh.consume('AAAA')

        count = self.kh.get_min_count('AAAA')
        assert count == 1
        
    def test_min_count_in_bound(self):
        self.kh.consume('AAAA')

        count = self.kh.get_min_count('AAAAA', 0, 1)
        assert count == 1
        
    def test_min_count_out_bound(self):
        self.kh.consume('AAAA')

        count = self.kh.get_min_count('AAAAA', 1, 4**4)
        assert count == 255

    def test_max_count(self):
        self.kh.consume('AAAA')

        count = self.kh.get_max_count('AAAA')
        assert count == 1
        
    def test_max_count_in_bound(self):
        self.kh.consume('AAAA')

        count = self.kh.get_max_count('AAAAA', 0, 1)
        assert count == 1
        
    def test_max_count_out_bound(self):
        self.kh.consume('AAAA')

        count = self.kh.get_max_count('AAAAA', 1, 4**4)
        assert count == 0
>>>>>>> 050ceebd

DNA = "AGCTTTTCATTCTGACTGCAACGGGCAATATGTCTCTGTGTGGATTAAAAAAAGAGTGTCTGATAGCAGC"

class Test_HashtableIntersect:
    def setup(self):
        self.hi = khmer.HashtableIntersect(10, *khmer.PRIMES_1m)

    def test_basic(self):
        hi = self.hi
        hi.consume(DNA)

        x = hi.get_min_count(DNA)
        assert x == 1, x

        x = hi.get_max_count(DNA)
        assert x == 1, x

        hi.consume('ATTCTGACTG')

        x = hi.get_min_count(DNA)
        assert x == 1, x

        x = hi.get_max_count(DNA)
        assert x == 2, x

    def test_collision_1(self):
        return                          # @CTB
        kt = khmer.new_ktable(10)
        
        GG = 'G' * 10                   # forward_hash: 1048575
        assert kt.forward_hash(GG) == 1048575

        collision_1 = 'AACGGTCGGA'      # forward_hash: 48572
        assert kt.forward_hash(collision_1) == 48572

        collision_2 = 'AACTTGTTAC'      # forward_hash: 38738
        assert kt.forward_hash(collision_2) == 38738

        # note, hash(GG) % 1000003 == hash(collision_1)
        # note, hash(GG) % 1009837 == hash(collision_2)

        hi = self.hi
        hi.consume(GG)
        hi.consume(collision_1)

        assert hi._kh1.get(GG) == 2
        assert hi._kh2.get(GG) == 1

        assert hi.get_min_count(GG) == 1
        assert hi.get_max_count(GG) == 1

    def test_collision_2(self):
        return                          # @CTB
        kt = khmer.new_ktable(10)
        
        GG = 'G' * 10                   # forward_hash: 1048575
        assert kt.forward_hash(GG) == 1048575

        collision_1 = 'AACGGTCGGA'      # forward_hash: 48572
        assert kt.forward_hash(collision_1) == 48572

        collision_2 = 'AACTTGTTAC'      # forward_hash: 38738
        assert kt.forward_hash(collision_2) == 38738

        # note, hash(GG) % 1000003 == hash(collision_1)
        # note, hash(GG) % 1009837 == hash(collision_2)

        hi = self.hi
        hi.consume(GG)
        hi.consume(collision_2)

        assert hi._kh1.get(GG) == 1
        assert hi._kh2.get(GG) == 2

        assert hi.get_min_count(GG) == 1
        assert hi.get_max_count(GG) == 1<|MERGE_RESOLUTION|>--- conflicted
+++ resolved
@@ -167,12 +167,14 @@
    x = kh.get_min_count(s)
    assert x == 2
 
-<<<<<<< HEAD
 def test_64bitshift():
    kh = khmer.new_hashtable(25, 4**15)
-   kh.consume("GTATGCCAGCTCCAACTGGGCCGGTACGAGCAGGCCATTGCCTCTTGCCGCGATGCGTCGGCG") 
-   assert 0 < kh.get_min_count("ATGCCAGCTCCAACTGGGCCGGTACGAGCAGGCCATTGCCTCTTGC")
-=======
+   fullstr = "GTATGCCAGCTCCAACTGGGCCGGTACGAGCAGGCCATTGCCTCTTGCCGCGATGCGTCGGCG"
+   substr =    "ATGCCAGCTCCAACTGGGCCGGTACGAGCAGGCCATTGCCTCTTGC"
+   
+   kh.consume(fullstr)
+   assert 0 < kh.get_min_count(substr)
+
 class Test_ConsumeString(object):
     def setup(self):
         self.kh = khmer.new_hashtable(4, 4**4)
@@ -247,7 +249,6 @@
 
         count = self.kh.get_max_count('AAAAA', 1, 4**4)
         assert count == 0
->>>>>>> 050ceebd
 
 DNA = "AGCTTTTCATTCTGACTGCAACGGGCAATATGTCTCTGTGTGGATTAAAAAAAGAGTGTCTGATAGCAGC"
 
