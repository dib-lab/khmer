#! /usr/bin/env python
#
# This file is part of khmer, https://github.com/dib-lab/khmer/, and is
# Copyright (C) Michigan State University, 2009-2015. It is licensed under
# the three-clause BSD license; see LICENSE.
# Contact: khmer-project@idyll.org
#
"""
Trim sequences at k-mers of the given abundance, using a streaming algorithm.

Output sequences will be placed in 'infile.abundtrim'.

% python scripts/trim-low-abund.py [ <data1> [ <data2> [ ... ] ] ]

Use -h for parameter help.
"""
from __future__ import print_function
import sys
import screed
import os
import khmer
import tempfile
import shutil
import textwrap
import argparse

from screed import Record
from khmer import khmer_args

from khmer.khmer_args import (build_counting_args, info, add_loadgraph_args,
                              report_on_config, calculate_graphsize,
                              sanitize_epilog)
from khmer.utils import write_record, write_record_pair, broken_paired_reader
from khmer.kfile import (check_space, check_space_for_graph,
                         check_valid_file_exists, add_output_compression_type,
                         get_file_writer)

DEFAULT_NORMALIZE_LIMIT = 20
DEFAULT_CUTOFF = 2


def trim_record(read, trim_at):
    new_read = Record()
    new_read.name = read.name
    new_read.sequence = read.sequence[:trim_at]
    if hasattr(read, 'quality'):
        new_read.quality = read.quality[:trim_at]

    return new_read


def get_parser():
    epilog = """
    The output is one file for each input file, <input file>.abundtrim, placed
    in the current directory.  This output contains the input sequences
    trimmed at low-abundance k-mers.

    The ``-V/--variable-coverage`` parameter will, if specified,
    prevent elimination of low-abundance reads by only trimming
    low-abundance k-mers from high-abundance reads; use this for
    non-genomic data sets that may have variable coverage.

    Note that the output reads will not necessarily be in the same order
    as the reads in the input files; if this is an important consideration,
    use ``load-into-countgraph.py`` and ``filter-abund.py``.  However, read
    pairs will be kept together, in "broken-paired" format; you can use
    ``extract-paired-reads.py`` to extract read pairs and orphans.

    Example::

        trim-low-abund.py -x 5e7 -k 20 -C 2 data/100k-filtered.fa
    """

    parser = build_counting_args(
        descr='Trim low-abundance k-mers using a streaming algorithm.',
        epilog=textwrap.dedent(epilog))

    parser.add_argument('input_filenames', nargs='+')

    parser.add_argument('--cutoff', '-C', type=int,
                        help='remove k-mers below this abundance',
                        default=DEFAULT_CUTOFF)

    parser.add_argument('--normalize-to', '-Z', type=int,
                        help='base cutoff on this median k-mer abundance',
                        default=DEFAULT_NORMALIZE_LIMIT)

    parser.add_argument('-o', '--output', metavar="output_filename",
                        type=argparse.FileType('wb'),
                        help='only output a single file with '
                        'the specified filename; use a single dash "-" to '
                        'specify that output should go to STDOUT (the '
                        'terminal)')

    parser.add_argument('--variable-coverage', '-V', action='store_true',
                        default=False,
                        help='Only trim low-abundance k-mers from sequences '
                        'that have high coverage.')

    add_loadgraph_args(parser)
    parser.add_argument('-s', '--savegraph', metavar="filename", default='',
                        help='save the k-mer countgraph to disk after all'
                        'reads are loaded.')

    # expert options
    parser.add_argument('--force', default=False, action='store_true')
    parser.add_argument('--ignore-pairs', default=False, action='store_true')
    parser.add_argument('--tempdir', '-T', type=str, default='./')
    add_output_compression_type(parser)

    return parser


class Trimmer(object):
    def __init__(self, graph, do_trim_low_abund, cutoff, normalize_limit):
        self.graph = graph
        self.do_trim_low_abund = do_trim_low_abund
        self.cutoff = cutoff
        self.normalize_limit = normalize_limit

        self.n_reads = 0
        self.n_bp = 0
        self.trimmed_reads = 0
        self.n_saved = 0
        self.n_skipped = 0
        self.bp_skipped = 0

    def __call__(self, reader, saver):
        graph = self.graph
        NORMALIZE_LIMIT = self.normalize_limit
        CUTOFF = self.cutoff
        K = graph.ksize()

        for n, is_pair, read1, read2 in reader:
            examine = []

            if is_pair:
                reads = (read1, read2)
            else:
                reads = (read1,)

            # clean up the sequences for examination.
            for read in reads:
                r = read.sequence.replace('N', 'A')
                examine.append(r)

                self.n_reads += 1
                self.n_bp += len(r)

            # find out if they are estimated to have low coverage
            is_low_coverage = False
            for r in examine:
                med, _, _ = graph.get_median_count(r)
                if med < NORMALIZE_LIMIT:
                    is_low_coverage = True
                    break

            # if either of the sequences are low coverage & we have a 'saver',
            # keep both for 2nd pass
            if is_low_coverage and saver:
                for read, seq in zip(reads, examine):
                    graph.consume(seq)
                    write_record(read, saver)
                    self.n_saved += 1

            # if they're low coverage, and we don't want to trim low coverage,
            # write them out as is.
            elif is_low_coverage and not self.do_trim_low_abund:
                for read in reads:
                    self.n_skipped += 1
                    self.bp_skipped += len(read)
                    yield read
            # otherwise, trim them if they should be trimmed, THEN write 'em
            else:
                assert (not is_low_coverage or self.do_trim_low_abund)
                for read, seq in zip(reads, examine):
                    _, trim_at = graph.trim_on_abundance(seq, CUTOFF)

                    # too short after trimming? eliminate read.
                    if trim_at < K:
                        continue

                    # will trim? do so.
                    if trim_at != len(seq):
                        self.trimmed_reads += 1
                        read = trim_record(read, trim_at)

                    # save
                    yield read


def main():
    info('trim-low-abund.py', ['streaming'])
    parser = sanitize_epilog(get_parser())
    args = parser.parse_args()

    ###

    if len(set(args.input_filenames)) != len(args.input_filenames):
        print("Error: Cannot input the same filename multiple times.",
              file=sys.stderr)
        sys.exit(1)

    ###

    report_on_config(args)
    check_valid_file_exists(args.input_filenames)
    check_space(args.input_filenames, args.force)
    if args.savegraph:
        graphsize = calculate_graphsize(args, 'countgraph')
        check_space_for_graph(args.savegraph, graphsize, args.force)

    if ('-' in args.input_filenames or '/dev/stdin' in args.input_filenames) \
       and not args.output:
        print("Accepting input from stdin; output filename must "
              "be provided with -o.", file=sys.stderr)
        sys.exit(1)

    if args.loadgraph:
        print('loading countgraph from', args.loadgraph, file=sys.stderr)
        ct = khmer.load_countgraph(args.loadgraph)
    else:
        print('making countgraph', file=sys.stderr)
        ct = khmer_args.create_countgraph(args)

    K = ct.ksize()
    CUTOFF = args.cutoff
    NORMALIZE_LIMIT = args.normalize_to

    tempdir = tempfile.mkdtemp('khmer', 'tmp', args.tempdir)
    print('created temporary directory %s; '
          'use -T to change location' % tempdir, file=sys.stderr)

    # ### FIRST PASS ###

    save_pass2_total = 0

    written_bp = 0
    written_reads = 0

    trimmer = Trimmer(ct, not args.variable_coverage, args.cutoff,
                      args.normalize_to)

    pass2list = []
    for filename in args.input_filenames:
        pass2filename = os.path.basename(filename) + '.pass2'
        pass2filename = os.path.join(tempdir, pass2filename)
        if args.output is None:
            trimfp = get_file_writer(open(os.path.basename(filename) +
                                          '.abundtrim', 'wb'),
                                     args.gzip, args.bzip)
        else:
            trimfp = get_file_writer(args.output, args.gzip, args.bzip)

        pass2list.append((filename, pass2filename, trimfp))

        screed_iter = screed.open(filename)
        pass2fp = open(pass2filename, 'w')

        paired_iter = broken_paired_reader(screed_iter, min_length=K,
                                           force_single=args.ignore_pairs)

        n_start = trimmer.n_reads
        save_start = trimmer.n_saved
        for read in trimmer(paired_iter, pass2fp):
            if (trimmer.n_reads - n_start) % 10000 == 0:
                print('...', n, filename, trimmer.n_saved,
                      trimmer.n_reads, trimmer.n_bp,
                      written_reads, written_bp, file=sys.stderr)

            write_record(read, trimfp)
            written_bp += len(read)
            written_reads += 1
        pass2fp.close()

        print('%s: kept aside %d of %d from first pass, in %s' %
              (filename,
               trimmer.n_saved - save_start, trimmer.n_reads - n_start,
               filename),
              file=sys.stderr)

    # first pass goes across all the data, so record relevant stats...
    n_reads = trimmer.n_reads           
    n_bp = trimmer.n_bp
    n_skipped = trimmer.n_skipped
    bp_skipped = trimmer.bp_skipped
    save_pass2_total = trimmer.n_saved

    # ### SECOND PASS. ###

    # nothing should have been skipped yet!
    assert trimmer.n_skipped == 0
    assert trimmer.bp_skipped == 0

    # go back through all the files again.
    for _, pass2filename, trimfp in pass2list:
        print('second pass: looking at sequences kept aside in %s' %
              pass2filename,
              file=sys.stderr)

        # note that for this second pass, we don't care about paired
        # reads - they will be output in the same order they're read in,
        # so pairs will stay together if not orphaned.  This is in contrast
<<<<<<< HEAD
        # to the first loop.  Hence, force_single=True below.
=======
        # to the first loop.

        for n, read in enumerate(screed.open(pass2filename)):
            if n % 10000 == 0:
                print('... x 2', n, pass2filename,
                      written_reads, written_bp, file=sys.stderr)

            seq = read.sequence.replace('N', 'A')
            med, _, _ = ct.get_median_count(seq)

            # do we retain low-abundance components unchanged?
            if med < NORMALIZE_LIMIT and args.variable_coverage:
                write_record(read, trimfp)
>>>>>>> 94d679f2

        screed_iter = screed.open(pass2filename, parse_description=False)
        paired_iter = broken_paired_reader(screed_iter, min_length=K,
                                           force_single=True)

        for read in trimmer(paired_iter, None):
            if (trimmer.n_reads - n_start) % 10000 == 0:
                print('... x 2', trimmer.n_reads - n_start,
                      pass2filename, trimmer.n_saved,
                      trimmer.n_reads, trimmer.n_bp,
                      written_reads, written_bp, file=sys.stderr)

            write_record(read, trimfp)
            written_reads += 1
            written_bp += len(read)

        print('removing %s' % pass2filename, file=sys.stderr)
        os.unlink(pass2filename)

    print('removing temp directory & contents (%s)' % tempdir, file=sys.stderr)
    shutil.rmtree(tempdir)

    trimmed_reads = trimmer.trimmed_reads

    n_passes = 1.0 + (float(save_pass2_total) / n_reads)
    percent_reads_trimmed = float(trimmed_reads + (n_reads - written_reads)) /\
        n_reads * 100.0

    print('read %d reads, %d bp' % (n_reads, n_bp,), file=sys.stderr)
    print('wrote %d reads, %d bp' % (written_reads, written_bp,),
          file=sys.stderr)
    print('looked at %d reads twice (%.2f passes)' % (save_pass2_total,
                                                      n_passes),
          file=sys.stderr)
    print('removed %d reads and trimmed %d reads (%.2f%%)' %
          (n_reads - written_reads, trimmed_reads, percent_reads_trimmed),
          file=sys.stderr)
    print('trimmed or removed %.2f%% of bases (%d total)' %
          ((1 - (written_bp / float(n_bp))) * 100.0, n_bp - written_bp),
          file=sys.stderr)

    if args.variable_coverage:
        percent_reads_hicov = 100.0 * float(n_reads - n_skipped) / n_reads
        print('%d reads were high coverage (%.2f%%);' % (n_reads - n_skipped,
                                                         percent_reads_hicov),
              file=sys.stderr)
        print('skipped %d reads/%d bases because of low coverage' %
              (n_skipped, bp_skipped),
              file=sys.stderr)

    fp_rate = \
        khmer.calc_expected_collisions(ct, args.force, max_false_pos=.8)
    # for max_false_pos see Zhang et al., http://arxiv.org/abs/1309.2975
    print('fp rate estimated to be {fpr:1.3f}'.format(fpr=fp_rate),
          file=sys.stderr)

    print('output in *.abundtrim', file=sys.stderr)

    if args.savegraph:
        print("Saving k-mer countgraph to",
              args.savegraph, file=sys.stderr)
        ct.save(args.savegraph)


if __name__ == '__main__':
    main()<|MERGE_RESOLUTION|>--- conflicted
+++ resolved
@@ -301,23 +301,7 @@
         # note that for this second pass, we don't care about paired
         # reads - they will be output in the same order they're read in,
         # so pairs will stay together if not orphaned.  This is in contrast
-<<<<<<< HEAD
         # to the first loop.  Hence, force_single=True below.
-=======
-        # to the first loop.
-
-        for n, read in enumerate(screed.open(pass2filename)):
-            if n % 10000 == 0:
-                print('... x 2', n, pass2filename,
-                      written_reads, written_bp, file=sys.stderr)
-
-            seq = read.sequence.replace('N', 'A')
-            med, _, _ = ct.get_median_count(seq)
-
-            # do we retain low-abundance components unchanged?
-            if med < NORMALIZE_LIMIT and args.variable_coverage:
-                write_record(read, trimfp)
->>>>>>> 94d679f2
 
         screed_iter = screed.open(pass2filename, parse_description=False)
         paired_iter = broken_paired_reader(screed_iter, min_length=K,
