--- conflicted
+++ resolved
@@ -138,20 +138,14 @@
               "be provided with -o.", file=sys.stderr)
         sys.exit(1)
 
-<<<<<<< HEAD
-    if args.loadtable:
-        print('loading countgraph from', args.loadtable, file=sys.stderr)
-        counting_table = khmer.load_counting_hash(args.loadtable)
-=======
     if args.loadgraph:
         print('loading countgraph from', args.loadgraph, file=sys.stderr)
-        ct = khmer.load_countgraph(args.loadgraph)
->>>>>>> b8bd8c7e
+        counting_graph = khmer.load_countgraph(args.loadgraph)
     else:
         print('making countgraph', file=sys.stderr)
-        counting_table = khmer_args.create_countgraph(args)
-
-    ksize = counting_table.ksize()
+        counting_graph = khmer_args.create_countgraph(args)
+
+    ksize = counting_graph.ksize()
     cutoff = args.cutoff
     NORMALIZE_LIMIT = args.normalize_to
 
@@ -205,18 +199,18 @@
                 seq1 = read1.sequence.replace('N', 'A')
                 seq2 = read2.sequence.replace('N', 'A')
 
-                med1, _, _ = counting_table.get_median_count(seq1)
-                med2, _, _ = counting_table.get_median_count(seq2)
+                med1, _, _ = counting_graph.get_median_count(seq1)
+                med2, _, _ = counting_graph.get_median_count(seq2)
 
                 if med1 < NORMALIZE_LIMIT or med2 < NORMALIZE_LIMIT:
-                    counting_table.consume(seq1)
-                    counting_table.consume(seq2)
+                    counting_graph.consume(seq1)
+                    counting_graph.consume(seq2)
                     write_record_pair(read1, read2, pass2fp)
                     save_pass2 += 2
                 else:
-                    _, trim_at1 = counting_table.trim_on_abundance(seq1,
+                    _, trim_at1 = counting_graph.trim_on_abundance(seq1,
                                                                    cutoff)
-                    _, trim_at2 = counting_table.trim_on_abundance(seq2,
+                    _, trim_at2 = counting_graph.trim_on_abundance(seq2,
                                                                    cutoff)
 
                     if trim_at1 >= ksize:
@@ -239,16 +233,16 @@
 
                 seq = read1.sequence.replace('N', 'A')
 
-                med, _, _ = counting_table.get_median_count(seq)
+                med, _, _ = counting_graph.get_median_count(seq)
 
                 # has this portion of the graph saturated? if not,
                 # consume & save => pass2.
                 if med < NORMALIZE_LIMIT:
-                    counting_table.consume(seq)
+                    counting_graph.consume(seq)
                     write_record(read1, pass2fp)
                     save_pass2 += 1
                 else:                       # trim!!
-                    _, trim_at = counting_table.trim_on_abundance(seq, cutoff)
+                    _, trim_at = counting_graph.trim_on_abundance(seq, cutoff)
                     if trim_at >= ksize:
                         new_read = trim_record(read1, trim_at)
                         write_record(new_read, trimfp)
@@ -286,7 +280,7 @@
                       written_reads, written_bp, file=sys.stderr)
 
             seq = read.sequence.replace('N', 'A')
-            med, _, _ = counting_table.get_median_count(seq)
+            med, _, _ = counting_graph.get_median_count(seq)
 
             # do we retain low-abundance components unchanged?
             if med < NORMALIZE_LIMIT and args.variable_coverage:
@@ -299,7 +293,7 @@
 
             # otherwise, examine/trim/truncate.
             else:    # med >= NORMALIZE LIMIT or not args.variable_coverage
-                _, trim_at = counting_table.trim_on_abundance(seq, cutoff)
+                _, trim_at = counting_graph.trim_on_abundance(seq, cutoff)
                 if trim_at >= ksize:
                     new_read = trim_record(read, trim_at)
                     write_record(new_read, trimfp)
@@ -343,7 +337,7 @@
               file=sys.stderr)
 
     fp_rate = \
-        khmer.calc_expected_collisions(counting_table, args.force,
+        khmer.calc_expected_collisions(counting_graph, args.force,
                                        max_false_pos=.8)
     # for max_false_pos see Zhang et al., http://arxiv.org/abs/1309.2975
     print('fp rate estimated to be {fpr:1.3f}'.format(fpr=fp_rate),
@@ -351,17 +345,10 @@
 
     print('output in *.abundtrim', file=sys.stderr)
 
-<<<<<<< HEAD
-    if args.savetable:
-        print("Saving k-mer counting table to",
-              args.savetable, file=sys.stderr)
-        counting_table.save(args.savetable)
-=======
     if args.savegraph:
         print("Saving k-mer countgraph to",
               args.savegraph, file=sys.stderr)
-        ct.save(args.savegraph)
->>>>>>> b8bd8c7e
+        counting_graph.save(args.savegraph)
 
 
 if __name__ == '__main__':
