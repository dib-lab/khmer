#! /usr/bin/env python
#
# This file is part of khmer, https://github.com/dib-lab/khmer/, and is
# Copyright (C) Michigan State University, 2009-2015. It is licensed under
# the three-clause BSD license; see LICENSE.
# Contact: khmer-project@idyll.org
#
# pylint: disable=no-member,missing-docstring
"""
Trim sequences at k-mers of the given abundance, using a streaming algorithm.

Output sequences will be placed in 'infile.abundtrim'.

% python scripts/trim-low-abund.py [ <data1> [ <data2> [ ... ] ] ]

Use -h for parameter help.
"""
from __future__ import print_function
import sys
import screed
import os
import khmer
import tempfile
import shutil
import textwrap
import argparse

from screed import Record
from khmer import khmer_args

from khmer.khmer_args import (build_counting_args, info, add_loadhash_args,
                              report_on_config, calculate_tablesize)
from khmer.utils import write_record, write_record_pair, broken_paired_reader
from khmer.kfile import (check_space, check_space_for_hashtable,
                         check_valid_file_exists, add_output_compression_type,
                         get_file_writer)

DEFAULT_NORMALIZE_LIMIT = 20
DEFAULT_cutoff = 2


def trim_record(read, trim_at):
    new_read = Record()
    new_read.name = read.name
    new_read.sequence = read.sequence[:trim_at]
    if hasattr(read, 'quality'):
        new_read.quality = read.quality[:trim_at]

    return new_read


def get_parser():
    epilog = """
    The output is one file for each input file, <input file>.abundtrim, placed
    in the current directory.  This output contains the input sequences
    trimmed at low-abundance k-mers.

    The ``-V/--variable-coverage`` parameter will, if specified,
    prevent elimination of low-abundance reads by only trimming
    low-abundance k-mers from high-abundance reads; use this for
    non-genomic data sets that may have variable coverage.

    Note that the output reads will not necessarily be in the same order
    as the reads in the input files; if this is an important consideration,
    use ``load-into-counting.py`` and ``filter-abund.py``.  However, read
    pairs will be kept together, in "broken-paired" format; you can use
    ``extract-paired-reads.py`` to extract read pairs and orphans.

    Example::

        trim-low-abund.py -x 5e7 -k 20 -C 2 data/100k-filtered.fa
    """

    parser = build_counting_args(
        descr='Trim low-abundance k-mers using a streaming algorithm.',
        epilog=textwrap.dedent(epilog))

    parser.add_argument('input_filenames', nargs='+')

    parser.add_argument('--cutoff', '-C', type=int,
                        help='remove k-mers below this abundance',
                        default=DEFAULT_cutoff)

    parser.add_argument('--normalize-to', '-Z', type=int,
                        help='base cutoff on this median k-mer abundance',
                        default=DEFAULT_NORMALIZE_LIMIT)

    parser.add_argument('-o', '--out', metavar="filename",
                        type=argparse.FileType('wb'),
                        help='only output a single file with '
                        'the specified filename; use a single dash "-" to '
                        'specify that output should go to STDOUT (the '
                        'terminal)')

    parser.add_argument('--variable-coverage', '-V', action='store_true',
                        default=False,
                        help='Only trim low-abundance k-mers from sequences '
                        'that have high coverage.')

    add_loadhash_args(parser)
    parser.add_argument('-s', '--savetable', metavar="filename", default='',
                        help='save the k-mer counting table to disk after all'
                        'reads are loaded.')

    # expert options
    parser.add_argument('--force', default=False, action='store_true')
    parser.add_argument('--ignore-pairs', default=False, action='store_true')
    parser.add_argument('--tempdir', '-T', type=str, default='./')
    add_output_compression_type(parser)

    return parser


def main():
    info('trim-low-abund.py', ['streaming'])
    parser = get_parser()
    args = parser.parse_args()

    ###

    if len(set(args.input_filenames)) != len(args.input_filenames):
        print("Error: Cannot input the same filename multiple times.",
              file=sys.stderr)
        sys.exit(1)

    ###

    report_on_config(args)
    check_valid_file_exists(args.input_filenames)
    check_space(args.input_filenames, args.force)
    if args.savetable:
        tablesize = calculate_tablesize(args, 'countgraph')
        check_space_for_hashtable(args.savetable, tablesize, args.force)

    if ('-' in args.input_filenames or '/dev/stdin' in args.input_filenames) \
       and not args.out:
        print("Accepting input from stdin; output filename must "
              "be provided with -o.", file=sys.stderr)
        sys.exit(1)

    if args.loadtable:
        print('loading countgraph from', args.loadtable, file=sys.stderr)
        counting_table = khmer.load_counting_hash(args.loadtable)
    else:
        print('making countgraph', file=sys.stderr)
        counting_table = khmer_args.create_countgraph(args)

    ksize = counting_table.ksize()
    cutoff = args.cutoff
    NORMALIZE_LIMIT = args.normalize_to

    tempdir = tempfile.mkdtemp('khmer', 'tmp', args.tempdir)
    print('created temporary directory %s; '
          'use -T to change location' % tempdir, file=sys.stderr)

    # ### FIRST PASS ###

    save_pass2_total = 0

    n_bp = 0
    n_reads = 0
    written_bp = 0
    written_reads = 0
    trimmed_reads = 0

    pass2list = []
    for filename in args.input_filenames:
        pass2filename = os.path.basename(filename) + '.pass2'
        pass2filename = os.path.join(tempdir, pass2filename)
        if args.out is None:
            trimfp = get_file_writer(open(os.path.basename(filename)
                                     + '.abundtrim', 'wb'),
                                     args.gzip, args.bzip)
        else:
            trimfp = get_file_writer(args.out, args.gzip, args.bzip)

        pass2list.append((filename, pass2filename, trimfp))

        screed_iter = screed.open(filename)
        pass2fp = open(pass2filename, 'w')

        save_pass2 = 0
        count = 0

        paired_iter = broken_paired_reader(screed_iter, min_length=ksize,
                                           force_single=args.ignore_pairs)
        for count, is_pair, read1, read2 in paired_iter:
            if count % 10000 == 0:
                print('...', count, filename, save_pass2, n_reads, n_bp,
                      written_reads, written_bp, file=sys.stderr)

            # we want to track paired reads here, to make sure that pairs
            # are not split between first pass and second pass.

            if is_pair:
                n_reads += 2
                n_bp += len(read1.sequence) + len(read2.sequence)

                seq1 = read1.sequence.replace('N', 'A')
                seq2 = read2.sequence.replace('N', 'A')

                med1, _, _ = counting_table.get_median_count(seq1)
                med2, _, _ = counting_table.get_median_count(seq2)

                if med1 < NORMALIZE_LIMIT or med2 < NORMALIZE_LIMIT:
                    counting_table.consume(seq1)
                    counting_table.consume(seq2)
                    write_record_pair(read1, read2, pass2fp)
                    save_pass2 += 2
                else:
                    _, trim_at1 = counting_table.trim_on_abundance(seq1,
                                                                   cutoff)
                    _, trim_at2 = counting_table.trim_on_abundance(seq2,
                                                                   cutoff)

                    if trim_at1 >= ksize:
                        read1 = trim_record(read1, trim_at1)

                    if trim_at2 >= ksize:
                        read2 = trim_record(read2, trim_at2)

                    if trim_at1 != len(seq1):
                        trimmed_reads += 1
                    if trim_at2 != len(seq2):
                        trimmed_reads += 1

                    write_record_pair(read1, read2, trimfp)
                    written_reads += 2
                    written_bp += trim_at1 + trim_at2
            else:
                n_reads += 1
                n_bp += len(read1.sequence)

                seq = read1.sequence.replace('N', 'A')

                med, _, _ = counting_table.get_median_count(seq)

                # has this portion of the graph saturated? if not,
                # consume & save => pass2.
                if med < NORMALIZE_LIMIT:
                    counting_table.consume(seq)
                    write_record(read1, pass2fp)
                    save_pass2 += 1
                else:                       # trim!!
                    _, trim_at = counting_table.trim_on_abundance(seq, cutoff)
                    if trim_at >= ksize:
                        new_read = trim_record(read1, trim_at)
                        write_record(new_read, trimfp)

                        written_reads += 1
                        written_bp += trim_at

                        if trim_at != len(read1.sequence):
                            trimmed_reads += 1

        pass2fp.close()

        print('%s: kept aside %d of %d from first pass, in %s' %
              (filename, save_pass2, count, filename),
              file=sys.stderr)
        save_pass2_total += save_pass2

    # ### SECOND PASS. ###

    skipped_n = 0
    skipped_bp = 0
    for _, pass2filename, trimfp in pass2list:
        print('second pass: looking at sequences kept aside in %s' %
              pass2filename,
              file=sys.stderr)

        # note that for this second pass, we don't care about paired
        # reads - they will be output in the same order they're read in,
        # so pairs will stay together if not orphaned.  This is in contrast
        # to the first loop.

<<<<<<< HEAD
        for count, read in enumerate(screed.open(pass2filename,
                                                 parse_description=False)):
            if count % 10000 == 0:
                print('... x 2', count, pass2filename,
=======
        for n, read in enumerate(screed.open(pass2filename)):
            if n % 10000 == 0:
                print('... x 2', n, pass2filename,
>>>>>>> 10b7edd4
                      written_reads, written_bp, file=sys.stderr)

            seq = read.sequence.replace('N', 'A')
            med, _, _ = counting_table.get_median_count(seq)

            # do we retain low-abundance components unchanged?
            if med < NORMALIZE_LIMIT and args.variable_coverage:
                write_record(read, trimfp)

                written_reads += 1
                written_bp += len(read.sequence)
                skipped_n += 1
                skipped_bp += len(read.sequence)

            # otherwise, examine/trim/truncate.
            else:    # med >= NORMALIZE LIMIT or not args.variable_coverage
                _, trim_at = counting_table.trim_on_abundance(seq, cutoff)
                if trim_at >= ksize:
                    new_read = trim_record(read, trim_at)
                    write_record(new_read, trimfp)

                    written_reads += 1
                    written_bp += trim_at

                    if trim_at != len(read.sequence):
                        trimmed_reads += 1

        print('removing %s' % pass2filename, file=sys.stderr)
        os.unlink(pass2filename)

    print('removing temp directory & contents (%s)' % tempdir, file=sys.stderr)
    shutil.rmtree(tempdir)

    n_passes = 1.0 + (float(save_pass2_total) / n_reads)
    percent_reads_trimmed = float(trimmed_reads + (n_reads - written_reads)) /\
        n_reads * 100.0

    print('read %d reads, %d bp' % (n_reads, n_bp,), file=sys.stderr)
    print('wrote %d reads, %d bp' % (written_reads, written_bp,),
          file=sys.stderr)
    print('looked at %d reads twice (%.2f passes)' % (save_pass2_total,
                                                      n_passes),
          file=sys.stderr)
    print('removed %d reads and trimmed %d reads (%.2f%%)' %
          (n_reads - written_reads, trimmed_reads, percent_reads_trimmed),
          file=sys.stderr)
    print('trimmed or removed %.2f%% of bases (%d total)' %
          ((1 - (written_bp / float(n_bp))) * 100.0, n_bp - written_bp),
          file=sys.stderr)

    if args.variable_coverage:
        percent_reads_hicov = 100.0 * float(n_reads - skipped_n) / n_reads
        print('%d reads were high coverage (%.2f%%);' % (n_reads - skipped_n,
                                                         percent_reads_hicov),
              file=sys.stderr)
        print('skipped %d reads/%d bases because of low coverage' %
              (skipped_n, skipped_bp),
              file=sys.stderr)

    fp_rate = \
        khmer.calc_expected_collisions(counting_table, args.force,
                                       max_false_pos=.8)
    # for max_false_pos see Zhang et al., http://arxiv.org/abs/1309.2975
    print('fp rate estimated to be {fpr:1.3f}'.format(fpr=fp_rate),
          file=sys.stderr)

    print('output in *.abundtrim', file=sys.stderr)

    if args.savetable:
        print("Saving k-mer counting table to",
              args.savetable, file=sys.stderr)
        counting_table.save(args.savetable)


if __name__ == '__main__':
    main()<|MERGE_RESOLUTION|>--- conflicted
+++ resolved
@@ -274,16 +274,9 @@
         # so pairs will stay together if not orphaned.  This is in contrast
         # to the first loop.
 
-<<<<<<< HEAD
-        for count, read in enumerate(screed.open(pass2filename,
-                                                 parse_description=False)):
+        for count, read in enumerate(screed.open(pass2filename)):
             if count % 10000 == 0:
                 print('... x 2', count, pass2filename,
-=======
-        for n, read in enumerate(screed.open(pass2filename)):
-            if n % 10000 == 0:
-                print('... x 2', n, pass2filename,
->>>>>>> 10b7edd4
                       written_reads, written_bp, file=sys.stderr)
 
             seq = read.sequence.replace('N', 'A')
