#! /usr/bin/env python2
#
# This file is part of khmer, http://github.com/ged-lab/khmer/, and is
# Copyright (C) Michigan State University, 2009-2014. It is licensed under
# the three-clause BSD license; see doc/LICENSE.txt.
# Contact: khmer-project@idyll.org
#
# pylint: disable=invalid-name,missing-docstring
"""
Build a graph from the given sequences, save in <ptname>.

% python scripts/load-graph.py <ptname> <data1> [ <data2> <...> ]

Use '-h' for parameter help.
"""

import sys

import khmer
from khmer.khmer_args import build_hashbits_args
from khmer.khmer_args import (report_on_config, info, add_threading_args)
from khmer.file import check_file_status, check_space
from khmer.file import check_space_for_hashtable


def get_parser():
    parser = build_hashbits_args(descr="Load sequences into the compressible "
                                 "graph format plus optional tagset.")
    add_threading_args(parser)
    parser.add_argument('--no-build-tagset', '-n', default=False,
                        action='store_true', dest='no_build_tagset',
                        help='Do NOT construct tagset while loading sequences')
    parser.add_argument('output_filename',
                        metavar='output_presence_table_filename', help='output'
                        ' k-mer presence table filename.')
    parser.add_argument('input_filenames', metavar='input_sequence_filename',
                        nargs='+', help='input FAST[AQ] sequence filename')
    parser.add_argument('--report-total-kmers', '-t', action='store_true',
                        help="Prints the total number of k-mers to stderr")
    parser.add_argument('--write-fp-rate', '-w', action='store_true',
                        help="Write false positive rate into .info file")
    return parser


def main():
    info('load-graph.py', ['graph'])
    args = get_parser().parse_args()
    report_on_config(args, hashtype='hashbits')

    base = args.output_filename
    filenames = args.input_filenames

    for _ in args.input_filenames:
        check_file_status(_)

    check_space(args.input_filenames)
    check_space_for_hashtable(float(args.n_tables * args.min_tablesize) / 8.)

    print >>sys.stderr, 'Saving k-mer presence table to %s' % base
    print >>sys.stderr, 'Loading kmers from sequences in %s' % repr(filenames)
    if args.no_build_tagset:
        print >>sys.stderr, 'We WILL NOT build the tagset.'
    else:
        print >>sys.stderr, 'We WILL build the tagset', \
                            ' (for partitioning/traversal).'

<<<<<<< HEAD
    print 'making k-mer presence table'
=======
    print >>sys.stderr, 'making k-mer presence table'
>>>>>>> adc7775d
    htable = khmer.new_hashbits(args.ksize, args.min_tablesize, args.n_tables)

    if args.no_build_tagset:
        target_method = htable.consume_fasta_with_reads_parser
    else:
        target_method = htable.consume_fasta_and_tag_with_reads_parser

    for _, filename in enumerate(filenames):

        rparser = khmer.ReadParser(filename)
<<<<<<< HEAD
        print 'consuming input', filename
=======
        print >>sys.stderr, 'consuming input', filename
>>>>>>> adc7775d
        target_method(rparser)

    if args.report_total_kmers:
        print >> sys.stderr, 'Total number of unique k-mers: {0}'.format(
            htable.n_unique_kmers())

    print >>sys.stderr, 'saving k-mer presence table in', base + '.pt'
    htable.save(base + '.pt')

    if not args.no_build_tagset:
        print >>sys.stderr, 'saving tagset in', base + '.tagset'
        htable.save_tagset(base + '.tagset')

    info_fp = open(base + '.info', 'w')
    info_fp.write('%d unique k-mers' % htable.n_unique_kmers())

    fp_rate = khmer.calc_expected_collisions(htable)
    print >>sys.stderr, 'fp rate estimated to be %1.3f' % fp_rate
    if args.write_fp_rate:
        print >> info_fp, \
            '\nfalse positive rate estimated to be %1.3f' % fp_rate

    if fp_rate > 0.15:          # 0.18 is ACTUAL MAX. Do not change.
        print >> sys.stderr, "**"
        print >> sys.stderr, ("** ERROR: the graph structure is too small for "
                              "this data set. Increase table size/# tables.")
        print >> sys.stderr, "**"
        sys.exit(1)

    print >> sys.stderr, 'wrote to', base + '.info and', base + '.pt'
    if not args.no_build_tagset:
        print >> sys.stderr, 'and ' + base + '.tagset'

if __name__ == '__main__':
    main()

# vim: set ft=python ts=4 sts=4 sw=4 et tw=79:<|MERGE_RESOLUTION|>--- conflicted
+++ resolved
@@ -64,11 +64,7 @@
         print >>sys.stderr, 'We WILL build the tagset', \
                             ' (for partitioning/traversal).'
 
-<<<<<<< HEAD
-    print 'making k-mer presence table'
-=======
     print >>sys.stderr, 'making k-mer presence table'
->>>>>>> adc7775d
     htable = khmer.new_hashbits(args.ksize, args.min_tablesize, args.n_tables)
 
     if args.no_build_tagset:
@@ -79,11 +75,7 @@
     for _, filename in enumerate(filenames):
 
         rparser = khmer.ReadParser(filename)
-<<<<<<< HEAD
-        print 'consuming input', filename
-=======
         print >>sys.stderr, 'consuming input', filename
->>>>>>> adc7775d
         target_method(rparser)
 
     if args.report_total_kmers:
