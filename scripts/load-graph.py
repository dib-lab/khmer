--- conflicted
+++ resolved
@@ -7,25 +7,15 @@
 Use '-h' for parameter help.
 """
 
-<<<<<<< HEAD
-import khmer
-=======
->>>>>>> 27d9d991
 import sys
 import threading
 import Queue
 import os.path
 
-<<<<<<< HEAD
-import sys
-import screed
-=======
->>>>>>> 27d9d991
 import khmer
 from khmer.hashbits_args import build_construct_args
 from khmer.counting_args import report_on_config
 from khmer.threading_args import add_threading_args
-
 
 
 def main():
@@ -40,28 +30,6 @@
     args = parser.parse_args()
     report_on_config(args)
 
-<<<<<<< HEAD
-    if not args.quiet:
-        if args.min_hashsize == DEFAULT_MIN_HASHSIZE:
-            print >>sys.stderr, \
-                "** WARNING: hashsize is default!  " \
-                "You absodefly want to increase this!\n** " \
-                "Please read the docs!"
-
-        print >>sys.stderr, '\nPARAMETERS:'
-        print >>sys.stderr, ' - kmer size =    %d \t\t(-k)' % args.ksize
-        print >>sys.stderr, ' - n hashes =     %d \t\t(-N)' % args.n_hashes
-        print >>sys.stderr, \
-            ' - min hashsize = %-5.2g \t(-x)' % args.min_hashsize
-        print >>sys.stderr, ''
-        print >>sys.stderr, \
-            'Estimated memory usage is %.2g bytes ' \
-            '(n_hashes x min_hashsize / 8)' \
-            % (args.n_hashes * args.min_hashsize / 8.)
-        print >>sys.stderr, '-' * 8
-
-=======
->>>>>>> 27d9d991
     K = args.ksize
     HT_SIZE = args.min_hashsize
     N_HT = args.n_hashes
@@ -92,13 +60,6 @@
     config.set_reads_input_buffer_size(n_threads * 64 * 1024)
 
     for n, filename in enumerate(filenames):
-<<<<<<< HEAD
-        print 'consuming input', filename
-        if args.no_build_tagset:
-            ht.consume_fasta(filename)
-        else:
-            ht.consume_fasta_and_tag(filename)
-=======
         
         rparser = khmer.ReadParser(filename, n_threads)
         threads = []
@@ -110,7 +71,6 @@
 
         for t in threads:
             t.join()
->>>>>>> 27d9d991
 
     print 'saving hashtable in', base + '.ht'
     ht.save(base + '.ht')
