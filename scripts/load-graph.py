#! /usr/bin/env python
#
# This file is part of khmer, http://github.com/ged-lab/khmer/, and is
# Copyright (C) Michigan State University, 2009-2013. It is licensed under
# the three-clause BSD license; see doc/LICENSE.txt. Contact: ctb@msu.edu
#
"""
Build a graph from the given sequences, save in <htname>.

% python scripts/load-graph.py <htname> <data1> [ <data2> <...> ]

Use '-h' for parameter help.
"""

import sys
import threading
import Queue
import os.path

import khmer
from khmer.hashbits_args import build_construct_args
from khmer.counting_args import report_on_config
from khmer.threading_args import add_threading_args

DEFAULT_TAG_DENSITY=None                # this is compiled in...

def main():
    parser = build_construct_args()
    add_threading_args(parser)
    
    parser.add_argument('--no-build-tagset', '-n', default=False,
                        action='store_true', dest='no_build_tagset',
                        help='Do NOT construct tagset while loading sequences')
    
    parser.add_argument('--tag-density', '-d', default=DEFAULT_TAG_DENSITY,
                        dest='tag_density',
                        help='Alter the spacing of the sparse tags.')
    
    parser.add_argument('output_filename')
    parser.add_argument('input_filenames', nargs='+')

    args = parser.parse_args()
    report_on_config(args)

    K = args.ksize
    HT_SIZE = args.min_hashsize
    N_HT = args.n_hashes

    base = args.output_filename
    filenames = args.input_filenames
    n_threads = int(args.n_threads)
    tag_density = args.tag_density

    print 'Saving hashtable to %s' % base
    print 'Loading kmers from sequences in %s' % repr(filenames)
    if args.no_build_tagset:
        print 'We WILL NOT build the tagset.'
    else:
        print 'We WILL build the tagset (for partitioning/traversal).'

    ###

    print 'making hashtable'
    ht = khmer.new_hashbits(K, HT_SIZE, N_HT)

    if args.no_build_tagset:
        target_method = ht.consume_fasta_with_reads_parser
    else:
        target_method = ht.consume_fasta_and_tag_with_reads_parser

<<<<<<< HEAD
    if args.tag_density is None:
        print 'tag density is DEFAULT:', ht._get_tag_density()
    else:
        tag_density = int(args.tag_density)
        assert tag_density % 2 == 0, "tagging density must be even."
        print 'setting tag density to:', tag_density
        ht._set_tag_density(tag_density)
=======
    config = khmer.get_config()
    bufsz = config.get_reads_input_buffer_size()
    config.set_reads_input_buffer_size(n_threads * 64 * 1024)
>>>>>>> 97f15c59

    for n, filename in enumerate(filenames):
        
        rparser = khmer.ReadParser(filename, n_threads)
        threads = []
        print 'consuming input', filename
        for tnum in xrange(n_threads):
            t = threading.Thread(target=target_method, args=(rparser, ))
            threads.append(t)
            t.start()

        for t in threads:
            t.join()

    print 'saving hashtable in', base + '.ht'
    ht.save(base + '.ht')

    if not args.no_build_tagset:
        print 'saving tagset in', base + '.tagset'
        ht.save_tagset(base + '.tagset')

    info_fp = open(base + '.info', 'w')
    info_fp.write('%d unique k-mers' % ht.n_unique_kmers())

    fp_rate = khmer.calc_expected_collisions(ht)
    print 'fp rate estimated to be %1.3f' % fp_rate
    if fp_rate > 0.15:          # 0.18 is ACTUAL MAX. Do not change.
        print >>sys.stderr, "**"
        print >>sys.stderr, "** ERROR: the graph structure is too small for"
        print >>sys.stderr, "** this data set.  Increase hashsize/num ht."
        print >>sys.stderr, "**"
        sys.exit(-1)

if __name__ == '__main__':
    main()

# vim: set ft=python ts=4 sts=4 sw=4 et tw=79:<|MERGE_RESOLUTION|>--- conflicted
+++ resolved
@@ -68,19 +68,9 @@
     else:
         target_method = ht.consume_fasta_and_tag_with_reads_parser
 
-<<<<<<< HEAD
-    if args.tag_density is None:
-        print 'tag density is DEFAULT:', ht._get_tag_density()
-    else:
-        tag_density = int(args.tag_density)
-        assert tag_density % 2 == 0, "tagging density must be even."
-        print 'setting tag density to:', tag_density
-        ht._set_tag_density(tag_density)
-=======
     config = khmer.get_config()
     bufsz = config.get_reads_input_buffer_size()
     config.set_reads_input_buffer_size(n_threads * 64 * 1024)
->>>>>>> 97f15c59
 
     for n, filename in enumerate(filenames):
         
