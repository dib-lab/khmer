#! /usr/bin/env python
#
# This file is part of khmer, https://github.com/dib-lab/khmer/, and is
# Copyright (C) Michigan State University, 2009-2015. It is licensed under
# the three-clause BSD license; see LICENSE.
# Contact: khmer-project@idyll.org
#
# pylint: disable=missing-docstring
"""
Eliminate surplus reads.

Eliminate reads with median k-mer abundance higher than
DESIRED_COVERAGE.  Output sequences will be placed in 'infile.keep', with the
option to output to STDOUT.

% python scripts/normalize-by-median.py [ -C <cutoff> ] <data1> <data2> ...

Use '-h' for parameter help.
"""
from __future__ import print_function

import sys
import screed
import os
import khmer
import textwrap
from khmer import khmer_args
from contextlib import contextmanager
<<<<<<< HEAD
from oxli import functions as oxutils
from khmer.khmer_args import (build_counting_args, add_loadgraph_args,
                              report_on_config, info, calculate_graphsize)
=======
from khmer.khmer_args import (build_counting_args, add_loadhash_args,
                              report_on_config, info, calculate_tablesize)
>>>>>>> c5ce4fbc
import argparse
from khmer.kfile import (check_space, check_space_for_graph,
                         check_valid_file_exists, add_output_compression_type,
                         get_file_writer, is_block, describe_file_handle)
from khmer.utils import write_record, broken_paired_reader
from khmer.khmer_logger import (configure_logging, log_info, log_error)


DEFAULT_DESIRED_COVERAGE = 20


class WithDiagnostics(object):
    """
    Generator/context manager to do boilerplate output of statistics.

    uses a Normalizer object.
    """

    def __init__(self, norm, report_fp=None, report_frequency=100000):
        self.norm = norm
        self.report_fp = report_fp
        if report_fp:
            report_fp.write('total,kept,f_kept\n')

        self.total = 0
        self.kept = 0

        self.report_frequency = report_frequency
        self.next_report_at = self.report_frequency
        self.last_report_at = self.report_frequency

    def __call__(self, reader, ifilename):
        norm = self.norm
        report_fp = self.report_fp

        reads_start = self.total
        total = self.total
        kept = self.kept

        try:
            for _, is_paired, read0, read1 in reader:
                if is_paired:
                    total += 2
                else:
                    total += 1

                # do diginorm
                for record in norm(is_paired, read0, read1):
                    kept += 1
                    yield record

                # report!
                if total >= self.next_report_at:
                    self.next_report_at += self.report_frequency
                    self.last_report_at = total

                    perc_kept = kept / float(total)

                    log_info('... kept {kept} of {tot} or {perc_kept:.1%} so'
                             'far', kept=kept, tot=total,
                             perc_kept=perc_kept)
                    log_info('... in file {name}', name=ifilename)

                    if report_fp:
                        print("{total},{kept},{f_kept:.4}"
                              .format(total=total, f_kept=perc_kept,
                                      kept=kept),
                              file=report_fp)
                        report_fp.flush()
        finally:
            self.total = total
            self.kept = kept

        # per file diagnostic output
        if total == reads_start:
            log_info('SKIPPED empty file {name}', name=ifilename)
        else:
            perc_kept = kept / float(total)

            log_info('DONE with {inp}; kept {kept} of {total} or '
                     '{perc_kept:.1%}', inp=ifilename, kept=kept, total=total,
                     perc_kept=perc_kept)

        # make sure there's at least one report per file, at the end of each
        # file.
        if report_fp and total != self.last_report_at:
            perc_kept = kept / float(total)

            print("{total},{kept},{f_kept:.4}"
                  .format(total=total, f_kept=perc_kept, kept=kept),
                  file=report_fp)
            report_fp.flush()


class Normalizer(object):

    """Digital normalization algorithm."""

    def __init__(self, desired_coverage, countgraph):
        self.countgraph = countgraph
        self.desired_coverage = desired_coverage

    def __call__(self, is_paired, read0, read1):
        """
        Actually does digital normalization - the core algorithm.

        * get one (unpaired) or two (paired) reads;
        * sanitize the sequences (convert Ns to As);
        * get the median k-mer count of one/both reads;
        * if any read's median k-mer count is below desired coverage, keep all;
        * consume and yield kept reads.
        """
        desired_coverage = self.desired_coverage

        passed_filter = False

        batch = []
        batch.append(read0)
        if read1 is not None:
            batch.append(read1)

        for record in batch:
            seq = record.sequence.replace('N', 'A')
            if not self.countgraph.median_at_least(seq, desired_coverage):
                passed_filter = True

        if passed_filter:
            for record in batch:
                seq = record.sequence.replace('N', 'A')
                self.countgraph.consume(seq)
                yield record


@contextmanager
def catch_io_errors(ifile, out, single_out, force, corrupt_files):
    """Context manager to do boilerplate handling of IOErrors."""
    try:
        yield
    except (IOError, OSError, ValueError) as error:
        log_error('** ERROR: {error}', error=str(error))
        log_error('** Failed on {name}: ', name=ifile)
        if not single_out:
            os.remove(out.name)
        if not force:
            log_error('** Exiting!')

            sys.exit(1)
        else:
            log_error('*** Skipping error file, moving on...')
            corrupt_files.append(ifile)


def get_parser():
    epilog = ("""
    Discard sequences based on whether or not their median k-mer abundance lies
    above a specified cutoff. Kept sequences will be placed in <fileN>.keep.

    By default, paired end reads will be considered together; if
    either read should be kept, both will be kept. (This keeps both
    reads from a fragment, and helps with retention of repeats.)
    Unpaired reads are treated individually.

    If :option:`-p`/`--paired` is set, then proper pairing is required
    and the script will exit on unpaired reads, although
    :option:`--unpaired-reads` can be used to supply a file of orphan
    reads to be read after the paired reads.

    :option:`--force-single` will ignore all pairing information and treat
    reads individually.

    With :option:`-s`/:option:`--savegraph`, the k-mer countgraph
    will be saved to the specified file after all sequences have been
    processed. :option:`-l`/:option:`--loadgraph` will load the
    specified k-mer countgraph before processing the specified
    files.  Note that these graphs are are in the same format as those
    produced by :program:`load-into-counting.py` and consumed by
    :program:`abundance-dist.py`.

    To append reads to an output file (rather than overwriting it), send output
    to STDOUT with `--output -` and use UNIX file redirection syntax (`>>`) to
    append to the file.

    Example::

        normalize-by-median.py -k 17 tests/test-data/test-abund-read-2.fa

    Example::

""" "        normalize-by-median.py -p -k 17 tests/test-data/test-abund-read-paired.fa"  # noqa
    """

    Example::

""" "        normalize-by-median.py -p -k 17 -o - tests/test-data/paired.fq >> appended-output.fq"  # noqa
    """

    Example::

""" "        normalize-by-median.py -k 17 -f tests/test-data/test-error-reads.fq tests/test-data/test-fastq-reads.fq"  # noqa
    """

    Example::

""" "        normalize-by-median.py -k 17 -d 2 -s test.ct tests/test-data/test-abund-read-2.fa tests/test-data/test-fastq-reads")   # noqa
    parser = build_counting_args(
        descr="Do digital normalization (remove mostly redundant sequences)",
        epilog=textwrap.dedent(epilog))
    parser.add_argument('-q', '--quiet', dest='quiet', default=False,
                        action='store_true')
    parser.add_argument('-C', '--cutoff', type=int,
                        default=DEFAULT_DESIRED_COVERAGE)
    parser.add_argument('-p', '--paired', action='store_true',
                        help='require that all sequences be properly paired')
    parser.add_argument('--force-single', dest='force_single',
                        action='store_true',
                        help='treat all sequences as single-ended/unpaired')
    parser.add_argument('-u', '--unpaired-reads',
                        metavar="unpaired_reads_filename",
                        help='include a file of unpaired reads to which '
                        '-p/--paired does not apply.')
    parser.add_argument('-s', '--savegraph', metavar="filename", default='',
                        help='save the k-mer countgraph to disk after all'
                        'reads are loaded.')
    parser.add_argument('-R', '--report',
                        metavar='report_filename', type=argparse.FileType('w'))
    parser.add_argument('--report-frequency',
                        metavar='report_frequency', type=int,
                        default=100000)
    parser.add_argument('-f', '--force', dest='force',
                        help='continue past file reading errors',
                        action='store_true')
    parser.add_argument('-o', '--output', metavar="filename",
                        type=argparse.FileType('wb'),
                        default=None, dest='single_output_file',
                        help='only output a single file with '
                        'the specified filename; use a single dash "-" to '
                        'specify that output should go to STDOUT (the '
                        'terminal)')
    parser.add_argument('input_filenames', metavar='input_sequence_filename',
                        help='Input FAST[AQ] sequence filename.', nargs='+')
    add_loadgraph_args(parser)
    add_output_compression_type(parser)
    return parser


def main():  # pylint: disable=too-many-branches,too-many-statements

    args = get_parser().parse_args()
    configure_logging(args.quiet)
    info('normalize-by-median.py', ['diginorm'])
    report_on_config(args)

    report_fp = args.report
    force_single = args.force_single

    # check for similar filenames
    # if we're using a single output file only check for identical filenames
    # otherwise, check for identical BASE names as well.
    filenames = []
    basenames = []
    for pathfilename in args.input_filenames:
        filenames.append(pathfilename)
        if args.single_output_file:
            continue  # nothing more to worry about

        basename = os.path.basename(pathfilename)
        if basename in basenames:
            log_error('ERROR: Duplicate filename--Cannot handle this!')
            log_error('** Exiting!')
            sys.exit(1)

        basenames.append(basename)

    # check that files exist and there is sufficient output disk space.
    check_valid_file_exists(args.input_filenames)
    check_space(args.input_filenames, args.force)
<<<<<<< HEAD
    if args.savegraph:
        tablesize = calculate_graphsize(args, 'countgraph')
        check_space_for_graph(args.savegraph, tablesize, args.force)

    # load or create countgraph.
    if args.loadgraph:
        log_info('loading k-mer countgraph from {graph}',
                 graph=args.loadgraph)
        countgraph = khmer.load_countgraph(args.loadgraph)
        if args.unique_kmers != 0:
            log_info('Warning: You have specified the number of unique kmers'
                     ' but are loading a precreated countgraph --'
                     ' countgraph size will NOT be set automatically.')
=======
    if args.savetable:
        tablesize = calculate_tablesize(args, 'countgraph')
        check_space_for_hashtable(args.savetable, tablesize, args.force)

    # load or create counting table.
    if args.loadtable:
        log_info('loading k-mer counting table from {table}',
                 table=args.loadtable)
        htable = khmer.load_counting_hash(args.loadtable)
>>>>>>> c5ce4fbc
    else:
        log_info('making countgraph')
        countgraph = khmer_args.create_countgraph(args)

    # create an object to handle diginorm of all files
    norm = Normalizer(args.cutoff, countgraph)
    with_diagnostics = WithDiagnostics(norm, report_fp, args.report_frequency)

    # make a list of all filenames and if they're paired or not;
    # if we don't know if they're paired, default to allowing but not
    # forcing pairing.
    files = []
    for element in filenames:
        files.append([element, args.paired])
    if args.unpaired_reads:
        files.append([args.unpaired_reads, False])

    corrupt_files = []
    outfp = None
    output_name = None

    if args.single_output_file:
        outfp = get_file_writer(args.single_output_file, args.gzip, args.bzip)
    else:
        if '-' in filenames or '/dev/stdin' in filenames:
            print("Accepting input from stdin; output filename must "
                  "be provided with '-o'.", file=sys.stderr)
            sys.exit(1)

    #
    # main loop: iterate over all files given, do diginorm.
    #

    for filename, require_paired in files:
        if not args.single_output_file:
            output_name = os.path.basename(filename) + '.keep'
            outfp = open(output_name, 'wb')
            outfp = get_file_writer(outfp, args.gzip, args.bzip)

        # failsafe context manager in case an input file breaks
        with catch_io_errors(filename, outfp, args.single_output_file,
                             args.force, corrupt_files):

            screed_iter = screed.open(filename)
            reader = broken_paired_reader(screed_iter, min_length=args.ksize,
                                          force_single=force_single,
                                          require_paired=require_paired)

            # actually do diginorm
            for record in with_diagnostics(reader, filename):
                if record is not None:
                    write_record(record, outfp)

            log_info('output in {name}', name=describe_file_handle(outfp))
            if not is_block(outfp):
                outfp.close()

    # finished - print out some diagnostics.

    log_info('Total number of unique k-mers: {umers}',
             umers=countgraph.n_unique_kmers())

    if args.savegraph:
        log_info('...saving to {name}', name=args.savegraph)
        countgraph.save(args.savegraph)

    fp_rate = \
        khmer.calc_expected_collisions(countgraph, False, max_false_pos=.8)
    # for max_false_pos see Zhang et al., http://arxiv.org/abs/1309.2975

    log_info('fp rate estimated to be {fpr:1.3f}', fpr=fp_rate)

    if args.force and len(corrupt_files) > 0:
        log_error("** WARNING: Finished with errors!")
        log_error("** I/O Errors occurred in the following files:")
        log_error("\t" + " ".join(corrupt_files))


if __name__ == '__main__':
    main()

# vim: set ft=python ts=4 sts=4 sw=4 et tw=79:<|MERGE_RESOLUTION|>--- conflicted
+++ resolved
@@ -26,14 +26,8 @@
 import textwrap
 from khmer import khmer_args
 from contextlib import contextmanager
-<<<<<<< HEAD
-from oxli import functions as oxutils
 from khmer.khmer_args import (build_counting_args, add_loadgraph_args,
                               report_on_config, info, calculate_graphsize)
-=======
-from khmer.khmer_args import (build_counting_args, add_loadhash_args,
-                              report_on_config, info, calculate_tablesize)
->>>>>>> c5ce4fbc
 import argparse
 from khmer.kfile import (check_space, check_space_for_graph,
                          check_valid_file_exists, add_output_compression_type,
@@ -310,31 +304,15 @@
     # check that files exist and there is sufficient output disk space.
     check_valid_file_exists(args.input_filenames)
     check_space(args.input_filenames, args.force)
-<<<<<<< HEAD
     if args.savegraph:
-        tablesize = calculate_graphsize(args, 'countgraph')
-        check_space_for_graph(args.savegraph, tablesize, args.force)
-
-    # load or create countgraph.
+        graphsize = calculate_graphsize(args, 'countgraph')
+        check_space_for_graph(args.savegraph, graphsize, args.force)
+
+    # load or create counting table.
     if args.loadgraph:
         log_info('loading k-mer countgraph from {graph}',
                  graph=args.loadgraph)
         countgraph = khmer.load_countgraph(args.loadgraph)
-        if args.unique_kmers != 0:
-            log_info('Warning: You have specified the number of unique kmers'
-                     ' but are loading a precreated countgraph --'
-                     ' countgraph size will NOT be set automatically.')
-=======
-    if args.savetable:
-        tablesize = calculate_tablesize(args, 'countgraph')
-        check_space_for_hashtable(args.savetable, tablesize, args.force)
-
-    # load or create counting table.
-    if args.loadtable:
-        log_info('loading k-mer counting table from {table}',
-                 table=args.loadtable)
-        htable = khmer.load_counting_hash(args.loadtable)
->>>>>>> c5ce4fbc
     else:
         log_info('making countgraph')
         countgraph = khmer_args.create_countgraph(args)
