--- conflicted
+++ resolved
@@ -375,13 +375,8 @@
                 if record is not None:
                     write_record(record, outfp)
 
-<<<<<<< HEAD
-            log_info('output in {name}', name=output_name)
-            if output_name is not '/dev/stdout':
-=======
-            print('output in ' + describe_file_handle(outfp), file=sys.stderr)
+            log_info('output in {name}', name=describe_file_handle(outfp))
             if not is_block(outfp):
->>>>>>> 13a297ff
                 outfp.close()
 
     # finished - print out some diagnostics.
