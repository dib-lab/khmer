#! /usr/bin/env python
"""
Eliminate reads with median k-mer abundance higher than
DESIRED_COVERAGE.  Output sequences will be placed in 'infile.keep'.

% python scripts/normalize-by-median.py [ -C <cutoff> ] <data1> <data2> ...

Use '-h' for parameter help.
"""

import sys
import screed
import os
import khmer
from itertools import izip
from khmer.counting_args import build_construct_args, DEFAULT_MIN_HASHSIZE
import argparse

<<<<<<< HEAD
DEFAULT_DESIRED_COVERAGE = 5
=======
DEFAULT_DESIRED_COVERAGE = 10
>>>>>>> 27d9d991

# Iterate a collection in arbitrary batches
# from: http://stackoverflow.com/questions/4628290/pairs-from-single-list


def batchwise(t, size):
    it = iter(t)
    return izip(*[it] * size)

# Returns true if the pair of records are properly pairs
<<<<<<< HEAD


=======
>>>>>>> 27d9d991
def validpair(r0, r1):
    return r0.name[-1] == "1" and \
        r1.name[-1] == "2" and \
        r0.name[0:-1] == r1.name[0:-1]

<<<<<<< HEAD
=======
def normalize_by_median(input_filename, outfp, ht, args, report_fp=None):

    DESIRED_COVERAGE = args.cutoff
    K = ht.ksize()
    
    # In paired mode we read two records at a time
    batch_size = 1
    if args.paired:
        batch_size = 2

    n = -1
    total = 0
    discarded = 0
    for n, batch in enumerate(batchwise(screed.open(
            input_filename), batch_size)):
        if n > 0 and n % 100000 == 0:
            print '... kept {kept} of {total} or {perc:2}%'.format(
                kept=total-discarded, total=total,
                perc=int(100. - discarded / float(total) * 100.))
            print '... in file', input_filename

            if report_fp:
                print>>report_fp, total, total - discarded, \
                    1. - (discarded / float(total))
                report_fp.flush()

        total += batch_size

        # If in paired mode, check that the reads are properly interleaved
        if args.paired:
            if not validpair(batch[0], batch[1]):
                raise IOError('Error: Improperly interleaved pairs \
                    {} {}'.format(batch[0].name, batch[1].name))

        # Emit the batch of reads if any read passes the filter
        # and all reads are longer than K
        passed_filter = False
        passed_length = True
        for record in batch:
            if len(record.sequence) < K:
                passed_length = False
                continue

            seq = record.sequence.replace('N', 'A')
            med, _, _ = ht.get_median_count(seq)

            if med < DESIRED_COVERAGE:
                ht.consume(seq)
                passed_filter = True

        # Emit records if any passed
        if passed_length and passed_filter:
            for record in batch:
                if hasattr(record, 'accuracy'):
                    outfp.write('@{}\n{}\n+\n{}\n'.format(record.name,
                                                          record.sequence,
                                                          record.accuracy))
                else:
                    outfp.write(
                        '>{}\n{}\n'.format(record.name, record.sequence))
        else:
            discarded += batch_size
    
    return total, discarded

def handle_error(error, output_name, input_name, ht):
    print >>sys.stderr, '** ERROR:', error
    print >>sys.stderr, '** Failed on {}: '.format(input_name)
    hashname = os.path.basename(input_name) + '.ht.failed'
    print >>sys.stderr, '** ...dumping hashtable to {}'.format(hashname)
    ht.save(hashname)
    try:
        os.remove(output_name)
    except:
        print >>sys.stderr, '** ERROR: problem removing erroneous .keep file'
>>>>>>> 27d9d991

def main():
    parser = build_construct_args()
    parser.add_argument('-C', '--cutoff', type=int, dest='cutoff',
                        default=DEFAULT_DESIRED_COVERAGE)
    parser.add_argument('-p', '--paired', action='store_true')
    parser.add_argument('-s', '--savehash', dest='savehash', default='')
    parser.add_argument('-l', '--loadhash', dest='loadhash',
                        default='')
    parser.add_argument('-R', '--report-to-file', dest='report_file',
                        type=argparse.FileType('w'))
    parser.add_argument('-f', '--force-processing', dest='force',
                        help='continue on next file if read errors are \
                         encountered', action='store_true')
    parser.add_argument('-d', '--dump-frequency', dest='dump_frequency',
                        type=int, help='dump hashtable every d files',
                        default=-1)
    parser.add_argument('input_filenames', nargs='+')

    args = parser.parse_args()

    if not args.quiet:
        if args.min_hashsize == DEFAULT_MIN_HASHSIZE:
            print >>sys.stderr, \
                "** WARNING: hashsize is default!  " \
                "You absodefly want to increase this!\n** " \
                "Please read the docs!"

        print >>sys.stderr, '\nPARAMETERS:'
<<<<<<< HEAD
        print >>sys.stderr, ' - kmer size =    %d \t\t(-k)' % args.ksize
        print >>sys.stderr, ' - n hashes =     %d \t\t(-N)' % args.n_hashes
        print >>sys.stderr, \
            ' - min hashsize = %-5.2g \t(-x)' % args.min_hashsize
        print >>sys.stderr, ' - paired =	      %s \t\t(-p)' % args.paired
        print >>sys.stderr, ''
        print >>sys.stderr, \
            'Estimated memory usage is %.2g bytes (n_hashes x min_hashsize)' \
            % (args.n_hashes * args.min_hashsize)
=======
        print >>sys.stderr, \
            ' - kmer size =    {:d} \t\t(-k)'.format(args.ksize)
        print >>sys.stderr, \
            ' - n hashes =     {:d} \t\t(-N)'.format(args.n_hashes)
        print >>sys.stderr, \
            ' - min hashsize = {:-5.2g} \t(-x)'.format(args.min_hashsize)
        print >>sys.stderr, ' - paired = {} \t\t(-p)'.format(args.paired)
        print >>sys.stderr, ''
        print >>sys.stderr, \
            'Estimated memory usage is {:.2g} bytes \
            (n_hashes x min_hashsize)'.format(args.n_hashes*args.min_hashsize)
>>>>>>> 27d9d991
        print >>sys.stderr, '-' * 8

    K = args.ksize
    HT_SIZE = args.min_hashsize
    N_HT = args.n_hashes
<<<<<<< HEAD
    DESIRED_COVERAGE = args.cutoff
    report_fp = args.report_file
    filenames = args.input_filenames

    # In paired mode we read two records at a time
    batch_size = 1
    if args.paired:
        batch_size = 2

=======

    report_fp = args.report_file
    filenames = args.input_filenames
    force=args.force
    dump_frequency = args.dump_frequency
    
    # list to save error files along with throwing exceptions
    if force == True:
        corrupt_files = []
    
>>>>>>> 27d9d991
    if args.loadhash:
        print 'loading hashtable from', args.loadhash
        ht = khmer.load_counting_hash(args.loadhash)
    else:
        print 'making hashtable'
        ht = khmer.new_counting_hash(K, HT_SIZE, N_HT)

    total = 0
    discarded = 0

<<<<<<< HEAD
    for input_filename in filenames:
        output_name = os.path.basename(input_filename) + '.keep'
        outfp = open(output_name, 'w')

        n = -1
        for n, batch in enumerate(batchwise(screed.open(
                input_filename), batch_size)):
            if n > 0 and n % 100000 == 0:
                print '... kept', total - discarded, 'of', total, ', or', \
                    int(100. - discarded / float(total) * 100.), '%'
                print '... in file', input_filename

                if report_fp:
                    print>>report_fp, total, total - discarded, \
                        1. - (discarded / float(total))
                    report_fp.flush()

            total += batch_size

            # If in paired mode, check that the reads are properly interleaved
            if args.paired:
                if not validpair(batch[0], batch[1]):
                    print >>sys.stderr, \
                        'Error: Improperly interleaved pairs %s %s' \
                        % (batch[0].name, batch[1].name)
                    sys.exit(-1)

            # Emit the batch of reads if any read passes the filter
            # and all reads are longer than K
            passed_filter = False
            passed_length = True
            for record in batch:
                if len(record.sequence) < K:
                    passed_length = False
                    continue

                seq = record.sequence.replace('N', 'A')
                med, _, _ = ht.get_median_count(seq)

                if med < DESIRED_COVERAGE:
                    ht.consume(seq)
                    passed_filter = True

            # Emit records if any passed
            if passed_length and passed_filter:
                for record in batch:
                    if hasattr(record, 'accuracy'):
                        outfp.write('@%s\n%s\n+\n%s\n' % (record.name,
                                                          record.sequence,
                                                          record.accuracy))
                    else:
                        outfp.write(
                            '>%s\n%s\n' % (record.name, record.sequence))
            else:
                discarded += batch_size

        if -1 < n:
            print \
                'DONE with', input_filename, '; kept', total - discarded, \
                'of', total, 'or', \
                int(100. - discarded / float(total) * 100.), '%'
            print 'output in', output_name
        else:
            print 'SKIPPED empty file', input_filename
=======
    for n, input_filename in enumerate(filenames):
        output_name = os.path.basename(input_filename) + '.keep'
        outfp = open(output_name, 'w')
        
        total_acc = 0
        discarded_acc = 0
        
        try:
            total_acc, discarded_acc = normalize_by_median(input_filename, 
                                                           outfp, ht, args,
                                                           report_fp)
        except IOError as e:
            handle_error(e, output_name, input_filename, ht)
            if not force:
                print >>sys.stderr, '** Exiting!'
                sys.exit(-1)
            else:
                print >>sys.stderr, '*** Skipping error file, moving on...'
                corrupt_files.append(input_filename)
                pass
        else:
            if total_acc == 0 and discarded_acc == 0:
                print 'SKIPPED empty file', input_filename
            else:
                total += total_acc
                discarded += discarded_acc
                print 'DONE with {inp}; kept {kept} of {total} or {perc:2}%'\
                    .format(inp=input_filename,
                    kept=total-discarded, total=total,
                    perc=int(100. - discarded / float(total) * 100.))
                print 'output in', output_name

        if dump_frequency > 0 and n > 0 and n % dump_frequency == 0:
            print 'Backup: Saving hashfile through', input_filename
            if args.savehash:
                hashname = args.savehash
                print '...saving to', hashname
            else:
                hashname = 'backup.ht'
                print 'Nothing given for savehash, saving to', hashname
            ht.save(hashname)
            
>>>>>>> 27d9d991

    if args.savehash:
        print 'Saving hashfile through', input_filename
        print '...saving to', args.savehash
        ht.save(args.savehash)

    # Change 0.2 only if you really grok it.  HINT: You don't.
    fp_rate = khmer.calc_expected_collisions(ht)
    print 'fp rate estimated to be {:1.3f}'.format(fp_rate)
    
    if force and len(corrupt_files) > 0:
        print >>sys.stderr, "** WARNING: Finished with errors!"
        print >>sys.stderr, "** IOErrors occurred in the following files:"
        print >>sys.stderr, "\t", " ".join(corrupt_files)
    
    if fp_rate > 0.20:
        print >>sys.stderr, "**"
        print >>sys.stderr, "** ERROR: the counting hash is too small for"
        print >>sys.stderr, "** this data set.  Increase hashsize/num ht."
        print >>sys.stderr, "**"
        print >>sys.stderr, "** Do not use these results!!"
        sys.exit(-1)

if __name__ == '__main__':
    main()

# vim: set ft=python ts=4 sts=4 sw=4 et tw=79:<|MERGE_RESOLUTION|>--- conflicted
+++ resolved
@@ -16,11 +16,7 @@
 from khmer.counting_args import build_construct_args, DEFAULT_MIN_HASHSIZE
 import argparse
 
-<<<<<<< HEAD
-DEFAULT_DESIRED_COVERAGE = 5
-=======
 DEFAULT_DESIRED_COVERAGE = 10
->>>>>>> 27d9d991
 
 # Iterate a collection in arbitrary batches
 # from: http://stackoverflow.com/questions/4628290/pairs-from-single-list
@@ -31,18 +27,11 @@
     return izip(*[it] * size)
 
 # Returns true if the pair of records are properly pairs
-<<<<<<< HEAD
-
-
-=======
->>>>>>> 27d9d991
 def validpair(r0, r1):
     return r0.name[-1] == "1" and \
         r1.name[-1] == "2" and \
         r0.name[0:-1] == r1.name[0:-1]
 
-<<<<<<< HEAD
-=======
 def normalize_by_median(input_filename, outfp, ht, args, report_fp=None):
 
     DESIRED_COVERAGE = args.cutoff
@@ -118,7 +107,6 @@
         os.remove(output_name)
     except:
         print >>sys.stderr, '** ERROR: problem removing erroneous .keep file'
->>>>>>> 27d9d991
 
 def main():
     parser = build_construct_args()
@@ -148,17 +136,6 @@
                 "Please read the docs!"
 
         print >>sys.stderr, '\nPARAMETERS:'
-<<<<<<< HEAD
-        print >>sys.stderr, ' - kmer size =    %d \t\t(-k)' % args.ksize
-        print >>sys.stderr, ' - n hashes =     %d \t\t(-N)' % args.n_hashes
-        print >>sys.stderr, \
-            ' - min hashsize = %-5.2g \t(-x)' % args.min_hashsize
-        print >>sys.stderr, ' - paired =	      %s \t\t(-p)' % args.paired
-        print >>sys.stderr, ''
-        print >>sys.stderr, \
-            'Estimated memory usage is %.2g bytes (n_hashes x min_hashsize)' \
-            % (args.n_hashes * args.min_hashsize)
-=======
         print >>sys.stderr, \
             ' - kmer size =    {:d} \t\t(-k)'.format(args.ksize)
         print >>sys.stderr, \
@@ -170,23 +147,11 @@
         print >>sys.stderr, \
             'Estimated memory usage is {:.2g} bytes \
             (n_hashes x min_hashsize)'.format(args.n_hashes*args.min_hashsize)
->>>>>>> 27d9d991
         print >>sys.stderr, '-' * 8
 
     K = args.ksize
     HT_SIZE = args.min_hashsize
     N_HT = args.n_hashes
-<<<<<<< HEAD
-    DESIRED_COVERAGE = args.cutoff
-    report_fp = args.report_file
-    filenames = args.input_filenames
-
-    # In paired mode we read two records at a time
-    batch_size = 1
-    if args.paired:
-        batch_size = 2
-
-=======
 
     report_fp = args.report_file
     filenames = args.input_filenames
@@ -197,7 +162,6 @@
     if force == True:
         corrupt_files = []
     
->>>>>>> 27d9d991
     if args.loadhash:
         print 'loading hashtable from', args.loadhash
         ht = khmer.load_counting_hash(args.loadhash)
@@ -208,72 +172,6 @@
     total = 0
     discarded = 0
 
-<<<<<<< HEAD
-    for input_filename in filenames:
-        output_name = os.path.basename(input_filename) + '.keep'
-        outfp = open(output_name, 'w')
-
-        n = -1
-        for n, batch in enumerate(batchwise(screed.open(
-                input_filename), batch_size)):
-            if n > 0 and n % 100000 == 0:
-                print '... kept', total - discarded, 'of', total, ', or', \
-                    int(100. - discarded / float(total) * 100.), '%'
-                print '... in file', input_filename
-
-                if report_fp:
-                    print>>report_fp, total, total - discarded, \
-                        1. - (discarded / float(total))
-                    report_fp.flush()
-
-            total += batch_size
-
-            # If in paired mode, check that the reads are properly interleaved
-            if args.paired:
-                if not validpair(batch[0], batch[1]):
-                    print >>sys.stderr, \
-                        'Error: Improperly interleaved pairs %s %s' \
-                        % (batch[0].name, batch[1].name)
-                    sys.exit(-1)
-
-            # Emit the batch of reads if any read passes the filter
-            # and all reads are longer than K
-            passed_filter = False
-            passed_length = True
-            for record in batch:
-                if len(record.sequence) < K:
-                    passed_length = False
-                    continue
-
-                seq = record.sequence.replace('N', 'A')
-                med, _, _ = ht.get_median_count(seq)
-
-                if med < DESIRED_COVERAGE:
-                    ht.consume(seq)
-                    passed_filter = True
-
-            # Emit records if any passed
-            if passed_length and passed_filter:
-                for record in batch:
-                    if hasattr(record, 'accuracy'):
-                        outfp.write('@%s\n%s\n+\n%s\n' % (record.name,
-                                                          record.sequence,
-                                                          record.accuracy))
-                    else:
-                        outfp.write(
-                            '>%s\n%s\n' % (record.name, record.sequence))
-            else:
-                discarded += batch_size
-
-        if -1 < n:
-            print \
-                'DONE with', input_filename, '; kept', total - discarded, \
-                'of', total, 'or', \
-                int(100. - discarded / float(total) * 100.), '%'
-            print 'output in', output_name
-        else:
-            print 'SKIPPED empty file', input_filename
-=======
     for n, input_filename in enumerate(filenames):
         output_name = os.path.basename(input_filename) + '.keep'
         outfp = open(output_name, 'w')
@@ -316,7 +214,6 @@
                 print 'Nothing given for savehash, saving to', hashname
             ht.save(hashname)
             
->>>>>>> 27d9d991
 
     if args.savehash:
         print 'Saving hashfile through', input_filename
