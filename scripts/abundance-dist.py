#! /usr/bin/env python2
#
# This file is part of khmer, https://github.com/dib-lab/khmer/, and is
# Copyright (C) Michigan State University, 2010-2015. It is licensed under
# the three-clause BSD license; see LICENSE.
# Contact: khmer-project@idyll.org
#
# pylint: disable=missing-docstring,invalid-name
"""
Produce the k-mer abundance distribution for the given file.

% python scripts/abundance-dist.py [ -z -s ] <htname> <data> <histout>

Use '-h' for parameter help.
"""
from __future__ import print_function

import sys
import csv
import khmer
import argparse
import os
from khmer.kfile import check_input_files
from khmer.khmer_args import info
from khmer.utils import write_record


def get_parser():
    parser = argparse.ArgumentParser(
        description="Calculate abundance distribution of the k-mers in "
        "the sequence file using a pre-made k-mer counting table.",
        formatter_class=argparse.ArgumentDefaultsHelpFormatter)

    parser.add_argument('input_counting_table_filename', help='The name of the'
                        ' input k-mer counting table file.')
    parser.add_argument('input_sequence_filename', help='The name of the input'
                        ' FAST[AQ] sequence file.')
    parser.add_argument('output_histogram_filename', help='The columns are: '
                        '(1) k-mer abundance, (2) k-mer count, (3) cumulative '
                        'count, (4) fraction of total distinct k-mers.')
    parser.add_argument('-z', '--no-zero', dest='output_zero', default=True,
                        action='store_false',
                        help='Do not output 0-count bins')
    parser.add_argument('-s', '--squash', dest='squash_output', default=False,
                        action='store_true',
<<<<<<< HEAD
                        help='Overwrite output file if it exists')
    parser.add_argument('-b', '--no-bigcount', dest='bigcount', default=True,
                        action='store_false',
                        help='Do not count k-mers past 255')
=======
                        help='Overwrite existing output_histogram_filename')
>>>>>>> 74351e5b
    parser.add_argument('--csv', default=False, action='store_true',
                        help='Use the CSV format for the histogram. '
                        'Includes column headers.')
    parser.add_argument('--version', action='version', version='%(prog)s ' +
                        khmer.__version__)
    parser.add_argument('-f', '--force', default=False, action='store_true',
                        help='Continue even if specified input files '
                        'do not exist or are empty.')
    return parser


def main():
    info('abundance-dist.py', ['counting'])
    args = get_parser().parse_args()
    infiles = [args.input_counting_table_filename,
               args.input_sequence_filename]
    for infile in infiles:
        check_input_files(infile, args.force)

    print ('hashtable from', args.input_counting_table_filename,
           file=sys.stderr)
    counting_hash = khmer.load_counting_hash(
        args.input_counting_table_filename)

    counting_hash.set_use_bigcount(args.bigcount)

    kmer_size = counting_hash.ksize()
    hashsizes = counting_hash.hashsizes()
    tracking = khmer._Hashbits(  # pylint: disable=protected-access
        kmer_size, hashsizes)

    print ('K:', kmer_size, file=sys.stderr)
    print ('HT sizes:', hashsizes, file=sys.stderr)
    print ('outputting to', args.output_histogram_filename, file=sys.stderr)

    if os.path.exists(args.output_histogram_filename):
        if not args.squash_output:
            print('ERROR: %s exists; not squashing.' %
                  args.output_histogram_filename,
                  file=sys.stderr)
            sys.exit(1)

        print('** squashing existing file %s' %
              args.output_histogram_filename, file=sys.stderr)

    print('preparing hist...', file=sys.stderr)
    abundances = counting_hash.abundance_distribution(
        args.input_sequence_filename, tracking)
    total = sum(abundances)

    if 0 == total:
        print("ERROR: abundance distribution is uniformly zero; "
              "nothing to report.", file=sys.stderr)
        print("\tPlease verify that the input files are valid.",
              file=sys.stderr)
        sys.exit(1)

    hash_fp = open(args.output_histogram_filename, 'w')
    if args.csv:
        hash_fp_csv = csv.writer(hash_fp)
        # write headers:
        hash_fp_csv.writerow(['abundance', 'count', 'cumulative',
                              'cumulative_fraction'])

    sofar = 0
    for _, i in enumerate(abundances):
        if i == 0 and not args.output_zero:
            continue

        sofar += i
        frac = sofar / float(total)

        if args.csv:
            hash_fp_csv.writerow([_, i, sofar, round(frac, 3)])
        else:
            print(_, i, sofar, round(frac, 3), file=hash_fp)

        if sofar == total:
            break


if __name__ == '__main__':
    main()

# vim: set ft=python ts=4 sts=4 sw=4 et tw=79:<|MERGE_RESOLUTION|>--- conflicted
+++ resolved
@@ -43,14 +43,10 @@
                         help='Do not output 0-count bins')
     parser.add_argument('-s', '--squash', dest='squash_output', default=False,
                         action='store_true',
-<<<<<<< HEAD
-                        help='Overwrite output file if it exists')
+                        help='Overwrite existing output_histogram_filename')
     parser.add_argument('-b', '--no-bigcount', dest='bigcount', default=True,
                         action='store_false',
                         help='Do not count k-mers past 255')
-=======
-                        help='Overwrite existing output_histogram_filename')
->>>>>>> 74351e5b
     parser.add_argument('--csv', default=False, action='store_true',
                         help='Use the CSV format for the histogram. '
                         'Includes column headers.')
