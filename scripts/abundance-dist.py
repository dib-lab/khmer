--- conflicted
+++ resolved
@@ -108,23 +108,14 @@
               file=sys.stderr)
         sys.exit(1)
 
-<<<<<<< HEAD
-    if args.output_histogram_filename in ('-', '/dev/stdin'):
+    if args.output_histogram_filename in ('-', '/dev/stdout'):
         hash_fp = sys.stdout
     else:
         hash_fp = open(args.output_histogram_filename, 'w')
-    if args.csv:
-        hash_fp_csv = csv.writer(hash_fp)
-        # write headers:
-        hash_fp_csv.writerow(['abundance', 'count', 'cumulative',
-                              'cumulative_fraction'])
-=======
-    hash_fp = open(args.output_histogram_filename, 'w')
     hash_fp_csv = csv.writer(hash_fp)
     # write headers:
     hash_fp_csv.writerow(['abundance', 'count', 'cumulative',
                           'cumulative_fraction'])
->>>>>>> 51daa873
 
     sofar = 0
     for _, i in enumerate(abundances):
