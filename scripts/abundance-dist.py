#! /usr/bin/env python
#
# This file is part of khmer, http://github.com/ged-lab/khmer/, and is
# Copyright (C) Michigan State University, 2009-2013. It is licensed under
# the three-clause BSD license; see doc/LICENSE.txt. Contact: ctb@msu.edu
#
"""
Produce the k-mer abundance distribution for the given file.

% python scripts/abundance-dist.py [ -z -s ] <htname> <data> <histout>

Use '-h' for parameter help.
"""
from __future__ import print_function

import sys
import khmer
import argparse
import os
from khmer.file_api import check_file_status, check_space

def main():
    parser = argparse.ArgumentParser(
        description="Output k-mer abundance distribution.",
        formatter_class=argparse.ArgumentDefaultsHelpFormatter)

    parser.add_argument('hashname')
    parser.add_argument('datafile')
    parser.add_argument('histout')

    parser.add_argument('-z', '--no-zero', dest='output_zero', default=True,
                        action='store_false',
                        help='Do not output 0-count bins')
    parser.add_argument('-s', '--squash', dest='squash_output', default=False,
                        action='store_true',
                        help='Overwrite output file if it exists')

    args = parser.parse_args()
<<<<<<< HEAD
    hashfile = args.hashname
    datafile = args.datafile
    histout = args.histout
    
    # Check if input files exist
    infiles = [hashfile, datafile]
    for infile in infiles:
        check_file_status(infile)
    
    # Check free space
    check_space(infiles)
=======
>>>>>>> d04d8961

    print('hashtable from', args.hashname)
    counting_hash = khmer.load_counting_hash(args.hashname)

    kmer_size = counting_hash.ksize()
    hashsizes = counting_hash.hashsizes()
    tracking = khmer._new_hashbits(kmer_size, hashsizes)

    print('K:', kmer_size)
    print('HT sizes:', hashsizes)
    print('outputting to', args.histout)

    if os.path.exists(args.histout):
        if not args.squash_output:
            print('ERROR: %s exists; not squashing.' % args.histout,
                  file=sys.stderr)
            sys.exit(1)

        print('** squashing existing file %s' % args.histout)

    print('preparing hist...')
    abundances = counting_hash.abundance_distribution(args.datafile, tracking)
    total = sum(abundances)

    if 0 == total:
        print("ERROR: abundance distribution is uniformly zero; "
              "nothing to report.", file=sys.stderr)
        print("\tPlease verify that the input files are valid.",
              file=sys.stderr)
        sys.exit(1)
    histout = args.histout
    hash_fp = open(histout, 'w')

    sofar = 0
    for _, i in enumerate(abundances):
        if i == 0 and not args.output_zero:
            continue

        sofar += i
        frac = sofar / float(total)

        print(_, i, sofar, round(frac, 3), file=hash_fp)

        if sofar == total:
            break

if __name__ == '__main__':
    main()

# vim: set ft=python ts=4 sts=4 sw=4 et tw=79:<|MERGE_RESOLUTION|>--- conflicted
+++ resolved
@@ -36,10 +36,6 @@
                         help='Overwrite output file if it exists')
 
     args = parser.parse_args()
-<<<<<<< HEAD
-    hashfile = args.hashname
-    datafile = args.datafile
-    histout = args.histout
     
     # Check if input files exist
     infiles = [hashfile, datafile]
@@ -48,8 +44,6 @@
     
     # Check free space
     check_space(infiles)
-=======
->>>>>>> d04d8961
 
     print('hashtable from', args.hashname)
     counting_hash = khmer.load_counting_hash(args.hashname)
