#! /usr/bin/env python
#
# This file is part of khmer, https://github.com/dib-lab/khmer/, and is
# Copyright (C) Michigan State University, 2010-2015. It is licensed under
# the three-clause BSD license; see LICENSE.
# Contact: khmer-project@idyll.org
#
# pylint: disable=invalid-name,missing-docstring
"""
Produce the k-mer abundance distribution for the given file.

% python scripts/abundance-dist-single.py <data> <histout>

The script does not load a prebuilt k-mer counting table.

Use '-h' for parameter help.
"""
from __future__ import print_function
import os
import sys
import csv
import khmer
import threading
import textwrap
from khmer import khmer_args
from khmer.khmer_args import (build_counting_args, add_threading_args,
                              report_on_config, info)
from khmer.kfile import (check_input_files, check_space,
                         check_space_for_hashtable)


def get_parser():
    epilog = '''
    Note that with :option:`-b` this script is constant memory; in exchange,
    k-mer counts will stop at 255. The memory usage of this script with
    :option:`-b` will be about 1.15x the product of the :option:`-x` and
    :option:`-N` numbers.

    To count k-mers in multiple files use :program:`load_into_counting.py` and
    :program:`abundance_dist.py`.
    '''
    parser = build_counting_args(
        descr="Calculate the abundance distribution of k-mers from a "
        "single sequence file.", epilog=textwrap.dedent(epilog))
    add_threading_args(parser)

    parser.add_argument('input_sequence_filename', help='The name of the input'
                        ' FAST[AQ] sequence file.')
    parser.add_argument('output_histogram_filename', help='The name of the '
                        'output histogram file. The columns are: (1) k-mer '
                        'abundance, (2) k-mer count, (3) cumulative count, '
                        '(4) fraction of total distinct k-mers.')
    parser.add_argument('-z', '--no-zero', dest='output_zero', default=True,
                        action='store_false',
                        help='Do not output 0-count bins')
    parser.add_argument('-b', '--no-bigcount', dest='bigcount', default=True,
                        action='store_false',
                        help='Do not count k-mers past 255')
    parser.add_argument('-s', '--squash', dest='squash_output', default=False,
                        action='store_true',
                        help='Overwrite output file if it exists')
    parser.add_argument('--csv', default=False, action='store_true',
                        help='Use the CSV format for the histogram. '
                        'Includes column headers.')
    parser.add_argument('--savetable', default='', metavar="filename",
                        help="Save the k-mer counting table to the specified "
                        "filename.")
    parser.add_argument('--report-total-kmers', '-t', action='store_true',
                        help="Prints the total number of k-mers to stderr")
    parser.add_argument('-f', '--force', default=False, action='store_true',
                        help='Overwrite output file if it exists')
    return parser


def main():  # pylint: disable=too-many-locals,too-many-branches
    info('abundance-dist-single.py', ['counting', 'SeqAn'])
    args = get_parser().parse_args()
    report_on_config(args)

    check_input_files(args.input_sequence_filename, args.force)
    check_space([args.input_sequence_filename], args.force)
    if args.savetable:
        check_space_for_hashtable(args, 'countgraph', args.force)

    if (not args.squash_output and
            os.path.exists(args.output_histogram_filename)):
        print('ERROR: %s exists; not squashing.' %
              args.output_histogram_filename, file=sys.stderr)
        sys.exit(1)
    else:
        hist_fp = open(args.output_histogram_filename, 'w')
        if args.csv:
            hist_fp_csv = csv.writer(hist_fp)
            # write headers:
            hist_fp_csv.writerow(['abundance', 'count', 'cumulative',
                                  'cumulative_fraction'])

<<<<<<< HEAD
    print >>sys.stderr, 'making countgraph'
    counting_hash = khmer_args.create_countgraph(args)
    counting_hash.set_use_bigcount(args.bigcount)

    print >> sys.stderr, 'building k-mer tracking table'
    tracking = khmer_args.create_nodegraph(args, ksize=counting_hash.ksize())
=======
    print('making k-mer counting table', file=sys.stderr)
    counting_hash = khmer.new_counting_hash(args.ksize, args.min_tablesize,
                                            args.n_tables)
    counting_hash.set_use_bigcount(args.bigcount)

    print('building k-mer tracking table', file=sys.stderr)
    tracking = khmer.new_hashbits(counting_hash.ksize(), args.min_tablesize,
                                  args.n_tables)
>>>>>>> e8e7d030

    print('kmer_size:', counting_hash.ksize(), file=sys.stderr)
    print('k-mer counting table sizes:',
          counting_hash.hashsizes(), file=sys.stderr)
    print('outputting to', args.output_histogram_filename, file=sys.stderr)

    # start loading
    rparser = khmer.ReadParser(args.input_sequence_filename)
    threads = []
    print('consuming input, round 1 --',
          args.input_sequence_filename, file=sys.stderr)
    for _ in range(args.threads):
        thread = \
            threading.Thread(
                target=counting_hash.consume_fasta_with_reads_parser,
                args=(rparser, )
            )
        threads.append(thread)
        thread.start()

    for thread in threads:
        thread.join()

    if args.report_total_kmers:
        print('Total number of unique k-mers: {0}'.format(
            counting_hash.n_unique_kmers()), file=sys.stderr)

    abundance_lists = []

    def __do_abundance_dist__(read_parser):
        abundances = counting_hash.abundance_distribution_with_reads_parser(
            read_parser, tracking)
        abundance_lists.append(abundances)

    print('preparing hist from %s...' %
          args.input_sequence_filename, file=sys.stderr)
    rparser = khmer.ReadParser(args.input_sequence_filename)
    threads = []
    print('consuming input, round 2 --',
          args.input_sequence_filename, file=sys.stderr)
    for _ in range(args.threads):
        thread = \
            threading.Thread(
                target=__do_abundance_dist__,
                args=(rparser, )
            )
        threads.append(thread)
        thread.start()

    for thread in threads:
        thread.join()

    assert len(abundance_lists) == args.threads, len(abundance_lists)
    abundance = {}
    for abundance_list in abundance_lists:
        for i, count in enumerate(abundance_list):
            abundance[i] = abundance.get(i, 0) + count

    total = sum(abundance.values())

    if 0 == total:
        print("ERROR: abundance distribution is uniformly zero; "
              "nothing to report.", file=sys.stderr)
        print(
            "\tPlease verify that the input files are valid.", file=sys.stderr)
        sys.exit(1)

    sofar = 0
    for _, i in sorted(abundance.items()):
        if i == 0 and not args.output_zero:
            continue

        sofar += i
        frac = sofar / float(total)

        if args.csv:
            hist_fp_csv.writerow([_, i, sofar, round(frac, 3)])
        else:
            print(_, i, sofar, round(frac, 3), file=hist_fp)

        if sofar == total:
            break

    if args.savetable:
        print('Saving k-mer counting table ', args.savetable, file=sys.stderr)
        print('...saving to', args.savetable, file=sys.stderr)
        counting_hash.save(args.savetable)

    print('wrote to: ' + args.output_histogram_filename, file=sys.stderr)

if __name__ == '__main__':
    main()

# vim: set ft=python ts=4 sts=4 sw=4 et tw=79:<|MERGE_RESOLUTION|>--- conflicted
+++ resolved
@@ -95,23 +95,12 @@
             hist_fp_csv.writerow(['abundance', 'count', 'cumulative',
                                   'cumulative_fraction'])
 
-<<<<<<< HEAD
-    print >>sys.stderr, 'making countgraph'
+    print('making countgraph', file=sys.stderr)
     counting_hash = khmer_args.create_countgraph(args)
     counting_hash.set_use_bigcount(args.bigcount)
 
-    print >> sys.stderr, 'building k-mer tracking table'
+    print('building k-mer tracking table', file=sys.stderr)
     tracking = khmer_args.create_nodegraph(args, ksize=counting_hash.ksize())
-=======
-    print('making k-mer counting table', file=sys.stderr)
-    counting_hash = khmer.new_counting_hash(args.ksize, args.min_tablesize,
-                                            args.n_tables)
-    counting_hash.set_use_bigcount(args.bigcount)
-
-    print('building k-mer tracking table', file=sys.stderr)
-    tracking = khmer.new_hashbits(counting_hash.ksize(), args.min_tablesize,
-                                  args.n_tables)
->>>>>>> e8e7d030
 
     print('kmer_size:', counting_hash.ksize(), file=sys.stderr)
     print('k-mer counting table sizes:',
