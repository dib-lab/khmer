--- conflicted
+++ resolved
@@ -164,22 +164,16 @@
     log_info('consuming input, round 1 -- {input}',
              input=args.input_sequence_filename)
     for _ in range(args.threads):
-<<<<<<< HEAD
         if args.banding:
             numbands = args.banding[0]
             bandindex = args.banding[1] - 1  # CLI is 1-based, API is 0-based
             thread = threading.Thread(
-                target=countgraph.consume_seqfile_banding_with_reads_parser,
+                target=countgraph.consume_seqfile_banding,
                 args=(rparser, numbands, bandindex, )
             )
         else:
             thread = threading.Thread(
-                target=countgraph.consume_seqfile_with_reads_parser,
-=======
-        thread = \
-            threading.Thread(
                 target=countgraph.consume_seqfile,
->>>>>>> bb29c774
                 args=(rparser, )
             )
         threads.append(thread)
