--- conflicted
+++ resolved
@@ -35,14 +35,7 @@
                         ' FASTA sequence file.',
                         default=sys.stdout)
     parser.add_argument('-n', '--n_keep', default=False, action='store_true',
-<<<<<<< HEAD
-                        help='Option to drop reads containing \'N\'s in ' +
-                        'input_sequence file.')
     add_output_compression_type(parser)
-=======
-                        help='Option to keep reads containing \'N\'s in ' +
-                        'input_sequence file. Default is to drop reads')
->>>>>>> 16ab6f28
     return parser
 
 
