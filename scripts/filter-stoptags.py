#! /usr/bin/env python
"""
Trim sequences at k-mers in the given stoptags file.  Output sequences
will be placed in 'infile.stopfilt'.

% python scripts/filter-stoptags.py <stoptags> <data1> [ <data2> <...> ]

Use '-h' for parameter help.
"""

import sys
<<<<<<< HEAD
import screed.fasta
=======
>>>>>>> f30aa592
import os
import khmer
import argparse
from khmer.thread_utils import ThreadedSequenceProcessor, verbose_loader

# @CTB K should be loaded from file...
DEFAULT_K = 32

###


def main():
    parser = argparse.ArgumentParser()

    parser.add_argument('-k', default=DEFAULT_K, type=int, help='k-mer size',
                        dest='ksize')
    parser.add_argument('stoptags_file')
    parser.add_argument('input_filenames', nargs='+')

    args = parser.parse_args()
    K = args.ksize

    stoptags = args.stoptags_file
    infiles = args.input_filenames

    print 'loading stop tags, with K', K
    ht = khmer.new_hashbits(K, 1, 1)
    ht.load_stop_tags(stoptags)

    def process_fn(record):
        name = record['name']
        seq = record['sequence']
        if 'N' in seq:
            return None, None

        trim_seq, trim_at = ht.trim_on_stoptags(seq)

        if trim_at >= K:
            return name, trim_seq

        return None, None

    ### the filtering loop
    for infile in infiles:
        print 'filtering', infile
        outfile = os.path.basename(infile) + '.stopfilt'

        outfp = open(outfile, 'w')

        tsp = ThreadedSequenceProcessor(process_fn)
        tsp.start(verbose_loader(infile), outfp)

        print 'output in', outfile

if __name__ == '__main__':
    main()<|MERGE_RESOLUTION|>--- conflicted
+++ resolved
@@ -9,10 +9,6 @@
 """
 
 import sys
-<<<<<<< HEAD
-import screed.fasta
-=======
->>>>>>> f30aa592
 import os
 import khmer
 import argparse
