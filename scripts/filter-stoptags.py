#! /usr/bin/env python
"""
Trim sequences at k-mers in the given stoptags file.  Output sequences
will be placed in 'infile.stopfilt'.

% python scripts/filter-stoptags.py <stoptags> <data1> [ <data2> <...> ]

Use '-h' for parameter help.
"""

import sys
<<<<<<< HEAD
import screed.fasta
=======
>>>>>>> 27d9d991
import os
import khmer
import argparse
from khmer.thread_utils import ThreadedSequenceProcessor, verbose_loader

# @CTB K should be loaded from file...
DEFAULT_K = 32

###


def main():
    parser = argparse.ArgumentParser()

    parser.add_argument('-k', default=DEFAULT_K, type=int, help='k-mer size',
                        dest='ksize')
    parser.add_argument('stoptags_file')
    parser.add_argument('input_filenames', nargs='+')

    args = parser.parse_args()
    K = args.ksize

    stoptags = args.stoptags_file
    infiles = args.input_filenames

    print 'loading stop tags, with K', K
    ht = khmer.new_hashbits(K, 1, 1)
    ht.load_stop_tags(stoptags)

    def process_fn(record):
        name = record['name']
        seq = record['sequence']
        if 'N' in seq:
            return None, None

        trim_seq, trim_at = ht.trim_on_stoptags(seq)

        if trim_at >= K:
            return name, trim_seq

        return None, None

    ### the filtering loop
    for infile in infiles:
        print 'filtering', infile
        outfile = os.path.basename(infile) + '.stopfilt'

        outfp = open(outfile, 'w')

        tsp = ThreadedSequenceProcessor(process_fn)
        tsp.start(verbose_loader(infile), outfp)

        print 'output in', outfile

if __name__ == '__main__':
    main()<|MERGE_RESOLUTION|>--- conflicted
+++ resolved
@@ -9,10 +9,6 @@
 """
 
 import sys
-<<<<<<< HEAD
-import screed.fasta
-=======
->>>>>>> 27d9d991
 import os
 import khmer
 import argparse
