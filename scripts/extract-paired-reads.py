--- conflicted
+++ resolved
@@ -73,7 +73,6 @@
     info('extract-paired-reads.py')
     args = get_parser().parse_args()
 
-<<<<<<< HEAD
     infile = args.infile
     check_input_files(infile, args.force)
     check_space([infile], args.force)
@@ -102,25 +101,9 @@
     single_fp = open(out1, 'w')
     paired_fp = open(out2, 'w')
 
-    print >>sys.stderr, 'reading file "%s"' % infile
-    print >>sys.stderr, 'outputting interleaved pairs to "%s"' % out2
-    print >>sys.stderr, 'outputting orphans to "%s"' % out1
-=======
-    check_input_files(args.infile, args.force)
-    infiles = [args.infile]
-    check_space(infiles, args.force)
-
-    outfile = os.path.basename(args.infile)
-    if len(sys.argv) > 2:
-        outfile = sys.argv[2]
-
-    single_fp = open(outfile + '.se', 'w')
-    paired_fp = open(outfile + '.pe', 'w')
-
-    print('reading file "%s"' % args.infile, file=sys.stderr)
-    print('outputting interleaved pairs to "%s.pe"' % outfile, file=sys.stderr)
-    print('outputting orphans to "%s.se"' % outfile, file=sys.stderr)
->>>>>>> e8e7d030
+    print('reading file "%s"' % infile, file=sys.stderr)
+    print('outputting interleaved pairs to "%s"' % out2, file=sys.stderr)
+    print('outputting orphans to "%s"' % out1, file=sys.stderr)
 
     n_pe = 0
     n_se = 0
@@ -147,12 +130,8 @@
           ' %d pairs and %d singletons' %
           (n_pe * 2 + n_se, n_pe, n_se), file=sys.stderr)
 
-<<<<<<< HEAD
-    print >> sys.stderr, 'wrote to: %s and %s' % (out2, out1)
-=======
-    print('wrote to: ' + outfile + '.se' + ' and ' + outfile + '.pe',
+    print('wrote to: %s and %s' % (out2, out1),
           file=sys.stderr)
->>>>>>> e8e7d030
 
 
 if __name__ == '__main__':
