--- conflicted
+++ resolved
@@ -51,12 +51,6 @@
         return ">%s\n%s\n" % (read.name, read.sequence)
 
 
-<<<<<<< HEAD
-def main():
-    parser = argparse.ArgumentParser(description="Take a mixture of reads and"
-                                     "split into pairs and orphans.")
-
-=======
 def get_parser():
     epilog = """
     The output is two files, <input file>.pe and <input file>.se, placed in the
@@ -77,7 +71,6 @@
         description=
         'Take a mixture of reads and split into pairs and orphans.',
         epilog=textwrap.dedent(epilog))
->>>>>>> 259a2a54
     parser.add_argument('infile')
     parser.add_argument('--version', action='version', version='%(prog)s '
                         + khmer.__version__)
