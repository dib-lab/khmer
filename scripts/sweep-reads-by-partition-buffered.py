--- conflicted
+++ resolved
@@ -31,13 +31,8 @@
 import os
 import time
 import khmer
-<<<<<<< HEAD
-from khmer.counting_args import build_construct_args, DEFAULT_MIN_HASHSIZE
+from khmer.khmer_args import build_hashbits_args, report_on_config
 from khmer.file_api import check_file_status, check_space
-=======
-from khmer.khmer_args import build_hashbits_args, report_on_config
-
->>>>>>> d04d8961
 
 DEFAULT_NUM_BUFFERS = 50000
 DEFAULT_MAX_READS = 1000000
@@ -206,15 +201,7 @@
     max_reads = args.max_reads
 
     input_files = args.input_files
-    
-    filenames=[input_files, input_fastp]
-    # Check input files exist
-    for f in filenames:
-        check_file_status(f)
-
-    # Check disk space availability
-    check_space(filenames)
-    
+
     output_buffer = ReadBufferManager(
         max_buffers, max_reads, buf_size, output_pref, outdir)
 
