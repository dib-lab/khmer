#! /usr/bin/env python
#
# This script is part of khmer, https://github.com/dib-lab/khmer/, and is
# Copyright (C) Michigan State University, 2009-2015. It is licensed under
# the three-clause BSD license; see LICENSE.
# Contact: khmer-project@idyll.org
#
# pylint: disable=invalid-name,missing-docstring
"""
De-interleave a file.

Take an interleaved set of reads (/1 and /2), and extract them into separate
files (.1 and .2).

% scripts/split-paired-reads.py <infile>

Reads FASTQ and FASTA input, retains format for output.
"""
from __future__ import print_function
import screed
import sys
import os
import textwrap
import argparse
import khmer
from khmer.kfile import check_input_files, check_space
from khmer.khmer_args import info
from khmer.utils import (write_record, check_is_left, check_is_right,
                         broken_paired_reader)


def get_parser():
    epilog = """
    Some programs want paired-end read input in the One True Format, which is
    interleaved; other programs want input in the Insanely Bad Format, with
    left- and right- reads separated. This reformats the former to the latter.

    The directory into which the left- and right- reads are output may be
    specified using :option:`-o`/:option:`--output-dir`. This directory will be
    created if it does not already exist.

    Alternatively, you can specify the filenames directly with
    :option:`-1`/:option:`--output-first` and
    :option:`-2`/:option:`--output-second`, which will override the
    :option:`-o`/:option:`--output-dir` setting on a file-specific basis.

    :option:`-p`/:option:`--force-paired` will require the input file to
    be properly interleaved; by default, this is not required.

    :option:`-0`/:option:'`--output-orphans` will separate orphans into 
    the specified file

    Example::

        split-paired-reads.py tests/test-data/paired.fq

    Example::

        split-paired-reads.py -o ~/reads-go-here tests/test-data/paired.fq

    Example::

        split-paired-reads.py -1 reads.1 -2 reads.2 tests/test-data/paired.fq
    """
    parser = argparse.ArgumentParser(
        description='Split interleaved reads into two files, left and right.',
        epilog=textwrap.dedent(epilog),
        formatter_class=argparse.ArgumentDefaultsHelpFormatter)

    parser.add_argument('infile', nargs='?', default='/dev/stdin')

    parser.add_argument('-o', '--output-dir', metavar="output_directory",
                        dest='output_directory', default='', help='Output '
                        'split reads to specified directory. Creates '
                        'directory if necessary')
    parser.add_argument('-0', '--output-orphaned', metavar='output_orphaned',
                        nargs='?', default=False, const=True, 
                        help='Allow "orphaned" reads and extract them to ' + \
                        'this file',
                        type=argparse.FileType('w'))
    parser.add_argument('-1', '--output-first', metavar='output_first',
                        default=None, help='Output "left" reads to this '
                        'file', type=argparse.FileType('w'))
    parser.add_argument('-2', '--output-second', metavar='output_second',
                        default=None, help='Output "right" reads to this '
                        'file', type=argparse.FileType('w'))

    parser.add_argument('--version', action='version', version='%(prog)s ' +
                        khmer.__version__)
    parser.add_argument('-f', '--force', default=False, action='store_true',
                        help='Overwrite output file if it exists')
    return parser


def main():
    info('split-paired-reads.py')
    args = get_parser().parse_args()

    infile = args.infile

    filenames = [infile]
    check_input_files(infile, args.force)
    check_space(filenames, args.force)
    out0 = None
    fp_out0 = None
    # decide where to put output files - specific directory? or just default?
<<<<<<< HEAD
    if infile == '/dev/stdin' or infile == '-':
        if not (args.output_first and args.output_second
                and args.output_orphaned is not True
                and args.output_orphaned is not False):
            print >>sys.stderr, ("Accepting input from stdin; "
                                 "output filenames must be provided.")
=======
    if infile in ('/dev/stdin', '-'):
        if not (args.output_first and args.output_second):
            print("Accepting input from stdin; output filenames must "
                  "be provided.", file=sys.stderr)
>>>>>>> 8c2f8d33
            sys.exit(1)
    elif args.output_directory:
        if not os.path.exists(args.output_directory):
            os.makedirs(args.output_directory)
        out1 = os.path.join(args.output_directory, os.path.basename(infile) + '.1')
        out2 = os.path.join(args.output_directory, os.path.basename(infile) + '.2')
        if args.output_orphaned is True:
            out0 = os.path.join(args.output_directory, os.path.basename(infile) + '.0')
    else:
        out1 = os.path.basename(infile) + '.1'
        out2 = os.path.basename(infile) + '.2'
        if args.output_orphaned is True:
            out0 = os.path.basename(infile) + '.0'

    # OVERRIDE output file locations with -1, -2
    if args.output_first:
        fp_out1 = args.output_first
        out1 = fp_out1.name
    else:
        # Use default filename created above
        fp_out1 = open(out1, 'w')
    if args.output_second:
        fp_out2 = args.output_second
        out2 = fp_out2.name
    else:
        # Use default filename created above
        fp_out2 = open(out2, 'w')

    # put orphaned reads here!
    allow_orphans = False
    if args.output_orphaned is not True and args.output_orphaned is not False:
        fp_out0 = args.output_orphaned
        out0 = fp_out0.name
        allow_orphans = True
    elif args.output_orphaned is True:
        fp_out0 = open(out0, 'w')
        allow_orphans = True

    counter1 = 0
    counter2 = 0
    counter3 = 0
    index = None

    screed_iter = screed.open(infile)

    # walk through all the reads in broken-paired mode.
    paired_iter = broken_paired_reader(screed_iter)
    for index, is_pair, record1, record2 in paired_iter:
        if index % 10000 == 0:
            print('...', index, file=sys.stderr)

        if is_pair:
            write_record(record1, fp_out1)
            counter1 += 1
            write_record(record2, fp_out2)
            counter2 += 1
        elif allow_orphans:
            write_record(record1, fp_out0)
            counter3 += 1
        else:
<<<<<<< HEAD
            print('ERROR, %s is not part of a pair' %
                  record1.name, file=sys.stderr)
            sys.exit(1)

    print("DONE; split %d sequences (%d left, %d right, %d orphans)" %
          (counter1 + counter2, counter1, counter2, counter3), file=sys.stderr)
    print("/1 reads in %s" % out1, file=sys.stderr)
    print("/2 reads in %s" % out2, file=sys.stderr)
    if allow_orphans:
        print("orphans in %s" % out0, file=sys.stderr)
=======
            name = record1.name
            if check_is_left(name):
                write_record(record1, fp_out1)
                counter1 += 1
            elif check_is_right(name):
                write_record(record1, fp_out2)
                counter2 += 1
            else:
                print("Unrecognized format for read pair information: %s" %
                      name, file=sys.stderr)
                print("Exiting.", file=sys.stderr)
                sys.exit(1)

    print("DONE; split %d sequences (%d left, %d right)" %
          (counter1 + counter2, counter1, counter2), file=sys.stderr)
    print("left (/1) reads in %s" % out1, file=sys.stderr)
    print("right (/2) reads in %s" % out2, file=sys.stderr)
>>>>>>> 8c2f8d33

if __name__ == '__main__':
    main()<|MERGE_RESOLUTION|>--- conflicted
+++ resolved
@@ -77,13 +77,13 @@
                         nargs='?', default=False, const=True, 
                         help='Allow "orphaned" reads and extract them to ' + \
                         'this file',
-                        type=argparse.FileType('w'))
+                        type=argparse.FileType('wb'))
     parser.add_argument('-1', '--output-first', metavar='output_first',
                         default=None, help='Output "left" reads to this '
-                        'file', type=argparse.FileType('w'))
+                        'file', type=argparse.FileType('wb'))
     parser.add_argument('-2', '--output-second', metavar='output_second',
                         default=None, help='Output "right" reads to this '
-                        'file', type=argparse.FileType('w'))
+                        'file', type=argparse.FileType('wb'))
 
     parser.add_argument('--version', action='version', version='%(prog)s ' +
                         khmer.__version__)
@@ -103,33 +103,29 @@
     check_space(filenames, args.force)
     out0 = None
     fp_out0 = None
+
+    basename = os.path.basename(infile)
+
     # decide where to put output files - specific directory? or just default?
-<<<<<<< HEAD
-    if infile == '/dev/stdin' or infile == '-':
-        if not (args.output_first and args.output_second
-                and args.output_orphaned is not True
-                and args.output_orphaned is not False):
-            print >>sys.stderr, ("Accepting input from stdin; "
-                                 "output filenames must be provided.")
-=======
     if infile in ('/dev/stdin', '-'):
-        if not (args.output_first and args.output_second):
-            print("Accepting input from stdin; output filenames must "
-                  "be provided.", file=sys.stderr)
->>>>>>> 8c2f8d33
+        if not (args.output_first and args.output_second) or \
+           (args.output_orphaned is not True
+            and args.output_orphaned is not False):
+            print("Accepting input from stdin; "
+                  "output filenames must be provided.", file=sys.stderr)
             sys.exit(1)
     elif args.output_directory:
         if not os.path.exists(args.output_directory):
             os.makedirs(args.output_directory)
-        out1 = os.path.join(args.output_directory, os.path.basename(infile) + '.1')
-        out2 = os.path.join(args.output_directory, os.path.basename(infile) + '.2')
+        out1 = os.path.join(args.output_directory, basename + '.1')
+        out2 = os.path.join(args.output_directory, basename + '.2')
         if args.output_orphaned is True:
-            out0 = os.path.join(args.output_directory, os.path.basename(infile) + '.0')
+            out0 = os.path.join(args.output_directory, basename + '.0')
     else:
-        out1 = os.path.basename(infile) + '.1'
-        out2 = os.path.basename(infile) + '.2'
+        out1 = basename + '.1'
+        out2 = basename + '.2'
         if args.output_orphaned is True:
-            out0 = os.path.basename(infile) + '.0'
+            out0 = basename + '.0'
 
     # OVERRIDE output file locations with -1, -2
     if args.output_first:
@@ -177,7 +173,6 @@
             write_record(record1, fp_out0)
             counter3 += 1
         else:
-<<<<<<< HEAD
             print('ERROR, %s is not part of a pair' %
                   record1.name, file=sys.stderr)
             sys.exit(1)
@@ -188,25 +183,6 @@
     print("/2 reads in %s" % out2, file=sys.stderr)
     if allow_orphans:
         print("orphans in %s" % out0, file=sys.stderr)
-=======
-            name = record1.name
-            if check_is_left(name):
-                write_record(record1, fp_out1)
-                counter1 += 1
-            elif check_is_right(name):
-                write_record(record1, fp_out2)
-                counter2 += 1
-            else:
-                print("Unrecognized format for read pair information: %s" %
-                      name, file=sys.stderr)
-                print("Exiting.", file=sys.stderr)
-                sys.exit(1)
-
-    print("DONE; split %d sequences (%d left, %d right)" %
-          (counter1 + counter2, counter1, counter2), file=sys.stderr)
-    print("left (/1) reads in %s" % out1, file=sys.stderr)
-    print("right (/2) reads in %s" % out2, file=sys.stderr)
->>>>>>> 8c2f8d33
 
 if __name__ == '__main__':
     main()