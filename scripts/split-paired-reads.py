#! /usr/bin/env python
#
# This script is part of khmer, https://github.com/dib-lab/khmer/, and is
# Copyright (C) Michigan State University, 2009-2015. It is licensed under
# the three-clause BSD license; see LICENSE.
# Contact: khmer-project@idyll.org
#
# pylint: disable=invalid-name,missing-docstring
"""
De-interleave a file.

Take an interleaved set of reads (/1 and /2), and extract them into separate
files (.1 and .2).

% scripts/split-paired-reads.py <infile>

Reads FASTQ and FASTA input, retains format for output.
"""
from __future__ import print_function
import screed
import sys
import os
import textwrap
import argparse
import khmer
from khmer.kfile import check_input_files, check_space
from khmer.khmer_args import info
from khmer.kfile import add_output_compression_type, get_file_writer
from khmer.utils import (write_record, check_is_left, check_is_right,
                         broken_paired_reader)


def get_parser():
    epilog = """
    Some programs want paired-end read input in the One True Format, which is
    interleaved; other programs want input in the Insanely Bad Format, with
    left- and right- reads separated. This reformats the former to the latter.

    The directory into which the left- and right- reads are output may be
    specified using :option:`-o`/:option:`--output-dir`. This directory will be
    created if it does not already exist.

    Alternatively, you can specify the filenames directly with
    :option:`-1`/:option:`--output-first` and
    :option:`-2`/:option:`--output-second`, which will override the
    :option:`-o`/:option:`--output-dir` setting on a file-specific basis.

    :option:`-p`/:option:`--force-paired` will require the input file to
    be properly interleaved; by default, this is not required.

    :option:`-0`/:option:'`--output-orphans` will separate orphans into 
    the specified file

    Example::

        split-paired-reads.py tests/test-data/paired.fq

    Example::

        split-paired-reads.py -o ~/reads-go-here tests/test-data/paired.fq

    Example::

        split-paired-reads.py -1 reads.1 -2 reads.2 tests/test-data/paired.fq
    """
    parser = argparse.ArgumentParser(
        description='Split interleaved reads into two files, left and right.',
        epilog=textwrap.dedent(epilog),
        formatter_class=argparse.ArgumentDefaultsHelpFormatter)

    parser.add_argument('infile', nargs='?', default='/dev/stdin')

    parser.add_argument('-o', '--output-dir', metavar="output_directory",
                        dest='output_directory', default='', help='Output '
                        'split reads to specified directory. Creates '
                        'directory if necessary')
    parser.add_argument('-0', '--output-orphaned', metavar='output_orphaned',
                        nargs='?', default=False, const=True, 
                        help='Allow "orphaned" reads and extract them to ' + \
                        'this file',
                        type=argparse.FileType('wb'))
    parser.add_argument('-1', '--output-first', metavar='output_first',
                        default=None, help='Output "left" reads to this '
                        'file', type=argparse.FileType('wb'))
    parser.add_argument('-2', '--output-second', metavar='output_second',
                        default=None, help='Output "right" reads to this '
                        'file', type=argparse.FileType('wb'))
<<<<<<< HEAD
=======
    parser.add_argument('-p', '--force-paired', action='store_true',
                        help='Require that reads be interleaved')
>>>>>>> 0709ff80

    parser.add_argument('--version', action='version', version='%(prog)s ' +
                        khmer.__version__)
    parser.add_argument('-f', '--force', default=False, action='store_true',
                        help='Overwrite output file if it exists')
    add_output_compression_type(parser)
    return parser


def main():
    info('split-paired-reads.py')
    args = get_parser().parse_args()

    infile = args.infile

    filenames = [infile]
    check_input_files(infile, args.force)
    check_space(filenames, args.force)

    basename = os.path.basename(infile)

    # decide where to put output files - specific directory? or just default?
    if infile in ('/dev/stdin', '-'):
        if not (args.output_first and args.output_second) or \
           args.output_orphaned is True:
            print("Accepting input from stdin; "
                  "output filenames must be provided.", file=sys.stderr)
            sys.exit(1)
    elif args.output_directory:
        if not os.path.exists(args.output_directory):
            os.makedirs(args.output_directory)
        out1 = os.path.join(args.output_directory, basename + '.1')
        out2 = os.path.join(args.output_directory, basename + '.2')
        if args.output_orphaned is True:
            out0 = os.path.join(args.output_directory, basename + '.0')
    else:
        out1 = basename + '.1'
        out2 = basename + '.2'
        if args.output_orphaned is True:
            out0 = basename + '.0'

    # OVERRIDE output file locations with -1, -2
    if args.output_first:
        fp_out1 = get_file_writer(args.output_first, args.gzip, args.bzip)
        out1 = fp_out1.name
    else:
        # Use default filename created above
        fp_out1 = get_file_writer(open(out1, 'wb'), args.gzip, args.bzip)
    if args.output_second:
        fp_out2 = get_file_writer(args.output_second, args.gzip, args.bzip)
        out2 = fp_out2.name
    else:
        # Use default filename created above
        fp_out2 = get_file_writer(open(out2, 'wb'), args.gzip, args.bzip)

    # put orphaned reads here, if -0!
    allow_orphans = False
    if args.output_orphaned:
        allow_orphans = True
        if args.output_orphaned is not True: # filename specified?
            fp_out0 = args.output_orphaned
            out0 = fp_out0.name
        else:
            fp_out0 = open(out0, 'w')

    counter1 = 0
    counter2 = 0
    counter3 = 0
    index = None

    screed_iter = screed.open(infile)

    # walk through all the reads in broken-paired mode.
    paired_iter = broken_paired_reader(screed_iter)
    for index, is_pair, record1, record2 in paired_iter:
        if index % 10000 == 0:
            print('...', index, file=sys.stderr)

        if is_pair:
            write_record(record1, fp_out1)
            counter1 += 1
            write_record(record2, fp_out2)
            counter2 += 1
        elif allow_orphans:
            write_record(record1, fp_out0)
            counter3 += 1
        else:
            print('ERROR, %s is not part of a pair' %
                  record1.name, file=sys.stderr)
            sys.exit(1)

    print("DONE; split %d sequences (%d left, %d right, %d orphans)" %
          (counter1 + counter2, counter1, counter2, counter3), file=sys.stderr)
    print("/1 reads in %s" % out1, file=sys.stderr)
    print("/2 reads in %s" % out2, file=sys.stderr)
    if allow_orphans:
        print("orphans in %s" % out0, file=sys.stderr)

if __name__ == '__main__':
    main()<|MERGE_RESOLUTION|>--- conflicted
+++ resolved
@@ -85,12 +85,6 @@
     parser.add_argument('-2', '--output-second', metavar='output_second',
                         default=None, help='Output "right" reads to this '
                         'file', type=argparse.FileType('wb'))
-<<<<<<< HEAD
-=======
-    parser.add_argument('-p', '--force-paired', action='store_true',
-                        help='Require that reads be interleaved')
->>>>>>> 0709ff80
-
     parser.add_argument('--version', action='version', version='%(prog)s ' +
                         khmer.__version__)
     parser.add_argument('-f', '--force', default=False, action='store_true',
