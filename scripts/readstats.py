#! /usr/bin/env python2
#
# This file is part of khmer, http://github.com/ged-lab/khmer/, and is
# Copyright (C) Michigan State University, 2009-2013. It is licensed under
# the three-clause BSD license; see doc/LICENSE.txt.
# Contact: khmer-project@idyll.org
#
"""
Display summary statistics for one or more FASTA/FASTQ files.

% scripts/readstats.py [ -o output.txt ] <file1> <file2>

Use '-h' for parameter help.
"""

import sys
import screed
import argparse
import textwrap


def get_parser():
    descr = "Display summary statistics for one or more FASTA/FASTQ files."
    epilog = ("""
    Report number of bases, number of sequences, and average sequence length
    for one or more FASTA/FASTQ files; and report aggregate statistics at end.

    With :option:`-o`/:options:`--output`, the output will be saved to the
    specified file.

    Example::

        readstats.py tests/test-data/test-abund-read-2.fa
    """)

    parser = argparse.ArgumentParser(description=descr,
                                     epilog=textwrap.dedent(epilog))
    parser.add_argument('filenames', nargs='+')
<<<<<<< HEAD
    parser.add_argument('-o', '--output', dest='outfp', metavar='output',
=======
    parser.add_argument('-o', '--output', dest='outfp', metavar="filename",
>>>>>>> 915ec229
                        help="output file for statistics; defaults to stdout.",
                        type=argparse.FileType('w'), default=None)

    return parser


def main():
    "Main function - run when executed as a script."

    parser = get_parser()
    args = parser.parse_args()

    total_bp = 0
    total_seqs = 0

    output = []
    for filename in args.filenames:
        bp = 0
        seqs = 0

        try:
            input_iter = screed.open(filename)
        except (IOError, OSError, EOFError), exc:
            print >>sys.stderr, 'ERROR in opening %s:' % filename
            print >>sys.stderr, '     ', str(exc)
            continue

        for record in input_iter:
            if seqs % 100000 == 0:
                print >>sys.stderr, '...', filename, seqs
            bp += len(record.sequence)
            seqs += 1

        if seqs:
            avg_len = bp / float(seqs)
            s = '%d bp / %d seqs; %.1f average length -- %s' % (bp,
                                                                seqs,
                                                                avg_len,
                                                                filename)
            print >>sys.stderr, '... found', s
            output.append(s)

            total_bp += bp
            total_seqs += seqs
        else:
            print >>sys.stderr, 'No sequences found in %s' % filename

    if total_seqs:
        print >>args.outfp, '---------------'
        print >>args.outfp, "\n".join(output)
        print >>args.outfp, '---------------'
        print >>args.outfp, '%d bp / %d seqs; %.1f average length -- total' % \
            (total_bp, total_seqs, total_bp / float(total_seqs))
    else:
        print >>args.outfp, \
            'No sequences found in %d files' % len(args.filenames)


if __name__ == '__main__':
    main()<|MERGE_RESOLUTION|>--- conflicted
+++ resolved
@@ -36,11 +36,7 @@
     parser = argparse.ArgumentParser(description=descr,
                                      epilog=textwrap.dedent(epilog))
     parser.add_argument('filenames', nargs='+')
-<<<<<<< HEAD
-    parser.add_argument('-o', '--output', dest='outfp', metavar='output',
-=======
     parser.add_argument('-o', '--output', dest='outfp', metavar="filename",
->>>>>>> 915ec229
                         help="output file for statistics; defaults to stdout.",
                         type=argparse.FileType('w'), default=None)
 
