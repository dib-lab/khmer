--- conflicted
+++ resolved
@@ -22,12 +22,8 @@
 import argparse
 import os
 import math
-<<<<<<< HEAD
 from khmer.file_api import check_file_status, check_space
-=======
 from khmer.khmer_args import build_hasbits_args, report_on_config
-
->>>>>>> d04d8961
 #
 DEFAULT_K = 32
 DEFAULT_N_HT = 4
@@ -51,14 +47,6 @@
     output_filename = args.report_filename
     curve_filename = output_filename + '.curve'
 
-    # Check if input files exist
-    infiles = [htfile, fafile]
-    for infile in infiles:
-        check_file_status(infile)
-    
-    # Check free space
-    check_space(infiles)
-    
     print 'loading hashbits from', htfile
     ht1 = khmer.load_hashbits(htfile)
     K = ht1.ksize()
