#! /usr/bin/env python
#
# This file is part of khmer, https://github.com/dib-lab/khmer/, and is
# Copyright (C) Michigan State University, 2009-2015. It is licensed under
# the three-clause BSD license; see LICENSE.
# Contact: khmer-project@idyll.org
#
# pylint: disable=invalid-name,missing-docstring
"""
Count saturation curve for reads with a coverage of 1, but collect
reads whether or not they have high coverage.  This is better for
assessing saturation of (esp) low-coverage data sets.
"""
from __future__ import division
from __future__ import print_function

import sys
import screed
import os
import khmer
import textwrap
<<<<<<< HEAD
from itertools import izip
from khmer import khmer_args
=======

>>>>>>> e8e7d030
from khmer.khmer_args import (build_counting_args, add_loadhash_args,
                              report_on_config, info)
import argparse
from khmer.kfile import (check_space, check_space_for_hashtable,
                         check_valid_file_exists)
DEFAULT_DESIRED_COVERAGE = 1


# Iterate a collection in arbitrary batches
# from: http://stackoverflow.com/questions/4628290/pairs-from-single-list


def batchwise(coll, size):
    iter_coll = iter(coll)
    return zip(*[iter_coll] * size)

# Returns true if the pair of records are properly pairs


def validpair(read0, read1):
    return read0.name[-1] == "1" and \
        read1.name[-1] == "2" and \
        read0.name[0:-1] == read1.name[0:-1]


# pylint: disable=too-many-locals,too-many-branches
def normalize_by_median(input_filename, htable, args, report_fp=None,
                        report_frequency=100000):

    desired_coverage = args.cutoff
    ksize = htable.ksize()

    # In paired mode we read two records at a time
    batch_size = 1
    if args.paired:
        batch_size = 2

    index = -1
    total = 0
    discarded = 0
    for index, batch in enumerate(batchwise(screed.open(
            input_filename), batch_size)):
        if index > 0 and index % report_frequency == 0:
            print('... kept {kept} of {total} or {perc:2}%'.format(
                kept=total - discarded, total=total,
                perc=int(100. - discarded / float(total) * 100.)))
            print('... in file', input_filename)

            if report_fp:
                print(total, total - discarded, \
                    1. - (discarded / float(total)), file=report_fp)
                report_fp.flush()

        total += batch_size

        # If in paired mode, check that the reads are properly interleaved
        if args.paired:
            if not validpair(batch[0], batch[1]):
                raise IOError('Error: Improperly interleaved pairs \
                    {b0} {b1}'.format(b0=batch[0].name, b1=batch[1].name))

        # Emit the batch of reads if any read passes the filter
        # and all reads are longer than K
        passed_filter = False
        passed_length = True
        for record in batch:
            if len(record.sequence) < ksize:
                passed_length = False
                continue

            seq = record.sequence.replace('N', 'A')
            med, _, _ = htable.get_median_count(seq)

            if med < desired_coverage:
                passed_filter = True
            htable.consume(seq) # consume sequence, either way!

        # Emit records if any passed
        if not (passed_length and passed_filter):
            discarded += batch_size

    return total, discarded


def handle_error(error, input_name):
    print('** ERROR:', error, file=sys.stderr)
    print('** Failed on {name}: '.format(name=input_name), file=sys.stderr)

def get_parser():
    epilog = ("""
    Discard sequences based on whether or not their median k-mer abundance lies
    above a specified cutoff. Kept sequences will be placed in <fileN>.keep.

    Paired end reads will be considered together if :option:`-p` is set. If
    either read will be kept, then both will be kept. This should result in
    keeping (or discarding) each sequencing fragment. This helps with retention
    of repeats, especially.

    With :option:`-s`/:option:`--savetable`, the k-mer counting table
    will be saved to the specified file after all sequences have been
    processed. With :option:`-d`, the k-mer counting table will be
    saved every d files for multifile runs; if :option:`-s` is set,
    the specified name will be used, and if not, the name `backup.ct`
    will be used.  :option:`-l`/:option:`--loadtable` will load the
    specified k-mer counting table before processing the specified
    files.  Note that these tables are are in the same format as those
    produced by :program:`load-into-counting.py` and consumed by
    :program:`abundance-dist.py`.

    :option:`-f`/:option:`--fault-tolerant` will force the program to continue
    upon encountering a formatting error in a sequence file; the k-mer counting
    table up to that point will be dumped, and processing will continue on the
    next file.

    Example::

        saturate-by-median.py -k 17 tests/test-data/test-abund-read-2.fa

    Example::

""" "        saturate-by-median.py -p -k 17 tests/test-data/test-abund-read-paired.fa"  # noqa
    """

    Example::

""" "        saturate-by-median.py -k 17 -f tests/test-data/test-error-reads.fq tests/test-data/test-fastq-reads.fq"  # noqa
    """

    Example::

""" "        saturate-by-median.py -k 17 -d 2 -s test.ct tests/test-data/test-abund-read-2.fa tests/test-data/test-fastq-reads")   # noqa
    parser = build_counting_args(
        descr="Do digital normalization (remove mostly redundant sequences)",
        epilog=textwrap.dedent(epilog))
    parser.add_argument('-C', '--cutoff', type=int,
                        default=DEFAULT_DESIRED_COVERAGE)
    parser.add_argument('-p', '--paired', action='store_true')
    parser.add_argument('-s', '--savetable', metavar="filename", default='')
    parser.add_argument('-R', '--report',
                        metavar='filename', type=argparse.FileType('w'))
    parser.add_argument('--report-frequency',
                        metavar='report_frequency', default=100000, type=int)
    parser.add_argument('-f', '--fault-tolerant', dest='force',
                        help='continue on next file if read errors are \
                         encountered', action='store_true')
    parser.add_argument('-o', '--out', metavar="filename",
                        dest='single_output_filename',
                        default='', help='only output a single'
                        ' file with the specified filename')
    parser.add_argument('input_filenames', metavar='input_sequence_filename',
                        help='Input FAST[AQ] sequence filename.', nargs='+')
    add_loadhash_args(parser)
    return parser


def main():  # pylint: disable=too-many-branches,too-many-statements
    info('saturate-by-median.py', ['diginorm'])
    args = get_parser().parse_args()

    report_on_config(args)

    report_fp = args.report
    report_frequency = args.report_frequency

    check_valid_file_exists(args.input_filenames)
    check_space(args.input_filenames, False)
    if args.savetable:
        check_space_for_hashtable(args, 'countgraph', False)

    # list to save error files along with throwing exceptions
    if args.force:
        corrupt_files = []

    if args.loadtable:
        print('loading k-mer counting table from', args.loadtable)
        htable = khmer.load_counting_hash(args.loadtable)
    else:
<<<<<<< HEAD
        print 'making countgraph'
        htable = khmer_args.create_countgraph(args)
=======
        print('making k-mer counting table')
        htable = khmer.new_counting_hash(args.ksize, args.min_tablesize,
                                         args.n_tables)
>>>>>>> e8e7d030

    total = 0
    discarded = 0

    for index, input_filename in enumerate(args.input_filenames):
        total_acc = 0
        discarded_acc = 0

        try:
            total_acc, discarded_acc = normalize_by_median(input_filename,
                                                           htable, args,
                                                           report_fp,
                                                           report_frequency)
        except IOError as err:
            handle_error(err, input_filename)
            if not args.force:
                print('** Exiting!', file=sys.stderr)
                sys.exit(1)
            else:
                print('*** Skipping error file, moving on...', file=sys.stderr)
                corrupt_files.append(input_filename)
        else:
            if total_acc == 0 and discarded_acc == 0:
                print('SKIPPED empty file', input_filename)
            else:
                total += total_acc
                discarded += discarded_acc
                print('DONE with {inp}; kept {kept} of {total} or {perc:2}%'\
                    .format(inp=input_filename,
                            kept=total - discarded, total=total,
                            perc=int(100. - discarded / float(total) * 100.)))

    if args.savetable:
        print('Saving k-mer counting table through', input_filename)
        print('...saving to', args.savetable)
        htable.save(args.savetable)

    # re: threshold, see Zhang et al.,
    # http://arxiv.org/abs/1309.2975
    fp_rate = khmer.calc_expected_collisions(htable, args.force, max_false_pos=.8)
    print('fp rate estimated to be {fpr:1.3f}'.format(fpr=fp_rate))

    if args.force and len(corrupt_files) > 0:
        print("** WARNING: Finished with errors!", file=sys.stderr)
        print("** IOErrors occurred in the following files:", file=sys.stderr)
        print("\t", " ".join(corrupt_files), file=sys.stderr)


if __name__ == '__main__':
    main()

# vim: set ft=python ts=4 sts=4 sw=4 et tw=79:<|MERGE_RESOLUTION|>--- conflicted
+++ resolved
@@ -19,12 +19,7 @@
 import os
 import khmer
 import textwrap
-<<<<<<< HEAD
-from itertools import izip
-from khmer import khmer_args
-=======
-
->>>>>>> e8e7d030
+
 from khmer.khmer_args import (build_counting_args, add_loadhash_args,
                               report_on_config, info)
 import argparse
@@ -202,14 +197,8 @@
         print('loading k-mer counting table from', args.loadtable)
         htable = khmer.load_counting_hash(args.loadtable)
     else:
-<<<<<<< HEAD
-        print 'making countgraph'
+        print('making countgraph')
         htable = khmer_args.create_countgraph(args)
-=======
-        print('making k-mer counting table')
-        htable = khmer.new_counting_hash(args.ksize, args.min_tablesize,
-                                         args.n_tables)
->>>>>>> e8e7d030
 
     total = 0
     discarded = 0
