--- conflicted
+++ resolved
@@ -20,14 +20,9 @@
 import khmer
 import textwrap
 
-<<<<<<< HEAD
-from khmer.khmer_args import (build_counting_args, add_loadhash_args,
+from khmer.khmer_args import (build_counting_args, add_loadgraph_args,
                               report_on_config, info, create_countgraph,
                               sanitize_epilog)
-=======
-from khmer.khmer_args import (build_counting_args, add_loadgraph_args,
-                              report_on_config, info, create_countgraph)
->>>>>>> 59bec6be
 import argparse
 from khmer.kfile import (check_space, check_space_for_graph,
                          check_valid_file_exists)
