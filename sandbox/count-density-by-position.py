--- conflicted
+++ resolved
@@ -1,13 +1,11 @@
-<<<<<<< HEAD
-#! /usr/bin/env
-=======
+
 #! /usr/bin/env python
 #
 # This file is part of khmer, http://github.com/ged-lab/khmer/, and is
 # Copyright (C) Michigan State University, 2009-2013. It is licensed under
 # the three-clause BSD license; see doc/LICENSE.txt. Contact: ctb@msu.edu
 #
->>>>>>> 97f15c59
+
 import sys
 import screed.fasta
 import os
