import sys

n = 0
countSum = [0] * 255
countN = [0] * 255

freqfile = sys.argv[1]

print >>sys.stderr, 'opening .freq file:', freqfile
fd = open(freqfile)
for n, line in enumerate(fd):
    if n % 100000 == 0:
        print >>sys.stderr, '...', n

    tok = line.split()

    for i in range(len(tok)):
        countSum[i] += int(tok[i])
        countN[i] += 1

<<<<<<< HEAD
y = [0.0] * len(countSum)
=======
print >>sys.stderr, 'summarizing.'
y = [0.0]*len(countSum)
>>>>>>> 27d9d991

for i in range(len(countSum)):
    if countN[i]:
        y[i] = float(countSum[i]) / float(countN[i])

for n, i in enumerate(y):
    print n, i<|MERGE_RESOLUTION|>--- conflicted
+++ resolved
@@ -18,12 +18,8 @@
         countSum[i] += int(tok[i])
         countN[i] += 1
 
-<<<<<<< HEAD
-y = [0.0] * len(countSum)
-=======
 print >>sys.stderr, 'summarizing.'
 y = [0.0]*len(countSum)
->>>>>>> 27d9d991
 
 for i in range(len(countSum)):
     if countN[i]:
