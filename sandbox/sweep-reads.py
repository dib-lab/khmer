--- conflicted
+++ resolved
@@ -38,12 +38,8 @@
 import os
 import time
 import khmer
-<<<<<<< HEAD
-from khmer.khmer_args import (build_hashbits_args, report_on_config, info,
+from khmer.khmer_args import (build_nodegraph_args, report_on_config, info,
                               sanitize_epilog)
-=======
-from khmer.khmer_args import (build_nodegraph_args, report_on_config, info)
->>>>>>> 59bec6be
 from khmer.kfile import (check_input_files, check_valid_file_exists,
                          check_space)
 
