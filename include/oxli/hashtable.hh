--- conflicted
+++ resolved
@@ -591,17 +591,6 @@
         : MurmurHashtable(ksize, new ByteStorage(sizes)) { } ;
 };
 
-<<<<<<< HEAD
-class CounttableMMap : public oxli::MurmurHashtable
-{
-public:
-    explicit CounttableMMap(WordLength ksize, std::vector<uint64_t> sizes)
-        : MurmurHashtable(ksize, new ByteStorageMMap(sizes)) { } ;
-  explicit CounttableMMap(WordLength ksize, std::vector<uint64_t> sizes,std::string filePath)
-    : MurmurHashtable(ksize, new ByteStorageMMap(sizes,filePath)) { } ;
-};
-  
-=======
 class CyclicCounttable : public oxli::CyclicHashtable
 {
 public:
@@ -609,7 +598,6 @@
         : CyclicHashtable(ksize, new ByteStorage(sizes)) { } ;
 };
 
->>>>>>> bb29c774
 // Hashtable-derived class with NibbleStorage.
 class SmallCounttable : public oxli::MurmurHashtable
 {
