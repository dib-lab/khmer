#! /usr/bin/env python
# vim: set fileencoding=utf-8
# This file is part of khmer, https://github.com/dib-lab/khmer/, and is
# Copyright (C) 2013-2015, Michigan State University.
# Copyright (C) 2015-2016, The Regents of the University of California.
#
# Redistribution and use in source and binary forms, with or without
# modification, are permitted provided that the following conditions are
# met:
#
#     * Redistributions of source code must retain the above copyright
#       notice, this list of conditions and the following disclaimer.
#
#     * Redistributions in binary form must reproduce the above
#       copyright notice, this list of conditions and the following
#       disclaimer in the documentation and/or other materials provided
#       with the distribution.
#
#     * Neither the name of the Michigan State University nor the names
#       of its contributors may be used to endorse or promote products
#       derived from this software without specific prior written
#       permission.
#
# THIS SOFTWARE IS PROVIDED BY THE COPYRIGHT HOLDERS AND CONTRIBUTORS
# "AS IS" AND ANY EXPRESS OR IMPLIED WARRANTIES, INCLUDING, BUT NOT
# LIMITED TO, THE IMPLIED WARRANTIES OF MERCHANTABILITY AND FITNESS FOR
# A PARTICULAR PURPOSE ARE DISCLAIMED. IN NO EVENT SHALL THE COPYRIGHT
# HOLDER OR CONTRIBUTORS BE LIABLE FOR ANY DIRECT, INDIRECT, INCIDENTAL,
# SPECIAL, EXEMPLARY, OR CONSEQUENTIAL DAMAGES (INCLUDING, BUT NOT
# LIMITED TO, PROCUREMENT OF SUBSTITUTE GOODS OR SERVICES; LOSS OF USE,
# DATA, OR PROFITS; OR BUSINESS INTERRUPTION) HOWEVER CAUSED AND ON ANY
# THEORY OF LIABILITY, WHETHER IN CONTRACT, STRICT LIABILITY, OR TORT
# (INCLUDING NEGLIGENCE OR OTHERWISE) ARISING IN ANY WAY OUT OF THE USE
# OF THIS SOFTWARE, EVEN IF ADVISED OF THE POSSIBILITY OF SUCH DAMAGE.
#
# Contact: khmer-project@idyll.org
"""Setup for khmer project."""

import ez_setup

import glob
import os
import sys
from os import listdir as os_listdir
from os.path import join as path_join
from os.path import splitext
import shutil
import subprocess
import sys
import sysconfig
import tempfile

from setuptools import setup
from setuptools import Extension
from setuptools.command.build_ext import build_ext as _build_ext
from distutils.spawn import spawn
from distutils.sysconfig import get_config_vars
from distutils.dist import Distribution
from distutils.errors import DistutilsPlatformError

import versioneer
ez_setup.use_setuptools(version="3.4.1")

CMDCLASS = versioneer.get_cmdclass()

<<<<<<< HEAD

=======
HAS_CYTHON = False
>>>>>>> 3a248c6c
try:
    import Cython
    HAS_CYTHON = True
except ImportError:
    pass
cy_ext = 'pyx' if HAS_CYTHON else 'cpp'

# strip out -Wstrict-prototypes; a hack suggested by
# http://stackoverflow.com/a/9740721
# proper fix coming in http://bugs.python.org/issue1222585
# numpy has a "nicer" fix:
# https://github.com/numpy/numpy/blob/master/numpy/distutils/ccompiler.py
OPT = get_config_vars('OPT')[0]
os.environ['OPT'] = " ".join(
    flag for flag in OPT.split() if flag != '-Wstrict-prototypes'
)

# Checking for OpenMP support. Currently clang doesn't work with OpenMP,
# so it needs to be disabled for now.
# This function comes from the yt project:
# https://bitbucket.org/yt_analysis/yt/src/f7c75759e0395861b52d16921d8ce3ad6e36f89f/yt/utilities/lib/setup.py?at=yt


def check_for_openmp():
    """Check for OpenMP support."""
    # Create a temporary directory
    tmpdir = tempfile.mkdtemp()
    curdir = os.getcwd()
    exit_code = 1

    if os.name == 'nt':
        return False

    try:
        os.chdir(tmpdir)

        # Get compiler invocation
        compiler = os.getenv('CC', 'cc')

        # Attempt to compile a test script.
        # See http://openmp.org/wp/openmp-compilers/
        filename = r'test.c'
        source = open(filename, 'wt', 1)
        source.write(
            """
            #include <omp.h>
            #include <stdio.h>
            int main() {
            #pragma omp parallel
            printf("Hello from thread %d, nthreads %d",
                    omp_get_thread_num(), omp_get_num_threads());
            }
            """
        )
        with open(os.devnull, 'w') as fnull:
            exit_code = subprocess.call([compiler, '-fopenmp', filename],
                                        stdout=fnull, stderr=fnull)

        # Clean up
        source.close()
    finally:
        os.chdir(curdir)
        shutil.rmtree(tmpdir)

    return exit_code == 0


def distutils_dir_name(dname):
    """Returns the name of a distutils build directory"""
    f = "{dirname}.{platform}-{version[0]}.{version[1]}"
    return f.format(dirname=dname,
                    platform=sysconfig.get_platform(),
                    version=sys.version_info)


def build_dir():
    return path_join("build", distutils_dir_name("temp"))

# We bundle tested versions of zlib & bzip2. To use the system zlib and bzip2
# change setup.cfg or use the `--libraries z,bz2` parameter which will make our
# custom build_ext command strip out the bundled versions.

ZLIBDIR = 'third-party/zlib'
BZIP2DIR = 'third-party/bzip2'

<<<<<<< HEAD
BUILD_DEPENDS = ["khmer/_khmer.hh"]
BUILD_DEPENDS.extend(path_join("lib", bn + ".hh") for bn in [
    "khmer", "kmer_hash", "hashtable", "labelhash", "hashgraph",
    "hllcounter", "khmer_exception", "read_aligner", "subset", "read_parsers",
    "kmer_filters", "traversal", "assembler", "alphabets", "storage",
    "partitioning"])
BUILD_DEPENDS.extend(glob.glob(path_join("khmer", "_cpy_*.hh")))
=======
BUILD_DEPENDS = glob.glob(path_join("include", "khmer", "_cpy_*.hh"))
BUILD_DEPENDS.extend(path_join("include", "oxli", bn + ".hh") for bn in [
    "khmer", "kmer_hash", "hashtable", "labelhash", "hashgraph",
    "hllcounter", "khmer_exception", "read_aligner", "subset", "read_parsers",
    "kmer_filters", "traversal", "assembler", "alphabets", "storage"])
>>>>>>> 3a248c6c

SOURCES = glob.glob(path_join("src", "khmer", "_cpy_*.cc"))
SOURCES.extend(path_join("src", "oxli", bn + ".cc") for bn in [
    "read_parsers", "kmer_hash", "hashtable", "hashgraph",
    "labelhash", "subset", "read_aligner",
    "hllcounter", "traversal", "kmer_filters", "assembler", "alphabets",
<<<<<<< HEAD
    "storage", "partitioning"])
SOURCES.extend(glob.glob(path_join("khmer", "_cpy_*.cc")))
=======
    "storage"])
>>>>>>> 3a248c6c

SOURCES.extend(path_join("third-party", "smhasher", bn + ".cc") for bn in [
    "MurmurHash3"])

# Don't forget to update lib/Makefile with these flags!
EXTRA_COMPILE_ARGS = ['-O3', '-std=c++11', '-pedantic']
EXTRA_LINK_ARGS = []

if sys.platform == 'darwin':
    # force 64bit only builds
    EXTRA_COMPILE_ARGS.extend(['-arch', 'x86_64', '-mmacosx-version-min=10.7',
                               '-stdlib=libc++'])
    EXTRA_LINK_ARGS.append('-mmacosx-version-min=10.7')

if check_for_openmp():
    EXTRA_COMPILE_ARGS.extend(['-fopenmp'])
    EXTRA_LINK_ARGS.extend(['-fopenmp'])

CP_EXTENSION_MOD_DICT = \
    {
        "sources": SOURCES,
        "extra_compile_args": EXTRA_COMPILE_ARGS,
        "extra_link_args": EXTRA_LINK_ARGS,
        "depends": BUILD_DEPENDS,
        "include_dirs": ["include", "."],
        "language": "c++",
        "define_macros": [("VERSION", versioneer.get_version()), ],
    }

EXTENSION_MODS = [Extension("khmer._khmer", ** CP_EXTENSION_MOD_DICT)]

for cython_ext in glob.glob(os.path.join("khmer", "_oxli",
                                         "*.{0}".format(cy_ext))):

    CY_EXTENSION_MOD_DICT = \
        {
            "sources": [cython_ext],
            "extra_compile_args": EXTRA_COMPILE_ARGS,
            "extra_link_args": EXTRA_LINK_ARGS,
            "extra_objects": [path_join(build_dir(), splitext(p)[0] + '.o')
                              for p in SOURCES],
            "depends": [],
            "include_dirs": ["include", "."],
            "language": "c++",
            "define_macros": [("VERSION", versioneer.get_version()), ],
        }

    ext_name = "khmer._oxli.{0}".format(
        splitext(os.path.basename(cython_ext))[0])
    EXTENSION_MODS.append(Extension(ext_name, ** CY_EXTENSION_MOD_DICT))

SCRIPTS = []
SCRIPTS.extend([path_join("scripts", script)
                for script in os_listdir("scripts")
                if script.endswith(".py")])

CLASSIFIERS = [
    "Environment :: Console",
    "Environment :: MacOS X",
    "Intended Audience :: Science/Research",
    "License :: OSI Approved :: BSD License",
    "Natural Language :: English",
    "Operating System :: POSIX :: Linux",
    "Operating System :: MacOS :: MacOS X",
    "Programming Language :: C++",
    "Programming Language :: Python :: 2.7",
    "Programming Language :: Python :: 3.3",
    "Programming Language :: Python :: 3.4",
    "Topic :: Scientific/Engineering :: Bio-Informatics",
]
if "-rc" in versioneer.get_version():
    CLASSIFIERS.append("Development Status :: 4 - Beta")
else:
    CLASSIFIERS.append("Development Status :: 5 - Production/Stable")

SETUP_METADATA = \
    {
        "name": "khmer",
        "version": versioneer.get_version(),
        "description": 'khmer k-mer counting library',
        "long_description": open("README.rst").read(),
        "author": "Michael R. Crusoe, Hussien F. Alameldin, Sherine Awad, "
                  "Elmar Bucher, Adam Caldwell, Reed Cartwright, "
                  "Amanda Charbonneau, Bede Constantinides, Greg Edvenson, "
                  "Scott Fay, Jacob Fenton, Thomas Fenzl, Jordan Fish, "
                  "Leonor Garcia-Gutierrez, Phillip Garland, Jonathan Gluck, "
                  "Iván González, Sarah Guermond, Jiarong Guo, Aditi Gupta, "
                  "Joshua R. Herr, Adina Howe, Alex Hyer, Andreas Härpfer, "
                  "Luiz Irber, Rhys Kidd, David Lin, Justin Lippi, "
                  "Tamer Mansour, Pamela McA'Nulty, Eric McDonald, "
                  "Jessica Mizzi, Kevin D. Murray, Joshua R. Nahum, "
                  "Kaben Nanlohy, Alexander Johan Nederbragt, "
                  "Humberto Ortiz-Zuazaga, Jeramia Ory, Jason Pell, "
                  "Charles Pepe-Ranney, Zachary N Russ, Erich Schwarz, "
                  "Camille Scott, Josiah Seaman, Scott Sievert, "
                  "Jared Simpson, Connor T. Skennerton, James Spencer, "
                  "Ramakrishnan Srinivasan, Daniel Standage, "
                  "James A. Stapleton, Joe Stein, Susan R Steinman, "
                  "Benjamin Taylor, Will Trimble, Heather L. Wiencko, "
                  "Michael Wright, Brian Wyss, Qingpeng Zhang, en zyme, "
                  "C. Titus Brown",
        "author_email": 'khmer-project@idyll.org',
        # "maintainer": 'Michael R. Crusoe', # this overrides the author field
        # "maintainer_email": 'mcrusoe@msu.edu', # so don't include it
        # http://docs.python.org/2/distutils/setupscript.html
        # additional-meta-data note #3
        "url": 'https://khmer.readthedocs.io/',
        "packages": ['khmer', 'khmer.tests', 'oxli', 'khmer._oxli'],
        "package_data": {'khmer/_oxli': ['*.pxd']},
        "package_dir": {'khmer.tests': 'tests'},
        "install_requires": ['screed >= 0.9', 'bz2file'],
        "setup_requires": ["pytest-runner>=2.0,<3dev", "setuptools>=18.0",
                           "Cython>=0.25.2"],
        "extras_require": {':python_version=="2.6"': ['argparse>=1.2.1'],
                           'docs': ['sphinx', 'sphinxcontrib-autoprogram'],
                           'tests': ['pytest>=2.9'],
                           'read_aligner_training': ['simplesam']},
        "scripts": SCRIPTS,
        # "entry_points": { # Not ready for distribution yet.
        #    'console_scripts': [
        #        "oxli = oxli:main"
        #    ]
        # },
        "ext_modules": EXTENSION_MODS,
        # "platforms": '', # empty as is conveyed by the classifiers below
        # "license": '', # empty as is conveyed by the classifier below
        "include_package_data": True,
        "zip_safe": False,
        "classifiers": CLASSIFIERS
    }


class KhmerBuildExt(_build_ext):  # pylint: disable=R0904
    """Specialized Python extension builder for khmer project.

    Only run the library setup when needed, not on every invocation.

    Also strips out the bundled zlib and bzip2 libraries if
    `--libraries z,bz2` is specified or the equivalent is in setup.cfg
    """

    def run(self):
        """Run extension builder."""
        if "%x" % sys.maxsize != '7fffffffffffffff':
            raise DistutilsPlatformError("%s require 64-bit operating system" %
                                         SETUP_METADATA["packages"])

        if sys.platform == 'darwin' and 'gcov' in self.libraries:
            self.libraries.remove('gcov')

        if "z" not in self.libraries:
            zcmd = ['bash', '-c', 'cd ' + ZLIBDIR + ' && ( test Makefile -nt'
                    ' configure || bash ./configure --static ) && make -f '
                    'Makefile.pic PIC']
            spawn(cmd=zcmd, dry_run=self.dry_run)
            # self.extensions[0].extra_objects.extend(
            for ext in self.extensions:
                ext.extra_objects.extend(
                    path_join("third-party", "zlib", bn + ".lo") for bn in [
                        "adler32", "compress", "crc32", "deflate", "gzclose",
                        "gzlib", "gzread", "gzwrite", "infback", "inffast",
                        "inflate", "inftrees", "trees", "uncompr", "zutil"])
        if "bz2" not in self.libraries:
            bz2cmd = ['bash', '-c', 'cd ' + BZIP2DIR + ' && make -f '
                      'Makefile-libbz2_so all']
            spawn(cmd=bz2cmd, dry_run=self.dry_run)
            # self.extensions[0].extra_objects.extend(
            for ext in self.extensions:
                ext.extra_objects.extend(
                    path_join("third-party", "bzip2", bn + ".o") for bn in [
                        "blocksort", "huffman", "crctable", "randtable",
                        "compress", "decompress", "bzlib"])
        _build_ext.run(self)

CMDCLASS.update({'build_ext': KhmerBuildExt})

_DISTUTILS_REINIT = Distribution.reinitialize_command


def reinitialize_command(self, command, reinit_subcommands):
    """Monkeypatch the original version from distutils.

    It's supposed to match the behavior of Distribution.get_command_obj()
    This fixes issues with 'pip install -e' and './setup.py test' not
    respecting the setup.cfg configuration directives for the build_ext
    command.
    """
    cmd_obj = _DISTUTILS_REINIT(self, command, reinit_subcommands)
    options = self.command_options.get(command)
    if options:
        self._set_command_options(  # pylint: disable=protected-access
            cmd_obj, options)
    return cmd_obj
Distribution.reinitialize_command = reinitialize_command


setup(cmdclass=CMDCLASS, **SETUP_METADATA)<|MERGE_RESOLUTION|>--- conflicted
+++ resolved
@@ -63,11 +63,7 @@
 
 CMDCLASS = versioneer.get_cmdclass()
 
-<<<<<<< HEAD
-
-=======
 HAS_CYTHON = False
->>>>>>> 3a248c6c
 try:
     import Cython
     HAS_CYTHON = True
@@ -153,33 +149,20 @@
 ZLIBDIR = 'third-party/zlib'
 BZIP2DIR = 'third-party/bzip2'
 
-<<<<<<< HEAD
-BUILD_DEPENDS = ["khmer/_khmer.hh"]
-BUILD_DEPENDS.extend(path_join("lib", bn + ".hh") for bn in [
-    "khmer", "kmer_hash", "hashtable", "labelhash", "hashgraph",
+
+BUILD_DEPENDS = glob.glob(path_join("include", "khmer", "_cpy_*.hh"))
+BUILD_DEPENDS.extend(path_join("include", "oxli", bn + ".hh") for bn in [
+    "oxli", "kmer_hash", "hashtable", "labelhash", "hashgraph",
     "hllcounter", "khmer_exception", "read_aligner", "subset", "read_parsers",
     "kmer_filters", "traversal", "assembler", "alphabets", "storage",
     "partitioning"])
-BUILD_DEPENDS.extend(glob.glob(path_join("khmer", "_cpy_*.hh")))
-=======
-BUILD_DEPENDS = glob.glob(path_join("include", "khmer", "_cpy_*.hh"))
-BUILD_DEPENDS.extend(path_join("include", "oxli", bn + ".hh") for bn in [
-    "khmer", "kmer_hash", "hashtable", "labelhash", "hashgraph",
-    "hllcounter", "khmer_exception", "read_aligner", "subset", "read_parsers",
-    "kmer_filters", "traversal", "assembler", "alphabets", "storage"])
->>>>>>> 3a248c6c
 
 SOURCES = glob.glob(path_join("src", "khmer", "_cpy_*.cc"))
 SOURCES.extend(path_join("src", "oxli", bn + ".cc") for bn in [
     "read_parsers", "kmer_hash", "hashtable", "hashgraph",
     "labelhash", "subset", "read_aligner",
     "hllcounter", "traversal", "kmer_filters", "assembler", "alphabets",
-<<<<<<< HEAD
     "storage", "partitioning"])
-SOURCES.extend(glob.glob(path_join("khmer", "_cpy_*.cc")))
-=======
-    "storage"])
->>>>>>> 3a248c6c
 
 SOURCES.extend(path_join("third-party", "smhasher", bn + ".cc") for bn in [
     "MurmurHash3"])
