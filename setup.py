--- conflicted
+++ resolved
@@ -152,23 +152,15 @@
 ZLIBDIR = 'third-party/zlib'
 BZIP2DIR = 'third-party/bzip2'
 
-<<<<<<< HEAD
-
-BUILD_DEPENDS = glob.glob(path_join("include", "khmer", "_cpy_*.hh"))
-BUILD_DEPENDS.extend(path_join("include", "oxli", bn + ".hh") for bn in [
-    "oxli", "kmer_hash", "hashtable", "labelhash", "hashgraph",
-    "hllcounter", "khmer_exception", "read_aligner", "subset", "read_parsers",
-    "kmer_filters", "traversal", "assembler", "alphabets", "storage",
-    "partitioning", "gmap", "hist"])
-=======
+
 BUILD_DEPENDS = [path_join("include", "khmer", bn + ".hh") for bn in [
     "_cpy_khmer", "_cpy_utils", "_cpy_readparsers"
 ]]
 BUILD_DEPENDS.extend(path_join("include", "oxli", bn + ".hh") for bn in [
     "khmer", "kmer_hash", "hashtable", "labelhash", "hashgraph",
     "hllcounter", "oxli_exception", "read_aligner", "subset", "read_parsers",
-    "kmer_filters", "traversal", "assembler", "alphabets", "storage"])
->>>>>>> 26faf0de
+    "kmer_filters", "traversal", "assembler", "alphabets", "storage",
+    "partitioning", "gmap", "hist"])
 
 SOURCES = [path_join("src", "khmer", bn + ".cc") for bn in [
     "_cpy_khmer", "_cpy_utils", "_cpy_readparsers"
