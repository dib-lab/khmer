#! /usr/bin/env python
# vim: set fileencoding=utf-8
# This file is part of khmer, https://github.com/dib-lab/khmer/, and is
# Copyright (C) 2013-2015, Michigan State University.
# Copyright (C) 2015-2016, The Regents of the University of California.
#
# Redistribution and use in source and binary forms, with or without
# modification, are permitted provided that the following conditions are
# met:
#
#     * Redistributions of source code must retain the above copyright
#       notice, this list of conditions and the following disclaimer.
#
#     * Redistributions in binary form must reproduce the above
#       copyright notice, this list of conditions and the following
#       disclaimer in the documentation and/or other materials provided
#       with the distribution.
#
#     * Neither the name of the Michigan State University nor the names
#       of its contributors may be used to endorse or promote products
#       derived from this software without specific prior written
#       permission.
#
# THIS SOFTWARE IS PROVIDED BY THE COPYRIGHT HOLDERS AND CONTRIBUTORS
# "AS IS" AND ANY EXPRESS OR IMPLIED WARRANTIES, INCLUDING, BUT NOT
# LIMITED TO, THE IMPLIED WARRANTIES OF MERCHANTABILITY AND FITNESS FOR
# A PARTICULAR PURPOSE ARE DISCLAIMED. IN NO EVENT SHALL THE COPYRIGHT
# HOLDER OR CONTRIBUTORS BE LIABLE FOR ANY DIRECT, INDIRECT, INCIDENTAL,
# SPECIAL, EXEMPLARY, OR CONSEQUENTIAL DAMAGES (INCLUDING, BUT NOT
# LIMITED TO, PROCUREMENT OF SUBSTITUTE GOODS OR SERVICES; LOSS OF USE,
# DATA, OR PROFITS; OR BUSINESS INTERRUPTION) HOWEVER CAUSED AND ON ANY
# THEORY OF LIABILITY, WHETHER IN CONTRACT, STRICT LIABILITY, OR TORT
# (INCLUDING NEGLIGENCE OR OTHERWISE) ARISING IN ANY WAY OUT OF THE USE
# OF THIS SOFTWARE, EVEN IF ADVISED OF THE POSSIBILITY OF SUCH DAMAGE.
#
# Contact: khmer-project@idyll.org
"""Setup for khmer project."""

import ez_setup

import glob
import os
import sys
from os import listdir as os_listdir
from os.path import join as path_join
from os.path import splitext
import shutil
import subprocess
import sys
import sysconfig
import tempfile
import codecs

from setuptools import setup
from setuptools import Extension
from setuptools.command.build_ext import build_ext as _build_ext
from distutils.spawn import spawn
from distutils.sysconfig import get_config_vars
from distutils.dist import Distribution
from distutils.errors import DistutilsPlatformError

import versioneer
ez_setup.use_setuptools(version="3.4.1")

CMDCLASS = versioneer.get_cmdclass()

HAS_CYTHON = False
try:
    import Cython
    HAS_CYTHON = True
except ImportError:
    pass
cy_ext = 'pyx' if HAS_CYTHON else 'cpp'

# strip out -Wstrict-prototypes; a hack suggested by
# http://stackoverflow.com/a/9740721
# proper fix coming in http://bugs.python.org/issue1222585
# numpy has a "nicer" fix:
# https://github.com/numpy/numpy/blob/master/numpy/distutils/ccompiler.py
OPT = get_config_vars('OPT')[0]
os.environ['OPT'] = " ".join(
    flag for flag in OPT.split() if flag != '-Wstrict-prototypes'
)

# Checking for OpenMP support. Currently clang doesn't work with OpenMP,
# so it needs to be disabled for now.
# This function comes from the yt project:
# https://bitbucket.org/yt_analysis/yt/src/f7c75759e0395861b52d16921d8ce3ad6e36f89f/yt/utilities/lib/setup.py?at=yt


def check_for_openmp():
    """Check for OpenMP support."""
    # Create a temporary directory
    tmpdir = tempfile.mkdtemp()
    curdir = os.getcwd()
    exit_code = 1

    if os.name == 'nt':
        return False

    try:
        os.chdir(tmpdir)

        # Get compiler invocation
        compiler = os.getenv('CC', 'cc')

        # Attempt to compile a test script.
        # See http://openmp.org/wp/openmp-compilers/
        filename = r'test.c'
        source = open(filename, 'wt', 1)
        source.write(
            """
            #include <omp.h>
            #include <stdio.h>
            int main() {
            #pragma omp parallel
            printf("Hello from thread %d, nthreads %d",
                    omp_get_thread_num(), omp_get_num_threads());
            }
            """
        )
        with open(os.devnull, 'w') as fnull:
            exit_code = subprocess.call([compiler, '-fopenmp', filename],
                                        stdout=fnull, stderr=fnull)

        # Clean up
        source.close()
    finally:
        os.chdir(curdir)
        shutil.rmtree(tmpdir)

    return exit_code == 0


def distutils_dir_name(dname):
    """Returns the name of a distutils build directory"""
    f = "{dirname}.{platform}-{version[0]}.{version[1]}"
    return f.format(dirname=dname,
                    platform=sysconfig.get_platform(),
                    version=sys.version_info)


def build_dir():
    return path_join("build", distutils_dir_name("temp"))

# We bundle tested versions of zlib & bzip2. To use the system zlib and bzip2
# change setup.cfg or use the `--libraries z,bz2` parameter which will make our
# custom build_ext command strip out the bundled versions.


ZLIBDIR = 'third-party/zlib'
BZIP2DIR = 'third-party/bzip2'

BUILD_DEPENDS = glob.glob(path_join("include", "khmer", "_cpy_*.hh"))
BUILD_DEPENDS.extend(path_join("include", "oxli", bn + ".hh") for bn in [
    "khmer", "kmer_hash", "hashtable", "labelhash", "hashgraph",
    "hllcounter", "oxli_exception", "read_aligner", "subset", "read_parsers",
    "kmer_filters", "traversal", "assembler", "alphabets", "storage"])

SOURCES = glob.glob(path_join("src", "khmer", "_cpy_*.cc"))
SOURCES.extend(path_join("src", "oxli", bn + ".cc") for bn in [
    "read_parsers", "kmer_hash", "hashtable", "hashgraph",
    "labelhash", "subset", "read_aligner",
    "hllcounter", "traversal", "kmer_filters", "assembler", "alphabets",
    "storage"])

SOURCES.extend(path_join("third-party", "smhasher", bn + ".cc") for bn in [
    "MurmurHash3"])

# Don't forget to update lib/Makefile with these flags!
EXTRA_COMPILE_ARGS = ['-O3', '-std=c++11', '-pedantic']
EXTRA_LINK_ARGS = []

if sys.platform == 'darwin':
    # force 64bit only builds
    EXTRA_COMPILE_ARGS.extend(['-arch', 'x86_64', '-mmacosx-version-min=10.7',
                               '-stdlib=libc++'])
    EXTRA_LINK_ARGS.append('-mmacosx-version-min=10.7')
<<<<<<< HEAD
    EXTRA_LINK_ARGS.append('-stdlib=libc++')

=======
>>>>>>> c19d0f1a

if check_for_openmp():
    EXTRA_COMPILE_ARGS.extend(['-fopenmp'])
    EXTRA_LINK_ARGS.extend(['-fopenmp'])

CP_EXTENSION_MOD_DICT = \
    {
        "sources": SOURCES,
        "extra_compile_args": EXTRA_COMPILE_ARGS,
        "extra_link_args": EXTRA_LINK_ARGS,
        "depends": BUILD_DEPENDS,
        "include_dirs": ["include", "."],
        "language": "c++",
        "define_macros": [("VERSION", versioneer.get_version()), ],
    }

EXTENSION_MODS = [Extension("khmer._khmer", ** CP_EXTENSION_MOD_DICT)]

for cython_ext in glob.glob(os.path.join("khmer", "_oxli",
                                         "*.{0}".format(cy_ext))):

    CY_EXTENSION_MOD_DICT = \
        {
            "sources": [cython_ext, "khmer/_oxli/oxli_exception_convert.cc"],
            "extra_compile_args": EXTRA_COMPILE_ARGS,
            "extra_link_args": EXTRA_LINK_ARGS,
            "extra_objects": [path_join(build_dir(), splitext(p)[0] + '.o')
                              for p in SOURCES],
            "depends": [],
            "include_dirs": ["include", "."],
            "language": "c++",
            "define_macros": [("VERSION", versioneer.get_version()), ],
        }

    ext_name = "khmer._oxli.{0}".format(
        splitext(os.path.basename(cython_ext))[0])
    EXTENSION_MODS.append(Extension(ext_name, ** CY_EXTENSION_MOD_DICT))

SCRIPTS = []
SCRIPTS.extend([path_join("scripts", script)
                for script in os_listdir("scripts")
                if script.endswith(".py")])

CLASSIFIERS = [
    "Environment :: Console",
    "Environment :: MacOS X",
    "Intended Audience :: Science/Research",
    "License :: OSI Approved :: BSD License",
    "Natural Language :: English",
    "Operating System :: POSIX :: Linux",
    "Operating System :: MacOS :: MacOS X",
    "Programming Language :: C++",
    "Programming Language :: Python :: 2.7",
    "Programming Language :: Python :: 3.4",
    "Programming Language :: Python :: 3.5",
    "Topic :: Scientific/Engineering :: Bio-Informatics",
]
if "-rc" in versioneer.get_version():
    CLASSIFIERS.append("Development Status :: 4 - Beta")
else:
    CLASSIFIERS.append("Development Status :: 5 - Production/Stable")


# This sorts the author list by first name rather than last name. Not worth
#     fixing for PyPI in my opinion. The sort-authors-list.py handles it
#     correctly for the citation information, but this requires a non-standard
#     library that we don't want to add as a dependency for `setup.py`.
#     -- Daniel Standage, 2017-05-21
with codecs.open('authors.csv', 'r', encoding="utf-8") as csvin:
    authors = csvin.readlines()
authors = [a.strip().split(',') for a in authors]
authorstr = ', '.join([row[0] for row in authors])
authorstr = 'Daniel Standage, ' + authorstr + ', C. Titus Brown'


SETUP_METADATA = \
    {
        "name": "khmer",
        "version": versioneer.get_version(),
        "description": 'khmer k-mer counting library',
        "long_description": open("README.rst").read(),
        "author": authorstr,
        "author_email": 'khmer-project@idyll.org',
        # "maintainer": 'Daniel Standage', # this overrides the author field
        # "maintainer_email": 'daniel.standage@gmail.com', # so don't include
        # http://docs.python.org/2/distutils/setupscript.html
        # additional-meta-data note #3
        "url": 'https://khmer.readthedocs.io/',
        "packages": ['khmer', 'khmer.tests', 'oxli', 'khmer._oxli'],
        "package_data": {'khmer/_oxli': ['*.pxd']},
        "package_dir": {'khmer.tests': 'tests'},
        "install_requires": ['screed >= 1.0', 'bz2file', 'Cython==0.25.2'],
        "setup_requires": ["pytest-runner>=2.0,<3dev", "setuptools>=18.0"],
        "extras_require": {':python_version=="2.6"': ['argparse>=1.2.1'],
                           'docs': ['sphinx', 'sphinxcontrib-autoprogram'],
                           'tests': ['pytest>=2.9'],
                           'read_aligner_training': ['simplesam']},
        "scripts": SCRIPTS,
        # "entry_points": { # Not ready for distribution yet.
        #    'console_scripts': [
        #        "oxli = oxli:main"
        #    ]
        # },
        "ext_modules": EXTENSION_MODS,
        # "platforms": '', # empty as is conveyed by the classifiers below
        # "license": '', # empty as is conveyed by the classifier below
        "include_package_data": True,
        "zip_safe": False,
        "classifiers": CLASSIFIERS
    }


class KhmerBuildExt(_build_ext):  # pylint: disable=R0904
    """Specialized Python extension builder for khmer project.

    Only run the library setup when needed, not on every invocation.

    Also strips out the bundled zlib and bzip2 libraries if
    `--libraries z,bz2` is specified or the equivalent is in setup.cfg
    """

    def run(self):
        """Run extension builder."""
        if "%x" % sys.maxsize != '7fffffffffffffff':
            raise DistutilsPlatformError("%s require 64-bit operating system" %
                                         SETUP_METADATA["packages"])

        if sys.platform == 'darwin' and 'gcov' in self.libraries:
            self.libraries.remove('gcov')

        cqfcmd = ['bash', '-c', 'cd third-party/cqf && make']
        spawn(cmd=cqfcmd, dry_run=self.dry_run)
        for ext in self.extensions:
            ext.extra_objects.append(path_join("third-party", "cqf", "gqf.o"))

        if "z" not in self.libraries:
            zcmd = ['bash', '-c', 'cd ' + ZLIBDIR + ' && ( test Makefile -nt'
                    ' configure || bash ./configure --static ) && make -f '
                    'Makefile.pic PIC']
            spawn(cmd=zcmd, dry_run=self.dry_run)
            for ext in self.extensions:
                ext.extra_objects.extend(
                    path_join("third-party", "zlib", bn + ".lo") for bn in [
                        "adler32", "compress", "crc32", "deflate", "gzclose",
                        "gzlib", "gzread", "gzwrite", "infback", "inffast",
                        "inflate", "inftrees", "trees", "uncompr", "zutil"])

        if "bz2" not in self.libraries:
            bz2cmd = ['bash', '-c', 'cd ' + BZIP2DIR + ' && make -f '
                      'Makefile-libbz2_so all']
            spawn(cmd=bz2cmd, dry_run=self.dry_run)
            for ext in self.extensions:
                ext.extra_objects.extend(
                    path_join("third-party", "bzip2", bn + ".o") for bn in [
                        "blocksort", "huffman", "crctable", "randtable",
                        "compress", "decompress", "bzlib"])
        _build_ext.run(self)


CMDCLASS.update({'build_ext': KhmerBuildExt})

_DISTUTILS_REINIT = Distribution.reinitialize_command


def reinitialize_command(self, command, reinit_subcommands):
    """Monkeypatch the original version from distutils.

    It's supposed to match the behavior of Distribution.get_command_obj()
    This fixes issues with 'pip install -e' and './setup.py test' not
    respecting the setup.cfg configuration directives for the build_ext
    command.
    """
    cmd_obj = _DISTUTILS_REINIT(self, command, reinit_subcommands)
    options = self.command_options.get(command)
    if options:
        self._set_command_options(  # pylint: disable=protected-access
            cmd_obj, options)
    return cmd_obj


Distribution.reinitialize_command = reinitialize_command


setup(cmdclass=CMDCLASS, **SETUP_METADATA)<|MERGE_RESOLUTION|>--- conflicted
+++ resolved
@@ -176,11 +176,8 @@
     EXTRA_COMPILE_ARGS.extend(['-arch', 'x86_64', '-mmacosx-version-min=10.7',
                                '-stdlib=libc++'])
     EXTRA_LINK_ARGS.append('-mmacosx-version-min=10.7')
-<<<<<<< HEAD
     EXTRA_LINK_ARGS.append('-stdlib=libc++')
 
-=======
->>>>>>> c19d0f1a
 
 if check_for_openmp():
     EXTRA_COMPILE_ARGS.extend(['-fopenmp'])
