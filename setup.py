#! /usr/bin/env python
# vim: set fileencoding=utf-8
# This file is part of khmer, https://github.com/dib-lab/khmer/, and is
# Copyright (C) 2013-2015, Michigan State University.
# Copyright (C) 2015-2016, The Regents of the University of California.
#
# Redistribution and use in source and binary forms, with or without
# modification, are permitted provided that the following conditions are
# met:
#
#     * Redistributions of source code must retain the above copyright
#       notice, this list of conditions and the following disclaimer.
#
#     * Redistributions in binary form must reproduce the above
#       copyright notice, this list of conditions and the following
#       disclaimer in the documentation and/or other materials provided
#       with the distribution.
#
#     * Neither the name of the Michigan State University nor the names
#       of its contributors may be used to endorse or promote products
#       derived from this software without specific prior written
#       permission.
#
# THIS SOFTWARE IS PROVIDED BY THE COPYRIGHT HOLDERS AND CONTRIBUTORS
# "AS IS" AND ANY EXPRESS OR IMPLIED WARRANTIES, INCLUDING, BUT NOT
# LIMITED TO, THE IMPLIED WARRANTIES OF MERCHANTABILITY AND FITNESS FOR
# A PARTICULAR PURPOSE ARE DISCLAIMED. IN NO EVENT SHALL THE COPYRIGHT
# HOLDER OR CONTRIBUTORS BE LIABLE FOR ANY DIRECT, INDIRECT, INCIDENTAL,
# SPECIAL, EXEMPLARY, OR CONSEQUENTIAL DAMAGES (INCLUDING, BUT NOT
# LIMITED TO, PROCUREMENT OF SUBSTITUTE GOODS OR SERVICES; LOSS OF USE,
# DATA, OR PROFITS; OR BUSINESS INTERRUPTION) HOWEVER CAUSED AND ON ANY
# THEORY OF LIABILITY, WHETHER IN CONTRACT, STRICT LIABILITY, OR TORT
# (INCLUDING NEGLIGENCE OR OTHERWISE) ARISING IN ANY WAY OUT OF THE USE
# OF THIS SOFTWARE, EVEN IF ADVISED OF THE POSSIBILITY OF SUCH DAMAGE.
#
# Contact: khmer-project@idyll.org
"""Setup for khmer project."""

import ez_setup

import os
import sys
from os import listdir as os_listdir
from os.path import join as path_join
import shutil
import subprocess
import tempfile

from setuptools import setup
from setuptools import Extension
from setuptools.command.build_ext import build_ext as _build_ext
from distutils.spawn import spawn
from distutils.sysconfig import get_config_vars
from distutils.dist import Distribution
from distutils.errors import DistutilsPlatformError

import versioneer
ez_setup.use_setuptools(version="3.4.1")

CMDCLASS = versioneer.get_cmdclass()

# strip out -Wstrict-prototypes; a hack suggested by
# http://stackoverflow.com/a/9740721
# proper fix coming in http://bugs.python.org/issue1222585
# numpy has a "nicer" fix:
# https://github.com/numpy/numpy/blob/master/numpy/distutils/ccompiler.py
OPT = get_config_vars('OPT')[0]
os.environ['OPT'] = " ".join(
    flag for flag in OPT.split() if flag != '-Wstrict-prototypes'
)

# Checking for OpenMP support. Currently clang doesn't work with OpenMP,
# so it needs to be disabled for now.
# This function comes from the yt project:
# https://bitbucket.org/yt_analysis/yt/src/f7c75759e0395861b52d16921d8ce3ad6e36f89f/yt/utilities/lib/setup.py?at=yt


def check_for_openmp():
    """Check for OpenMP support."""
    # Create a temporary directory
    tmpdir = tempfile.mkdtemp()
    curdir = os.getcwd()
    exit_code = 1

    if os.name == 'nt':
        return False

    try:
        os.chdir(tmpdir)

        # Get compiler invocation
        compiler = os.getenv('CC', 'cc')

        # Attempt to compile a test script.
        # See http://openmp.org/wp/openmp-compilers/
        filename = r'test.c'
        source = open(filename, 'wt', 1)
        source.write(
            """
            #include <omp.h>
            #include <stdio.h>
            int main() {
            #pragma omp parallel
            printf("Hello from thread %d, nthreads %d",
                    omp_get_thread_num(), omp_get_num_threads());
            }
            """
        )
        with open(os.devnull, 'w') as fnull:
            exit_code = subprocess.call([compiler, '-fopenmp', filename],
                                        stdout=fnull, stderr=fnull)

        # Clean up
        source.close()
    finally:
        os.chdir(curdir)
        shutil.rmtree(tmpdir)

    return exit_code == 0

# We bundle tested versions of zlib & bzip2. To use the system zlib and bzip2
# change setup.cfg or use the `--libraries z,bz2` parameter which will make our
# custom build_ext command strip out the bundled versions.

ZLIBDIR = 'third-party/zlib'
BZIP2DIR = 'third-party/bzip2'

BUILD_DEPENDS = []
BUILD_DEPENDS.extend(path_join("lib", bn + ".hh") for bn in [
    "khmer", "kmer_hash", "hashtable", "labelhash", "hashgraph",
    "hllcounter", "khmer_exception", "read_aligner", "subset", "read_parsers",
    "kmer_filters", "traversal", "assembler", "alphabets", "storage"])
BUILD_DEPENDS.extend(path_join("khmer", bn + ".hh") for bn in [
    "_cpy_counttable", "_cpy_hashgraph", "_cpy_nodetable",
    "_cpy_smallcounttable", "_cpy_smallcountgraph"])

SOURCES = ["khmer/_khmer.cc"]
SOURCES.extend(path_join("lib", bn + ".cc") for bn in [
    "read_parsers", "kmer_hash", "hashtable", "hashgraph",
    "labelhash", "subset", "read_aligner",
    "hllcounter", "traversal", "kmer_filters", "assembler", "alphabets",
    "storage"])

SOURCES.extend(path_join("third-party", "smhasher", bn + ".cc") for bn in [
    "MurmurHash3"])

# Don't forget to update lib/Makefile with these flags!
EXTRA_COMPILE_ARGS = ['-O3', '-std=c++11', '-pedantic']
EXTRA_LINK_ARGS = []

if sys.platform == 'darwin':
    # force 64bit only builds
    EXTRA_COMPILE_ARGS.extend(['-arch', 'x86_64', '-mmacosx-version-min=10.7',
                               '-stdlib=libc++'])

if check_for_openmp():
    EXTRA_COMPILE_ARGS.extend(['-fopenmp'])
    EXTRA_LINK_ARGS.extend(['-fopenmp'])

EXTENSION_MOD_DICT = \
    {
        "sources": SOURCES,
        "extra_compile_args": EXTRA_COMPILE_ARGS,
        "extra_link_args": EXTRA_LINK_ARGS,
        "depends": BUILD_DEPENDS,
        "language": "c++",
        "define_macros": [("VERSION", versioneer.get_version()), ],
    }

EXTENSION_MOD = Extension("khmer._khmer", ** EXTENSION_MOD_DICT)
SCRIPTS = []
SCRIPTS.extend([path_join("scripts", script)
                for script in os_listdir("scripts")
                if script.endswith(".py")])

CLASSIFIERS = [
    "Environment :: Console",
    "Environment :: MacOS X",
    "Intended Audience :: Science/Research",
    "License :: OSI Approved :: BSD License",
    "Natural Language :: English",
    "Operating System :: POSIX :: Linux",
    "Operating System :: MacOS :: MacOS X",
    "Programming Language :: C++",
    "Programming Language :: Python :: 2.7",
    "Programming Language :: Python :: 3.4",
    "Programming Language :: Python :: 3.5",
    "Topic :: Scientific/Engineering :: Bio-Informatics",
]
if "-rc" in versioneer.get_version():
    CLASSIFIERS.append("Development Status :: 4 - Beta")
else:
    CLASSIFIERS.append("Development Status :: 5 - Production/Stable")

SETUP_METADATA = \
    {
        "name": "khmer",
        "version": versioneer.get_version(),
        "description": 'khmer k-mer counting library',
<<<<<<< HEAD
        "long_description": open("README.md").read(),
        "author": "Michael R. Crusoe, Russell, Hussien F. Alameldin, "
                  "Ali Aliyari, Sherine Awad, Elmar Bucher, Adam Caldwell, "
                  "Reed Cartwright, Amanda Charbonneau, Lisa Cohen, "
                  "Bede Constantinides, Greg Edvenson, Scott Fay, "
                  "Jacob Fenton, Thomas Fenzl, Jordan Fish, "
=======
        "long_description": open("README.rst").read(),
        "author": "Michael R. Crusoe, Hussien F. Alameldin, Sherine Awad, "
                  "Elmar Bucher, Adam Caldwell, Reed Cartwright, "
                  "Amanda Charbonneau, Bede Constantinides, Greg Edvenson, "
                  "Scott Fay, Jacob Fenton, Thomas Fenzl, Jordan Fish, "
>>>>>>> 61c1fdb2
                  "Leonor Garcia-Gutierrez, Phillip Garland, Jonathan Gluck, "
                  "Iván González, Sarah Guermond, Jiarong Guo, Aditi Gupta, "
                  "Tim Head, Joshua R. Herr, Adina Howe, Alex Hyer, "
                  "Andreas Härpfer, Luiz Irber, Shannon EK Joslin, Rhys Kidd, "
                  "Nicole Kingsley, David Lin, Justin Lippi, Tamer Mansour, "
                  "Pamela McA'Nulty, Eric McDonald, Jessica Mizzi, "
                  "Kevin D. Murray, Joshua R. Nahum, Kaben Nanlohy, "
                  "Alexander Johan Nederbragt, Humberto Ortiz-Zuazaga, "
                  "Jeramia Ory, Jason Pell, Charles Pepe-Ranney, "
                  "Sydney Pickens, Zachary N Russ, Erich Schwarz, "
                  "Camille Scott, Josiah Seaman, Ryan Shean, Scott Sievert, "
                  "Jared Simpson, Connor T. Skennerton, James Spencer, "
                  "Ramakrishnan Srinivasan, Daniel Standage, "
                  "James A. Stapleton, Joe Stein, Sascha Steinbiss, "
                  "Susan R Steinman, Cait Sydney, Benjamin Taylor, "
                  "Will Trimble, Heather L. Wiencko, Michael Wright, "
                  "Brian Wyss, Qingpeng Zhang, en zyme, C. Titus Brown",
        "author_email": 'khmer-project@idyll.org',
        # "maintainer": 'Michael R. Crusoe', # this overrides the author field
        # "maintainer_email": 'mcrusoe@msu.edu', # so don't include it
        # http://docs.python.org/2/distutils/setupscript.html
        # additional-meta-data note #3
        "url": 'https://khmer.readthedocs.io/',
        "packages": ['khmer', 'khmer.tests', 'oxli'],
        "package_dir": {'khmer.tests': 'tests'},
        "install_requires": ['screed >= 1.0', 'bz2file'],
        "setup_requires": ["pytest-runner>=2.0,<3dev"],
        "extras_require": {':python_version=="2.6"': ['argparse>=1.2.1'],
                           'docs': ['sphinx', 'sphinxcontrib-autoprogram'],
                           'tests': ['pytest>=2.9'],
                           'read_aligner_training': ['simplesam']},
        "scripts": SCRIPTS,
        # "entry_points": { # Not ready for distribution yet.
        #    'console_scripts': [
        #        "oxli = oxli:main"
        #    ]
        # },
        "ext_modules": [EXTENSION_MOD, ],
        # "platforms": '', # empty as is conveyed by the classifiers below
        # "license": '', # empty as is conveyed by the classifier below
        "include_package_data": True,
        "zip_safe": False,
        "classifiers": CLASSIFIERS
    }


class KhmerBuildExt(_build_ext):  # pylint: disable=R0904
    """Specialized Python extension builder for khmer project.

    Only run the library setup when needed, not on every invocation.

    Also strips out the bundled zlib and bzip2 libraries if
    `--libraries z,bz2` is specified or the equivalent is in setup.cfg
    """

    def run(self):
        """Run extension builder."""
        if "%x" % sys.maxsize != '7fffffffffffffff':
            raise DistutilsPlatformError("%s require 64-bit operating system" %
                                         SETUP_METADATA["packages"])

        if sys.platform == 'darwin' and 'gcov' in self.libraries:
            self.libraries.remove('gcov')

        if "z" not in self.libraries:
            zcmd = ['bash', '-c', 'cd ' + ZLIBDIR + ' && ( test Makefile -nt'
                    ' configure || bash ./configure --static ) && make -f '
                    'Makefile.pic PIC']
            spawn(cmd=zcmd, dry_run=self.dry_run)
            self.extensions[0].extra_objects.extend(
                path_join("third-party", "zlib", bn + ".lo") for bn in [
                    "adler32", "compress", "crc32", "deflate", "gzclose",
                    "gzlib", "gzread", "gzwrite", "infback", "inffast",
                    "inflate", "inftrees", "trees", "uncompr", "zutil"])
        if "bz2" not in self.libraries:
            bz2cmd = ['bash', '-c', 'cd ' + BZIP2DIR + ' && make -f '
                      'Makefile-libbz2_so all']
            spawn(cmd=bz2cmd, dry_run=self.dry_run)
            self.extensions[0].extra_objects.extend(
                path_join("third-party", "bzip2", bn + ".o") for bn in [
                    "blocksort", "huffman", "crctable", "randtable",
                    "compress", "decompress", "bzlib"])
        _build_ext.run(self)

CMDCLASS.update({'build_ext': KhmerBuildExt})

_DISTUTILS_REINIT = Distribution.reinitialize_command


def reinitialize_command(self, command, reinit_subcommands):
    """Monkeypatch the original version from distutils.

    It's supposed to match the behavior of Distribution.get_command_obj()
    This fixes issues with 'pip install -e' and './setup.py test' not
    respecting the setup.cfg configuration directives for the build_ext
    command.
    """
    cmd_obj = _DISTUTILS_REINIT(self, command, reinit_subcommands)
    options = self.command_options.get(command)
    if options:
        self._set_command_options(  # pylint: disable=protected-access
            cmd_obj, options)
    return cmd_obj
Distribution.reinitialize_command = reinitialize_command


setup(cmdclass=CMDCLASS, **SETUP_METADATA)<|MERGE_RESOLUTION|>--- conflicted
+++ resolved
@@ -197,20 +197,12 @@
         "name": "khmer",
         "version": versioneer.get_version(),
         "description": 'khmer k-mer counting library',
-<<<<<<< HEAD
-        "long_description": open("README.md").read(),
-        "author": "Michael R. Crusoe, Russell, Hussien F. Alameldin, "
+        "long_description": open("README.rst").read(),
+        "author": "Daniel Standage, Russell Neches, Hussien F. Alameldin, "
                   "Ali Aliyari, Sherine Awad, Elmar Bucher, Adam Caldwell, "
                   "Reed Cartwright, Amanda Charbonneau, Lisa Cohen, "
-                  "Bede Constantinides, Greg Edvenson, Scott Fay, "
-                  "Jacob Fenton, Thomas Fenzl, Jordan Fish, "
-=======
-        "long_description": open("README.rst").read(),
-        "author": "Michael R. Crusoe, Hussien F. Alameldin, Sherine Awad, "
-                  "Elmar Bucher, Adam Caldwell, Reed Cartwright, "
-                  "Amanda Charbonneau, Bede Constantinides, Greg Edvenson, "
+                  "Bede Constantinides, Michael R. Crusoe, Greg Edvenson, "
                   "Scott Fay, Jacob Fenton, Thomas Fenzl, Jordan Fish, "
->>>>>>> 61c1fdb2
                   "Leonor Garcia-Gutierrez, Phillip Garland, Jonathan Gluck, "
                   "Iván González, Sarah Guermond, Jiarong Guo, Aditi Gupta, "
                   "Tim Head, Joshua R. Herr, Adina Howe, Alex Hyer, "
@@ -223,14 +215,14 @@
                   "Sydney Pickens, Zachary N Russ, Erich Schwarz, "
                   "Camille Scott, Josiah Seaman, Ryan Shean, Scott Sievert, "
                   "Jared Simpson, Connor T. Skennerton, James Spencer, "
-                  "Ramakrishnan Srinivasan, Daniel Standage, "
-                  "James A. Stapleton, Joe Stein, Sascha Steinbiss, "
-                  "Susan R Steinman, Cait Sydney, Benjamin Taylor, "
-                  "Will Trimble, Heather L. Wiencko, Michael Wright, "
-                  "Brian Wyss, Qingpeng Zhang, en zyme, C. Titus Brown",
+                  "Ramakrishnan Srinivasan, James A. Stapleton, Joe Stein, "
+                  "Sascha Steinbiss, Susan R Steinman, Cait Sydney, "
+                  "Benjamin Taylor, Will Trimble, Heather L. Wiencko, "
+                  "Michael Wright, Brian Wyss, Qingpeng Zhang, en zyme, "
+                  "C. Titus Brown",
         "author_email": 'khmer-project@idyll.org',
-        # "maintainer": 'Michael R. Crusoe', # this overrides the author field
-        # "maintainer_email": 'mcrusoe@msu.edu', # so don't include it
+        # "maintainer": 'Daniel Standage', # this overrides the author field
+        # "maintainer_email": 'daniel.standage@gmail.com', # so don't include it
         # http://docs.python.org/2/distutils/setupscript.html
         # additional-meta-data note #3
         "url": 'https://khmer.readthedocs.io/',
