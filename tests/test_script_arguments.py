# This file is part of khmer, https://github.com/dib-lab/khmer/, and is
# Copyright (C) 2014-2015, Michigan State University.
# Copyright (C) 2015-2016, The Regents of the University of California.
#
# Redistribution and use in source and binary forms, with or without
# modification, are permitted provided that the following conditions are
# met:
#
#     * Redistributions of source code must retain the above copyright
#       notice, this list of conditions and the following disclaimer.
#
#     * Redistributions in binary form must reproduce the above
#       copyright notice, this list of conditions and the following
#       disclaimer in the documentation and/or other materials provided
#       with the distribution.
#
#     * Neither the name of the Michigan State University nor the names
#       of its contributors may be used to endorse or promote products
#       derived from this software without specific prior written
#       permission.
#
# THIS SOFTWARE IS PROVIDED BY THE COPYRIGHT HOLDERS AND CONTRIBUTORS
# "AS IS" AND ANY EXPRESS OR IMPLIED WARRANTIES, INCLUDING, BUT NOT
# LIMITED TO, THE IMPLIED WARRANTIES OF MERCHANTABILITY AND FITNESS FOR
# A PARTICULAR PURPOSE ARE DISCLAIMED. IN NO EVENT SHALL THE COPYRIGHT
# HOLDER OR CONTRIBUTORS BE LIABLE FOR ANY DIRECT, INDIRECT, INCIDENTAL,
# SPECIAL, EXEMPLARY, OR CONSEQUENTIAL DAMAGES (INCLUDING, BUT NOT
# LIMITED TO, PROCUREMENT OF SUBSTITUTE GOODS OR SERVICES; LOSS OF USE,
# DATA, OR PROFITS; OR BUSINESS INTERRUPTION) HOWEVER CAUSED AND ON ANY
# THEORY OF LIABILITY, WHETHER IN CONTRACT, STRICT LIABILITY, OR TORT
# (INCLUDING NEGLIGENCE OR OTHERWISE) ARISING IN ANY WAY OUT OF THE USE
# OF THIS SOFTWARE, EVEN IF ADVISED OF THE POSSIBILITY OF SUCH DAMAGE.
#
# Contact: khmer-project@idyll.org
# pylint: disable=missing-docstring,invalid-name,no-member
"""
Tests for various argument-handling code.
"""
from __future__ import print_function, unicode_literals
from __future__ import absolute_import

import sys
import io
import collections
from . import khmer_tst_utils as utils

import khmer.kfile
from khmer import khmer_args
try:
    from StringIO import StringIO
except ImportError:
    from io import StringIO


# For map(long, [list of ints]) cross-version hackery
if sys.version_info.major > 2:
    long = int  # pylint: disable=redefined-builtin


def test_check_space():
    fakelump_fa = utils.get_test_data('fakelump.fa')

    save_stderr, sys.stderr = sys.stderr, io.StringIO()
    try:
        khmer.kfile.check_space(
            [fakelump_fa], force=False, _testhook_free_space=0)
        assert 0, "this should fail"
    except SystemExit as e:
        print(str(e))
    finally:
        sys.stderr = save_stderr


def test_check_tablespace():
    outfile = utils.get_test_data('truncated.fq')
    save_stderr, sys.stderr = sys.stderr, io.StringIO()

    parser = khmer_args.build_counting_args()
    args = parser.parse_args(['-M', '1e9'])

    try:
        tablesize = khmer_args.calculate_graphsize(args, 'countgraph')
        khmer.kfile.check_space_for_graph(outfile, tablesize,
                                          False, _testhook_free_space=0)
        assert 0, "this should fail"
    except SystemExit as e:
        print(str(e))
    finally:
        sys.stderr = save_stderr


def test_check_space_force():
    fakelump_fa = utils.get_test_data('fakelump.fa')

    save_stderr, sys.stderr = sys.stderr, io.StringIO()
    try:
        khmer.kfile.check_space(
            [fakelump_fa], force=True, _testhook_free_space=0)
        assert True, "this should pass"
    except SystemExit as e:
        print(str(e))
    finally:
        sys.stderr = save_stderr


def test_check_tablespace_force():
    save_stderr, sys.stderr = sys.stderr, io.StringIO()

    outfile = utils.get_test_data('truncated')

    parser = khmer_args.build_counting_args()
    args = parser.parse_args(['-M', '1e9'])

    try:
        tablesize = khmer_args.calculate_graphsize(args, 'countgraph')
        khmer.kfile.check_space_for_graph(outfile, tablesize,
                                          True, _testhook_free_space=0)
        assert True, "this should pass"
    except SystemExit as e:
        print(str(e))
    finally:
        sys.stderr = save_stderr


def test_invalid_file_warn():
    save_stderr, sys.stderr = sys.stderr, io.StringIO()
    try:
        khmer.kfile.check_valid_file_exists(["nonexistent", "nonexistent2"])
        assert sys.stderr.getvalue().count("\n") == 2,  \
            "Should produce two warning lines"
    except SystemExit as e:
        print(str(e))
    finally:
        sys.stderr = save_stderr


def test_check_valid_stdin_nowarn():
    save_stderr, sys.stderr = sys.stderr, io.StringIO()
    try:
        khmer.kfile.check_valid_file_exists(["-"])
        err = sys.stderr.getvalue()
        assert err.count("\n") == 0, err
    except SystemExit as e:
        print(str(e))
    finally:
        sys.stderr = save_stderr


FakeArgparseObject = collections.namedtuple('FakeArgs',
                                            ['ksize', 'n_tables',
                                             'max_tablesize',
                                             'max_memory_usage',
<<<<<<< HEAD
                                             'auto_mem',
                                             'unique_kmers'])
=======
                                             'unique_kmers',
                                             'force'])
>>>>>>> d76fe705


def test_create_countgraph_1():
    ksize = khmer_args.DEFAULT_K
    n_tables = khmer_args.DEFAULT_N_TABLES
    max_tablesize = khmer_args.DEFAULT_MAX_TABLESIZE
    max_mem = 1e7

<<<<<<< HEAD
    args = FakeArgparseObject(ksize, n_tables, max_tablesize, max_mem,
                              False, 0)
=======
    args = FakeArgparseObject(ksize, n_tables, max_tablesize, max_mem, 0, 0)
>>>>>>> d76fe705

    countgraph = khmer_args.create_countgraph(args)
    expected_hashsz = utils.longify([2499997, 2499989, 2499983, 2499967])
    assert countgraph.hashsizes() == expected_hashsz, countgraph.hashsizes()
    assert sum(countgraph.hashsizes()) < max_mem, sum(countgraph.hashsizes())


def test_create_countgraph_2():
    # tests overriding ksize by passing into create_nodegraph explicitly.

    ksize = khmer_args.DEFAULT_K
    n_tables = khmer_args.DEFAULT_N_TABLES
    max_tablesize = khmer_args.DEFAULT_MAX_TABLESIZE
    max_mem = 1e7

<<<<<<< HEAD
    args = FakeArgparseObject(ksize, n_tables, max_tablesize, max_mem,
                              False, 0)
=======
    args = FakeArgparseObject(ksize, n_tables, max_tablesize, max_mem, 0, 0)
>>>>>>> d76fe705

    countgraph = khmer_args.create_countgraph(args, ksize=15)
    assert countgraph.ksize() == 15


def test_create_countgraph_3():
    # tests too-big ksize

    ksize = khmer_args.DEFAULT_K
    n_tables = khmer_args.DEFAULT_N_TABLES
    max_tablesize = khmer_args.DEFAULT_MAX_TABLESIZE
    max_mem = 1e7

<<<<<<< HEAD
    args = FakeArgparseObject(ksize, n_tables, max_tablesize, max_mem,
                              False, 0)
=======
    args = FakeArgparseObject(ksize, n_tables, max_tablesize, max_mem, 0, 0)
>>>>>>> d76fe705

    old_stderr = sys.stderr
    sys.stderr = capture = StringIO()

    try:
        khmer_args.create_countgraph(args, ksize=35)
        assert 0, "should not reach this"
    except SystemExit:
        err = capture.getvalue()
        assert 'khmer only supports k-mer sizes <= 32.' in err, err
    finally:
        sys.stderr = old_stderr


def test_create_countgraph_4():
    # tests too-big n_tables WITHOUT force

    ksize = khmer_args.DEFAULT_K
    n_tables = 21  # some number larger than 20
    max_tablesize = khmer_args.DEFAULT_MAX_TABLESIZE
    max_mem = 1e7

    args = FakeArgparseObject(ksize, n_tables, max_tablesize, max_mem, 0, 0)

    old_stderr = sys.stderr
    sys.stderr = capture = StringIO()

    try:
        khmer_args.create_countgraph(args, ksize=None)
        assert 0, "should not reach this"
    except SystemExit:
        err = capture.getvalue()
        assert 'khmer only supports number of tables <= 20.' in err, err
    finally:
        sys.stderr = old_stderr


def test_create_countgraph_5():
    # tests too-big n_tables WITH force

    ksize = khmer_args.DEFAULT_K
    n_tables = 21  # some number larger than 20
    max_tablesize = khmer_args.DEFAULT_MAX_TABLESIZE
    max_mem = 1e7

    args = FakeArgparseObject(ksize, n_tables, max_tablesize, max_mem, 0, 1)

    old_stderr = sys.stderr
    sys.stderr = capture = StringIO()

    try:
        khmer_args.create_countgraph(args, ksize=None)
        message = "Warning: Maximum recommended number of tables is 20, " + \
                  "discarded by force nonetheless!"
        assert message in capture.getvalue()
    except SystemExit as e:
        print(str(e))
    finally:
        sys.stderr = old_stderr


def test_create_countgraph_4_multiplier():
    ksize = khmer_args.DEFAULT_K
    n_tables = khmer_args.DEFAULT_N_TABLES
    max_tablesize = khmer_args.DEFAULT_MAX_TABLESIZE
    max_mem = 1e7

<<<<<<< HEAD
    args = FakeArgparseObject(ksize, n_tables, max_tablesize, max_mem,
                              False, 0)
=======
    args = FakeArgparseObject(ksize, n_tables, max_tablesize, max_mem, 0, 0)
>>>>>>> d76fe705

    countgraph = khmer_args.create_countgraph(args, multiplier=2.0)
    assert sum(countgraph.hashsizes()) < max_mem / 2.0, \
        sum(countgraph.hashsizes())


def test_create_nodegraph_1():
    ksize = khmer_args.DEFAULT_K
    n_tables = khmer_args.DEFAULT_N_TABLES
    max_tablesize = khmer_args.DEFAULT_MAX_TABLESIZE
    max_mem = 1e7

<<<<<<< HEAD
    args = FakeArgparseObject(ksize, n_tables, max_tablesize, max_mem,
                              False, 0)
=======
    args = FakeArgparseObject(ksize, n_tables, max_tablesize, max_mem, 0, 0)
>>>>>>> d76fe705

    nodegraph = khmer_args.create_nodegraph(args)
    expected_hashsz = utils.longify([19999999, 19999981, 19999963, 19999927])
    assert nodegraph.hashsizes() == expected_hashsz, nodegraph.hashsizes()

    assert sum(nodegraph.hashsizes()) / \
        8.0 < max_mem, sum(nodegraph.hashsizes())


def test_create_nodegraph_2():
    # tests overriding ksize by passing into create_nodegraph explicitly.

    ksize = khmer_args.DEFAULT_K
    n_tables = khmer_args.DEFAULT_N_TABLES
    max_tablesize = khmer_args.DEFAULT_MAX_TABLESIZE
    max_mem = 1e7

<<<<<<< HEAD
    args = FakeArgparseObject(ksize, n_tables, max_tablesize, max_mem,
                              False, 0)
=======
    args = FakeArgparseObject(ksize, n_tables, max_tablesize, max_mem, 0, 0)
>>>>>>> d76fe705

    nodegraph = khmer_args.create_nodegraph(args, ksize=15)
    assert nodegraph.ksize() == 15


def test_create_nodegraph_3():
    # tests too-big ksize

    ksize = khmer_args.DEFAULT_K
    n_tables = khmer_args.DEFAULT_N_TABLES
    max_tablesize = khmer_args.DEFAULT_MAX_TABLESIZE
    max_mem = 1e7

<<<<<<< HEAD
    args = FakeArgparseObject(ksize, n_tables, max_tablesize, max_mem,
                              False, 0)
=======
    args = FakeArgparseObject(ksize, n_tables, max_tablesize, max_mem, 0, 0)
>>>>>>> d76fe705

    sys.stderr = capture = StringIO()

    try:
        khmer_args.create_nodegraph(args, ksize=35)
        assert 0, "should not reach this"
    except SystemExit:
        err = capture.getvalue()
        assert 'khmer only supports k-mer sizes <= 32.' in err, err


def test_create_nodegraph_4():
    # tests too-big number of tables WITHOUT force

    ksize = khmer_args.DEFAULT_K
    n_tables = 21  # some number larger than 20
    max_tablesize = khmer_args.DEFAULT_MAX_TABLESIZE
    max_mem = 1e7

    args = FakeArgparseObject(ksize, n_tables, max_tablesize, max_mem, 0, 0)

    sys.stderr = capture = StringIO()

    try:
        khmer_args.create_nodegraph(args, ksize=None)
        assert 0, "should not reach this"
    except SystemExit:
        err = capture.getvalue()
        assert 'khmer only supports number of tables <= 20.' in err, err


def test_create_nodegraph_5():
    # tests too-big number of tables WITH force

    ksize = khmer_args.DEFAULT_K
    n_tables = 21  # some number larger than 20
    max_tablesize = khmer_args.DEFAULT_MAX_TABLESIZE
    max_mem = 1e7

    args = FakeArgparseObject(ksize, n_tables, max_tablesize, max_mem, 0, 1)

    sys.stderr = capture = StringIO()

    try:
        khmer_args.create_nodegraph(args, ksize=None)
        message = "Warning: Maximum recommended number of tables is 20, " + \
                  "discarded by force nonetheless!"
        assert message in capture.getvalue()
    except SystemExit as e:
        print(str(e))


def test_create_nodegraph_4_multiplier():
    ksize = khmer_args.DEFAULT_K
    n_tables = khmer_args.DEFAULT_N_TABLES
    max_tablesize = khmer_args.DEFAULT_MAX_TABLESIZE
    max_mem = 1e7

<<<<<<< HEAD
    args = FakeArgparseObject(ksize, n_tables, max_tablesize, max_mem,
                              False, 0)
=======
    args = FakeArgparseObject(ksize, n_tables, max_tablesize, max_mem, 0, 0)
>>>>>>> d76fe705

    nodegraph = khmer_args.create_nodegraph(args, multiplier=2.0)
    assert sum(nodegraph.hashsizes()) / 8.0 < max_mem / 2.0, \
        sum(nodegraph.hashsizes())


def test_report_on_config_bad_graphtype():
    ksize = khmer_args.DEFAULT_K
    n_tables = khmer_args.DEFAULT_N_TABLES
    max_tablesize = khmer_args.DEFAULT_MAX_TABLESIZE
    max_mem = 1e7

<<<<<<< HEAD
    args = FakeArgparseObject(ksize, n_tables, max_tablesize, max_mem,
                              False, 0)
=======
    args = FakeArgparseObject(ksize, n_tables, max_tablesize, max_mem, 0, 0)
>>>>>>> d76fe705

    try:
        khmer_args.report_on_config(args, 'foograph')
        assert 0, "the previous statement should raise an exception"
    except ValueError as err:
        assert "unknown graph type: foograph" in str(err), str(err)


def test_fail_calculate_foograph_size():
    # tests unknown graph type

    ksize = khmer_args.DEFAULT_K
    n_tables = khmer_args.DEFAULT_N_TABLES
    max_tablesize = khmer_args.DEFAULT_MAX_TABLESIZE
    max_mem = 1e7

<<<<<<< HEAD
    args = FakeArgparseObject(ksize, n_tables, max_tablesize, max_mem,
                              False, 0)
=======
    args = FakeArgparseObject(ksize, n_tables, max_tablesize, max_mem, 0, 0)
>>>>>>> d76fe705

    try:
        khmer_args.calculate_graphsize(args, 'foograph')
        assert 0, "previous statement should fail"
    except ValueError as err:
        assert "unknown graph type: foograph" in str(err), str(err)


def test_calculate_graphsize_auto():
    ksize = khmer_args.DEFAULT_K
    n_tables = khmer_args.DEFAULT_N_TABLES
    sysmem = 4e9

    args = FakeArgparseObject(ksize, n_tables, None, None, True, 0)

    tablesize = khmer_args.calculate_graphsize(args, "countgraph",
                                               _sysmem=sysmem)
    target = sysmem * 0.8 / 4
    assert tablesize == target, (tablesize, target)


def test_calculate_graphsize_auto_bigmem():
    ksize = khmer_args.DEFAULT_K
    n_tables = khmer_args.DEFAULT_N_TABLES
    sysmem = 64e9

    args = FakeArgparseObject(ksize, n_tables, None, None, True, 0)

    tablesize = khmer_args.calculate_graphsize(args, "countgraph",
                                               _sysmem=sysmem)
    target = 16e9 / 4
    assert tablesize == target, (tablesize, target)


def test_memory_setting():
    assert khmer_args.memory_setting('1') == 1.0
    assert khmer_args.memory_setting('42') == 42.0
    assert khmer_args.memory_setting('10000') == 1e4
    assert khmer_args.memory_setting('2.3e5') == 230000.0
    assert khmer_args.memory_setting('1e9') == 1e9
    assert khmer_args.memory_setting('1K') == 1e3
    assert khmer_args.memory_setting('3.14m') == 3.14e6
    assert khmer_args.memory_setting('8G') == 8e9
    assert khmer_args.memory_setting('8g') == 8e9
    assert khmer_args.memory_setting('16T') == 16e12
    try:
        _ = khmer_args.memory_setting('16Tb')
        assert False, 'previous command should have failed'
    except ValueError as err:
        assert 'cannot parse memory setting' in str(err)
    try:
        _ = khmer_args.memory_setting('16E')
        assert False, 'previous command should have failed'
    except ValueError as err:
        assert 'cannot parse memory setting' in str(err)
    try:
        _ = khmer_args.memory_setting('16Ki')
        assert False, 'previous command should have failed'
    except ValueError as err:
        assert 'cannot parse memory setting' in str(err)
    try:
        _ = khmer_args.memory_setting('b0gu$G')
        assert False, 'previous command should have failed'
    except ValueError as err:
        assert 'cannot parse memory setting' in str(err)<|MERGE_RESOLUTION|>--- conflicted
+++ resolved
@@ -150,13 +150,9 @@
                                             ['ksize', 'n_tables',
                                              'max_tablesize',
                                              'max_memory_usage',
-<<<<<<< HEAD
                                              'auto_mem',
-                                             'unique_kmers'])
-=======
                                              'unique_kmers',
                                              'force'])
->>>>>>> d76fe705
 
 
 def test_create_countgraph_1():
@@ -165,12 +161,8 @@
     max_tablesize = khmer_args.DEFAULT_MAX_TABLESIZE
     max_mem = 1e7
 
-<<<<<<< HEAD
     args = FakeArgparseObject(ksize, n_tables, max_tablesize, max_mem,
-                              False, 0)
-=======
-    args = FakeArgparseObject(ksize, n_tables, max_tablesize, max_mem, 0, 0)
->>>>>>> d76fe705
+                              False, 0, False)
 
     countgraph = khmer_args.create_countgraph(args)
     expected_hashsz = utils.longify([2499997, 2499989, 2499983, 2499967])
@@ -186,12 +178,8 @@
     max_tablesize = khmer_args.DEFAULT_MAX_TABLESIZE
     max_mem = 1e7
 
-<<<<<<< HEAD
-    args = FakeArgparseObject(ksize, n_tables, max_tablesize, max_mem,
-                              False, 0)
-=======
-    args = FakeArgparseObject(ksize, n_tables, max_tablesize, max_mem, 0, 0)
->>>>>>> d76fe705
+    args = FakeArgparseObject(ksize, n_tables, max_tablesize, max_mem, False,
+                              0, False)
 
     countgraph = khmer_args.create_countgraph(args, ksize=15)
     assert countgraph.ksize() == 15
@@ -205,12 +193,8 @@
     max_tablesize = khmer_args.DEFAULT_MAX_TABLESIZE
     max_mem = 1e7
 
-<<<<<<< HEAD
-    args = FakeArgparseObject(ksize, n_tables, max_tablesize, max_mem,
-                              False, 0)
-=======
-    args = FakeArgparseObject(ksize, n_tables, max_tablesize, max_mem, 0, 0)
->>>>>>> d76fe705
+    args = FakeArgparseObject(ksize, n_tables, max_tablesize, max_mem, False,
+                              0, False)
 
     old_stderr = sys.stderr
     sys.stderr = capture = StringIO()
@@ -233,7 +217,8 @@
     max_tablesize = khmer_args.DEFAULT_MAX_TABLESIZE
     max_mem = 1e7
 
-    args = FakeArgparseObject(ksize, n_tables, max_tablesize, max_mem, 0, 0)
+    args = FakeArgparseObject(ksize, n_tables, max_tablesize, max_mem, False,
+                              0, False)
 
     old_stderr = sys.stderr
     sys.stderr = capture = StringIO()
@@ -256,7 +241,8 @@
     max_tablesize = khmer_args.DEFAULT_MAX_TABLESIZE
     max_mem = 1e7
 
-    args = FakeArgparseObject(ksize, n_tables, max_tablesize, max_mem, 0, 1)
+    args = FakeArgparseObject(ksize, n_tables, max_tablesize, max_mem, False,
+                              0, True)
 
     old_stderr = sys.stderr
     sys.stderr = capture = StringIO()
@@ -278,12 +264,8 @@
     max_tablesize = khmer_args.DEFAULT_MAX_TABLESIZE
     max_mem = 1e7
 
-<<<<<<< HEAD
-    args = FakeArgparseObject(ksize, n_tables, max_tablesize, max_mem,
-                              False, 0)
-=======
-    args = FakeArgparseObject(ksize, n_tables, max_tablesize, max_mem, 0, 0)
->>>>>>> d76fe705
+    args = FakeArgparseObject(ksize, n_tables, max_tablesize, max_mem, False,
+                              0, False)
 
     countgraph = khmer_args.create_countgraph(args, multiplier=2.0)
     assert sum(countgraph.hashsizes()) < max_mem / 2.0, \
@@ -296,12 +278,8 @@
     max_tablesize = khmer_args.DEFAULT_MAX_TABLESIZE
     max_mem = 1e7
 
-<<<<<<< HEAD
-    args = FakeArgparseObject(ksize, n_tables, max_tablesize, max_mem,
-                              False, 0)
-=======
-    args = FakeArgparseObject(ksize, n_tables, max_tablesize, max_mem, 0, 0)
->>>>>>> d76fe705
+    args = FakeArgparseObject(ksize, n_tables, max_tablesize, max_mem, False,
+                              0, False)
 
     nodegraph = khmer_args.create_nodegraph(args)
     expected_hashsz = utils.longify([19999999, 19999981, 19999963, 19999927])
@@ -319,12 +297,8 @@
     max_tablesize = khmer_args.DEFAULT_MAX_TABLESIZE
     max_mem = 1e7
 
-<<<<<<< HEAD
-    args = FakeArgparseObject(ksize, n_tables, max_tablesize, max_mem,
-                              False, 0)
-=======
-    args = FakeArgparseObject(ksize, n_tables, max_tablesize, max_mem, 0, 0)
->>>>>>> d76fe705
+    args = FakeArgparseObject(ksize, n_tables, max_tablesize, max_mem, False,
+                              0, False)
 
     nodegraph = khmer_args.create_nodegraph(args, ksize=15)
     assert nodegraph.ksize() == 15
@@ -338,12 +312,8 @@
     max_tablesize = khmer_args.DEFAULT_MAX_TABLESIZE
     max_mem = 1e7
 
-<<<<<<< HEAD
-    args = FakeArgparseObject(ksize, n_tables, max_tablesize, max_mem,
-                              False, 0)
-=======
-    args = FakeArgparseObject(ksize, n_tables, max_tablesize, max_mem, 0, 0)
->>>>>>> d76fe705
+    args = FakeArgparseObject(ksize, n_tables, max_tablesize, max_mem, False,
+                              0, False)
 
     sys.stderr = capture = StringIO()
 
@@ -363,7 +333,8 @@
     max_tablesize = khmer_args.DEFAULT_MAX_TABLESIZE
     max_mem = 1e7
 
-    args = FakeArgparseObject(ksize, n_tables, max_tablesize, max_mem, 0, 0)
+    args = FakeArgparseObject(ksize, n_tables, max_tablesize, max_mem, False,
+                              0, False)
 
     sys.stderr = capture = StringIO()
 
@@ -383,7 +354,8 @@
     max_tablesize = khmer_args.DEFAULT_MAX_TABLESIZE
     max_mem = 1e7
 
-    args = FakeArgparseObject(ksize, n_tables, max_tablesize, max_mem, 0, 1)
+    args = FakeArgparseObject(ksize, n_tables, max_tablesize, max_mem, False,
+                              0, True)
 
     sys.stderr = capture = StringIO()
 
@@ -402,12 +374,8 @@
     max_tablesize = khmer_args.DEFAULT_MAX_TABLESIZE
     max_mem = 1e7
 
-<<<<<<< HEAD
-    args = FakeArgparseObject(ksize, n_tables, max_tablesize, max_mem,
-                              False, 0)
-=======
-    args = FakeArgparseObject(ksize, n_tables, max_tablesize, max_mem, 0, 0)
->>>>>>> d76fe705
+    args = FakeArgparseObject(ksize, n_tables, max_tablesize, max_mem, False,
+                              0, False)
 
     nodegraph = khmer_args.create_nodegraph(args, multiplier=2.0)
     assert sum(nodegraph.hashsizes()) / 8.0 < max_mem / 2.0, \
@@ -420,12 +388,8 @@
     max_tablesize = khmer_args.DEFAULT_MAX_TABLESIZE
     max_mem = 1e7
 
-<<<<<<< HEAD
-    args = FakeArgparseObject(ksize, n_tables, max_tablesize, max_mem,
-                              False, 0)
-=======
-    args = FakeArgparseObject(ksize, n_tables, max_tablesize, max_mem, 0, 0)
->>>>>>> d76fe705
+    args = FakeArgparseObject(ksize, n_tables, max_tablesize, max_mem, False,
+                              0, False)
 
     try:
         khmer_args.report_on_config(args, 'foograph')
@@ -442,12 +406,8 @@
     max_tablesize = khmer_args.DEFAULT_MAX_TABLESIZE
     max_mem = 1e7
 
-<<<<<<< HEAD
-    args = FakeArgparseObject(ksize, n_tables, max_tablesize, max_mem,
-                              False, 0)
-=======
-    args = FakeArgparseObject(ksize, n_tables, max_tablesize, max_mem, 0, 0)
->>>>>>> d76fe705
+    args = FakeArgparseObject(ksize, n_tables, max_tablesize, max_mem, False,
+                              0, False)
 
     try:
         khmer_args.calculate_graphsize(args, 'foograph')
@@ -461,7 +421,7 @@
     n_tables = khmer_args.DEFAULT_N_TABLES
     sysmem = 4e9
 
-    args = FakeArgparseObject(ksize, n_tables, None, None, True, 0)
+    args = FakeArgparseObject(ksize, n_tables, None, None, True, 0, False)
 
     tablesize = khmer_args.calculate_graphsize(args, "countgraph",
                                                _sysmem=sysmem)
@@ -474,7 +434,7 @@
     n_tables = khmer_args.DEFAULT_N_TABLES
     sysmem = 64e9
 
-    args = FakeArgparseObject(ksize, n_tables, None, None, True, 0)
+    args = FakeArgparseObject(ksize, n_tables, None, None, True, 0, False)
 
     tablesize = khmer_args.calculate_graphsize(args, "countgraph",
                                                _sysmem=sysmem)
