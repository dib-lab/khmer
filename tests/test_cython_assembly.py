--- conflicted
+++ resolved
@@ -256,8 +256,4 @@
         path = asm.assemble(HDN)
 
         assert len(path) == K
-<<<<<<< HEAD
         assert utils._equals_rc(path, HDN)
-=======
-        assert utils._equals_rc(path, HDN)
->>>>>>> 3a248c6c
