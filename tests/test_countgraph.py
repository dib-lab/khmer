# This file is part of khmer, https://github.com/dib-lab/khmer/, and is
# Copyright (C) 2010-2015, Michigan State University.
# Copyright (C) 2015-2016, The Regents of the University of California.
# Copyright (C) 2016, Google, Inc
#
# Redistribution and use in source and binary forms, with or without
# modification, are permitted provided that the following conditions are
# met:
#
#     * Redistributions of source code must retain the above copyright
#       notice, this list of conditions and the following disclaimer.
#
#     * Redistributions in binary form must reproduce the above
#       copyright notice, this list of conditions and the following
#       disclaimer in the documentation and/or other materials provided
#       with the distribution.
#
#     * Neither the name of the Michigan State University nor the names
#       of its contributors may be used to endorse or promote products
#       derived from this software without specific prior written
#       permission.
#
# THIS SOFTWARE IS PROVIDED BY THE COPYRIGHT HOLDERS AND CONTRIBUTORS
# "AS IS" AND ANY EXPRESS OR IMPLIED WARRANTIES, INCLUDING, BUT NOT
# LIMITED TO, THE IMPLIED WARRANTIES OF MERCHANTABILITY AND FITNESS FOR
# A PARTICULAR PURPOSE ARE DISCLAIMED. IN NO EVENT SHALL THE COPYRIGHT
# HOLDER OR CONTRIBUTORS BE LIABLE FOR ANY DIRECT, INDIRECT, INCIDENTAL,
# SPECIAL, EXEMPLARY, OR CONSEQUENTIAL DAMAGES (INCLUDING, BUT NOT
# LIMITED TO, PROCUREMENT OF SUBSTITUTE GOODS OR SERVICES; LOSS OF USE,
# DATA, OR PROFITS; OR BUSINESS INTERRUPTION) HOWEVER CAUSED AND ON ANY
# THEORY OF LIABILITY, WHETHER IN CONTRACT, STRICT LIABILITY, OR TORT
# (INCLUDING NEGLIGENCE OR OTHERWISE) ARISING IN ANY WAY OUT OF THE USE
# OF THIS SOFTWARE, EVEN IF ADVISED OF THE POSSIBILITY OF SUCH DAMAGE.
#
# Contact: khmer-project@idyll.org
# pylint: disable=missing-docstring,protected-access,no-member,invalid-name

import gzip

import os

import khmer
from khmer import Countgraph, SmallCountgraph, Nodegraph, FastxParser
from . import khmer_tst_utils as utils
from khmer import ReadParser
import screed

import pytest

MAX_COUNT = 255
MAX_BIGCOUNT = 65535

# from http://www.rsok.com/~jrm/printprimes.html
PRIMES_1m = [1000003, 1009837]
ARGS_1m = (PRIMES_1m[0], 2)
PRIMES_100m = [100009979, 100000007]
PRIMES_1b = [1000000007, 1000000919]
PRIMES_2b = [1999999973, 1999999943]
PRIMES_4b = [4000000007, 4000000009]
PRIMES_8b = [8000000011, 8000000051]

DNA = "AGCTTTTCATTCTGACTGCAACGGGCAATATGTCTCTGTGTGGATTAAAAAAAGAGTGTCTGATAGCAGC"


def teardown():
    utils.cleanup()


def test_count_1():
    hi = khmer.Countgraph(12, *ARGS_1m)

    kmer = 'G' * 12
    hashval = hi.hash('G' * 12)

    assert hi.get(kmer) == 0
    assert hi.get(hashval) == 0

    hi.count(kmer)
    assert hi.get(kmer) == 1
    assert hi.get(hashval) == 1

    hi.count(kmer)
    assert hi.get(kmer) == 2
    assert hi.get(hashval) == 2

    kmer = 'G' * 11

    with pytest.raises(ValueError):
        hi.hash(kmer)


def test_count_2():
    hi = khmer.Countgraph(12, *ARGS_1m)
    kmer = 'G' * 12
    hashval = hi.hash('G' * 12)

    assert hi.get(kmer) == 0
    assert hi.get(hashval) == 0

    hi.count(kmer)
    assert hi.get(kmer) == 1
    assert hi.get(hashval) == 1

    hi.count(hashval)                     # count hashes same as strings
    assert hi.get(kmer) == 2
    assert hi.get(hashval) == 2


def test_revhash_1():
    hi = khmer.Countgraph(12, 1, 1)
    kmer = 'C' * 12
    hashval = hi.hash('C' * 12)

    assert hi.reverse_hash(hashval) == kmer


def test_extract_countgraph_info_badfile():
    try:
        Countgraph.extract_info(
            utils.get_test_data('test-abund-read-2.fa'))
        assert 0, 'this should fail'
    except ValueError:
        pass


def test_extract_countgraph_info():
    fn = utils.get_temp_filename('test_extract_counting.ct')
    for size in [1e6, 2e6, 5e6, 1e7]:
        ht = khmer.Countgraph(25, size, 4)
        ht.save(fn)

        try:
            info = Countgraph.extract_info(fn)
        except ValueError as err:
            assert 0, 'Should not throw a ValueErorr: ' + str(err)
        ksize, n_tables, table_size, _, _, _, _ = info
        print(ksize, table_size, n_tables)

        assert(ksize) == 25
        assert table_size == size
        assert n_tables == 4

        try:
            os.remove(fn)
        except OSError as err:
            assert 0, '...failed to remove ' + fn + str(err)


class Test_Countgraph(object):

    def setup(self):
        self.hi = khmer.Countgraph(12, 1, 1, primes=PRIMES_1m)

    def test_failed_get(self):
        GG = 'G' * 12                   # forward_hash: 11184810
        GGhash = khmer.forward_hash(GG, 12)
        assert khmer.forward_hash(GG, 12) == 11184810

        hi = self.hi
        hi.consume(GG)

        try:
            hi.get(float(GGhash))
            assert "the previous statement should fail"
        except TypeError as err:
            print(str(err))

    def test_collision_1(self):

        GG = 'G' * 12                   # forward_hash: 11184810
        GGhash = khmer.forward_hash(GG, 12)
        assert khmer.forward_hash(GG, 12) == 11184810

        collision_1 = 'AAACGTATGACT'
        assert khmer.forward_hash(collision_1, 12) == 184777

        collision_2 = 'AAATACCGAGCG'
        assert khmer.forward_hash(collision_2, 12) == 76603

        # note, hash(GG) % 1000003 == hash(collision_1)
        # note, hash(GG) % 1009837 == hash(collision_2)

        hi = self.hi
        hi.consume(GG)
        hi.consume(collision_1)

        assert hi.get(GG) == 1
        assert hi.get(GGhash) == 1

    def test_collision_2(self):

        GG = 'G' * 12                   # forward_hash: 11184810
        assert khmer.forward_hash(GG, 12) == 11184810

        collision_1 = 'AAACGTATGACT'
        assert khmer.forward_hash(collision_1, 12) == 184777

        collision_2 = 'AAATACCGAGCG'
        assert khmer.forward_hash(collision_2, 12) == 76603

        # hash(GG) % 1000003 == hash(collision_1)
        # hash(GG) % 1009837 == hash(collision_2)

        hi = self.hi
        hi.consume(GG)
        hi.consume(collision_2)

        assert hi.get(GG) == 1

    def test_collision_3(self):

        GG = 'G' * 12                   # forward_hash: 11184810
        assert khmer.forward_hash(GG, 12) == 11184810

        collision_1 = 'AAACGTATGACT'
        assert khmer.forward_hash(collision_1, 12) == 184777

        collision_2 = 'AAATACCGAGCG'
        assert khmer.forward_hash(collision_2, 12) == 76603

        # hash(GG) % 1000003 == hash(collision_1)
        # hash(GG) % 1009837 == hash(collision_2)

        hi = self.hi
        hi.consume(GG)
        hi.consume(collision_1)
        hi.consume(collision_2)

        assert hi.get(GG) == 2


def test_get_raw_tables():
    ht = khmer.Countgraph(20, 1e5, 4)
    tables = ht.get_raw_tables()

    for size, table in zip(ht.hashsizes(), tables):
        assert isinstance(table, memoryview)
        assert size == len(table)


def test_get_raw_tables_smallcountgraph():
    # for the same number of entries a SmallCountgraph uses ~half the memory
    # of a normal Countgraph
    ht = khmer.SmallCountgraph(20, 1e5, 4)
    tables = ht.get_raw_tables()

    for size, table in zip(ht.hashsizes(), tables):
        assert isinstance(table, memoryview)
        assert size // 2 + 1 == len(table)


def test_get_raw_tables_view():
    ht = khmer.Countgraph(20, 1e5, 4)
    tables = ht.get_raw_tables()
    for tab in tables:
        assert sum(tab.tolist()) == 0
    ht.consume('AAAATTTTCCCCGGGGAAAA')
    for tab in tables:
        assert sum(tab.tolist()) == 1


def test_get_raw_tables_view_smallcountgraph():
    ht = khmer.SmallCountgraph(4, 1e5, 4)
    tables = ht.get_raw_tables()
    for tab in tables:
        assert sum(tab.tolist()) == 0
    ht.consume('AAAA')
    # the actual count is 1 but stored in the first 4bits of a Byte
    # and so becomes 16
    for tab in tables:
        assert sum(tab.tolist()) == int('00010000', 2)


@pytest.mark.huge
def test_toobig():
    try:
        khmer.Countgraph(30, 1e13, 1)
        assert 0, "this should fail"
    except MemoryError as err:
        print(str(err))


def test_3_tables():
    x = list(PRIMES_1m)
    x.append(1000005)

    hi = khmer.Countgraph(12, 1, 1, primes=x)

    GG = 'G' * 12                   # forward_hash: 11184810
    assert khmer.forward_hash(GG, 12) == 11184810

    collision_1 = 'AAACGTATGACT'
    assert khmer.forward_hash(collision_1, 12) == 184777

    collision_2 = 'AAATACCGAGCG'
    assert khmer.forward_hash(collision_2, 12) == 76603

    collision_3 = 'AAACGTATCGAG'
    assert khmer.forward_hash(collision_3, 12) == 184755

    # hash(GG) % 1000003 == hash(collision_1)
    # hash(GG) % 1009837 == hash(collision_2)
    # hash(GG) % 1000005 == hash(collision_3)
    hi.consume(GG)
    assert hi.get(GG) == 1

    hi.consume(collision_1)
    assert hi.get(GG) == 1

    hi.consume(collision_2)
    assert hi.get(GG) == 1

    hi.consume(collision_3)
    assert hi.get(GG) == 2


def test_simple_median():
    hi = khmer.Countgraph(6, 1e6, 2)

    hi.consume("AAAAAA")
    (median, average, stddev) = hi.get_median_count("AAAAAA")
    print(median, average, stddev)
    assert median == 1
    assert average == 1.0
    assert stddev == 0.0

    hi.consume("AAAAAA")
    (median, average, stddev) = hi.get_median_count("AAAAAA")
    print(median, average, stddev)
    assert median == 2
    assert average == 2.0
    assert stddev == 0.0

    hi.consume("AAAAAT")
    (median, average, stddev) = hi.get_median_count("AAAAAAT")
    print(median, average, stddev)
    assert median == 2
    assert average == 1.5
    assert int(stddev * 100) == 50        # .5

    hi.consume("AAAAAT")
    (median, average, stddev) = hi.get_median_count("AAAAAAT")
    print(median, average, stddev)
    assert median == 2
    assert average == 2.0
    assert stddev == 0.0

    hi.consume("AAAAAT")
    (median, average, stddev) = hi.get_median_count("AAAAAAT")
    print(median, average, stddev)
    assert median == 3
    assert average == 2.5
    assert int(stddev * 100) == 50        # .5


def test_median_too_short():
    hi = khmer.Countgraph(6, 1e6, 2)

    hi.consume("AAAAAA")
    try:
        hi.get_median_count("A")
        assert 0, "this should fail"
    except ValueError:
        pass


def test_median_at_least():
    hi = khmer.Countgraph(6, 1e6, 2)

    hi.consume("AAAAAA")
    assert hi.median_at_least("AAAAAA", 1)
    assert hi.median_at_least("AAAAAA", 2) is False

    hi.consume("AAAAAA")
    assert hi.median_at_least("AAAAAA", 2)
    assert hi.median_at_least("AAAAAA", 3) is False

    hi.consume("AAAAAA")
    assert hi.median_at_least("AAAAAA", 3)
    assert hi.median_at_least("AAAAAA", 4) is False

    hi.consume("AAAAAA")
    assert hi.median_at_least("AAAAAA", 4)
    assert hi.median_at_least("AAAAAA", 5) is False

    hi.consume("AAAAAA")
    assert hi.median_at_least("AAAAAA", 5)
    assert hi.median_at_least("AAAAAA", 6) is False


def test_median_at_least_single_gt():
    K = 20
    hi = khmer.Countgraph(K, 1e6, 2)

    kmers = ['ATCGATCGATCGATCGATCG',
             'GTACGTACGTACGTACGTAC',
             'TTAGTTAGTTAGTTAGTTAG']

    for kmer in kmers:
        hi.consume(kmer)
        assert hi.median_at_least(kmer, 1) is True


def test_median_at_least_single_lt():
    K = 20
    hi = khmer.Countgraph(K, 1e6, 2)

    kmers = ['ATCGATCGATCGATCGATCG',
             'GTACGTACGTACGTACGTAC',
             'TTAGTTAGTTAGTTAGTTAG']

    for kmer in kmers:
        hi.consume(kmer)
        assert hi.median_at_least(kmer, 2) is False


def test_median_at_least_odd_gt():
    # test w/odd number of k-mers
    K = 20
    hi = khmer.Countgraph(K, 1e6, 2)

    seqs = ['ATCGATCGATCGATCGATCGCC',
            'GTACGTACGTACGTACGTACCC',
            'TTAGTTAGTTAGTTAGTTAGCC']

    for seq in seqs:
        hi.consume(seq)
        assert hi.median_at_least(seq, 1) is True


def test_median_at_least_odd_lt():
    K = 20
    hi = khmer.Countgraph(K, 1e6, 2)

    seqs = ['ATCGATCGATCGATCGATCGCC',
            'GTACGTACGTACGTACGTACCC',
            'TTAGTTAGTTAGTTAGTTAGCC']

    for seq in seqs:
        hi.consume(seq)
        assert hi.median_at_least(seq, 2) is False


# Test median with even number of k-mers
def test_median_at_least_even_gt():
    K = 20
    hi = khmer.Countgraph(K, 1e6, 2)

    seqs = ['ATCGATCGATCGATCGATCGCCC',
            'GTACGTACGTACGTACGTACCCC',
            'TTAGTTAGTTAGTTAGTTAGCCC']

    for seq in seqs:
        hi.consume(seq)
        assert hi.median_at_least(seq, 1) is True


def test_median_at_least_even_lt():
    K = 20
    hi = khmer.Countgraph(K, 1e6, 2)

    seqs = ['ATCGATCGATCGATCGATCGCCC',
            'GTACGTACGTACGTACGTACCCC',
            'TTAGTTAGTTAGTTAGTTAGCCC']

    for seq in seqs:
        hi.consume(seq)
        assert hi.median_at_least(seq, 2) is False


def test_median_at_least_comp():
    K = 20
    C = 4
    hi = khmer.Countgraph(K, 1e6, 2)

    seqs = ['ATCGATCGATCGATCGATCGCCC',
            'GTACGTACGTACGTACGTACCCC',
            'TTAGTTAGTTAGTTAGTTAGCCC']

    for seq in seqs:
        hi.consume(seq)
        hi.consume(seq)
        hi.consume(seq)

        med, _, _ = hi.get_median_count(seq)
        assert hi.median_at_least(seq, C) is (med >= C)


def test_median_at_least_exception():
    ht = khmer.Countgraph(20, 1e6, 2)
    try:
        ht.median_at_least('ATGGCTGATCGAT', 1)
        assert 0, "should have thrown ValueError"
    except ValueError:
        pass


def test_get_kmer_counts_too_short():
    hi = khmer.Countgraph(6, 1e6, 2)

    hi.consume("AAAAAA")
    with pytest.raises(ValueError):
        counts = hi.get_kmer_counts("A")


def test_get_kmer_hashes_too_short():
    hi = khmer.Countgraph(6, 1e6, 2)

    hi.consume("AAAAAA")
    with pytest.raises(ValueError):
        hashes = hi.get_kmer_hashes("A")


def test_get_kmers_too_short():
    hi = khmer.Countgraph(6, 1e6, 2)

    hi.consume("AAAAAA")

    with pytest.raises(ValueError):
        kmers = hi.get_kmers("A")


def test_get_kmer_counts():
    hi = khmer.Countgraph(6, 1e6, 2)

    hi.consume("AAAAAA")
    counts = hi.get_kmer_counts("AAAAAA")
    print(counts)
    assert len(counts) == 1
    assert counts[0] == 1

    hi.consume("AAAAAA")
    counts = hi.get_kmer_counts("AAAAAA")
    print(counts)
    assert len(counts) == 1
    assert counts[0] == 2

    hi.consume("AAAAAT")
    counts = hi.get_kmer_counts("AAAAAAT")
    print(counts)
    assert len(counts) == 2
    assert counts[0] == 2
    assert counts[1] == 1

    hi.consume("AAAAAT")
    counts = hi.get_kmer_counts("AAAAAAT")
    print(counts)
    assert len(counts) == 2
    assert counts[0] == 2
    assert counts[1] == 2

    hi.consume("AAAAAT")
    counts = hi.get_kmer_counts("AAAAAAT")
    print(counts)
    assert len(counts) == 2
    assert counts[0] == 2
    assert counts[1] == 3


def test_get_kmer_hashes():
    hi = khmer.Countgraph(6, 1e6, 2)

    hi.consume("AAAAAA")
    hashes = hi.get_kmer_hashes("AAAAAA")
    print(hashes)
    assert len(hashes) == 1
    assert hi.get(hashes[0]) == 1

    hi.consume("AAAAAA")
    hashes = hi.get_kmer_hashes("AAAAAA")
    print(hashes)
    assert len(hashes) == 1
    assert hi.get(hashes[0]) == 2

    hi.consume("AAAAAT")
    hashes = hi.get_kmer_hashes("AAAAAAT")
    print(hashes)
    assert len(hashes) == 2
    assert hi.get(hashes[0]) == 2
    assert hi.get(hashes[1]) == 1

    hi.consume("AAAAAT")
    hashes = hi.get_kmer_hashes("AAAAAAT")
    print(hashes)
    assert len(hashes) == 2
    assert hi.get(hashes[0]) == 2
    assert hi.get(hashes[1]) == 2

    hi.consume("AAAAAT")
    hashes = hi.get_kmer_hashes("AAAAAAT")
    print(hashes)
    assert len(hashes) == 2
    assert hi.get(hashes[0]) == 2
    assert hi.get(hashes[1]) == 3


def test_get_kmer_hashes_as_hashset():
    hi = khmer.Countgraph(6, 1e6, 2)

    def get_counts(hs):
        return list(sorted([hi.get(h) for h in hs]))

    hi.consume("AAAAAA")
    hashes = hi.get_kmer_hashes_as_hashset("AAAAAA")
    print(hashes)
    assert len(hashes) == 1
    assert [1] == get_counts(hashes)

    hi.consume("AAAAAA")
    hashes = hi.get_kmer_hashes_as_hashset("AAAAAA")
    print(hashes)
    assert len(hashes) == 1
    assert [2] == get_counts(hashes)

    hi.consume("AAAAAT")
    hashes = hi.get_kmer_hashes_as_hashset("AAAAAAT")
    print(hashes)
    assert len(hashes) == 2
    assert [1, 2] == get_counts(hashes)

    hi.consume("AAAAAT")
    hashes = hi.get_kmer_hashes_as_hashset("AAAAAAT")
    print(hashes)
    assert len(hashes) == 2
    assert [2, 2] == get_counts(hashes)

    hi.consume("AAAAAT")
    hashes = hi.get_kmer_hashes_as_hashset("AAAAAAT")
    print(hashes)
    assert len(hashes) == 2
    assert [2, 3] == get_counts(hashes)


def test_get_kmers():
    hi = khmer.Countgraph(6, 1e6, 2)

    kmers = hi.get_kmers("AAAAAA")
    assert kmers == ["AAAAAA"]

    kmers = hi.get_kmers("AAAAAAT")
    assert kmers == ["AAAAAA", "AAAAAT"]

    kmers = hi.get_kmers("AGCTTTTC")
    assert kmers == ['AGCTTT', 'GCTTTT', 'CTTTTC']


@pytest.mark.huge
@pytest.mark.parametrize("ctfile", ['temp.ct', 'temp.ct.gz'])
def test_save_load_large(ctfile):
    inpath = utils.get_test_data('random-20-a.fa')
    savepath = utils.get_temp_filename(ctfile)

    orig = khmer.Countgraph(12, 2**31, 1)
    orig.consume_seqfile(inpath)
    orig.save(savepath)

    loaded = Countgraph.load(savepath)

    orig_count = orig.n_occupied()
    loaded_count = loaded.n_occupied()
    assert orig_count == 3966, orig_count
    assert loaded_count == orig_count, loaded_count


@pytest.mark.parametrize("ctfile", ['temp.ct', 'temp.ct.gz'])
def test_save_load_occupied(ctfile):
    print('working with', ctfile)
    inpath = utils.get_test_data('random-20-a.fa')
    savepath = utils.get_temp_filename(ctfile)

    orig = khmer.Countgraph(12, 1e5, 4)
    orig.consume_seqfile(inpath)
    orig.save(savepath)

    loaded = Countgraph.load(savepath)

    orig_count = orig.n_occupied()
    loaded_count = loaded.n_occupied()
    assert orig_count == 3886, orig_count
    assert loaded_count == orig_count, loaded_count


@pytest.mark.parametrize("ctfile", ['temp.ct', 'temp.ct.gz'])
def test_save_load_occupied_small(ctfile):
    print('working with', ctfile)
    inpath = utils.get_test_data('random-20-a.fa')
    savepath = utils.get_temp_filename(ctfile)

    orig = khmer.SmallCountgraph(12, 1e5, 4)
    orig.consume_seqfile(inpath)
    orig.save(savepath)

    loaded = SmallCountgraph.load(savepath)

    orig_count = orig.n_occupied()
    loaded_count = loaded.n_occupied()
    assert orig_count == 3886, orig_count
    assert loaded_count == orig_count, loaded_count


def test_save_load():
    inpath = utils.get_test_data('random-20-a.fa')
    savepath = utils.get_temp_filename('tempcountingsave0.ht')

    sizes = list(PRIMES_1m)
    sizes.append(1000005)

    hi = khmer.Countgraph(12, 1, 1, primes=sizes)
    hi.consume_seqfile(inpath)
    hi.save(savepath)

    try:
        ht = Countgraph.load(savepath)
    except OSError as err:
        assert 0, 'Should not produce an OSError: ' + str(err)

    tracking = khmer.Nodegraph(12, 1, 1, primes=sizes)
    x = hi.abundance_distribution(inpath, tracking)

    tracking = khmer.Nodegraph(12, 1, 1, primes=sizes)
    y = ht.abundance_distribution(inpath, tracking)

    assert sum(x) == 3966, sum(x)
    assert x == y, (x, y)


def test_load_truncated():
    inpath = utils.get_test_data('random-20-a.fa')
    savepath = utils.get_temp_filename('save.ht')
    truncpath = utils.get_temp_filename('trunc.ht')

    hi = khmer.Countgraph(12, 200, 3)
    hi.consume_seqfile(inpath)
    hi.save(savepath)

    data = open(savepath, 'rb').read()
    for i in range(len(data)):
        fp = open(truncpath, 'wb')
        fp.write(data[:i])
        fp.close()

        try:
            Countgraph.load(truncpath)
            assert 0, "this should not be reached!"
        except OSError as err:
            print(str(err))


def test_load_gz():
    inpath = utils.get_test_data('random-20-a.fa')

    savepath = utils.get_temp_filename('tempcountingsave1.ht')
    loadpath = utils.get_temp_filename('tempcountingsave1.ht.gz')

    sizes = list(PRIMES_1m)
    sizes.append(1000005)

    # save uncompressed hashtable.
    hi = khmer.Countgraph(12, 1, 1, primes=sizes)
    hi.consume_seqfile(inpath)
    hi.save(savepath)

    # compress.
    in_file = open(savepath, 'rb')
    out_file = gzip.open(loadpath, 'wb')
    out_file.writelines(in_file)
    out_file.close()
    in_file.close()

    # load compressed hashtable.
    try:
        ht = Countgraph.load(loadpath)
    except OSError as err:
        assert 0, "Should not produce an OSError: " + str(err)

    tracking = khmer.Nodegraph(12, 1, 1, primes=sizes)
    x = hi.abundance_distribution(inpath, tracking)

    tracking = khmer.Nodegraph(12, 1, 1, primes=sizes)
    y = ht.abundance_distribution(inpath, tracking)

    assert sum(x) == 3966, sum(x)
    assert x == y, (x, y)


def test_save_load_gz():
    inpath = utils.get_test_data('random-20-a.fa')
    savepath = utils.get_temp_filename('tempcountingsave2.ht.gz')

    sizes = list(PRIMES_1m)
    sizes.append(1000005)

    hi = khmer.Countgraph(12, 1, 1, primes=sizes)
    hi.consume_seqfile(inpath)
    hi.save(savepath)

    try:
        ht = Countgraph.load(savepath)
    except OSError as err:
        assert 0, 'Should not produce an OSError: ' + str(err)

    tracking = khmer.Nodegraph(12, 1, 1, primes=sizes)
    x = hi.abundance_distribution(inpath, tracking)

    tracking = khmer.Nodegraph(12, 1, 1, primes=sizes)
    y = ht.abundance_distribution(inpath, tracking)

    assert sum(x) == 3966, sum(x)
    assert x == y, (x, y)


@pytest.mark.parametrize("ext", ['', '.gz'])
def test_load_empty_files(ext):
    # Check empty files, compressed or not
    fname = utils.get_test_data('empty-file' + ext)
    with pytest.raises(OSError):
        Countgraph.load(fname)


def test_trim_full():
    hi = khmer.Countgraph(6, 1e6, 2)

    hi.consume(DNA)
    hi.consume(DNA)

    seq, _ = hi.trim_on_abundance(DNA, 2)
    assert DNA == seq, seq


def test_trim_short():
    hi = khmer.Countgraph(6, 1e6, 2)

    hi.consume(DNA)
    hi.consume(DNA[:50])

    seq, pos = hi.trim_on_abundance(DNA, 2)
    assert DNA[:50] == seq, (seq, pos)
    assert hi.get(seq[-6:]) == 2
    assert hi.get(DNA[:51][-6:]) == 1


def test_find_spectral_error_positions_1():
    hi = khmer.Countgraph(8, 1e6, 2)

    hi.consume(DNA)
    hi.consume(DNA[:30])

    for n in range(len(DNA) - 8 + 1):
        print(n, hi.get(DNA[n:n + 8]))

    posns = hi.find_spectral_error_positions(DNA, 1)
    assert posns == [30], posns


def test_find_spectral_error_positions_2():
    hi = khmer.Countgraph(8, 1e6, 2)

    hi.consume(DNA)
    hi.consume(DNA)

    posns = hi.find_spectral_error_positions(DNA, 2)
    assert posns == [], posns


def test_find_spectral_error_positions_6():
    hi = khmer.Countgraph(8, 1e6, 2)

    hi.consume(DNA)
    hi.consume(DNA[1:])

    for n in range(len(DNA) - 8 + 1):
        print(n, hi.get(DNA[n:n + 8]))

    posns = hi.find_spectral_error_positions(DNA, 1)
    assert posns == [0], posns


def test_find_spectral_error_positions_4():
    hi = khmer.Countgraph(8, 1e6, 2)

    hi.consume(DNA)

    posns = hi.find_spectral_error_positions(DNA, 2)
    assert posns == [], posns


def test_find_spectral_error_positions_5():
    hi = khmer.Countgraph(8, 1e6, 2)

    hi.consume(DNA)
    hi.consume(DNA[:10])
    hi.consume(DNA[11:])

    posns = hi.find_spectral_error_positions(DNA, 1)
    assert posns == [10], posns


def test_find_spectral_error_locs7():
    K = 8
    hi = khmer.Countgraph(K, 1e6, 2)

    hi.consume(DNA)
    hi.consume(DNA[K:])

    for n in range(len(DNA) - 8 + 1):
        print(n, hi.get(DNA[n:n + 8]))

    posns = hi.find_spectral_error_positions(DNA, 1)
    assert posns == [7], posns


def test_find_spectral_error_positions_err():
    hi = khmer.Countgraph(8, 1e6, 2)

    try:
        hi.find_spectral_error_positions(DNA[:6], 1)
        assert 0, "should raise ValueError; too short"
    except ValueError:
        pass


def test_maxcount():
    # hashtable should saturate at some point so as not to overflow counter
    kh = khmer.Countgraph(4, 4 ** 4, 4)
    kh.set_use_bigcount(False)

    last_count = None
    for _ in range(0, 1000):
        kh.count('AAAA')
        c = kh.get('AAAA')

        if c == last_count:
            break
        last_count = c

    assert c != 1000, "should not be able to count to 1000: %d" % c
    assert c == MAX_COUNT, c       # this will depend on HashcountType...


def test_maxcount_with_bigcount():
    # hashtable should not saturate, if use_bigcount is set.
    kh = khmer.Countgraph(4, 4 ** 4, 4)
    kh.set_use_bigcount(True)

    last_count = None
    for _ in range(0, 1000):
        kh.count('AAAA')
        c = kh.get('AAAA')

        if c == last_count:
            break
        last_count = c

    assert c == 1000, "should be able to count to 1000: %d" % c
    assert c != MAX_COUNT, c


def test_maxcount_with_bigcount_save():
    # hashtable should not saturate, if use_bigcount is set.
    kh = khmer.Countgraph(4, 4 ** 4, 4)
    kh.set_use_bigcount(True)

    for _ in range(0, 1000):
        kh.count('AAAA')
        c = kh.get('AAAA')

    savepath = utils.get_temp_filename('tempcountingsave.ht')
    kh.save(savepath)

    try:
        kh = Countgraph.load(savepath)
    except OSError as err:
        assert 0, "Should not produce an OSError: " + str(err)

    c = kh.get('AAAA')
    assert c == 1000, "should be able to count to 1000: %d" % c
    assert c != MAX_COUNT, c


def test_bigcount_save():
    # hashtable should not saturate, if use_bigcount is set.
    kh = khmer.Countgraph(4, 4 ** 4, 4)
    kh.set_use_bigcount(True)

    savepath = utils.get_temp_filename('tempcountingsave.ht')
    kh.save(savepath)

    try:
        kh = Countgraph.load(savepath)
    except OSError as err:
        assert 0, "Should not produce an OSError: " + str(err)

    # set_use_bigcount should still be True after load (i.e. should be saved)

    assert kh.get('AAAA') == 0

    for _ in range(0, 1000):
        kh.count('AAAA')
        kh.get('AAAA')

    assert kh.get('AAAA') == 1000


def test_nobigcount_save():
    kh = khmer.Countgraph(4, 4 ** 4, 4)
    # kh.set_use_bigcount(False) <-- this is the default

    savepath = utils.get_temp_filename('tempcountingsave.ht')
    kh.save(savepath)

    try:
        kh = Countgraph.load(savepath)
    except OSError as err:
        assert 0, 'Should not produce an OSError: ' + str(err)

    # set_use_bigcount should still be False after load (i.e. should be saved)

    assert kh.get('AAAA') == 0

    for _ in range(0, 1000):
        kh.count('AAAA')
        kh.get('AAAA')

    assert kh.get('AAAA') == MAX_COUNT


def test_bigcount_abund_dist():
    kh = khmer.Countgraph(18, 1e2, 4)
    tracking = khmer.Nodegraph(18, 1e2, 4)
    kh.set_use_bigcount(True)

    seqpath = utils.get_test_data('test-abund-read-2.fa')

    kh.consume_seqfile(seqpath)

    dist = kh.abundance_distribution(seqpath, tracking)
    print(kh.get('GGTTGACGGGGCTCAGGG'))

    pdist = [(i, dist[i]) for i in range(len(dist)) if dist[i]]
    assert dist[1002] == 1, pdist


def test_bigcount_abund_dist_2():
    kh = khmer.Countgraph(18, 1e7, 4)
    tracking = khmer.Nodegraph(18, 1e7, 4)
    kh.set_use_bigcount(True)

    seqpath = utils.get_test_data('test-abund-read.fa')

    kh.consume_seqfile(seqpath)
    for i in range(1000):
        kh.count('GGTTGACGGGGCTCAGGG')

    dist = kh.abundance_distribution(seqpath, tracking)
    print(kh.get('GGTTGACGGGGCTCAGGG'))

    pdist = [(i, dist[i]) for i in range(len(dist)) if dist[i]]
    assert dist[1001] == 1, pdist


def test_bigcount_overflow():
    kh = khmer.Countgraph(18, 1e7, 4)
    kh.set_use_bigcount(True)

    for _ in range(0, 70000):
        kh.count('GGTTGACGGGGCTCAGGG')

    assert kh.get('GGTTGACGGGGCTCAGGG') == MAX_BIGCOUNT


def test_get_ksize():
    kh = khmer.Countgraph(22, 1, 1)
    assert kh.ksize() == 22


def test_get_hashsizes():
    kh = khmer.Countgraph(22, 100, 4)
    # Py2/3 hack, longify converts to long in py2, remove once py2 isn't
    # supported any longer.
    expected = utils.longify([97, 89, 83, 79])
    assert kh.hashsizes() == expected, kh.hashsizes()


def test_load_notexist_should_fail():
    savepath = utils.get_temp_filename('tempcountingsave0.ht')

    try:
        hi = Countgraph.load(savepath)
        assert 0, "load should fail"
    except OSError as e:
        print(str(e))


def test_load_truncated_should_fail():
    inpath = utils.get_test_data('random-20-a.fa')
    savepath = utils.get_temp_filename('tempcountingsave0.ht')

    hi = khmer.Countgraph(12, 1000, 2)
    hi.consume_seqfile(inpath)
    hi.save(savepath)

    fp = open(savepath, 'rb')
    data = fp.read()
    fp.close()

    fp = open(savepath, 'wb')
    fp.write(data[:1000])
    fp.close()

    try:
        hi = Countgraph.load(savepath)
        assert 0, "load should fail"
    except OSError as e:
        print(str(e))


def test_load_gz_notexist_should_fail():
    savepath = utils.get_temp_filename('tempcountingsave0.ht.gz')

    try:
        hi = Countgraph.load(savepath)
        assert 0, "load should fail"
    except OSError as e:
        print(str(e))


def test_load_gz_truncated_should_fail():
    inpath = utils.get_test_data('random-20-a.fa')
    savepath = utils.get_temp_filename('tempcountingsave0.ht.gz')

    hi = khmer.Countgraph(12, 1000, 2)
    hi.consume_seqfile(inpath)
    hi.save(savepath)

    fp = open(savepath, 'rb')
    data = fp.read()
    fp.close()

    fp = open(savepath, 'wb')
    fp.write(data[:1000])
    fp.close()

    try:
        hi = Countgraph.load(savepath)
        assert 0, "load should fail"
    except OSError as e:
        print(str(e))


def test_counting_file_version_check():
    ht = khmer.Countgraph(12, 1, 1)

    inpath = utils.get_test_data('badversion-k12.ct')

    try:
        ht.load(inpath)
        assert 0, "this should fail"
    except OSError as e:
        print(str(e))


def test_counting_gz_file_version_check():

    inpath = utils.get_test_data('badversion-k12.ct.gz')

    try:
        ht = Countgraph.load(inpath)
        assert 0, "this should fail"
    except OSError as e:
        print(str(e))


def test_counting_file_type_check():
    inpath = utils.get_test_data('goodversion-k12.ht')

    try:
        kh = Countgraph.load(inpath)
        assert 0, "this should fail"
    except OSError as e:
        print(str(e))


def test_counting_gz_file_type_check():
    inpath = utils.get_test_data('goodversion-k12.ht.gz')

    try:
        kh = Countgraph.load(inpath)
        assert 0, "this should fail"
    except OSError as e:
        print(str(e))


def test_counting_bad_primes_list():
    try:
        khmer.Countgraph(12, 1, 1, primes=["a", "b", "c"])
        assert 0, "bad list of primes should fail"
    except TypeError as e:
        print(str(e))


def test_bad_use_bigcount():
    countgraph = khmer.Countgraph(4, 4 ** 4, 4)
    countgraph.set_use_bigcount(True)
    assert countgraph.get_use_bigcount()
    try:
        countgraph.get_use_bigcount(True)
        assert 0, "this should fail"
    except TypeError as err:
        print(str(err))


def test_consume_absentfasta():
    countgraph = khmer.Countgraph(4, 4 ** 4, 4)
    try:
        countgraph.consume_seqfile("absent_file.fa")
        assert 0, "This should fail"
    except OSError as err:
        print(str(err))


def test_consume_absentfasta():
    countgraph = khmer.Countgraph(4, 4 ** 4, 4)
    try:
        countgraph.consume_seqfile()
        assert 0, "this should fail"
    except TypeError as err:
        print(str(err))
    try:
<<<<<<< HEAD
        parser = FastxParser(utils.get_test_data('empty-file'))
        countgraph.consume_seqfile(parser)
=======
        readparser = ReadParser(utils.get_test_data('empty-file'))
        countgraph.consume_seqfile(readparser)
>>>>>>> 01e826b4
        assert 0, "this should fail"
    except RuntimeError as err:
        print(str(err))
    except ValueError as err:
        print(str(err))


def test_badconsume():
    countgraph = khmer.Countgraph(4, 4 ** 4, 4)
    try:
        countgraph.consume()
        assert 0, "this should fail"
    except TypeError as err:
        print(str(err))
    try:
        countgraph.consume("AAA")
        assert 0, "this should fail"
    except ValueError as err:
        print(str(err))


def test_get_badmin_count():
    countgraph = khmer.Countgraph(4, 4 ** 4, 4)
    try:
        countgraph.get_min_count()
        assert 0, "this should fail"
    except TypeError as err:
        print(str(err))
    try:
        countgraph.get_min_count("AAA")
        assert 0, "this should fail"
    except ValueError as err:
        print(str(err))


def test_get_badmax_count():
    countgraph = khmer.Countgraph(4, 4 ** 4, 4)
    try:
        countgraph.get_max_count()
        assert 0, "this should fail"
    except TypeError as err:
        print(str(err))
    try:
        countgraph.get_max_count("AAA")
        assert 0, "this should fail"
    except ValueError as err:
        print(str(err))


def test_get_badmedian_count():
    countgraph = khmer.Countgraph(4, 4 ** 4, 4)
    try:
        countgraph.get_median_count()
        assert 0, "this should fail"
    except TypeError as err:
        print(str(err))
    try:
        countgraph.get_median_count("AAA")
        assert 0, "this should fail"
    except ValueError as err:
        print(str(err))


def test_badget():
    countgraph = khmer.Countgraph(4, 4 ** 4, 4)
    try:
        countgraph.get()
        assert 0, "this should fail"
    except TypeError as err:
        print(str(err))


def test_badget_2():
    countgraph = khmer.Countgraph(6, 1e6, 2)

    countgraph.consume(DNA)

    assert countgraph.get("AGCTTT") == 1

    assert countgraph.get("GATGAG") == 0

    try:
        countgraph.get("AGCTT")
        assert 0, "this should fail"
    except ValueError as err:
        print(str(err))


def test_badtrim():
    countgraph = khmer.Countgraph(6, 1e6, 2)

    countgraph.consume(DNA)
    try:
        countgraph.trim_on_abundance()
        assert 0, "this should fail"
    except TypeError as err:
        print(str(err))
    countgraph.trim_on_abundance("AAAAAA", 1)


def test_badload():

    try:
        countgraph = Countgraph.load()
        assert 0, "this should fail"
    except TypeError as err:
        print(str(err))


def test_badsave():
    countgraph = khmer.Countgraph(4, 4 ** 4, 4)
    try:
        countgraph.save()
        assert 0, "this should fail"
    except TypeError as err:
        print(str(err))


def test_badksize():
    countgraph = khmer.Countgraph(4, 4 ** 4, 4)
    try:
        countgraph.ksize(True)
        assert 0, "this should fail"
    except TypeError as err:
        print(str(err))


def test_badhashsizes():
    countgraph = khmer.Countgraph(4, 4 ** 4, 4)
    try:
        countgraph.hashsizes(True)
        assert 0, "this should fail"
    except TypeError as err:
        print(str(err))


def test_badconsume_and_tag():
    countgraph = khmer.Countgraph(4, 4 ** 4, 4)
    try:
        countgraph.consume_and_tag()
        assert 0, "this should fail"
    except TypeError as err:
        print(str(err))


def test_consume_seqfile_and_tag():
    countgraph = khmer.Countgraph(4, 4 ** 4, 4)
    try:
        countgraph.consume_seqfile_and_tag()
        assert 0, "this should fail"
    except TypeError as err:
        print(str(err))
    countgraph.consume_seqfile_and_tag(utils.get_test_data("test-graph2.fa"))


def test_consume_and_retrieve_tags_1():
    ct = khmer.Countgraph(4, 4 ** 4, 4)

    # first, for each sequence, build tags.
    for record in screed.open(utils.get_test_data('test-graph2.fa')):
        ct.consume_and_tag(record.sequence)

    # check that all the tags in sequences are retrieved by iterating
    # across the sequence and retrieving by neighborhood.

    ss = set()
    tt = set()
    for record in screed.open(utils.get_test_data('test-graph2.fa')):
        for _, tag in ct.get_tags_and_positions(record.sequence):
            ss.add(tag)

        for start in range(len(record.sequence) - 3):
            kmer = record.sequence[start:start + 4]
            tt.update(ct.find_all_tags_list(kmer))

    assert ss == tt


def test_consume_and_retrieve_tags_empty():
    ct = khmer.Countgraph(4, 4 ** 4, 4)

    # load each sequence but do not build tags - everything should be empty.
    for record in screed.open(utils.get_test_data('test-graph2.fa')):
        ct.consume(record.sequence)

    # check that all the tags in sequences are retrieved by iterating
    # across the sequence and retrieving by neighborhood.

    ss = set()
    tt = set()
    for record in screed.open(utils.get_test_data('test-graph2.fa')):
        for _, tag in ct.get_tags_and_positions(record.sequence):
            ss.add(tag)

        for start in range(len(record.sequence) - 3):
            kmer = record.sequence[start:start + 4]
            tt.update(ct.find_all_tags_list(kmer))

    assert not ss
    assert not tt


def test_find_all_tags_list_error():
    ct = khmer.Countgraph(4, 4 ** 4, 4)

    # load each sequence but do not build tags - everything should be empty.
    for record in screed.open(utils.get_test_data('test-graph2.fa')):
        ct.consume(record.sequence)

    try:
        ct.find_all_tags_list("ATA")
        assert False, "a ValueError should be raised for incorrect k-mer size"
    except ValueError:
        pass

    try:
        ct.find_all_tags_list("ATAGA")
        assert False, "a ValueError should be raised for incorrect k-mer size"
    except ValueError:
        pass


def test_abund_dist_gz_bigcount():
    infile = utils.copy_test_data('test-abund-read-2.fa')
    script = 'load-into-counting.py'
    htfile = utils.get_temp_filename('test_ct')
    args = ['-x', str(1e7), '-N', str(2), '-k', str(2), htfile, infile]
    utils.runscript(script, args)  # create a bigcount table
    assert os.path.exists(htfile)
    data = open(htfile, 'rb').read()

    outfile = utils.get_temp_filename('test_ct.gz')
    f_out = gzip.open(outfile, 'wb')  # compress the created bigcount table
    f_out.write(data)
    f_out.close()
    # load the compressed bigcount table
    try:
        countgraph = Countgraph.load(outfile)
    except OSError as err:
        assert 0, 'Should not produce OSError: ' + str(err)

    assert countgraph.n_occupied() != 0
    hashsizes = countgraph.hashsizes()
    kmer_size = countgraph.ksize()
    tracking = khmer.Nodegraph(kmer_size, 1, 1, primes=hashsizes)
    abundances = countgraph.abundance_distribution(infile, tracking)
    # calculate abundance distribution for compressed bigcount table
    flag = False
    # check if abundance is > 255
    # if ok  gzipped bigcount was loaded correctly
    for _, i in enumerate(abundances):
        print(_, i)
        if _ > 255 and i > 0:
            flag = True
            break
    assert flag


def test_abund_dist_gz_bigcount_compressed_first():
    infile = utils.copy_test_data('test-abund-read-2.fa')
    script = 'load-into-counting.py'
    htfile = utils.get_temp_filename('test_ct.gz')
    args = ['-x', str(1e7), '-N', str(2), '-k', str(2), htfile, infile]
    utils.runscript(script, args)  # create a bigcount table
    assert os.path.exists(htfile)
    data = gzip.open(htfile, 'rb').read()  # read compressed bigcount table

    outfile = utils.get_temp_filename('test_ct')
    f_out = open(outfile, 'wb')  # output the bigcount table
    f_out.write(data)
    f_out.close()
    # load the compressed bigcount table
    try:
        countgraph = Countgraph.load(outfile)
    except OSError as err:
        assert 0, 'Should not produce OSError: ' + str(err)

    assert countgraph.n_occupied() != 0
    hashsizes = countgraph.hashsizes()
    kmer_size = countgraph.ksize()
    tracking = khmer.Nodegraph(kmer_size, 1, 1, primes=hashsizes)
    abundances = countgraph.abundance_distribution(infile, tracking)
    # calculate abundance distribution for compressed bigcount table
    flag = False
    # check if abundance is > 255
    # if ok  gzipped bigcount was loaded correctly
    for _, i in enumerate(abundances):
        print(_, i)
        if _ > 255 and i > 0:
            flag = True
            break
    assert flag


def test_counting_load_bigcount():
    count_table = khmer.Countgraph(10, 1e5, 4)
    count_table.set_use_bigcount(True)
    for i in range(500):
        print(i, count_table.count('ATATATATAT'))
    count = count_table.get('ATATATATAT')
    assert count == 500<|MERGE_RESOLUTION|>--- conflicted
+++ resolved
@@ -1226,13 +1226,8 @@
     except TypeError as err:
         print(str(err))
     try:
-<<<<<<< HEAD
         parser = FastxParser(utils.get_test_data('empty-file'))
         countgraph.consume_seqfile(parser)
-=======
-        readparser = ReadParser(utils.get_test_data('empty-file'))
-        countgraph.consume_seqfile(readparser)
->>>>>>> 01e826b4
         assert 0, "this should fail"
     except RuntimeError as err:
         print(str(err))
