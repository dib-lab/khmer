--- conflicted
+++ resolved
@@ -104,7 +104,6 @@
     assert s == "GGGG"
 
 
-<<<<<<< HEAD
 def test_reverse_complement():
     s = 'AATTCCGG'
     assert khmer.reverse_complement(s) == 'CCGGAATT'
@@ -122,7 +121,8 @@
 def test_reverse_complement_exception():
     with pytest.raises(RuntimeError):
         khmer.reverse_complement('FGF')
-=======
+
+
 def test_reverse_hash_longs():
     # test explicitly with long integers, only needed for python2
     # the builtin `long` exists in the global scope only
@@ -148,7 +148,6 @@
         khmer.reverse_hash('2345', 4)
 
     assert 'int' in str(excinfo.value)
->>>>>>> 07d116c3
 
 
 def test_hash_murmur3():
