#
# This file is part of khmer, http://github.com/ged-lab/khmer/, and is
# Copyright (C) Michigan State University, 2009-2013. It is licensed under
# the three-clause BSD license; see doc/LICENSE.txt. Contact: ctb@msu.edu
#
import khmer
from nose.plugins.attrib import attr
import os
<<<<<<< HEAD
=======

>>>>>>> 6e3d08b4

def test_forward_hash():
    assert khmer.forward_hash('AAAA', 4) == 0
    assert khmer.forward_hash('TTTT', 4) == 0
    assert khmer.forward_hash('CCCC', 4) == 170
    assert khmer.forward_hash('GGGG', 4) == 170


def test_forward_hash_no_rc():
    h = khmer.forward_hash_no_rc('AAAA', 4)
    assert h == 0, h

    h = khmer.forward_hash_no_rc('TTTT', 4)
    assert h == 85, h

    h = khmer.forward_hash_no_rc('CCCC', 4)
    assert h == 170, h

    h = khmer.forward_hash_no_rc('GGGG', 4)
    assert h == 255, h


def test_reverse_hash():
    s = khmer.reverse_hash(0, 4)
    assert s == "AAAA"

    s = khmer.reverse_hash(85, 4)
    assert s == "TTTT"

    s = khmer.reverse_hash(170, 4)
    assert s == "CCCC"

    s = khmer.reverse_hash(255, 4)
    assert s == "GGGG"


def test_get_primes():
    primes = khmer.get_n_primes_near_x(7, 20)

    assert primes == [19, 17, 13, 11, 7, 5, 3]

<<<<<<< HEAD
=======

>>>>>>> 6e3d08b4
def test_extract_countinghash_info():
    fn = 'test_extract_counting.ht'
    for size in [1e6, 2e6, 5e6, 1e7]:
        ht = khmer.new_counting_hash(25, size, 4)
        ht.save(fn)

        info = khmer.extract_countinghash_info(fn)
        ksize, table_size, n_tables, _, _, _ = info
        print ksize, table_size, n_tables

        assert(ksize) == 25
        assert table_size == size
        assert n_tables == 4

        try:
            os.remove(fn)
        except OSError as e:
            print >>sys.stder, '...failed to remove {fn}'.format(fn)

<<<<<<< HEAD
=======

>>>>>>> 6e3d08b4
def test_extract_hashbits_info():
    fn = 'test_extract_hashbits.ht'
    for size in [1e6, 2e6, 5e6, 1e7]:
        ht = khmer.Hashbits(25, size, 4)
        ht.save(fn)
<<<<<<< HEAD
        
        info = khmer.extract_hashbits_info(fn) 
=======

        info = khmer.extract_hashbits_info(fn)
>>>>>>> 6e3d08b4
        ksize, table_size, n_tables, _, _ = info
        print ksize, table_size, n_tables

        assert(ksize) == 25
        assert table_size == size
        assert n_tables == 4

        try:
            os.remove(fn)
        except OSError as e:
            print >>sys.stderr, '...failed to remove {fn}'.format(fn)<|MERGE_RESOLUTION|>--- conflicted
+++ resolved
@@ -6,10 +6,7 @@
 import khmer
 from nose.plugins.attrib import attr
 import os
-<<<<<<< HEAD
-=======
 
->>>>>>> 6e3d08b4
 
 def test_forward_hash():
     assert khmer.forward_hash('AAAA', 4) == 0
@@ -51,10 +48,7 @@
 
     assert primes == [19, 17, 13, 11, 7, 5, 3]
 
-<<<<<<< HEAD
-=======
 
->>>>>>> 6e3d08b4
 def test_extract_countinghash_info():
     fn = 'test_extract_counting.ht'
     for size in [1e6, 2e6, 5e6, 1e7]:
@@ -74,22 +68,14 @@
         except OSError as e:
             print >>sys.stder, '...failed to remove {fn}'.format(fn)
 
-<<<<<<< HEAD
-=======
 
->>>>>>> 6e3d08b4
 def test_extract_hashbits_info():
     fn = 'test_extract_hashbits.ht'
     for size in [1e6, 2e6, 5e6, 1e7]:
         ht = khmer.Hashbits(25, size, 4)
         ht.save(fn)
-<<<<<<< HEAD
-        
-        info = khmer.extract_hashbits_info(fn) 
-=======
 
         info = khmer.extract_hashbits_info(fn)
->>>>>>> 6e3d08b4
         ksize, table_size, n_tables, _, _ = info
         print ksize, table_size, n_tables
 
