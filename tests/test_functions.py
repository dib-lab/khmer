--- conflicted
+++ resolved
@@ -42,12 +42,7 @@
 import sys
 import pytest
 from . import khmer_tst_utils as utils
-<<<<<<< HEAD
-
-=======
-from khmer.utils import (check_is_pair, broken_paired_reader, check_is_left,
-                         check_is_right, clean_input_reads)
->>>>>>> b2ab5157
+
 from khmer.kfile import check_input_files, get_file_writer
 try:
     from StringIO import StringIO
@@ -285,298 +280,3 @@
         sys.stderr = old_stderr
 
     assert "does not exist" in capture.getvalue(), capture.getvalue()
-<<<<<<< HEAD
-=======
-
-
-def test_check_is_pair_1():
-    read1 = screed.Record(name='seq', quality='###', sequence='AAA')
-    read2 = screed.Record(name='seq2', quality='###', sequence='AAA')
-
-    assert not check_is_pair(read1, read2)
-
-
-def test_check_is_pair_2():
-    read1 = screed.Record(name='seq/1', quality='###', sequence='AAA')
-    read2 = screed.Record(name='seq/2', quality='###', sequence='AAA')
-
-    assert check_is_pair(read1, read2)
-
-
-def test_check_is_pair_3_fq():
-    read1 = screed.Record(name='seq 1::', quality='###', sequence='AAA')
-    read2 = screed.Record(name='seq 2::', quality='###', sequence='AAA')
-
-    assert check_is_pair(read1, read2)
-
-
-def test_check_is_pair_3_broken_fq_1():
-    read1 = screed.Record(name='seq', quality='###', sequence='AAA')
-    read2 = screed.Record(name='seq 2::', quality='###', sequence='AAA')
-
-    assert not check_is_pair(read1, read2)
-
-
-def test_check_is_pair_3_broken_fq_2():
-    read1 = screed.Record(name='seq 1::', quality='###', sequence='AAA')
-    read2 = screed.Record(name='seq', quality='###', sequence='AAA')
-
-    assert not check_is_pair(read1, read2)
-
-
-def test_check_is_pair_3_fa():
-    read1 = screed.Record(name='seq 1::', sequence='AAA')
-    read2 = screed.Record(name='seq 2::', sequence='AAA')
-
-    assert check_is_pair(read1, read2)
-
-
-def test_check_is_pair_4():
-    read1 = screed.Record(name='seq/1', quality='###', sequence='AAA')
-    read2 = screed.Record(name='seq/2', sequence='AAA')
-
-    try:
-        check_is_pair(read1, read2)
-        assert False                    # check_is_pair should fail here.
-    except ValueError:
-        pass
-
-
-def test_check_is_pair_4b():
-    read1 = screed.Record(name='seq/1', sequence='AAA')
-    read2 = screed.Record(name='seq/2', quality='###', sequence='AAA')
-
-    try:
-        check_is_pair(read1, read2)
-        assert False                    # check_is_pair should fail here.
-    except ValueError:
-        pass
-
-
-def test_check_is_pair_5():
-    read1 = screed.Record(name='seq/1', sequence='AAA')
-    read2 = screed.Record(name='seq/2', sequence='AAA')
-
-    assert check_is_pair(read1, read2)
-
-
-def test_check_is_pair_6():
-    read1 = screed.Record(name='seq1', sequence='AAA')
-    read2 = screed.Record(name='seq2', sequence='AAA')
-
-    assert not check_is_pair(read1, read2)
-
-
-def test_check_is_pair_7():
-    read1 = screed.Record(name='seq/2', sequence='AAA')
-    read2 = screed.Record(name='seq/1', sequence='AAA')
-
-    assert not check_is_pair(read1, read2)
-
-
-def test_check_is_right():
-    assert not check_is_right('seq1/1')
-    assert not check_is_right('seq1 1::N')
-    assert check_is_right('seq1/2')
-    assert check_is_right('seq1 2::N')
-
-    assert not check_is_right('seq')
-    assert not check_is_right('seq 2')
-
-
-def test_check_is_left():
-    assert check_is_left('seq1/1')
-    assert check_is_left('seq1 1::N')
-    assert not check_is_left('seq1/2')
-    assert not check_is_left('seq1 2::N')
-
-    assert not check_is_left('seq')
-    assert not check_is_left('seq 1')
-
-    assert check_is_left(
-        '@HWI-ST412:261:d15khacxx:8:1101:3149:2157 1:N:0:ATCACG')
-
-
-def gather(stream, **kw):
-    itr = broken_paired_reader(stream, **kw)
-
-    x = []
-    m = 0
-    num = 0
-    for num, is_pair, read1, read2 in itr:
-        if is_pair:
-            x.append((read1.name, read2.name))
-        else:
-            x.append((read1.name, None))
-        m += 1
-
-    return x, num, m
-
-
-class Test_BrokenPairedReader(object):
-    stream = [screed.Record(name='seq1/1', sequence='A' * 5),
-              screed.Record(name='seq1/2', sequence='A' * 4),
-              screed.Record(name='seq2/1', sequence='A' * 5),
-              screed.Record(name='seq3/1', sequence='A' * 3),
-              screed.Record(name='seq3/2', sequence='A' * 5)]
-
-    def testDefault(self):
-        x, n, m = gather(self.stream, min_length=1)
-
-        expected = [('seq1/1', 'seq1/2'),
-                    ('seq2/1', None),
-                    ('seq3/1', 'seq3/2')]
-        assert x == expected, x
-        assert m == 3
-        assert n == 3, n
-
-    def testMinLength(self):
-        x, n, m = gather(self.stream, min_length=3)
-
-        expected = [('seq1/1', 'seq1/2'),
-                    ('seq2/1', None),
-                    ('seq3/1', 'seq3/2')]
-        assert x == expected, x
-        assert m == 3
-        assert n == 3, n
-
-    def testMinLength_2(self):
-        x, n, m = gather(self.stream, min_length=4)
-
-        expected = [('seq1/1', 'seq1/2'),
-                    ('seq2/1', None),
-                    ('seq3/2', None)]
-        assert x == expected, x
-        assert m == 3
-        assert n == 3, n
-
-    def testForceSingle(self):
-        x, n, m = gather(self.stream, force_single=True)
-
-        expected = [('seq1/1', None),
-                    ('seq1/2', None),
-                    ('seq2/1', None),
-                    ('seq3/1', None),
-                    ('seq3/2', None)]
-        assert x == expected, x
-        assert m == 5
-        assert n == 4, n
-
-    def testForceSingleAndMinLength(self):
-        x, n, m = gather(self.stream, min_length=5, force_single=True)
-
-        expected = [('seq1/1', None),
-                    ('seq2/1', None),
-                    ('seq3/2', None)]
-        assert x == expected, x
-        assert m == 3, m
-        assert n == 2, n
-
-
-def test_BrokenPairedReader_OnPairs():
-    stream = [screed.Record(name='seq1/1', sequence='A' * 5),
-              screed.Record(name='seq1/2', sequence='A' * 4),
-              screed.Record(name='seq3/1', sequence='A' * 3),
-              screed.Record(name='seq3/2', sequence='A' * 5)]
-
-    x, n, m = gather(stream, min_length=4, require_paired=True)
-
-    expected = [('seq1/1', 'seq1/2')]
-    assert x == expected, x
-    assert m == 1
-    assert n == 0, n
-
-
-def test_BrokenPairedReader_OnPairs_2():
-    stream = [screed.Record(name='seq1/1', sequence='A' * 5),
-              screed.Record(name='seq1/2', sequence='A' * 4),
-              screed.Record(name='seq3/1', sequence='A' * 5),   # switched
-              screed.Record(name='seq3/2', sequence='A' * 3)]   # wrt previous
-
-    x, n, m = gather(stream, min_length=4, require_paired=True)
-
-    expected = [('seq1/1', 'seq1/2')]
-    assert x == expected, x
-    assert m == 1
-    assert n == 0, n
-
-
-def test_BrokenPairedReader_OnPairs_3():
-    stream = [screed.Record(name='seq1/1', sequence='A' * 5),
-              screed.Record(name='seq1/2', sequence='A' * 4),
-              screed.Record(name='seq3/1', sequence='A' * 3),   # both short
-              screed.Record(name='seq3/2', sequence='A' * 3)]
-
-    x, n, m = gather(stream, min_length=4, require_paired=True)
-
-    expected = [('seq1/1', 'seq1/2')]
-    assert x == expected, x
-    assert m == 1
-    assert n == 0, n
-
-
-def test_BrokenPairedReader_OnPairs_4():
-    stream = [screed.Record(name='seq1/1', sequence='A' * 3),  # too short
-              screed.Record(name='seq1/2', sequence='A' * 4),
-              screed.Record(name='seq3/1', sequence='A' * 4),
-              screed.Record(name='seq3/2', sequence='A' * 5)]
-
-    x, n, m = gather(stream, min_length=4, require_paired=True)
-
-    expected = [('seq3/1', 'seq3/2')]
-    assert x == expected, x
-    assert m == 1
-    assert n == 0, n
-
-
-def test_BrokenPairedReader_lowercase():
-    stream = [screed.Record(name='seq1/1', sequence='acgtn'),
-              screed.Record(name='seq1/2', sequence='AcGtN'),
-              screed.Record(name='seq1/2', sequence='aCgTn')]
-    stream = clean_input_reads(stream)
-
-    results = []
-    for num, is_pair, read1, read2 in broken_paired_reader(stream):
-        results.append((read1, read2))
-
-    a, b = results[0]
-    assert a.sequence == 'acgtn'
-    assert a.cleaned_seq == 'ACGTA'
-    assert b.sequence == 'AcGtN'
-    assert b.cleaned_seq == 'ACGTA'
-
-    c, d = results[1]
-    assert c.sequence == 'aCgTn'
-    assert c.cleaned_seq == 'ACGTA'
-    assert d is None
-
-
-def test_BrokenPairedReader_lowercase_khmer_Read():
-    # use khmer.Read objects which should automatically have a `cleaned_seq`
-    # attribute
-    stream = [khmer.Read(name='seq1/1', sequence='acgtn'),
-              khmer.Read(name='seq1/2', sequence='AcGtN'),
-              khmer.Read(name='seq1/2', sequence='aCgTn')]
-
-    results = []
-    for num, is_pair, read1, read2 in broken_paired_reader(stream):
-        results.append((read1, read2))
-
-    a, b = results[0]
-    assert a.sequence == 'acgtn'
-    assert a.cleaned_seq == 'ACGTA'
-    assert b.sequence == 'AcGtN'
-    assert b.cleaned_seq == 'ACGTA'
-
-    c, d = results[1]
-    assert c.sequence == 'aCgTn'
-    assert c.cleaned_seq == 'ACGTA'
-    assert d is None
-
-
-def test_clean_input_reads():
-    # all Read attributes are read only
-    stream = [khmer.Read(name='seq1/1', sequence='ACGT')]
-    with pytest.raises(AttributeError):
-        next(clean_input_reads(stream))
->>>>>>> b2ab5157
