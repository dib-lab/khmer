--- conflicted
+++ resolved
@@ -450,8 +450,6 @@
                     ('seq3/2', None)]
         assert x == expected, x
         assert m == 4
-<<<<<<< HEAD
-=======
         assert n == 3, n
 
 
@@ -534,5 +532,4 @@
                     ('seq3/2', None)]
         assert x == expected, x
         assert m == 4
->>>>>>> 0e9690b5
         assert n == 3, n