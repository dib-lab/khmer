--- conflicted
+++ resolved
@@ -64,16 +64,13 @@
     assert hasattr(y, 'consume_and_tag')
 
 
-<<<<<<< HEAD
-
 def test_counttable_no_unhash():
     x = khmer.Counttable(4, 21, 3)
 
     with pytest.raises(ValueError):
         x.reverse_hash(1)
 
-=======
->>>>>>> d86b0c6a
+
 def test_smallcountgraph_vs_table():
     x = khmer.SmallCounttable(4, 21, 3)
     y = khmer.SmallCountgraph(4, 21, 3)
