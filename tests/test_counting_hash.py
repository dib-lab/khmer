--- conflicted
+++ resolved
@@ -233,7 +233,6 @@
     assert int(stddev * 100) == 50        # .5
 
 
-<<<<<<< HEAD
 def test_median_too_short():
     hi = khmer.new_counting_hash(6, 1e6, 2)
 
@@ -242,7 +241,9 @@
         hi.get_median_count("A")
         assert 0, "this should fail"
     except ValueError:
-=======
+        pass
+
+
 def test_median_at_least():
     hi = khmer.new_counting_hash(6, 1e6, 2)
 
@@ -371,7 +372,6 @@
         ht.median_at_least('ATGGCTGATCGAT', 1)
         assert 0, "should have thrown ValueError"
     except ValueError as e:
->>>>>>> 8a826abe
         pass
 
 
