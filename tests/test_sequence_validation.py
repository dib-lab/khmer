--- conflicted
+++ resolved
@@ -167,15 +167,9 @@
     assert posns == []
 
 
-<<<<<<< HEAD
-def test_read_cleaning_trim_functions_N(countingtype, reads):
-    # read this in using "approved good" behavior w/cleaned_seq
-    x = countingtype(8, PRIMES_1m)
-=======
-def test_read_cleaning_trim_functions_N(Tabletype, reads):
-    # read this in using "approved good" behavior w/cleaned_seq
-    x = Tabletype(8, PRIMES_1m)
->>>>>>> 6d6ef9f0
+def test_read_cleaning_trim_functions_N(Countingtype, reads):
+    # read this in using "approved good" behavior w/cleaned_seq
+    x = Countingtype(8, PRIMES_1m)
     for read in reads:
         x.consume(read.cleaned_seq)       # consume cleaned_seq
 
@@ -190,15 +184,9 @@
     assert posns == [11]
 
 
-<<<<<<< HEAD
-def test_read_cleaning_trim_functions_bad_dna(countingtype, reads):
-    # read this in using "approved good" behavior w/cleaned_seq
-    x = countingtype(8, PRIMES_1m)
-=======
-def test_read_cleaning_trim_functions_bad_dna(Tabletype, reads):
-    # read this in using "approved good" behavior w/cleaned_seq
-    x = Tabletype(8, PRIMES_1m)
->>>>>>> 6d6ef9f0
+def test_read_cleaning_trim_functions_bad_dna(Countingtype, reads):
+    # read this in using "approved good" behavior w/cleaned_seq
+    x = Countingtype(8, PRIMES_1m)
     for read in reads:
         x.consume(read.cleaned_seq)       # consume cleaned_seq
 
