# -*- coding: UTF-8 -*-
#
# This file is part of khmer, https://github.com/dib-lab/khmer/, and is
# Copyright (C) 2010-2015, Michigan State University.
# Copyright (C) 2015-2016, The Regents of the University of California.
#
# Redistribution and use in source and binary forms, with or without
# modification, are permitted provided that the following conditions are
# met:
#
#     * Redistributions of source code must retain the above copyright
#       notice, this list of conditions and the following disclaimer.
#
#     * Redistributions in binary form must reproduce the above
#       copyright notice, this list of conditions and the following
#       disclaimer in the documentation and/or other materials provided
#       with the distribution.
#
#     * Neither the name of the Michigan State University nor the names
#       of its contributors may be used to endorse or promote products
#       derived from this software without specific prior written
#       permission.
#
# THIS SOFTWARE IS PROVIDED BY THE COPYRIGHT HOLDERS AND CONTRIBUTORS
# "AS IS" AND ANY EXPRESS OR IMPLIED WARRANTIES, INCLUDING, BUT NOT
# LIMITED TO, THE IMPLIED WARRANTIES OF MERCHANTABILITY AND FITNESS FOR
# A PARTICULAR PURPOSE ARE DISCLAIMED. IN NO EVENT SHALL THE COPYRIGHT
# HOLDER OR CONTRIBUTORS BE LIABLE FOR ANY DIRECT, INDIRECT, INCIDENTAL,
# SPECIAL, EXEMPLARY, OR CONSEQUENTIAL DAMAGES (INCLUDING, BUT NOT
# LIMITED TO, PROCUREMENT OF SUBSTITUTE GOODS OR SERVICES; LOSS OF USE,
# DATA, OR PROFITS; OR BUSINESS INTERRUPTION) HOWEVER CAUSED AND ON ANY
# THEORY OF LIABILITY, WHETHER IN CONTRACT, STRICT LIABILITY, OR TORT
# (INCLUDING NEGLIGENCE OR OTHERWISE) ARISING IN ANY WAY OUT OF THE USE
# OF THIS SOFTWARE, EVEN IF ADVISED OF THE POSSIBILITY OF SUCH DAMAGE.
#
# Contact: khmer-project@idyll.org
# pylint: disable=missing-docstring,protected-access,no-member,invalid-name


import itertools
import random

import khmer
from khmer.khmer_args import estimate_optimal_with_K_and_f as optimal_fp
from khmer import ReadParser
from khmer import reverse_complement as revcomp
from . import khmer_tst_utils as utils
from khmer._oxli.assembly import LinearAssembler, CompactingAssembler

import pytest
import screed

from .graph_structure_fixtures import *


def teardown():
    utils.cleanup()


@pytest.mark.parametrize("assembler", [LinearAssembler, CompactingAssembler])
class TestNonBranching:

    def test_all_start_positions(self, ksize, linear_structure, assembler):
        # assemble entire contig, starting from wherever
        graph, contig = linear_structure()
        asm = assembler(graph)

        for start in range(0, len(contig), 150):
            path = asm.assemble(contig[start:start + ksize])
            assert utils._equals_rc(path, contig), start

    def test_all_left_to_beginning(self, ksize, linear_structure, assembler):
        # assemble directed left
        graph, contig = linear_structure()
        asm = assembler(graph)

        for start in range(0, len(contig), 150):
            path = asm.assemble_left(contig[start:start + ksize])
            print(path, ', ', contig[:start])
            assert utils._equals_rc(path, contig[:start + ksize]), start

    def test_all_right_to_end(self, ksize, linear_structure, assembler):
        # assemble directed right
        graph, contig = linear_structure()
        asm = assembler(graph)

        for start in range(0, len(contig), 150):
            path = asm.assemble_right(contig[start:start + ksize])
            print(path, ', ', contig[:start])
            assert utils._equals_rc(path, contig[start:]), start

    def test_circular(self, ksize, circular_linear_structure, assembler):

        graph, contig = circular_linear_structure()
        asm = assembler(graph)

        path = asm.assemble_right(contig[:ksize])
        print(path, ',', contig)
        assert utils._equals_rc(path, contig[:len(path)])

    def test_hash_as_seed(self, ksize, linear_structure, assembler):
        graph, contig = linear_structure()
        asm = assembler(graph)

        left = graph.hash(contig[:ksize])
        assert utils._equals_rc(asm.assemble(left), contig)


class TestCompactingAssembler:

    def test_beginning_to_branch_right(self, ksize, right_tip_structure):
        # assemble from beginning of contig, up until branch point
        graph, contig, L, HDN, R, tip = right_tip_structure()
        asm = CompactingAssembler(graph)
        path = asm.assemble(contig[0:ksize])

        assert len(path) == HDN.pos + ksize
        assert utils._equals_rc(path, contig[:len(path)])

    def test_end_to_branch_right(self, ksize, right_tip_structure):
        # in the LinearAsembler, this would continue all the way
        # to the beginning. The CompactingAssembler does an extra
        # check of the node degree in the reverse direction.
        graph, contig, L, HDN, R, tip = right_tip_structure()
        asm = CompactingAssembler(graph)


class TestLinearAssembler_RightBranching:

    def test_branch_point(self, ksize, right_tip_structure):
        graph, contig, L, HDN, R, tip = right_tip_structure()

        assert graph.kmer_degree(HDN) == 3

    def test_beginning_to_branch(self, ksize, right_tip_structure):
        # assemble from beginning of contig, up until branch point
        graph, contig, L, HDN, R, tip = right_tip_structure()
        asm = khmer.LinearAssembler(graph)

<<<<<<< HEAD
    def test_beginning_to_branch_revcomp(self, ksize, right_tip_structure):
=======
    def test_assemble_takes_hash(self, right_tip_structure):
        # assemble from beginning of contig, up until branch point
        graph, contig, L, HDN, R, tip = right_tip_structure
        asm = khmer.LinearAssembler(graph)
        path = asm.assemble(graph.hash(contig[0:K]))

        assert len(path) == HDN.pos + K
        assert utils._equals_rc(path, contig[:len(path)])

    def test_beginning_to_branch_revcomp(self, right_tip_structure):
>>>>>>> d565f349
        # assemble from beginning of contig, up until branch point
        # starting from rev comp
        graph, contig, L, HDN, R, tip = right_tip_structure()
        asm = khmer.LinearAssembler(graph)
        path = asm.assemble(revcomp(contig[0:ksize]))

        assert len(path) == HDN.pos + ksize
        assert utils._equals_rc(path, contig[:len(path)])

    def test_left_of_branch_to_beginning(self, ksize, right_tip_structure):
        # start from HDN (left of branch)
        graph, contig, L, HDN, R, tip = right_tip_structure()
        asm = khmer.LinearAssembler(graph)
        path = asm.assemble(L)

        assert len(path) == HDN.pos + ksize
        assert utils._equals_rc(path, contig[:len(path)])

    def test_left_of_branch_to_beginning_revcomp(self, ksize, right_tip_structure):
        # start from revcomp of HDN (left of branch)
        graph, contig, L, HDN, R, tip = right_tip_structure()
        asm = khmer.LinearAssembler(graph)
        path = asm.assemble(revcomp(L))

        assert len(path) == HDN.pos + ksize
        assert utils._equals_rc(path, contig[:len(path)])

    def test_right_of_branch_outwards_to_ends(self, ksize, right_tip_structure):
        # assemble from right of branch point (at R)
        # Should get the *entire* original contig, as the assembler
        # will move left relative to the branch, and not consider it
        # as a high degree node
        graph, contig, L, HDN, R, tip = right_tip_structure()
        asm = khmer.LinearAssembler(graph)
        path = asm.assemble(R)

        assert len(path) == len(contig)
        assert utils._equals_rc(path, contig)

    def test_end_to_beginning(self, ksize, right_tip_structure):
        # should have exact same behavior as right_of_branch_outwards
        graph, contig, L, HDN, R, tip = right_tip_structure()
        asm = khmer.LinearAssembler(graph)
        path = asm.assemble(contig[-ksize:])

        assert len(path) == len(contig)
        assert utils._equals_rc(path, contig)


class TestLinearAssembler_LeftBranching:

    def test_branch_point(self, ksize, left_tip_structure):
        graph, contig, L, HDN, R, tip = left_tip_structure()

        assert graph.kmer_degree(HDN) == 3

    def test_end_to_branch(self, ksize, left_tip_structure):
        # assemble from end until branch point
        # should include HDN
        graph, contig, L, HDN, R, tip = left_tip_structure()
        asm = khmer.LinearAssembler(graph)
        path = asm.assemble(contig[-ksize:])

        assert len(path) == len(contig) - HDN.pos
        assert utils._equals_rc(path, contig[HDN.pos:])

    def test_branch_to_end(self, ksize, left_tip_structure):
        # assemble from branch point until end
        graph, contig, L, HDN, R, tip = left_tip_structure()
        asm = khmer.LinearAssembler(graph)
        path = asm.assemble(HDN)

        assert len(path) == len(contig) - HDN.pos
        assert utils._equals_rc(path, contig[HDN.pos:])

    def test_from_branch_to_ends_with_stopbf(self, ksize, left_tip_structure):
        # block the tip with the stop_filter. should return a full length
        # contig.
        graph, contig, L, HDN, R, tip = left_tip_structure()

        stop_filter = khmer.Nodegraph(ksize, 1e5, 4)
        stop_filter.count(tip)

        asm = khmer.LinearAssembler(graph, stop_filter=stop_filter)

        path = asm.assemble(HDN)

        assert len(path) == len(contig)
        assert utils._equals_rc(path, contig)

    def test_from_branch_to_ends_with_stopbf_revcomp(self, ksize, left_tip_structure):
        # block the tip with the stop_filter. should return a full length
        # contig.
        graph, contig, L, HDN, R, tip = left_tip_structure()

        stop_filter = khmer.Nodegraph(ksize, 1e5, 4)
        stop_filter.count(tip)
        asm = khmer.LinearAssembler(graph, stop_filter=stop_filter)

        path = asm.assemble(revcomp(HDN))

        assert len(path) == len(contig)
        assert utils._equals_rc(path, contig)

    def test_end_thru_tip_with_stopbf(self, ksize, left_tip_structure):
        # assemble up to branch point, and include introduced branch b/c
        # of stop bf
        graph, contig, L, HDN, R, tip = left_tip_structure()

        stop_filter = khmer.Nodegraph(ksize, 1e5, 4)
        stop_filter.count(L)          # ...and block original path
        asm = khmer.LinearAssembler(graph, stop_filter=stop_filter)

        path = asm.assemble(contig[-ksize:])
        assert len(path) == len(contig) - HDN.pos + 1

        # should be the tip k-kmer, plus the last base of the HDN thru
        # the end of the contig
        assert utils._equals_rc(path, tip + contig[HDN.pos + ksize - 1:])

    def test_single_node_flanked_by_hdns(self, ksize, left_tip_structure):
        # assemble single node flanked by high-degree nodes
        # we'll copy the main nodegraph before mutating it
        graph, contig, L, HDN, R, tip = left_tip_structure()
        asm = khmer.LinearAssembler(graph)

        graph.consume(mutate_position(contig, HDN.pos + ksize))

        path = asm.assemble(HDN)

        assert len(path) == ksize
        assert utils._equals_rc(path, HDN)


class TestLabeledAssembler:

    def test_hash_as_seed(self, ksize, linear_structure):
        graph, contig = linear_structure()
        lh = khmer.GraphLabels(graph)
        asm = khmer.SimpleLabeledAssembler(lh)

        left = graph.hash(contig[:ksize])
        assert utils._equals_rc(asm.assemble(left).pop(), contig)

    def test_beginning_to_end_across_tip(self, ksize, right_tip_structure):
        # assemble entire contig, ignoring branch point b/c of labels
        graph, contig, L, HDN, R, tip = right_tip_structure()
        lh = khmer.GraphLabels(graph)
        asm = khmer.SimpleLabeledAssembler(lh)
        hdn = graph.find_high_degree_nodes(contig)
        # L, HDN, and R will be labeled with 1
        lh.label_across_high_degree_nodes(contig, hdn, 1)

        path = asm.assemble(contig[:ksize])

        assert len(path) == 1, "there should only be one path"
        path = path[0]  # @CTB

        assert len(path) == len(contig)
        assert utils._equals_rc(path, contig)

    def test_assemble_right_double_fork(self, ksize, right_double_fork_structure):
        # assemble two contigs from a double forked structure
        graph, contig, L, HDN, R, branch = right_double_fork_structure()
        lh = khmer.GraphLabels(graph)
        asm = khmer.SimpleLabeledAssembler(lh)

        hdn = graph.find_high_degree_nodes(contig)
        hdn += graph.find_high_degree_nodes(branch)
        print(list(hdn))
        lh.label_across_high_degree_nodes(contig, hdn, 1)
        lh.label_across_high_degree_nodes(branch, hdn, 2)
        print(lh.get_tag_labels(list(hdn)[0]))

        paths = asm.assemble(contig[:ksize])
        print('Path lengths', [len(x) for x in paths])

        assert len(paths) == 2

        assert any(utils._equals_rc(path, contig) for path in paths)
        assert any(utils._equals_rc(path, branch) for path in paths)

    def test_assemble_right_triple_fork(self, ksize, right_triple_fork_structure):
        # assemble three contigs from a trip fork
        (graph, contig, L, HDN, R,
         top_sequence, bottom_sequence) = right_triple_fork_structure()
        lh = khmer.GraphLabels(graph)
        asm = khmer.SimpleLabeledAssembler(lh)

        hdn = graph.find_high_degree_nodes(contig)
        hdn += graph.find_high_degree_nodes(top_sequence)
        hdn += graph.find_high_degree_nodes(bottom_sequence)
        print(list(hdn))
        lh.label_across_high_degree_nodes(contig, hdn, 1)
        lh.label_across_high_degree_nodes(top_sequence, hdn, 2)
        lh.label_across_high_degree_nodes(bottom_sequence, hdn, 3)
        print(lh.get_tag_labels(list(hdn)[0]))

        paths = asm.assemble(contig[:ksize])
        print([len(x) for x in paths])

        assert len(paths) == 3

        assert any(utils._equals_rc(path, contig) for path in paths)
        assert any(utils._equals_rc(path, top_sequence) for path in paths)
        assert any(utils._equals_rc(path, bottom_sequence) for path in paths)

    def test_assemble_left_double_fork(self, ksize, left_double_fork_structure):
        # assemble entire contig + branch points b/c of labels; start from end
        graph, contig, L, HDN, R, branch = left_double_fork_structure()
        lh = khmer.GraphLabels(graph)
        asm = khmer.SimpleLabeledAssembler(lh)

        # first try without the labels
        paths = asm.assemble(contig[-ksize:])

        assert len(paths) == 1
        # without labels, should get the beginning of the HDN thru the end
        assert paths[0] == contig[HDN.pos:]

        # now add labels and check that we get two full length paths
        hdn = graph.find_high_degree_nodes(contig)
        hdn += graph.find_high_degree_nodes(branch)
        print(list(hdn))
        lh.label_across_high_degree_nodes(contig, hdn, 1)
        lh.label_across_high_degree_nodes(branch, hdn, 2)
        print(lh.get_tag_labels(list(hdn)[0]))

        paths = asm.assemble(contig[-ksize:])

        assert len(paths) == 2

        assert any(utils._equals_rc(path, contig) for path in paths)
        assert any(utils._equals_rc(path, branch) for path in paths)

    def test_assemble_snp_bubble_single(self, ksize, snp_bubble_structure):
        # assemble entire contig + one of two paths through a bubble
        graph, wildtype, mutant, HDN_L, HDN_R = snp_bubble_structure()
        lh = khmer.GraphLabels(graph)
        asm = khmer.SimpleLabeledAssembler(lh)

        hdn = graph.find_high_degree_nodes(wildtype)
        assert len(hdn) == 2
        lh.label_across_high_degree_nodes(wildtype, hdn, 1)

        paths = asm.assemble(wildtype[:ksize])

        assert len(paths) == 1
        assert utils._equals_rc(paths[0], wildtype)

    def test_assemble_snp_bubble_both(self, ksize, snp_bubble_structure):
        # assemble entire contig + both paths
        graph, wildtype, mutant, HDN_L, HDN_R = snp_bubble_structure()
        lh = khmer.GraphLabels(graph)
        asm = khmer.SimpleLabeledAssembler(lh)

        hdn = graph.find_high_degree_nodes(wildtype)
        hdn += graph.find_high_degree_nodes(mutant)
        assert len(hdn) == 2
        lh.label_across_high_degree_nodes(wildtype, hdn, 1)
        lh.label_across_high_degree_nodes(mutant, hdn, 2)

        paths = asm.assemble(wildtype[:ksize])

        assert len(paths) == 2

        assert any(utils._contains_rc(wildtype, path) for path in paths)
        assert any(utils._contains_rc(mutant, path) for path in paths)
        # assert all(path[:HDN_L.pos+ksize][-ksize:] == HDN_L for path in paths)
        # assert all(path[HDN_R.pos:][:ksize] == HDN_R for path in paths)
        # assert paths[0][:HDN_L.pos+ksize] == paths[1][:HDN_L.pos+ksize]
        # assert paths[0][HDN_R.pos:] == paths[1][HDN_R.pos:]

    def test_assemble_snp_bubble_stopbf(self, ksize, snp_bubble_structure):
        # assemble one side of bubble, blocked with stop_filter,
        # when labels on both branches
        # stop_filter should trip a filter failure, negating the label spanning
        graph, wildtype, mutant, HDN_L, HDN_R = snp_bubble_structure()
        stop_filter = khmer.Nodegraph(ksize, 1e5, 4)
        lh = khmer.GraphLabels(graph)
        asm = khmer.SimpleLabeledAssembler(lh, stop_filter=stop_filter)

        hdn = graph.find_high_degree_nodes(wildtype)
        hdn += graph.find_high_degree_nodes(mutant)
        assert len(hdn) == 2
        lh.label_across_high_degree_nodes(wildtype, hdn, 1)
        lh.label_across_high_degree_nodes(mutant, hdn, 2)

        # do the labeling, but block the mutant with stop_filter
        stop_filter.count(mutant[HDN_L.pos + 1:HDN_L.pos + ksize + 1])
        paths = asm.assemble(wildtype[:ksize])

        assert len(paths) == 1
        assert any(utils._equals_rc(path, wildtype) for path in paths)

    # @pytest.mark.skip(reason='destroys your computer and then the world')
    def test_assemble_tandem_repeats(self, ksize, tandem_repeat_structure):
        # assemble one copy of a tandem repeat
        graph, repeat, tandem_repeats = tandem_repeat_structure()
        lh = khmer.GraphLabels(graph)
        asm = khmer.SimpleLabeledAssembler(lh)
        paths = asm.assemble(repeat[:ksize])

        assert len(paths) == 1
        # There are ksize-1 k-mers spanning the junction between
        # the beginning and end of the repeat
        assert len(paths[0]) == len(repeat) + ksize - 1


class TestJunctionCountAssembler:

    def test_beginning_to_end_across_tip(self, ksize, right_tip_structure):
        # assemble entire contig, ignoring branch point b/c of labels
        graph, contig, L, HDN, R, tip = right_tip_structure()
        asm = khmer.JunctionCountAssembler(graph)
        asm.consume(contig)
        asm.consume(contig)
        asm.consume(contig)

        path = asm.assemble(contig[:ksize])
        print('P:', path[0])
        print('T:', tip)
        print('C:', contig)
        assert len(path) == 1, "there should only be one path"
        path = path[0]  # @CTB

        assert len(path) == len(contig)
        assert utils._equals_rc(path, contig)<|MERGE_RESOLUTION|>--- conflicted
+++ resolved
@@ -137,9 +137,6 @@
         graph, contig, L, HDN, R, tip = right_tip_structure()
         asm = khmer.LinearAssembler(graph)
 
-<<<<<<< HEAD
-    def test_beginning_to_branch_revcomp(self, ksize, right_tip_structure):
-=======
     def test_assemble_takes_hash(self, right_tip_structure):
         # assemble from beginning of contig, up until branch point
         graph, contig, L, HDN, R, tip = right_tip_structure
@@ -150,7 +147,6 @@
         assert utils._equals_rc(path, contig[:len(path)])
 
     def test_beginning_to_branch_revcomp(self, right_tip_structure):
->>>>>>> d565f349
         # assemble from beginning of contig, up until branch point
         # starting from rev comp
         graph, contig, L, HDN, R, tip = right_tip_structure()
