--- conflicted
+++ resolved
@@ -1090,272 +1090,4 @@
     print(size, list(conns), len(visited))
     assert size == 0
     assert len(visited) == 0
-<<<<<<< HEAD
     assert len(conns) == 0
-=======
-    assert len(conns) == 0
-
-
-def _equals_rc(query, match):
-    return (query == match) or (screed.rc(query) == match)
-
-
-def test_assemble_linear_path_1():
-    # assemble from beginning of contig, up until branch point
-    contigfile = utils.get_test_data('simple-genome.fa')
-    contig = list(screed.open(contigfile))[0].sequence
-    print('contig len', len(contig))
-
-    K = 21
-
-    nodegraph = khmer.Nodegraph(K, 1e5, 4)
-
-    nodegraph.consume(contig)
-    nodegraph.count(contig[101:121] + 'G')  # will add another neighbor
-
-    path = nodegraph.assemble_linear_path(contig[0:K])
-    len_path = len(path)
-
-    assert _equals_rc(path, contig[:len_path])
-
-
-def test_assemble_linear_path_2():
-    # assemble from branch point back to beginning of contig
-    contigfile = utils.get_test_data('simple-genome.fa')
-    contig = list(screed.open(contigfile))[0].sequence
-    print('contig len', len(contig))
-
-    K = 21
-
-    nodegraph = khmer.Nodegraph(K, 1e5, 4)
-
-    nodegraph.consume(contig)
-    nodegraph.count(contig[101:121] + 'G')  # will add another neighbor
-
-    path = nodegraph.assemble_linear_path(contig[100:100 + K])
-    len_path = len(path)
-
-    assert _equals_rc(path, contig[:len_path])
-
-
-def test_assemble_linear_path_3():
-    # assemble entire contig, starting from wherever
-    contigfile = utils.get_test_data('simple-genome.fa')
-    contig = list(screed.open(contigfile))[0].sequence
-    print('contig len', len(contig))
-
-    K = 21
-
-    nodegraph = khmer.Nodegraph(K, 1e5, 4)
-
-    nodegraph.consume(contig)
-
-    for start in range(0, len(contig), 150):
-        path = nodegraph.assemble_linear_path(contig[start:start + K])
-        assert _equals_rc(path, contig), start
-
-
-def test_assemble_linear_path_4():
-    # assemble from branch point until end
-    contigfile = utils.get_test_data('simple-genome.fa')
-    contig = list(screed.open(contigfile))[0].sequence
-    print('contig len', len(contig))
-
-    K = 21
-
-    nodegraph = khmer.Nodegraph(K, 1e5, 4)
-
-    nodegraph.consume(contig)
-    nodegraph.count(contig[101:121] + 'G')  # will add another neighbor
-
-    path = nodegraph.assemble_linear_path(contig[101:101 + K])
-    len_path = len(path)
-
-    print('len path:', len_path)
-
-    # this is actually bad behavior; we're ignoring a branch.
-    # FIXME at some point.
-    assert _equals_rc(path, contig)
-    # should? be:
-    #    assert _equals_rc(path, contig[101:])
-
-
-def test_assemble_linear_path_5():
-    # assemble from end until branch point
-    contigfile = utils.get_test_data('simple-genome.fa')
-    contig = list(screed.open(contigfile))[0].sequence
-    print('contig len', len(contig))
-
-    K = 21
-
-    nodegraph = khmer.Nodegraph(K, 1e5, 4)
-
-    nodegraph.consume(contig)
-    nodegraph.count(contig[101:121] + 'G')  # will add another neighbor
-
-    path = nodegraph.assemble_linear_path(contig[-K:])
-    len_path = len(path)
-
-    print('len path:', len_path)
-
-    # this is actually bad behavior; we're ignoring a branch.
-    # FIXME at some point.
-    assert _equals_rc(path, contig)
-    # should? be:
-    #    assert _equals_rc(path, contig[101:])
-
-
-def test_assemble_linear_path_6():
-    # assemble from end until branch point
-    contigfile = utils.get_test_data('simple-genome.fa')
-    contig = list(screed.open(contigfile))[0].sequence
-    print('contig len', len(contig))
-
-    K = 21
-
-    nodegraph = khmer.Nodegraph(K, 1e5, 4)
-
-    nodegraph.consume(contig)
-    nodegraph.count('T' + contig[101:121])  # will add another neighbor
-
-    path = nodegraph.assemble_linear_path(contig[-K:])
-    len_path = len(path)
-
-    print('len path:', len_path)
-
-    assert _equals_rc(path, contig[101:])
-
-
-def test_assemble_linear_path_7():
-    # assemble from branch point until end
-    contigfile = utils.get_test_data('simple-genome.fa')
-    contig = list(screed.open(contigfile))[0].sequence
-    print('contig len', len(contig))
-
-    K = 21
-
-    nodegraph = khmer.Nodegraph(K, 1e5, 4)
-
-    nodegraph.consume(contig)
-    nodegraph.count('T' + contig[101:121])  # will add another neighbor
-
-    path = nodegraph.assemble_linear_path(contig[101:101 + K])
-    len_path = len(path)
-
-    print('len path:', len_path)
-
-    assert _equals_rc(path, contig[101:])
-
-
-def test_assemble_linear_path_8():
-    # assemble from branch point until end
-    contigfile = utils.get_test_data('simple-genome.fa')
-    contig = list(screed.open(contigfile))[0].sequence
-    print('contig len', len(contig))
-
-    K = 21
-
-    nodegraph = khmer.Nodegraph(K, 1e5, 4)
-    stop_bf = khmer.Nodegraph(K, 1e5, 4)
-
-    nodegraph.consume(contig)
-    nodegraph.count('T' + contig[101:121])  # will add another neighbor
-    stop_bf.count('T' + contig[101:121])    # ...that we will then ignore
-
-    path = nodegraph.assemble_linear_path(contig[101:101 + K], stop_bf)
-    len_path = len(path)
-
-    print('len path:', len_path)
-
-    assert _equals_rc(path, contig)
-
-
-def test_assemble_linear_path_9():
-    # assemble entire contig, ignoring branch point b/c of stop bf
-    contigfile = utils.get_test_data('simple-genome.fa')
-    contig = list(screed.open(contigfile))[0].sequence
-    print('contig len', len(contig))
-
-    K = 21
-
-    nodegraph = khmer.Nodegraph(K, 1e5, 4)
-    stop_bf = khmer.Nodegraph(K, 1e5, 4)
-
-    nodegraph.consume(contig)
-    nodegraph.count('T' + contig[101:121])  # will add another neighbor
-    stop_bf.count('T' + contig[101:121])    # ...that we will then ignore
-
-    path = nodegraph.assemble_linear_path(contig[-K:], stop_bf)
-    len_path = len(path)
-
-    print('len path:', len_path)
-
-    assert _equals_rc(path, contig)
-
-
-def test_assemble_linear_path_10():
-    # assemble up to branch point, and include introduced branch b/c
-    # of stop bf
-    contigfile = utils.get_test_data('simple-genome.fa')
-    contig = list(screed.open(contigfile))[0].sequence
-    print('contig len', len(contig))
-
-    K = 21
-
-    nodegraph = khmer.Nodegraph(K, 1e5, 4)
-    stop_bf = khmer.Nodegraph(K, 1e5, 4)
-
-    nodegraph.consume(contig)
-    nodegraph.count('T' + contig[101:121])  # will add another neighbor
-    stop_bf.count(contig[100:121])          # ...and block original path
-
-    path = nodegraph.assemble_linear_path(contig[-K:], stop_bf)
-    len_path = len(path)
-
-    print('len path:', len_path)
-
-    assert _equals_rc(path, 'T' + contig[101:])
-
-
-def test_assemble_linear_path_single_node():
-    # assemble single node.
-    contigfile = utils.get_test_data('simple-genome.fa')
-    contig = list(screed.open(contigfile))[0].sequence
-    print('contig len', len(contig))
-
-    K = 21
-
-    nodegraph = khmer.Nodegraph(K, 1e5, 4)
-
-    nodegraph.consume(contig)
-    nodegraph.count(contig[101:121] + 'G')  # will add another neighbor after
-    nodegraph.count('T' + contig[100:120])  # ...and before.
-
-    path = nodegraph.assemble_linear_path(contig[100:121])
-    len_path = len(path)
-
-    print('len path:', len_path)
-
-    assert _equals_rc(path, contig[100:121])
-
-
-def test_assemble_linear_path_single_node_interrupted():
-    # assemble single node.
-    contigfile = utils.get_test_data('simple-genome.fa')
-    contig = list(screed.open(contigfile))[0].sequence
-    print('contig len', len(contig))
-
-    K = 21
-
-    nodegraph = khmer.Nodegraph(K, 1e5, 4)
-
-    nodegraph.consume(contig)
-    nodegraph.consume(contig[:110] + 'G')  # will add another neighbor/middle
-
-    path = nodegraph.assemble_linear_path(contig[100:121])
-    len_path = len(path)
-
-    print('len path:', len_path)
-
-    assert _equals_rc(path, contig)       # this is bad behavior...
->>>>>>> 49a0b617
