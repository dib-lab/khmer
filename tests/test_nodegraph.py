# This file is part of khmer, https://github.com/dib-lab/khmer/, and is
# Copyright (C) 2010-2015, Michigan State University.
# Copyright (C) 2015-2016, The Regents of the University of California.
#
# Redistribution and use in source and binary forms, with or without
# modification, are permitted provided that the following conditions are
# met:
#
#     * Redistributions of source code must retain the above copyright
#       notice, this list of conditions and the following disclaimer.
#
#     * Redistributions in binary form must reproduce the above
#       copyright notice, this list of conditions and the following
#       disclaimer in the documentation and/or other materials provided
#       with the distribution.
#
#     * Neither the name of the Michigan State University nor the names
#       of its contributors may be used to endorse or promote products
#       derived from this software without specific prior written
#       permission.
#
# THIS SOFTWARE IS PROVIDED BY THE COPYRIGHT HOLDERS AND CONTRIBUTORS
# "AS IS" AND ANY EXPRESS OR IMPLIED WARRANTIES, INCLUDING, BUT NOT
# LIMITED TO, THE IMPLIED WARRANTIES OF MERCHANTABILITY AND FITNESS FOR
# A PARTICULAR PURPOSE ARE DISCLAIMED. IN NO EVENT SHALL THE COPYRIGHT
# HOLDER OR CONTRIBUTORS BE LIABLE FOR ANY DIRECT, INDIRECT, INCIDENTAL,
# SPECIAL, EXEMPLARY, OR CONSEQUENTIAL DAMAGES (INCLUDING, BUT NOT
# LIMITED TO, PROCUREMENT OF SUBSTITUTE GOODS OR SERVICES; LOSS OF USE,
# DATA, OR PROFITS; OR BUSINESS INTERRUPTION) HOWEVER CAUSED AND ON ANY
# THEORY OF LIABILITY, WHETHER IN CONTRACT, STRICT LIABILITY, OR TORT
# (INCLUDING NEGLIGENCE OR OTHERWISE) ARISING IN ANY WAY OUT OF THE USE
# OF THIS SOFTWARE, EVEN IF ADVISED OF THE POSSIBILITY OF SUCH DAMAGE.
#
# Contact: khmer-project@idyll.org
# pylint: disable=missing-docstring,protected-access,no-member,invalid-name

from __future__ import print_function
from __future__ import absolute_import

import khmer
from khmer import ReadParser
from khmer import reverse_complement as revcomp

import screed

import pytest

from . import khmer_tst_utils as utils


def teardown():
    utils.cleanup()


@pytest.mark.huge
def test_toobig():
    try:
        khmer.Nodegraph(32, 1e13, 1)
        assert 0, "This should fail"
    except MemoryError as err:
        print(str(err))


def test__get_set_tag_density():
    nodegraph = khmer._Nodegraph(32, [1])

    orig = nodegraph._get_tag_density()
    assert orig != 2
    nodegraph._set_tag_density(2)
    assert nodegraph._get_tag_density() == 2


def test_update_from():
    nodegraph = khmer.Nodegraph(5, 1000, 4)
    other_nodegraph = khmer.Nodegraph(5, 1000, 4)

    assert nodegraph.get('AAAAA') == 0
    assert nodegraph.get('GCGCG') == 0
    assert nodegraph.n_occupied() == 0
    assert other_nodegraph.get('AAAAA') == 0
    assert other_nodegraph.get('GCGCG') == 0
    assert other_nodegraph.n_occupied() == 0

    other_nodegraph.count('AAAAA')

    assert nodegraph.get('AAAAA') == 0
    assert nodegraph.get('GCGCG') == 0
    assert nodegraph.n_occupied() == 0
    assert other_nodegraph.get('AAAAA') == 1
    assert other_nodegraph.get('GCGCG') == 0
    assert other_nodegraph.n_occupied() == 1

    nodegraph.count('GCGCG')

    assert nodegraph.get('AAAAA') == 0
    assert nodegraph.get('GCGCG') == 1
    assert nodegraph.n_occupied() == 1
    assert other_nodegraph.get('AAAAA') == 1
    assert other_nodegraph.get('GCGCG') == 0
    assert other_nodegraph.n_occupied() == 1

    nodegraph.update(other_nodegraph)

    assert nodegraph.get('AAAAA') == 1
    assert nodegraph.get('GCGCG') == 1
    assert nodegraph.n_occupied() == 2
    assert other_nodegraph.get('AAAAA') == 1
    assert other_nodegraph.get('GCGCG') == 0
    assert other_nodegraph.n_occupied() == 1


def test_update_from_2():

    ng1 = khmer.Nodegraph(20, 1000, 4)
    ng2 = khmer.Nodegraph(20, 1000, 4)

    filename = utils.get_test_data('random-20-a.fa')
    ng1.consume_fasta(filename)
    ng2.consume_fasta(filename)

    assert ng1.n_occupied() == ng2.n_occupied()
    ng1.update(ng2)

    assert ng1.n_occupied() == ng2.n_occupied()


def test_update_from_diff_ksize_2():
    nodegraph = khmer.Nodegraph(5, 1000, 4)
    other_nodegraph = khmer.Nodegraph(4, 1000, 4)

    try:
        nodegraph.update(other_nodegraph)
        assert 0, "should not be reached"
    except ValueError as err:
        print(str(err))

    try:
        other_nodegraph.update(nodegraph)
        assert 0, "should not be reached"
    except ValueError as err:
        print(str(err))


def test_update_from_diff_tablesize():
    nodegraph = khmer.Nodegraph(5, 100, 4)
    other_nodegraph = khmer.Nodegraph(5, 1000, 4)

    try:
        nodegraph.update(other_nodegraph)
        assert 0, "should not be reached"
    except ValueError as err:
        print(str(err))


def test_update_from_diff_num_tables():
    nodegraph = khmer.Nodegraph(5, 1000, 3)
    other_nodegraph = khmer.Nodegraph(5, 1000, 4)

    try:
        nodegraph.update(other_nodegraph)
        assert 0, "should not be reached"
    except ValueError as err:
        print(str(err))


def test_n_occupied_1():
    filename = utils.get_test_data('random-20-a.fa')

    ksize = 20  # size of kmer
    htable_size = 100000  # size of hashtable
    num_nodegraphs = 1  # number of hashtables

    # test modified c++ n_occupied code
    nodegraph = khmer.Nodegraph(ksize, htable_size, num_nodegraphs)

    for _, record in enumerate(screed.open(filename)):
        nodegraph.consume(record.sequence)

    # this number calculated independently
    assert nodegraph.n_occupied() == 3884, nodegraph.n_occupied()


def test_bloom_python_1():
    # test python code to count unique kmers using bloom filter
    filename = utils.get_test_data('random-20-a.fa')

    ksize = 20  # size of kmer
    htable_size = 100000  # size of hashtable
    num_nodegraphs = 3  # number of hashtables

    nodegraph = khmer.Nodegraph(ksize, htable_size, num_nodegraphs)

    n_unique = 0
    for _, record in enumerate(screed.open(filename)):
        sequence = record.sequence
        seq_len = len(sequence)
        for num in range(0, seq_len + 1 - ksize):
            kmer = sequence[num:num + ksize]
            if not nodegraph.get(kmer):
                n_unique += 1
            nodegraph.count(kmer)

    assert n_unique == 3960
    assert nodegraph.n_occupied() == 3884, nodegraph.n_occupied()

    # this number equals n_unique
    assert nodegraph.n_unique_kmers() == 3960, nodegraph.n_unique_kmers()


def test_bloom_c_1():
    # test c++ code to count unique kmers using bloom filter

    filename = utils.get_test_data('random-20-a.fa')

    ksize = 20  # size of kmer
    htable_size = 100000  # size of hashtable
    num_nodegraphs = 3  # number of hashtables

    nodegraph = khmer.Nodegraph(ksize, htable_size, num_nodegraphs)

    for _, record in enumerate(screed.open(filename)):
        nodegraph.consume(record.sequence)

    assert nodegraph.n_occupied() == 3884
    assert nodegraph.n_unique_kmers() == 3960


def test_n_occupied_2():  # simple one
    ksize = 4

    nodegraph = khmer._Nodegraph(ksize, [11])
    nodegraph.count('AAAA')  # 00 00 00 00 = 0
    assert nodegraph.n_occupied() == 1

    nodegraph.count('ACTG')  # 00 10 01 11 =
    assert nodegraph.n_occupied() == 2

    nodegraph.count('AACG')  # 00 00 10 11 = 11  # collision 1

    assert nodegraph.n_occupied() == 2
    nodegraph.count('AGAC')   # 00  11 00 10 # collision 2
    assert nodegraph.n_occupied() == 2, nodegraph.n_occupied()


def test_n_occupied_2_add_is_count():  # 'add' synonym for 'count'
    ksize = 4

    nodegraph = khmer._Nodegraph(ksize, [11])
    nodegraph.add('AAAA')  # 00 00 00 00 = 0
    assert nodegraph.n_occupied() == 1

    nodegraph.add('ACTG')  # 00 10 01 11 =
    assert nodegraph.n_occupied() == 2

    nodegraph.add('AACG')  # 00 00 10 11 = 11  # collision 1

    assert nodegraph.n_occupied() == 2
    nodegraph.add('AGAC')   # 00  11 00 10 # collision 2
    assert nodegraph.n_occupied() == 2, nodegraph.n_occupied()


def test_bloom_c_2():  # simple one
    ksize = 4

    # use only 1 hashtable, no bloom filter
    nodegraph = khmer._Nodegraph(ksize, [11])
    nodegraph.count('AAAA')  # 00 00 00 00 = 0
    nodegraph.count('ACTG')  # 00 10 01 11 =
    assert nodegraph.n_unique_kmers() == 2
    nodegraph.count('AACG')  # 00 00 10 11 = 11  # collision  with 1st kmer
    assert nodegraph.n_unique_kmers() == 2
    nodegraph.count('AGAC')   # 00  11 00 10 # collision  with 2nd kmer
    assert nodegraph.n_unique_kmers() == 2

    # use two hashtables with 11,13
    other_nodegraph = khmer._Nodegraph(ksize, [11, 13])
    other_nodegraph.count('AAAA')  # 00 00 00 00 = 0

    other_nodegraph.count('ACTG')  # 00 10 01 11 = 2*16 +4 +3 = 39
    assert other_nodegraph.n_unique_kmers() == 2
    # 00 00 10 11 = 11  # collision with only 1st kmer
    other_nodegraph.count('AACG')
    assert other_nodegraph.n_unique_kmers() == 3
    other_nodegraph.count('AGAC')
    # 00  11 00 10  3*16 +2 = 50
    # collision with both 2nd and 3rd kmers

    assert other_nodegraph.n_unique_kmers() == 3


def test_combine_pe():
    inpfile = utils.get_test_data('combine_parts_1.fa')
    nodegraph = khmer._Nodegraph(32, [1])

    nodegraph.consume_partitioned_fasta(inpfile)
    assert nodegraph.count_partitions() == (2, 0)

    first_seq = "CATGCAGAAGTTCCGCAACCATACCGTTCAGT"
    pid1 = nodegraph.get_partition_id(first_seq)

    second_seq = "CAAATGTACATGCACTTAAAATCATCCAGCCG"
    pid2 = nodegraph.get_partition_id(second_seq)

    assert pid1 == 2
    assert pid2 == 80293

    nodegraph.join_partitions(pid1, pid2)

    pid1 = nodegraph.get_partition_id(first_seq)
    pid2 = nodegraph.get_partition_id(second_seq)

    assert pid1 == pid2
    assert nodegraph.count_partitions() == (1, 0)


def test_load_partitioned():
    inpfile = utils.get_test_data('combine_parts_1.fa')
    nodegraph = khmer._Nodegraph(32, [1])

    nodegraph.consume_partitioned_fasta(inpfile)
    assert nodegraph.count_partitions() == (2, 0)

    first_seq = "CATGCAGAAGTTCCGCAACCATACCGTTCAGT"
    assert nodegraph.get(first_seq)

    second_seq = "CAAATGTACATGCACTTAAAATCATCCAGCCG"
    assert nodegraph.get(second_seq)

    third_s = "CATGCAGAAGTTCCGCAACCATACCGTTCAGTTCCTGGTGGCTA"[-32:]
    assert nodegraph.get(third_s)


def test_count_within_radius_simple():
    inpfile = utils.get_test_data('all-A.fa')
    nodegraph = khmer._Nodegraph(4, [3, 5])

    print(nodegraph.consume_fasta(inpfile))
    n = nodegraph.count_kmers_within_radius('AAAA', 1)
    assert n == 1

    n = nodegraph.count_kmers_within_radius('AAAA', 10)
    assert n == 1


def test_count_within_radius_big():
    inpfile = utils.get_test_data('random-20-a.fa')
    nodegraph = khmer.Nodegraph(20, 1e5, 4)

    nodegraph.consume_fasta(inpfile)
    n = nodegraph.count_kmers_within_radius('CGCAGGCTGGATTCTAGAGG', int(1e6))
    assert n == 3961, n

    nodegraph = khmer.Nodegraph(21, 1e5, 4)
    nodegraph.consume_fasta(inpfile)
    n = nodegraph.count_kmers_within_radius('CGCAGGCTGGATTCTAGAGGC', int(1e6))
    assert n == 39


def test_count_kmer_degree():
    inpfile = utils.get_test_data('all-A.fa')
    nodegraph = khmer._Nodegraph(4, [3, 5])
    nodegraph.consume_fasta(inpfile)

    assert nodegraph.kmer_degree('AAAA') == 2
    assert nodegraph.kmer_degree('AAAT') == 1
    assert nodegraph.kmer_degree('AATA') == 0
    assert nodegraph.kmer_degree('TAAA') == 1


def test_kmer_neighbors():
    inpfile = utils.get_test_data('all-A.fa')
    nodegraph = khmer._Nodegraph(4, [3, 5])
    nodegraph.consume_fasta(inpfile)

    h = khmer.forward_hash('AAAA', 4)
    print(type('AAAA'))
    assert nodegraph.neighbors(h) == [0, 0]       # AAAA on both sides
    assert nodegraph.neighbors('AAAA') == [0, 0]  # AAAA on both sides

    h = khmer.forward_hash('AAAT', 4)
    assert nodegraph.neighbors(h) == [0]          # AAAA on one side
    assert nodegraph.neighbors('AAAT') == [0]     # AAAA on one side

    h = khmer.forward_hash('AATA', 4)
    assert nodegraph.neighbors(h) == []           # no neighbors
    assert nodegraph.neighbors('AATA') == []      # AAAA on one side

    h = khmer.forward_hash('TAAA', 4)
    assert nodegraph.neighbors(h) == [0]          # AAAA on both sides
    assert nodegraph.neighbors('TAAA') == [0]     # AAAA on both sides


def test_kmer_neighbors_wrong_ksize():
    inpfile = utils.get_test_data('all-A.fa')
    nodegraph = khmer._Nodegraph(4, [3, 5])
    nodegraph.consume_fasta(inpfile)

    try:
        nodegraph.neighbors('AAAAA')
        assert 0, "neighbors() should fail with too long string"
    except ValueError:
        pass

    try:
        nodegraph.neighbors(b'AAAAA')
        assert 0, "neighbors() should fail with too long string"
    except ValueError:
        pass

    try:
        nodegraph.neighbors({})
        assert 0, "neighbors() should fail with non hash/str arg"
    except ValueError:
        pass


def test_save_load_tagset():
    nodegraph = khmer._Nodegraph(32, [1])

    outfile = utils.get_temp_filename('tagset')

    nodegraph.add_tag('A' * 32)
    nodegraph.save_tagset(outfile)

    nodegraph.add_tag('G' * 32)

    nodegraph.load_tagset(outfile)              # implicitly => clear_tags=True
    nodegraph.save_tagset(outfile)

    # if tags have been cleared, then the new tagfile will be larger (34 bytes)
    # else smaller (26 bytes).

    fp = open(outfile, 'rb')
    data = fp.read()
    fp.close()
    assert len(data) == 30, len(data)


def test_save_load_tagset_noclear():
    nodegraph = khmer._Nodegraph(32, [1])

    outfile = utils.get_temp_filename('tagset')

    nodegraph.add_tag('A' * 32)
    nodegraph.save_tagset(outfile)

    nodegraph.add_tag('G' * 32)

    nodegraph.load_tagset(outfile, False)  # set clear_tags => False; zero tags
    nodegraph.save_tagset(outfile)

    # if tags have been cleared, then the new tagfile will be large (34 bytes);
    # else small (26 bytes).

    fp = open(outfile, 'rb')
    data = fp.read()
    fp.close()
    assert len(data) == 38, len(data)


def test_stop_traverse():
    filename = utils.get_test_data('random-20-a.fa')

    ksize = 20  # size of kmer
    htable_size = 1e4  # size of hashtable
    num_nodegraphs = 3  # number of hashtables

    nodegraph = khmer.Nodegraph(ksize, htable_size, num_nodegraphs)

    # without tagging/joining across consume, this breaks into two partition;
    # with, it is one partition.
    nodegraph.add_stop_tag('TTGCATACGTTGAGCCAGCG')

    # DO NOT join reads across stoptags
    nodegraph.consume_fasta_and_tag(filename)
    subset = nodegraph.do_subset_partition(0, 0, True)
    nodegraph.merge_subset(subset)

    n, _ = nodegraph.count_partitions()
    assert n == 2, n


def test_get_ksize():
    kh = khmer._Nodegraph(22, [1])
    assert kh.ksize() == 22


def test_get_hashsizes():
    kh = khmer.Nodegraph(22, 100, 4)
    # Py2/3 hack, longify converts to long in py2, remove once py2 isn't
    # supported any longer.
    expected = utils.longify([97, 89, 83, 79])
    assert kh.hashsizes() == expected, kh.hashsizes()


def test_extract_unique_paths_0():
    kh = khmer._Nodegraph(10, [5, 7, 11, 13])

    x = kh.extract_unique_paths('ATGGAGAGACACAGATAGACAGGAGTGGCGATG', 10, 1)
    assert x == ['ATGGAGAGACACAGATAGACAGGAGTGGCGATG']

    kh.consume('ATGGAGAGACACAGATAGACAGGAGTGGCGATG')
    x = kh.extract_unique_paths('ATGGAGAGACACAGATAGACAGGAGTGGCGATG', 10, 1)
    assert not x


def test_extract_unique_paths_1():
    kh = khmer._Nodegraph(10, [5, 7, 11, 13])

    kh.consume('AGTGGCGATG')
    x = kh.extract_unique_paths('ATGGAGAGACACAGATAGACAGGAGTGGCGATG', 10, 1)
    print(x)
    assert x == ['ATGGAGAGACACAGATAGACAGGAGTGGCGAT']  # all but the last k-mer


def test_extract_unique_paths_2():
    kh = khmer._Nodegraph(10, [5, 7, 11, 13])

    kh.consume('ATGGAGAGAC')
    x = kh.extract_unique_paths('ATGGAGAGACACAGATAGACAGGAGTGGCGATG', 10, 1)
    print(x)
    assert x == ['TGGAGAGACACAGATAGACAGGAGTGGCGATG']  # all but the 1st k-mer


def test_extract_unique_paths_3():
    kh = khmer._Nodegraph(10, [5, 7, 11, 13])

    kh.consume('ATGGAGAGAC')
    kh.consume('AGTGGCGATG')
    x = kh.extract_unique_paths('ATGGAGAGACACAGATAGACAGGAGTGGCGATG', 10, 1)
    print(x)
    # all but the 1st/last k-mer
    assert x == ['TGGAGAGACACAGATAGACAGGAGTGGCGAT']


def test_extract_unique_paths_4():
    kh = khmer.Nodegraph(10, 1e6, 4)

    kh.consume('ATGGAGAGAC')
    kh.consume('AGTGGCGATG')

    kh.consume('ATAGACAGGA')

    x = kh.extract_unique_paths('ATGGAGAGACACAGATAGACAGGAGTGGCGATG', 10, 1)
    print(x)
    assert x == ['TGGAGAGACACAGATAGACAGG', 'TAGACAGGAGTGGCGAT']


def test_get_raw_tables():
    kh = khmer.Nodegraph(10, 1e6, 4)
    kh.consume('ATGGAGAGAC')
    kh.consume('AGTGGCGATG')
    kh.consume('ATAGACAGGA')
    tables = kh.get_raw_tables()

    for size, table in zip(kh.hashsizes(), tables):
        assert isinstance(table, memoryview)
        assert size == len(table)


def test_simple_median():
    hi = khmer.Nodegraph(6, 1e5, 2)

    (median, average, stddev) = hi.get_median_count("AAAAAA")
    print(median, average, stddev)
    assert median == 0
    assert average == 0.0
    assert stddev == 0.0

    hi.consume("AAAAAA")
    (median, average, stddev) = hi.get_median_count("AAAAAA")
    print(median, average, stddev)
    assert median == 1
    assert average == 1.0
    assert stddev == 0.0


def test_badget():
    hbts = khmer.Nodegraph(6, 1e6, 1)

    dna = "AGCTTTTCATTCTGACTGCAACGGGCAATATGTCTCTGTGTGGATTAAAAAAAGAGTGTCTGATAG"

    hbts.consume(dna)

    assert hbts.get("AGCTTT") == 1

    assert hbts.get("GATGAG") == 0

    try:
        hbts.get(b"AGCTT")
        assert 0, "this should fail"
    except ValueError as err:
        print(str(err))

    try:
        hbts.get(u"AGCTT")
        assert 0, "this should fail"
    except ValueError as err:
        print(str(err))


#


def test_load_notexist_should_fail():
    savepath = utils.get_temp_filename('tempnodegraphsave0.htable')

    hi = khmer._Countgraph(12, [1])
    try:
        hi.load(savepath)
        assert 0, "load should fail"
    except OSError:
        pass


def test_load_truncated_should_fail():
    inpath = utils.get_test_data('random-20-a.fa')
    savepath = utils.get_temp_filename('tempnodegraphsave0.ct')

    hi = khmer.Countgraph(12, 1000, 2)

    hi.consume_fasta(inpath)
    hi.save(savepath)

    fp = open(savepath, 'rb')
    data = fp.read()
    fp.close()

    fp = open(savepath, 'wb')
    fp.write(data[:1000])
    fp.close()

    hi = khmer._Countgraph(12, [1])
    try:
        hi.load(savepath)
        assert 0, "load should fail"
    except OSError as e:
        print(str(e))


def test_save_load_tagset_notexist():
    nodegraph = khmer._Nodegraph(32, [1])

    outfile = utils.get_temp_filename('tagset')
    try:
        nodegraph.load_tagset(outfile)
        assert 0, "this test should fail"
    except OSError as e:
        print(str(e))


def test_save_load_tagset_trunc():
    nodegraph = khmer._Nodegraph(32, [1])

    outfile = utils.get_temp_filename('tagset')

    nodegraph.add_tag('A' * 32)
    nodegraph.add_tag('G' * 32)
    nodegraph.save_tagset(outfile)

    # truncate tagset file...
    fp = open(outfile, 'rb')
    data = fp.read()
    fp.close()

    for i in range(len(data)):
        fp = open(outfile, 'wb')
        fp.write(data[:i])
        fp.close()

        # try loading it...
        try:
            nodegraph.load_tagset(outfile)
            assert 0, "this test should fail"
        except OSError as err:
            print(str(err), i)

    # try loading it...
    try:
        nodegraph.load_tagset(outfile)
        assert 0, "this test should fail"
    except OSError:
        pass

# to build the test files used below, add 'test' to this function
# and then look in /tmp. You will need to tweak the version info in
# khmer.hh in order to create "bad" versions, of course. -CTB


def _build_testfiles():
    # nodegraph file

    inpath = utils.get_test_data('random-20-a.fa')
    hi = khmer._Nodegraph(12, 2)
    hi.consume_fasta(inpath)
    hi.save('/tmp/goodversion-k12.htable')

    # tagset file

    nodegraph = khmer._Nodegraph(32, [1])

    nodegraph.add_tag('A' * 32)
    nodegraph.add_tag('G' * 32)
    nodegraph.save_tagset('/tmp/goodversion-k32.tagset')

    # stoptags file

    fakelump_fa = utils.get_test_data('fakelump.fa')

    nodegraph = khmer.Nodegraph(32, 4, 4)
    nodegraph.consume_fasta_and_tag(fakelump_fa)

    subset = nodegraph.do_subset_partition(0, 0)
    nodegraph.merge_subset(subset)

    EXCURSION_DISTANCE = 40
    EXCURSION_KMER_THRESHOLD = 82
    EXCURSION_KMER_COUNT_THRESHOLD = 1
    counting = khmer.Countgraph(32, 4, 4)

    nodegraph.repartition_largest_partition(None, counting,
                                            EXCURSION_DISTANCE,
                                            EXCURSION_KMER_THRESHOLD,
                                            EXCURSION_KMER_COUNT_THRESHOLD)

    nodegraph.save_stop_tags('/tmp/goodversion-k32.stoptags')


def test_hashbits_file_version_check():
    nodegraph = khmer._Nodegraph(12, [1])

    inpath = utils.get_test_data('badversion-k12.htable')

    try:
        nodegraph.load(inpath)
        assert 0, "this should fail"
    except OSError as e:
        print(str(e))


def test_nodegraph_file_type_check():
    kh = khmer._Countgraph(12, [1])
    savepath = utils.get_temp_filename('tempcountingsave0.ct')
    kh.save(savepath)

    nodegraph = khmer._Nodegraph(12, [1])

    try:
        nodegraph.load(savepath)
        assert 0, "this should fail"
    except OSError as e:
        print(str(e))


def test_stoptags_file_version_check():
    nodegraph = khmer._Nodegraph(32, [1])

    inpath = utils.get_test_data('badversion-k32.stoptags')

    try:
        nodegraph.load_stop_tags(inpath)
        assert 0, "this should fail"
    except OSError as e:
        print(str(e))


def test_stoptags_ksize_check():
    nodegraph = khmer._Nodegraph(31, [1])

    inpath = utils.get_test_data('goodversion-k32.stoptags')
    try:
        nodegraph.load_stop_tags(inpath)
        assert 0, "this should fail"
    except OSError as e:
        print(str(e))


def test_stop_tags_filetype_check():
    nodegraph = khmer._Nodegraph(31, [1])

    inpath = utils.get_test_data('goodversion-k32.tagset')
    try:
        nodegraph.load_stop_tags(inpath)
        assert 0, "this should fail"
    except OSError as e:
        print(str(e))


def test_tagset_file_version_check():
    nodegraph = khmer._Nodegraph(32, [1])

    inpath = utils.get_test_data('badversion-k32.tagset')

    try:
        nodegraph.load_tagset(inpath)
        assert 0, "this should fail"
    except OSError as e:
        print(str(e))


def test_stop_tags_truncate_check():
    nodegraph = khmer._Nodegraph(32, [1])

    inpath = utils.get_test_data('goodversion-k32.tagset')
    data = open(inpath, 'rb').read()

    truncpath = utils.get_temp_filename('zzz')
    for i in range(len(data)):
        fp = open(truncpath, 'wb')
        fp.write(data[:i])
        fp.close()

        try:
            nodegraph.load_stop_tags(truncpath)
            assert 0, "expect failure of previous command"
        except OSError as e:
            print(i, str(e))


def test_tagset_ksize_check():
    nodegraph = khmer._Nodegraph(31, [1])

    inpath = utils.get_test_data('goodversion-k32.tagset')
    try:
        nodegraph.load_tagset(inpath)
        assert 0, "this should fail"
    except OSError as e:
        print(str(e))


def test_tagset_filetype_check():
    nodegraph = khmer._Nodegraph(31, [1])

    inpath = utils.get_test_data('goodversion-k32.stoptags')
    try:
        nodegraph.load_tagset(inpath)
        assert 0, "this should fail"
    except OSError as e:
        print(str(e))


def test_bad_primes_list():
    try:
        khmer._Nodegraph(31, ["a", "b", "c"], 1)
        assert 0, "Bad primes list should fail"
    except TypeError as e:
        print(str(e))


def test_consume_absentfasta_with_reads_parser():
    nodegraph = khmer._Nodegraph(31, [1])
    try:
        nodegraph.consume_fasta_with_reads_parser()
        assert 0, "this should fail"
    except TypeError as err:
        print(str(err))
    try:
        readparser = ReadParser(utils.get_test_data('empty-file'))
        nodegraph.consume_fasta_with_reads_parser(readparser)
        assert 0, "this should fail"
    except OSError as err:
        print(str(err))
    except ValueError as err:
        print(str(err))


def test_bad_primes():
    try:
        khmer._Nodegraph.__new__(
            khmer._Nodegraph, 6, ["a", "b", "c"])
        assert 0, "this should fail"
    except TypeError as e:
        print(str(e))


def test_consume_fasta_and_tag_with_badreads_parser():
    nodegraph = khmer.Nodegraph(6, 1e6, 2)
    try:
        readsparser = khmer.ReadParser(utils.get_test_data("test-empty.fa"))
        nodegraph.consume_fasta_and_tag_with_reads_parser(readsparser)
        assert 0, "this should fail"
    except OSError as e:
        print(str(e))
    except ValueError as e:
        print(str(e))


def test_n_occupied_save_load():
    filename = utils.get_test_data('random-20-a.fa')

    nodegraph = khmer.Nodegraph(20, 100000, 3)

    for _, record in enumerate(screed.open(filename)):
        nodegraph.consume(record.sequence)

    assert nodegraph.n_occupied() == 3884
    assert nodegraph.n_unique_kmers() == 3960

    savefile = utils.get_temp_filename('out')
    nodegraph.save(savefile)

    ng2 = khmer.load_nodegraph(savefile)
    assert ng2.n_occupied() == 3884, ng2.n_occupied()
    assert ng2.n_unique_kmers() == 0    # this is intended behavior, sigh.


def test_n_occupied_vs_countgraph():
    filename = utils.get_test_data('random-20-a.fa')

    nodegraph = khmer.Nodegraph(20, 100000, 3)
    countgraph = khmer.Countgraph(20, 100000, 3)

    assert nodegraph.n_occupied() == 0, nodegraph.n_occupied()
    assert countgraph.n_occupied() == 0, countgraph.n_occupied()

    assert nodegraph.n_unique_kmers() == 0, nodegraph.n_unique_kmers()
    assert countgraph.n_unique_kmers() == 0, countgraph.n_unique_kmers()

    for _, record in enumerate(screed.open(filename)):
        nodegraph.consume(record.sequence)
        countgraph.consume(record.sequence)

    assert nodegraph.hashsizes() == nodegraph.hashsizes()

    # these are all the same -- good :).
    assert nodegraph.n_occupied() == 3884, nodegraph.n_occupied()
    assert countgraph.n_occupied() == 3884, countgraph.n_occupied()

    assert nodegraph.n_unique_kmers() == 3960, nodegraph.n_unique_kmers()
    assert countgraph.n_unique_kmers() == 3960, countgraph.n_unique_kmers()


def test_n_occupied_vs_countgraph_another_size():
    filename = utils.get_test_data('random-20-a.fa')

    nodegraph = khmer.Nodegraph(20, 10000, 3)
    countgraph = khmer.Countgraph(20, 10000, 3)

    assert nodegraph.n_occupied() == 0, nodegraph.n_occupied()
    assert countgraph.n_occupied() == 0, countgraph.n_occupied()

    assert nodegraph.n_unique_kmers() == 0, nodegraph.n_unique_kmers()
    assert countgraph.n_unique_kmers() == 0, countgraph.n_unique_kmers()

    for _, record in enumerate(screed.open(filename)):
        nodegraph.consume(record.sequence)
        countgraph.consume(record.sequence)

    assert nodegraph.hashsizes() == nodegraph.hashsizes()

    # these are all the same -- good :).
    assert nodegraph.n_occupied() == 3269, nodegraph.n_occupied()
    assert countgraph.n_occupied() == 3269, countgraph.n_occupied()

    assert nodegraph.n_unique_kmers() == 3916, nodegraph.n_unique_kmers()
    assert countgraph.n_unique_kmers() == 3916, countgraph.n_unique_kmers()


def test_traverse_linear_path():
    contigfile = utils.get_test_data('simple-genome.fa')
    contig = list(screed.open(contigfile))[0].sequence

    K = 21

    nodegraph = khmer.Nodegraph(K, 1e5, 4)
    stopgraph = khmer.Nodegraph(K, 1e5, 4)

    nodegraph.consume(contig)

    degree_nodes = khmer.HashSet(K)
    size, conns, visited = nodegraph.traverse_linear_path(contig[:K],
                                                          degree_nodes,
                                                          stopgraph)
    assert size == 980
    assert len(conns) == 0
    assert len(visited) == 980


def test_find_high_degree_nodes():
    contigfile = utils.get_test_data('simple-genome.fa')
    contig = list(screed.open(contigfile))[0].sequence

    K = 21

    nodegraph = khmer.Nodegraph(K, 1e5, 4)
    stopgraph = khmer.Nodegraph(K, 1e5, 4)

    nodegraph.consume(contig)

    degree_nodes = nodegraph.find_high_degree_nodes(contig)
    assert len(degree_nodes) == 0


def test_find_high_degree_nodes_2():
    contigfile = utils.get_test_data('simple-genome.fa')
    contig = list(screed.open(contigfile))[0].sequence

    K = 21

    nodegraph = khmer.Nodegraph(K, 1e5, 4)

    nodegraph.consume(contig)
    nodegraph.count(contig[2:22] + 'G')   # will add another neighbor to 1:22
    print(nodegraph.neighbors(contig[1:22]))

    degree_nodes = nodegraph.find_high_degree_nodes(contig)
    assert len(degree_nodes) == 1
    assert nodegraph.hash(contig[1:22]) in degree_nodes


def test_traverse_linear_path_2():
    contigfile = utils.get_test_data('simple-genome.fa')
    contig = list(screed.open(contigfile))[0].sequence
    print('contig len', len(contig))

    K = 21

    nodegraph = khmer.Nodegraph(K, 1e5, 4)
    stopgraph = khmer.Nodegraph(K, 1e5, 4)

    nodegraph.consume(contig)
    nodegraph.count(contig[101:121] + 'G')  # will add another neighbor
    print(nodegraph.neighbors(contig[101:122]))

    degree_nodes = nodegraph.find_high_degree_nodes(contig)

    assert len(degree_nodes) == 1
    assert nodegraph.hash(contig[100:121]) in degree_nodes

    # traverse from start, should end at node 100:121
    size, conns, visited = nodegraph.traverse_linear_path(contig[0:21],
                                                          degree_nodes,
                                                          stopgraph)

    print(size, list(conns), list(visited))
    assert size == 100
    assert len(visited) == 100
    assert nodegraph.hash(contig[100:121]) in conns
    assert len(conns) == 1

    # traverse from immediately after 100:121, should end at the end
    size, conns, visited = nodegraph.traverse_linear_path(contig[101:122],
                                                          degree_nodes,
                                                          stopgraph)

    print(size, list(conns), list(visited))
    assert size == 879
    assert len(visited) == 879
    assert nodegraph.hash(contig[100:121]) in conns
    assert len(conns) == 1

    # traverse from end, should end at 100:121
    size, conns, visited = nodegraph.traverse_linear_path(contig[-21:],
                                                          degree_nodes,
                                                          stopgraph)

    print(size, list(conns), len(visited))
    assert size == 879
    assert len(visited) == 879
    assert nodegraph.hash(contig[100:121]) in conns
    assert len(conns) == 1


def test_traverse_linear_path_3_stopgraph():
    contigfile = utils.get_test_data('simple-genome.fa')
    contig = list(screed.open(contigfile))[0].sequence
    print('contig len', len(contig))

    K = 21

    nodegraph = khmer.Nodegraph(K, 1e5, 4)
    stopgraph = khmer.Nodegraph(K, 1e5, 4)

    nodegraph.consume(contig)
    nodegraph.count(contig[101:121] + 'G')  # will add another neighbor
    print(nodegraph.neighbors(contig[101:122]))

    degree_nodes = nodegraph.find_high_degree_nodes(contig)

    assert len(degree_nodes) == 1
    assert nodegraph.hash(contig[100:121]) in degree_nodes

    stopgraph.count(contig[101:122])       # stop traversal - only adj to start

    size, conns, visited = nodegraph.traverse_linear_path(contig[101:122],
                                                          degree_nodes,
                                                          stopgraph)

    print(size, list(conns), len(visited))
    assert size == 0
    assert len(visited) == 0
<<<<<<< HEAD
    assert len(conns) == 0
=======
    assert len(conns) == 0


def test_assemble_linear_path_bad_seed():
    # assemble single node.
    contigfile = utils.get_test_data('simple-genome.fa')
    contig = list(screed.open(contigfile))[0].sequence

    nodegraph = khmer.Nodegraph(21, 1e5, 4)
    nodegraph.consume(contig)

    path = nodegraph.assemble_linear_path('GATTACA' * 3)
    assert path == ''
>>>>>>> 361511aa
<|MERGE_RESOLUTION|>--- conflicted
+++ resolved
@@ -1089,9 +1089,6 @@
     print(size, list(conns), len(visited))
     assert size == 0
     assert len(visited) == 0
-<<<<<<< HEAD
-    assert len(conns) == 0
-=======
     assert len(conns) == 0
 
 
@@ -1104,5 +1101,4 @@
     nodegraph.consume(contig)
 
     path = nodegraph.assemble_linear_path('GATTACA' * 3)
-    assert path == ''
->>>>>>> 361511aa
+    assert path == ''