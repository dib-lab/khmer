--- conflicted
+++ resolved
@@ -943,13 +943,8 @@
     except TypeError as err:
         print(str(err))
     try:
-<<<<<<< HEAD
         parser = FastxParser(utils.get_test_data('empty-file'))
         nodegraph.consume_seqfile(parser)
-=======
-        readparser = ReadParser(utils.get_test_data('empty-file'))
-        nodegraph.consume_seqfile(readparser)
->>>>>>> 01e826b4
         assert 0, "this should fail"
     except RuntimeError as err:
         print(str(err))
@@ -968,13 +963,8 @@
 def test_consume_seqfile_and_tag_with_badreads_parser():
     nodegraph = khmer.Nodegraph(6, 1e6, 2)
     try:
-<<<<<<< HEAD
         parser = FastxParser(utils.get_test_data("test-empty.fa"))
         nodegraph.consume_seqfile_and_tag(parser)
-=======
-        readsparser = khmer.ReadParser(utils.get_test_data("test-empty.fa"))
-        nodegraph.consume_seqfile_and_tag(readsparser)
->>>>>>> 01e826b4
         assert 0, "this should fail"
     except RuntimeError as e:
         print(str(e))
