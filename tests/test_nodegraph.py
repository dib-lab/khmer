# This file is part of khmer, https://github.com/dib-lab/khmer/, and is
# Copyright (C) 2010-2015, Michigan State University.
# Copyright (C) 2015-2016, The Regents of the University of California.
#
# Redistribution and use in source and binary forms, with or without
# modification, are permitted provided that the following conditions are
# met:
#
#     * Redistributions of source code must retain the above copyright
#       notice, this list of conditions and the following disclaimer.
#
#     * Redistributions in binary form must reproduce the above
#       copyright notice, this list of conditions and the following
#       disclaimer in the documentation and/or other materials provided
#       with the distribution.
#
#     * Neither the name of the Michigan State University nor the names
#       of its contributors may be used to endorse or promote products
#       derived from this software without specific prior written
#       permission.
#
# THIS SOFTWARE IS PROVIDED BY THE COPYRIGHT HOLDERS AND CONTRIBUTORS
# "AS IS" AND ANY EXPRESS OR IMPLIED WARRANTIES, INCLUDING, BUT NOT
# LIMITED TO, THE IMPLIED WARRANTIES OF MERCHANTABILITY AND FITNESS FOR
# A PARTICULAR PURPOSE ARE DISCLAIMED. IN NO EVENT SHALL THE COPYRIGHT
# HOLDER OR CONTRIBUTORS BE LIABLE FOR ANY DIRECT, INDIRECT, INCIDENTAL,
# SPECIAL, EXEMPLARY, OR CONSEQUENTIAL DAMAGES (INCLUDING, BUT NOT
# LIMITED TO, PROCUREMENT OF SUBSTITUTE GOODS OR SERVICES; LOSS OF USE,
# DATA, OR PROFITS; OR BUSINESS INTERRUPTION) HOWEVER CAUSED AND ON ANY
# THEORY OF LIABILITY, WHETHER IN CONTRACT, STRICT LIABILITY, OR TORT
# (INCLUDING NEGLIGENCE OR OTHERWISE) ARISING IN ANY WAY OUT OF THE USE
# OF THIS SOFTWARE, EVEN IF ADVISED OF THE POSSIBILITY OF SUCH DAMAGE.
#
# Contact: khmer-project@idyll.org
# pylint: disable=missing-docstring,protected-access,no-member,invalid-name

from __future__ import print_function
from __future__ import absolute_import

import khmer
from khmer import Nodegraph, Countgraph
from khmer import ReadParser
from khmer import reverse_complement as revcomp
from khmer.khmer_args import create_matching_nodegraph

import screed

import pytest

from . import khmer_tst_utils as utils


def teardown():
    utils.cleanup()


@pytest.mark.huge
def test_toobig():
    try:
        khmer.Nodegraph(32, 1e13, 1)
        assert 0, "This should fail"
    except MemoryError as err:
        print(str(err))


<<<<<<< HEAD
=======
def test_bad_create():
    try:
        nodegraph = khmer._Nodegraph(5, [])
    except ValueError as err:
        assert 'tablesizes needs to be one or more numbers' in str(err)


def test_add_tag():
    nodegraph = khmer._Nodegraph(6, [1])

    assert nodegraph.n_tags() == 0
    nodegraph.add_tag('AATAAG')
    assert nodegraph.n_tags() == 1

    print(nodegraph.get_tagset())
    assert nodegraph.get_tagset() == ['AATAAG']


def test_add_tag_hashval():
    nodegraph = khmer._Nodegraph(6, [1])

    assert nodegraph.n_tags() == 0
    kmer = nodegraph.hash('AATAAG')
    nodegraph.add_tag(kmer)
    assert nodegraph.n_tags() == 1

    print(nodegraph.get_tagset())
    assert nodegraph.get_tagset() == ['AATAAG']


def test_add_stop_tag():
    nodegraph = khmer._Nodegraph(6, [1])

    nodegraph.add_stop_tag('AATAAG')
    print(nodegraph.get_stop_tags())
    assert nodegraph.get_stop_tags() == ['AATAAG']


def test_add_stop_tag_hashval():
    nodegraph = khmer._Nodegraph(6, [1])

    kmer = nodegraph.hash('AATAAG')
    nodegraph.add_stop_tag(kmer)
    print(nodegraph.get_stop_tags())
    assert nodegraph.get_stop_tags() == ['AATAAG']


>>>>>>> acdacef8
def test__get_set_tag_density():
    nodegraph = khmer.Nodegraph(32, 1, 1,)
    orig = nodegraph.tag_density
    assert orig != 2
    nodegraph.tag_density = 2
    assert nodegraph.tag_density == 2


def test_update_from():
    nodegraph = khmer.Nodegraph(5, 1000, 4)
    other_nodegraph = khmer.Nodegraph(5, 1000, 4)

    assert nodegraph.get('AAAAA') == 0
    assert nodegraph.get('GCGCG') == 0
    assert nodegraph.n_occupied() == 0
    assert other_nodegraph.get('AAAAA') == 0
    assert other_nodegraph.get('GCGCG') == 0
    assert other_nodegraph.n_occupied() == 0

    other_nodegraph.count('AAAAA')

    assert nodegraph.get('AAAAA') == 0
    assert nodegraph.get('GCGCG') == 0
    assert nodegraph.n_occupied() == 0
    assert other_nodegraph.get('AAAAA') == 1
    assert other_nodegraph.get('GCGCG') == 0
    assert other_nodegraph.n_occupied() == 1

    nodegraph.count('GCGCG')

    assert nodegraph.get('AAAAA') == 0
    assert nodegraph.get('GCGCG') == 1
    assert nodegraph.n_occupied() == 1
    assert other_nodegraph.get('AAAAA') == 1
    assert other_nodegraph.get('GCGCG') == 0
    assert other_nodegraph.n_occupied() == 1

    nodegraph.update(other_nodegraph)

    assert nodegraph.get('AAAAA') == 1
    assert nodegraph.get('GCGCG') == 1
    assert nodegraph.n_occupied() == 2
    assert other_nodegraph.get('AAAAA') == 1
    assert other_nodegraph.get('GCGCG') == 0
    assert other_nodegraph.n_occupied() == 1


def test_update_from_2():

    ng1 = khmer.Nodegraph(20, 1000, 4)
    ng2 = khmer.Nodegraph(20, 1000, 4)

    filename = utils.get_test_data('random-20-a.fa')
    ng1.consume_seqfile(filename)
    ng2.consume_seqfile(filename)

    assert ng1.n_occupied() == ng2.n_occupied()
    ng1.update(ng2)

    assert ng1.n_occupied() == ng2.n_occupied()


def test_update_from_diff_ksize_2():
    nodegraph = khmer.Nodegraph(5, 1000, 4)
    other_nodegraph = khmer.Nodegraph(4, 1000, 4)

    try:
        nodegraph.update(other_nodegraph)
        assert 0, "should not be reached"
    except ValueError as err:
        print(str(err))

    try:
        other_nodegraph.update(nodegraph)
        assert 0, "should not be reached"
    except ValueError as err:
        print(str(err))


def test_update_from_diff_tablesize():
    nodegraph = khmer.Nodegraph(5, 100, 4)
    other_nodegraph = khmer.Nodegraph(5, 1000, 4)

    try:
        nodegraph.update(other_nodegraph)
        assert 0, "should not be reached"
    except ValueError as err:
        print(str(err))


def test_update_from_diff_num_tables():
    nodegraph = khmer.Nodegraph(5, 1000, 3)
    other_nodegraph = khmer.Nodegraph(5, 1000, 4)

    try:
        nodegraph.update(other_nodegraph)
        assert 0, "should not be reached"
    except ValueError as err:
        print(str(err))


def test_n_occupied_1():
    filename = utils.get_test_data('random-20-a.fa')

    ksize = 20  # size of kmer
    htable_size = 100000  # size of hashtable
    num_nodegraphs = 1  # number of hashtables

    # test modified c++ n_occupied code
    nodegraph = khmer.Nodegraph(ksize, htable_size, num_nodegraphs)

    for _, record in enumerate(screed.open(filename)):
        nodegraph.consume(record.sequence)

    # this number calculated independently
    assert nodegraph.n_occupied() == 3884, nodegraph.n_occupied()


def test_bloom_python_1():
    # test python code to count unique kmers using bloom filter
    filename = utils.get_test_data('random-20-a.fa')

    ksize = 20  # size of kmer
    htable_size = 100000  # size of hashtable
    num_nodegraphs = 3  # number of hashtables

    nodegraph = khmer.Nodegraph(ksize, htable_size, num_nodegraphs)

    n_unique = 0
    for _, record in enumerate(screed.open(filename)):
        sequence = record.sequence
        seq_len = len(sequence)
        for num in range(0, seq_len + 1 - ksize):
            kmer = sequence[num:num + ksize]
            if not nodegraph.get(kmer):
                n_unique += 1
            nodegraph.count(kmer)

    assert n_unique == 3960
    assert nodegraph.n_occupied() == 3884, nodegraph.n_occupied()

    # this number equals n_unique
    assert nodegraph.n_unique_kmers() == 3960, nodegraph.n_unique_kmers()


def test_bloom_c_1():
    # test c++ code to count unique kmers using bloom filter

    filename = utils.get_test_data('random-20-a.fa')

    ksize = 20  # size of kmer
    htable_size = 100000  # size of hashtable
    num_nodegraphs = 3  # number of hashtables

    nodegraph = khmer.Nodegraph(ksize, htable_size, num_nodegraphs)

    for _, record in enumerate(screed.open(filename)):
        nodegraph.consume(record.sequence)

    assert nodegraph.n_occupied() == 3884
    assert nodegraph.n_unique_kmers() == 3960


def test_n_occupied_2():  # simple one
    ksize = 4

    nodegraph = khmer.Nodegraph(ksize, 1, 1, primes=[11])
    nodegraph.count('AAAA')  # 00 00 00 00 = 0
    assert nodegraph.n_occupied() == 1

    nodegraph.count('ACTG')  # 00 10 01 11 =
    assert nodegraph.n_occupied() == 2

    nodegraph.count('AACG')  # 00 00 10 11 = 11  # collision 1

    assert nodegraph.n_occupied() == 2
    nodegraph.count('AGAC')   # 00  11 00 10 # collision 2
    assert nodegraph.n_occupied() == 2, nodegraph.n_occupied()


def test_n_occupied_2_add_is_count():  # 'add' synonym for 'count'
    ksize = 4

    nodegraph = khmer.Nodegraph(ksize, 1, 1, primes=[11])
    nodegraph.add('AAAA')  # 00 00 00 00 = 0
    assert nodegraph.n_occupied() == 1

    nodegraph.add('ACTG')  # 00 10 01 11 =
    assert nodegraph.n_occupied() == 2

    nodegraph.add('AACG')  # 00 00 10 11 = 11  # collision 1

    assert nodegraph.n_occupied() == 2
    nodegraph.add('AGAC')   # 00  11 00 10 # collision 2
    assert nodegraph.n_occupied() == 2, nodegraph.n_occupied()


def test_bloom_c_2():  # simple one
    ksize = 4

    # use only 1 hashtable, no bloom filter
    nodegraph = khmer.Nodegraph(ksize, 1, 1, primes=[11])
    nodegraph.count('AAAA')  # 00 00 00 00 = 0
    nodegraph.count('ACTG')  # 00 10 01 11 =
    assert nodegraph.n_unique_kmers() == 2
    nodegraph.count('AACG')  # 00 00 10 11 = 11  # collision  with 1st kmer
    assert nodegraph.n_unique_kmers() == 2
    nodegraph.count('AGAC')   # 00  11 00 10 # collision  with 2nd kmer
    assert nodegraph.n_unique_kmers() == 2

    # use two hashtables with 11,13
    other_nodegraph = khmer.Nodegraph(ksize, 1, 1, primes= [11, 13])
    other_nodegraph.count('AAAA')  # 00 00 00 00 = 0

    other_nodegraph.count('ACTG')  # 00 10 01 11 = 2*16 +4 +3 = 39
    assert other_nodegraph.n_unique_kmers() == 2
    # 00 00 10 11 = 11  # collision with only 1st kmer
    other_nodegraph.count('AACG')
    assert other_nodegraph.n_unique_kmers() == 3
    other_nodegraph.count('AGAC')
    # 00  11 00 10  3*16 +2 = 50
    # collision with both 2nd and 3rd kmers

    assert other_nodegraph.n_unique_kmers() == 3


def test_combine_pe():
    inpfile = utils.get_test_data('combine_parts_1.fa')
    nodegraph = khmer.Nodegraph(32, 1, 1)

    nodegraph.consume_partitioned_fasta(inpfile)
    assert nodegraph.count_partitions() == (2, 0)

    first_seq = "CATGCAGAAGTTCCGCAACCATACCGTTCAGT"
    pid1 = nodegraph.get_partition_id(first_seq)

    second_seq = "CAAATGTACATGCACTTAAAATCATCCAGCCG"
    pid2 = nodegraph.get_partition_id(second_seq)

    assert pid1 == 2
    assert pid2 == 80293

    nodegraph.join_partitions(pid1, pid2)

    pid1 = nodegraph.get_partition_id(first_seq)
    pid2 = nodegraph.get_partition_id(second_seq)

    assert pid1 == pid2
    assert nodegraph.count_partitions() == (1, 0)


def test_load_partitioned():
    inpfile = utils.get_test_data('combine_parts_1.fa')
    nodegraph = khmer.Nodegraph(32, 1, 1)

    nodegraph.consume_partitioned_fasta(inpfile)
    assert nodegraph.count_partitions() == (2, 0)

    first_seq = "CATGCAGAAGTTCCGCAACCATACCGTTCAGT"
    assert nodegraph.get(first_seq)

    second_seq = "CAAATGTACATGCACTTAAAATCATCCAGCCG"
    assert nodegraph.get(second_seq)

    third_s = "CATGCAGAAGTTCCGCAACCATACCGTTCAGTTCCTGGTGGCTA"[-32:]
    assert nodegraph.get(third_s)


def test_consume_partitioned_fail():
    inpfile = utils.get_test_data('test-reads.fa')
    nodegraph = khmer.Nodegraph(32, 1, 1)

    with pytest.raises(ValueError):
        nodegraph.consume_partitioned_fasta(inpfile)


def test_count_within_radius_simple():
    inpfile = utils.get_test_data('all-A.fa')
    nodegraph = khmer.Nodegraph(4, 1, 1,primes=[3, 5])

    print(nodegraph.consume_seqfile(inpfile))
    n = nodegraph.count_kmers_within_radius('AAAA', 1)
    assert n == 1

    n = nodegraph.count_kmers_within_radius('AAAA', 10)
    assert n == 1


def test_count_within_radius_big():
    inpfile = utils.get_test_data('random-20-a.fa')
    nodegraph = khmer.Nodegraph(20, 1e5, 4)

    nodegraph.consume_seqfile(inpfile)
    n = nodegraph.count_kmers_within_radius('CGCAGGCTGGATTCTAGAGG', int(1e6))
    assert n == 3961, n

    nodegraph = khmer.Nodegraph(21, 1e5, 4)
    nodegraph.consume_seqfile(inpfile)
    n = nodegraph.count_kmers_within_radius('CGCAGGCTGGATTCTAGAGGC', int(1e6))
    assert n == 39


def test_count_kmer_degree():
    inpfile = utils.get_test_data('all-A.fa')
    nodegraph = khmer.Nodegraph(4, 1, 1, primes=[3, 5])
    nodegraph.consume_seqfile(inpfile)

    assert nodegraph.kmer_degree('AAAA') == 2
    assert nodegraph.kmer_degree('AAAT') == 1
    assert nodegraph.kmer_degree('AATA') == 0
    assert nodegraph.kmer_degree('TAAA') == 1


def test_kmer_neighbors():
    inpfile = utils.get_test_data('all-A.fa')
    nodegraph = khmer.Nodegraph(4, 100, 1)
    nodegraph.consume_seqfile(inpfile)

    h = nodegraph.hash('AAAA')
    print(type('AAAA'))
    assert nodegraph.neighbors(h) == ['AAAA', 'AAAA']       # AAAA on both sides
    assert nodegraph.neighbors('AAAA') == ['AAAA', 'AAAA']  # AAAA on both sides

    h = nodegraph.hash('AAAT')
    assert nodegraph.neighbors(h) == ['AAAA']          # AAAA on one side
    assert nodegraph.neighbors('AAAT') == ['AAAA']     # AAAA on one side

    h = nodegraph.hash('AATA')
    assert nodegraph.neighbors(h) == []           # no neighbors
    assert nodegraph.neighbors('AATA') == []      # AAAA on one side

    h = nodegraph.hash('TAAA')
    assert nodegraph.neighbors(h) == ['AAAA']          # AAAA on both sides
    assert nodegraph.neighbors('TAAA') == ['AAAA']     # AAAA on both sides


def test_kmer_neighbors_wrong_ksize():
    inpfile = utils.get_test_data('all-A.fa')
    nodegraph = khmer.Nodegraph(4, 1, 1, primes=[3, 5])
    nodegraph.consume_seqfile(inpfile)

    try:
        nodegraph.neighbors('AAAAA')
        assert 0, "neighbors() should fail with too long string"
    except ValueError:
        pass

    try:
        nodegraph.neighbors(b'AAAAA')
        assert 0, "neighbors() should fail with too long string"
    except ValueError:
        pass

    try:
        nodegraph.neighbors({})
        assert 0, "neighbors() should fail with non hash/str arg"
    except TypeError:
        pass


def test_save_load_tagset():
    nodegraph = khmer.Nodegraph(32, 1, 1)

    outfile = utils.get_temp_filename('tagset')

    nodegraph.add_tag('A' * 32)
    nodegraph.save_tagset(outfile)

    nodegraph.add_tag('G' * 32)

    nodegraph.load_tagset(outfile)              # implicitly => clear_tags=True
    nodegraph.save_tagset(outfile)

    # if tags have been cleared, then the new tagfile will be larger (34 bytes)
    # else smaller (26 bytes).

    fp = open(outfile, 'rb')
    data = fp.read()
    fp.close()
    assert len(data) == 30, len(data)


def test_save_load_tagset_noclear():
    nodegraph = khmer.Nodegraph(32, 1, 1)

    outfile = utils.get_temp_filename('tagset')

    nodegraph.add_tag('A' * 32)
    nodegraph.save_tagset(outfile)

    nodegraph.add_tag('G' * 32)

    nodegraph.load_tagset(outfile, False)  # set clear_tags => False; zero tags
    nodegraph.save_tagset(outfile)

    # if tags have been cleared, then the new tagfile will be large (34 bytes);
    # else small (26 bytes).

    fp = open(outfile, 'rb')
    data = fp.read()
    fp.close()
    assert len(data) == 38, len(data)


def test_stop_traverse():
    filename = utils.get_test_data('random-20-a.fa')

    ksize = 20  # size of kmer
    htable_size = 1e4  # size of hashtable
    num_nodegraphs = 3  # number of hashtables

    nodegraph = khmer.Nodegraph(ksize, htable_size, num_nodegraphs)

    # without tagging/joining across consume, this breaks into two partition;
    # with, it is one partition.
    nodegraph.add_stop_tag('TTGCATACGTTGAGCCAGCG')

    # DO NOT join reads across stoptags
    nodegraph.consume_seqfile_and_tag(filename)
    subset = nodegraph.do_subset_partition(0, 0, True)
    nodegraph.merge_subset(subset)

    n, _ = nodegraph.count_partitions()
    assert n == 2, n


def test_get_ksize():
    kh = khmer.Nodegraph(22, 1, 1)
    assert kh.ksize() == 22


def test_get_hashsizes():
    kh = khmer.Nodegraph(22, 100, 4)
    # Py2/3 hack, longify converts to long in py2, remove once py2 isn't
    # supported any longer.
    expected = utils.longify([97, 89, 83, 79])
    assert kh.hashsizes() == expected, kh.hashsizes()


def test_extract_unique_paths_0():
    kh = khmer.Nodegraph(10, 1, 1, primes=[5, 7, 11, 13])

    x = kh.extract_unique_paths('ATGGAGAGACACAGATAGACAGGAGTGGCGATG', 10, 1)
    assert x == ['ATGGAGAGACACAGATAGACAGGAGTGGCGATG']

    kh.consume('ATGGAGAGACACAGATAGACAGGAGTGGCGATG')
    x = kh.extract_unique_paths('ATGGAGAGACACAGATAGACAGGAGTGGCGATG', 10, 1)
    assert not x


def test_extract_unique_paths_1():
    kh = khmer.Nodegraph(10, 1, 1, primes=[5, 7, 11, 13])

    kh.consume('AGTGGCGATG')
    x = kh.extract_unique_paths('ATGGAGAGACACAGATAGACAGGAGTGGCGATG', 10, 1)
    print(x)
    assert x == ['ATGGAGAGACACAGATAGACAGGAGTGGCGAT']  # all but the last k-mer


def test_extract_unique_paths_2():
    kh = khmer.Nodegraph(10, 1, 1, primes=[5, 7, 11, 13])

    kh.consume('ATGGAGAGAC')
    x = kh.extract_unique_paths('ATGGAGAGACACAGATAGACAGGAGTGGCGATG', 10, 1)
    print(x)
    assert x == ['TGGAGAGACACAGATAGACAGGAGTGGCGATG']  # all but the 1st k-mer


def test_extract_unique_paths_3():
    kh = khmer.Nodegraph(10, 1, 1, primes=[5, 7, 11, 13])

    kh.consume('ATGGAGAGAC')
    kh.consume('AGTGGCGATG')
    x = kh.extract_unique_paths('ATGGAGAGACACAGATAGACAGGAGTGGCGATG', 10, 1)
    print(x)
    # all but the 1st/last k-mer
    assert x == ['TGGAGAGACACAGATAGACAGGAGTGGCGAT']


def test_extract_unique_paths_4():
    kh = khmer.Nodegraph(10, 1e6, 4)

    kh.consume('ATGGAGAGAC')
    kh.consume('AGTGGCGATG')

    kh.consume('ATAGACAGGA')

    x = kh.extract_unique_paths('ATGGAGAGACACAGATAGACAGGAGTGGCGATG', 10, 1)
    print(x)
    assert x == ['TGGAGAGACACAGATAGACAGG', 'TAGACAGGAGTGGCGAT']


def test_get_raw_tables():
    kh = khmer.Nodegraph(10, 1e6, 4)
    kh.consume('ATGGAGAGAC')
    kh.consume('AGTGGCGATG')
    kh.consume('ATAGACAGGA')
    tables = kh.get_raw_tables()

    for size, table in zip(kh.hashsizes(), tables):
        assert isinstance(table, memoryview)
        assert size == len(table)


def test_simple_median():
    hi = khmer.Nodegraph(6, 1e5, 2)

    (median, average, stddev) = hi.get_median_count("AAAAAA")
    print(median, average, stddev)
    assert median == 0
    assert average == 0.0
    assert stddev == 0.0

    hi.consume("AAAAAA")
    (median, average, stddev) = hi.get_median_count("AAAAAA")
    print(median, average, stddev)
    assert median == 1
    assert average == 1.0
    assert stddev == 0.0


def test_badget():
    hbts = khmer.Nodegraph(6, 1e6, 1)

    dna = "AGCTTTTCATTCTGACTGCAACGGGCAATATGTCTCTGTGTGGATTAAAAAAAGAGTGTCTGATAG"

    hbts.consume(dna)

    assert hbts.get("AGCTTT") == 1

    assert hbts.get("GATGAG") == 0

    try:
        hbts.get(b"AGCTT")
        assert 0, "this should fail"
    except TypeError as err:
        print(str(err))

    try:
        hbts.get(u"AGCTT")
        assert 0, "this should fail"
    except ValueError as err:
        print(str(err))


#


def test_load_notexist_should_fail():
    savepath = utils.get_temp_filename('tempnodegraphsave0.htable')

    try:
        hi = Countgraph.load(savepath)
        assert 0, "load should fail"
    except OSError:
        pass


def test_load_truncated_should_fail():
    inpath = utils.get_test_data('random-20-a.fa')
    savepath = utils.get_temp_filename('tempnodegraphsave0.ct')

    hi = khmer.Countgraph(12, 1000, 2)

    hi.consume_seqfile(inpath)
    hi.save(savepath)

    fp = open(savepath, 'rb')
    data = fp.read()
    fp.close()

    fp = open(savepath, 'wb')
    fp.write(data[:1000])
    fp.close()

    try:
        hi = Countgraph.load(savepath)
        assert 0, "load should fail"
    except OSError as e:
        print(str(e))


def test_save_load_tagset_notexist():
    nodegraph = khmer.Nodegraph(32, 1, 1)

    outfile = utils.get_temp_filename('tagset')
    try:
        nodegraph.load_tagset(outfile)
        assert 0, "this test should fail"
    except OSError as e:
        print(str(e))


def test_save_load_tagset_trunc():
    nodegraph = khmer.Nodegraph(32, 1, 1)

    outfile = utils.get_temp_filename('tagset')

    nodegraph.add_tag('A' * 32)
    nodegraph.add_tag('G' * 32)
    nodegraph.save_tagset(outfile)

    # truncate tagset file...
    fp = open(outfile, 'rb')
    data = fp.read()
    fp.close()

    for i in range(len(data)):
        fp = open(outfile, 'wb')
        fp.write(data[:i])
        fp.close()

        # try loading it...
        try:
            nodegraph.load_tagset(outfile)
            assert 0, "this test should fail"
        except OSError as err:
            print(str(err), i)

    # try loading it...
    try:
        nodegraph.load_tagset(outfile)
        assert 0, "this test should fail"
    except OSError:
        pass

# to build the test files used below, add 'test' to this function
# and then look in /tmp. You will need to tweak the version info in
# khmer.hh in order to create "bad" versions, of course. -CTB


def _build_testfiles():
    # nodegraph file

    inpath = utils.get_test_data('random-20-a.fa')
    hi = khmer.Nodegraph(12, 1, 1, primes=[2])
    hi.consume_seqfile(inpath)
    hi.save('/tmp/goodversion-k12.htable')

    # tagset file

    nodegraph = khmer.Nodegraph(32, 1, 1)

    nodegraph.add_tag('A' * 32)
    nodegraph.add_tag('G' * 32)
    nodegraph.save_tagset('/tmp/goodversion-k32.tagset')

    # stoptags file

    fakelump_fa = utils.get_test_data('fakelump.fa')

    nodegraph = khmer.Nodegraph(32, 100000, 4)
    nodegraph.consume_seqfile_and_tag(fakelump_fa)

    subset = nodegraph.do_subset_partition(0, 0)
    nodegraph.merge_subset(subset)

    EXCURSION_DISTANCE = 40
    EXCURSION_KMER_THRESHOLD = 82
    EXCURSION_KMER_COUNT_THRESHOLD = 1
    counting = khmer.Countgraph(32, 100000, 4)

    nodegraph.repartition_largest_partition(counting,
                                            EXCURSION_DISTANCE,
                                            EXCURSION_KMER_THRESHOLD,
                                            EXCURSION_KMER_COUNT_THRESHOLD)

    nodegraph.save_stop_tags('/tmp/goodversion-k32.stoptags')


def test_hashbits_file_version_check():

    inpath = utils.get_test_data('badversion-k12.htable')

    try:
        nodegraph = Nodegraph.load(inpath)
        assert 0, "this should fail"
    except OSError as e:
        print(str(e))


def test_nodegraph_file_type_check():
    kh = khmer.Countgraph(12, 1, 1)
    savepath = utils.get_temp_filename('tempcountingsave0.ct')
    kh.save(savepath)

    try:
        nodegraph = Nodegraph.load(savepath)
        assert 0, "this should fail"
    except OSError as e:
        print(str(e))


def test_stoptags_file_version_check():
    nodegraph = khmer.Nodegraph(32, 1, 1,)

    inpath = utils.get_test_data('badversion-k32.stoptags')

    try:
        nodegraph.load_stop_tags(inpath)
        assert 0, "this should fail"
    except OSError as e:
        print(str(e))


def test_stoptags_ksize_check():
    nodegraph = khmer.Nodegraph(31, 1, 1)

    inpath = utils.get_test_data('goodversion-k32.stoptags')
    try:
        nodegraph.load_stop_tags(inpath)
        assert 0, "this should fail"
    except OSError as e:
        print(str(e))


def test_stop_tags_filetype_check():
    nodegraph = khmer.Nodegraph(31, 1, 1)

    inpath = utils.get_test_data('goodversion-k32.tagset')
    try:
        nodegraph.load_stop_tags(inpath)
        assert 0, "this should fail"
    except OSError as e:
        print(str(e))


def test_tagset_file_version_check():
    nodegraph = khmer.Nodegraph(32, 1, 1)

    inpath = utils.get_test_data('badversion-k32.tagset')

    try:
        nodegraph.load_tagset(inpath)
        assert 0, "this should fail"
    except OSError as e:
        print(str(e))


def test_stop_tags_truncate_check():
    nodegraph = khmer.Nodegraph(32, 1, 1)

    inpath = utils.get_test_data('goodversion-k32.tagset')
    data = open(inpath, 'rb').read()

    truncpath = utils.get_temp_filename('zzz')
    for i in range(len(data)):
        fp = open(truncpath, 'wb')
        fp.write(data[:i])
        fp.close()

        try:
            nodegraph.load_stop_tags(truncpath)
            assert 0, "expect failure of previous command"
        except OSError as e:
            print(i, str(e))


def test_tagset_ksize_check():
    nodegraph = khmer.Nodegraph(31, 1, 1)

    inpath = utils.get_test_data('goodversion-k32.tagset')
    try:
        nodegraph.load_tagset(inpath)
        assert 0, "this should fail"
    except OSError as e:
        print(str(e))


def test_tagset_filetype_check():
    nodegraph = khmer.Nodegraph(31, 1, 1)

    inpath = utils.get_test_data('goodversion-k32.stoptags')
    try:
        nodegraph.load_tagset(inpath)
        assert 0, "this should fail"
    except OSError as e:
        print(str(e))


def test_bad_primes_list():
    try:
        khmer.Nodegraph(31, 1, 1, primes=["a", "b", "c"])
        assert 0, "Bad primes list should fail"
    except TypeError as e:
        print(str(e))


def test_consume_absentfasta_with_reads_parser():
    nodegraph = khmer.Nodegraph(31, 1, 1)
    try:
        nodegraph.consume_seqfile_with_reads_parser()
        assert 0, "this should fail"
    except TypeError as err:
        print(str(err))
    try:
        readparser = ReadParser(utils.get_test_data('empty-file'))
        nodegraph.consume_seqfile_with_reads_parser(readparser)
        assert 0, "this should fail"
    except OSError as err:
        print(str(err))
    except ValueError as err:
        print(str(err))


def test_bad_primes():
    try:
        Nodegraph( 6, 1, 1, primes=["a", "b", "c"])
        assert 0, "this should fail"
    except TypeError as e:
        print(str(e))


def test_consume_seqfile_and_tag_with_badreads_parser():
    nodegraph = khmer.Nodegraph(6, 1e6, 2)
    try:
        readsparser = khmer.ReadParser(utils.get_test_data("test-empty.fa"))
        nodegraph.consume_seqfile_and_tag_with_reads_parser(readsparser)
        assert 0, "this should fail"
    except OSError as e:
        print(str(e))
    except ValueError as e:
        print(str(e))


def test_n_occupied_save_load():
    filename = utils.get_test_data('random-20-a.fa')

    nodegraph = khmer.Nodegraph(20, 100000, 3)

    for _, record in enumerate(screed.open(filename)):
        nodegraph.consume(record.sequence)

    assert nodegraph.n_occupied() == 3884
    assert nodegraph.n_unique_kmers() == 3960

    savefile = utils.get_temp_filename('out')
    nodegraph.save(savefile)

    ng2 = Nodegraph.load(savefile)
    assert ng2.n_occupied() == 3884, ng2.n_occupied()
    assert ng2.n_unique_kmers() == 0    # this is intended behavior, sigh.


def test_n_occupied_vs_countgraph():
    filename = utils.get_test_data('random-20-a.fa')

    nodegraph = khmer.Nodegraph(20, 100000, 3)
    countgraph = khmer.Countgraph(20, 100000, 3)

    assert nodegraph.n_occupied() == 0, nodegraph.n_occupied()
    assert countgraph.n_occupied() == 0, countgraph.n_occupied()

    assert nodegraph.n_unique_kmers() == 0, nodegraph.n_unique_kmers()
    assert countgraph.n_unique_kmers() == 0, countgraph.n_unique_kmers()

    for _, record in enumerate(screed.open(filename)):
        nodegraph.consume(record.sequence)
        countgraph.consume(record.sequence)

    assert nodegraph.hashsizes() == nodegraph.hashsizes()

    # these are all the same -- good :).
    assert nodegraph.n_occupied() == 3884, nodegraph.n_occupied()
    assert countgraph.n_occupied() == 3884, countgraph.n_occupied()

    assert nodegraph.n_unique_kmers() == 3960, nodegraph.n_unique_kmers()
    assert countgraph.n_unique_kmers() == 3960, countgraph.n_unique_kmers()


def test_n_occupied_vs_countgraph_another_size():
    filename = utils.get_test_data('random-20-a.fa')

    nodegraph = khmer.Nodegraph(20, 10000, 3)
    countgraph = khmer.Countgraph(20, 10000, 3)

    assert nodegraph.n_occupied() == 0, nodegraph.n_occupied()
    assert countgraph.n_occupied() == 0, countgraph.n_occupied()

    assert nodegraph.n_unique_kmers() == 0, nodegraph.n_unique_kmers()
    assert countgraph.n_unique_kmers() == 0, countgraph.n_unique_kmers()

    for _, record in enumerate(screed.open(filename)):
        nodegraph.consume(record.sequence)
        countgraph.consume(record.sequence)

    assert nodegraph.hashsizes() == nodegraph.hashsizes()

    # these are all the same -- good :).
    assert nodegraph.n_occupied() == 3269, nodegraph.n_occupied()
    assert countgraph.n_occupied() == 3269, countgraph.n_occupied()

    assert nodegraph.n_unique_kmers() == 3916, nodegraph.n_unique_kmers()
    assert countgraph.n_unique_kmers() == 3916, countgraph.n_unique_kmers()


def test_traverse_linear_path():
    contigfile = utils.get_test_data('simple-genome.fa')
    contig = list(screed.open(contigfile))[0].sequence

    K = 21

    nodegraph = khmer.Nodegraph(K, 1e5, 4)
    stopgraph = khmer.Nodegraph(K, 1e5, 4)

    nodegraph.consume(contig)

    degree_nodes = khmer.HashSet(K)
    size, conns, visited = nodegraph.traverse_linear_path(contig[:K],
                                                          degree_nodes,
                                                          stopgraph)
    assert size == 980
    assert len(conns) == 0
    assert len(visited) == 980


def test_find_high_degree_nodes():
    contigfile = utils.get_test_data('simple-genome.fa')
    contig = list(screed.open(contigfile))[0].sequence

    K = 21

    nodegraph = khmer.Nodegraph(K, 1e5, 4)
    stopgraph = khmer.Nodegraph(K, 1e5, 4)

    nodegraph.consume(contig)

    degree_nodes = nodegraph.find_high_degree_nodes(contig)
    assert len(degree_nodes) == 0


def test_find_high_degree_nodes_2():
    contigfile = utils.get_test_data('simple-genome.fa')
    contig = list(screed.open(contigfile))[0].sequence

    K = 21

    nodegraph = khmer.Nodegraph(K, 1e5, 4)

    nodegraph.consume(contig)
    nodegraph.count(contig[2:22] + 'G')   # will add another neighbor to 1:22
    print(nodegraph.neighbors(contig[1:22]))

    degree_nodes = nodegraph.find_high_degree_nodes(contig)
    assert len(degree_nodes) == 1
    assert nodegraph.hash(contig[1:22]) in degree_nodes


def test_traverse_linear_path_2():
    contigfile = utils.get_test_data('simple-genome.fa')
    contig = list(screed.open(contigfile))[0].sequence
    print('contig len', len(contig))

    K = 21

    nodegraph = khmer.Nodegraph(K, 1e5, 4)
    stopgraph = khmer.Nodegraph(K, 1e5, 4)

    nodegraph.consume(contig)
    nodegraph.count(contig[101:121] + 'G')  # will add another neighbor
    print(nodegraph.neighbors(contig[101:122]))

    degree_nodes = nodegraph.find_high_degree_nodes(contig)

    assert len(degree_nodes) == 1
    assert nodegraph.hash(contig[100:121]) in degree_nodes

    # traverse from start, should end at node 100:121
    size, conns, visited = nodegraph.traverse_linear_path(contig[0:21],
                                                          degree_nodes,
                                                          stopgraph)

    print(size, list(conns), list(visited))
    assert size == 100
    assert len(visited) == 100
    assert nodegraph.hash(contig[100:121]) in conns
    assert len(conns) == 1

    # traverse from immediately after 100:121, should end at the end
    size, conns, visited = nodegraph.traverse_linear_path(contig[101:122],
                                                          degree_nodes,
                                                          stopgraph)

    print(size, list(conns), list(visited))
    assert size == 879
    assert len(visited) == 879
    assert nodegraph.hash(contig[100:121]) in conns
    assert len(conns) == 1

    # traverse from end, should end at 100:121
    size, conns, visited = nodegraph.traverse_linear_path(contig[-21:],
                                                          degree_nodes,
                                                          stopgraph)

    print(size, list(conns), len(visited))
    assert size == 879
    assert len(visited) == 879
    assert nodegraph.hash(contig[100:121]) in conns
    assert len(conns) == 1


def test_traverse_linear_path_3_stopgraph():
    contigfile = utils.get_test_data('simple-genome.fa')
    contig = list(screed.open(contigfile))[0].sequence
    print('contig len', len(contig))

    K = 21

    nodegraph = khmer.Nodegraph(K, 1e5, 4)
    stopgraph = khmer.Nodegraph(K, 1e5, 4)

    nodegraph.consume(contig)
    nodegraph.count(contig[101:121] + 'G')  # will add another neighbor
    print(nodegraph.neighbors(contig[101:122]))

    degree_nodes = nodegraph.find_high_degree_nodes(contig)

    assert len(degree_nodes) == 1
    assert nodegraph.hash(contig[100:121]) in degree_nodes

    stopgraph.count(contig[101:122])       # stop traversal - only adj to start

    size, conns, visited = nodegraph.traverse_linear_path(contig[101:122],
                                                          degree_nodes,
                                                          stopgraph)

    print(size, list(conns), len(visited))
    assert size == 0
    assert len(visited) == 0
    assert len(conns) == 0


@pytest.mark.parametrize('ntables,targetsize', [
    (4, 1e5),
    (6, 1e5),
    (8, 1e5),
    (5, 1e6),
    (7, 1e6),
    (9, 1e6),
])
def test_create_matching_nodegraph(ntables, targetsize):
    cg = khmer.Countgraph(31, targetsize, ntables)
    ng = create_matching_nodegraph(cg)
    assert cg.hashsizes() == ng.hashsizes()<|MERGE_RESOLUTION|>--- conflicted
+++ resolved
@@ -63,40 +63,31 @@
         print(str(err))
 
 
-<<<<<<< HEAD
-=======
-def test_bad_create():
-    try:
-        nodegraph = khmer._Nodegraph(5, [])
-    except ValueError as err:
-        assert 'tablesizes needs to be one or more numbers' in str(err)
-
-
 def test_add_tag():
-    nodegraph = khmer._Nodegraph(6, [1])
-
-    assert nodegraph.n_tags() == 0
+    nodegraph = khmer.Nodegraph(6, 1, 1)
+
+    assert nodegraph.n_tags == 0
     nodegraph.add_tag('AATAAG')
-    assert nodegraph.n_tags() == 1
+    assert nodegraph.n_tags == 1
 
     print(nodegraph.get_tagset())
     assert nodegraph.get_tagset() == ['AATAAG']
 
 
 def test_add_tag_hashval():
-    nodegraph = khmer._Nodegraph(6, [1])
-
-    assert nodegraph.n_tags() == 0
+    nodegraph = khmer.Nodegraph(6, 1, 1)
+
+    assert nodegraph.n_tags == 0
     kmer = nodegraph.hash('AATAAG')
     nodegraph.add_tag(kmer)
-    assert nodegraph.n_tags() == 1
+    assert nodegraph.n_tags == 1
 
     print(nodegraph.get_tagset())
     assert nodegraph.get_tagset() == ['AATAAG']
 
 
 def test_add_stop_tag():
-    nodegraph = khmer._Nodegraph(6, [1])
+    nodegraph = khmer.Nodegraph(6, 1, 1)
 
     nodegraph.add_stop_tag('AATAAG')
     print(nodegraph.get_stop_tags())
@@ -104,7 +95,7 @@
 
 
 def test_add_stop_tag_hashval():
-    nodegraph = khmer._Nodegraph(6, [1])
+    nodegraph = khmer.Nodegraph(6, 1, 1)
 
     kmer = nodegraph.hash('AATAAG')
     nodegraph.add_stop_tag(kmer)
@@ -112,7 +103,6 @@
     assert nodegraph.get_stop_tags() == ['AATAAG']
 
 
->>>>>>> acdacef8
 def test__get_set_tag_density():
     nodegraph = khmer.Nodegraph(32, 1, 1,)
     orig = nodegraph.tag_density
