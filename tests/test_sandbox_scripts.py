--- conflicted
+++ resolved
@@ -220,149 +220,4 @@
 
     assert os.path.exists(counts_fn)
     assert os.path.exists(os.path.join(wdir, 'test.dist.txt'))
-<<<<<<< HEAD
-    assert not os.path.exists(os.path.join(wdir, 'test_multi.fa'))
-=======
-    assert not os.path.exists(os.path.join(wdir, 'test_multi.fa'))
-
-
-def test_trim_low_abund_1():
-    infile = utils.get_temp_filename('test.fa')
-    in_dir = os.path.dirname(infile)
-
-    shutil.copyfile(utils.get_test_data('test-abund-read-2.fa'), infile)
-
-    args = ["-k", "17", "-x", "1e7", "-N", "2", infile]
-    utils.runscript('trim-low-abund.py', args, in_dir, sandbox=True)
-
-    outfile = infile + '.abundtrim'
-    assert os.path.exists(outfile), outfile
-
-    seqs = set([r.sequence for r in screed.open(outfile)])
-    assert len(seqs) == 1, seqs
-    assert 'GGTTGACGGGGCTCAGGG' in seqs
-
-
-def test_trim_low_abund_1_duplicate_filename_err():
-    infile = utils.get_temp_filename('test.fa')
-    in_dir = os.path.dirname(infile)
-
-    shutil.copyfile(utils.get_test_data('test-abund-read-2.fa'), infile)
-
-    args = ["-k", "17", "-x", "1e7", "-N", "2", '-C', '1', infile, infile]
-    try:
-        utils.runscript('trim-low-abund.py', args, in_dir, sandbox=True)
-        raise Exception("should not reach this")
-    except AssertionError:
-        # an error should be raised by passing 'infile' twice.
-        pass
-
-
-def test_trim_low_abund_2():
-    infile = utils.get_temp_filename('test.fa')
-    infile2 = utils.get_temp_filename('test2.fa')
-    in_dir = os.path.dirname(infile)
-
-    shutil.copyfile(utils.get_test_data('test-abund-read-2.fa'), infile)
-    shutil.copyfile(utils.get_test_data('test-abund-read-2.fa'), infile2)
-
-    args = ["-k", "17", "-x", "1e7", "-N", "2", '-C', '1', infile, infile2]
-    utils.runscript('trim-low-abund.py', args, in_dir, sandbox=True)
-
-    outfile = infile + '.abundtrim'
-    assert os.path.exists(outfile), outfile
-
-    seqs = set([r.sequence for r in screed.open(outfile)])
-    assert len(seqs) == 2, seqs
-    assert 'GGTTGACGGGGCTCAGGG' in seqs
-
-# make sure that FASTQ records are retained.
-
-
-def test_trim_low_abund_3_fq_retained():
-    infile = utils.get_temp_filename('test.fq')
-    infile2 = utils.get_temp_filename('test2.fq')
-    in_dir = os.path.dirname(infile)
-
-    shutil.copyfile(utils.get_test_data('test-abund-read-2.fq'), infile)
-    shutil.copyfile(utils.get_test_data('test-abund-read-2.fq'), infile2)
-
-    args = ["-k", "17", "-x", "1e7", "-N", "2", '-C', '1', infile, infile2]
-    utils.runscript('trim-low-abund.py', args, in_dir, sandbox=True)
-
-    outfile = infile + '.abundtrim'
-    assert os.path.exists(outfile), outfile
-
-    seqs = set([r.sequence for r in screed.open(outfile)])
-    assert len(seqs) == 2, seqs
-    assert 'GGTTGACGGGGCTCAGGG' in seqs
-
-    # check for 'accuracy' string.
-    seqs = set([r.quality for r in screed.open(outfile)])
-    assert len(seqs) == 2, seqs
-    assert '##################' in seqs
-
-
-# test that the -V option does not trim sequences that are low abundance
-
-
-def test_trim_low_abund_4_retain_low_abund():
-    infile = utils.get_temp_filename('test.fa')
-    in_dir = os.path.dirname(infile)
-
-    shutil.copyfile(utils.get_test_data('test-abund-read-2.fa'), infile)
-
-    args = ["-k", "17", "-x", "1e7", "-N", "2", '-V', infile]
-    utils.runscript('trim-low-abund.py', args, in_dir, sandbox=True)
-
-    outfile = infile + '.abundtrim'
-    assert os.path.exists(outfile), outfile
-
-    seqs = set([r.sequence for r in screed.open(outfile)])
-    assert len(seqs) == 2, seqs
-    assert 'GGTTGACGGGGCTCAGGG' in seqs
-
-# test that the -V option *does* trim sequences that are low abundance
-
-
-def test_trim_low_abund_5_trim_high_abund():
-    infile = utils.get_temp_filename('test.fa')
-    in_dir = os.path.dirname(infile)
-
-    shutil.copyfile(utils.get_test_data('test-abund-read-3.fa'), infile)
-
-    args = ["-k", "17", "-x", "1e7", "-N", "2", '-V', infile]
-    utils.runscript('trim-low-abund.py', args, in_dir, sandbox=True)
-
-    outfile = infile + '.abundtrim'
-    assert os.path.exists(outfile), outfile
-
-    seqs = set([r.sequence for r in screed.open(outfile)])
-    assert len(seqs) == 2, seqs
-
-    # trimmed sequence @ error
-    assert 'GGTTGACGGGGCTCAGGGGGCGGCTGACTCCGAGAGACAGC' in seqs
-
-# test that -V/-Z setting - should not trip if -Z is set high enough.
-
-
-def test_trim_low_abund_6_trim_high_abund_Z():
-    infile = utils.get_temp_filename('test.fa')
-    in_dir = os.path.dirname(infile)
-
-    shutil.copyfile(utils.get_test_data('test-abund-read-3.fa'), infile)
-
-    args = ["-k", "17", "-x", "1e7", "-N", "2", '-V', '-Z', '25', infile]
-    utils.runscript('trim-low-abund.py', args, in_dir, sandbox=True)
-
-    outfile = infile + '.abundtrim'
-    assert os.path.exists(outfile), outfile
-
-    seqs = set([r.sequence for r in screed.open(outfile)])
-    assert len(seqs) == 2, seqs
-
-    # untrimmed seq.
-    badseq = 'GGTTGACGGGGCTCAGGGGGCGGCTGACTCCGAGAGACAGCgtgCCGCAGCTGTCGTCAGGG' \
-             'GATTTCCGGGCGG'
-    assert badseq in seqs       # should be there, untrimmed
->>>>>>> ec2d0378
+    assert not os.path.exists(os.path.join(wdir, 'test_multi.fa'))