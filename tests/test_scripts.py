--- conflicted
+++ resolved
@@ -592,465 +592,6 @@
     assert 'seq 1::BAR' in names
 
 
-<<<<<<< HEAD
-def test_normalize_by_median_indent():
-    infile = utils.get_test_data('paired-mixed.fa.pe')
-    hashfile = utils.get_test_data('normC20k20.ct')
-    outfile = utils.get_temp_filename('paired-mixed.fa.pe.keep')
-    script = 'normalize-by-median.py'
-    args = ['--loadtable', hashfile, '-o', outfile, infile]
-    (status, out, err) = utils.runscript(script, args)
-    assert status == 0, (out, err)
-    assert os.path.exists(outfile)
-
-
-def test_normalize_by_median():
-    CUTOFF = '1'
-
-    infile = utils.get_temp_filename('test.fa')
-    in_dir = os.path.dirname(infile)
-
-    shutil.copyfile(utils.get_test_data('test-abund-read-2.fa'), infile)
-
-    script = 'normalize-by-median.py'
-    args = ['-C', CUTOFF, '-k', '17', infile]
-    (status, out, err) = utils.runscript(script, args, in_dir)
-
-    assert 'Total number of unique k-mers: 98' in err, err
-
-    outfile = infile + '.keep'
-    assert os.path.exists(outfile), outfile
-
-    seqs = [r.sequence for r in screed.open(outfile)]
-    assert len(seqs) == 1, seqs
-    assert seqs[0].startswith('GGTTGACGGGGCTCAGGGGG'), seqs
-    assert "IOErrors" not in err
-
-
-def test_normalize_by_median_unpaired_final_read():
-    CUTOFF = '1'
-
-    infile = utils.get_temp_filename('test.fa')
-    in_dir = os.path.dirname(infile)
-
-    shutil.copyfile(utils.get_test_data('single-read.fq'), infile)
-
-    script = 'normalize-by-median.py'
-    args = ['-C', CUTOFF, '-k', '17', '-p', infile]
-    try:
-        (status, out, err) = utils.runscript(script, args, in_dir)
-        raise Exception("Shouldn't get to this")
-    except AssertionError as e:
-        out = str(e)
-        assert "ERROR: Unpaired reads when require_paired" in out, out
-
-
-def test_normalize_by_median_unforced_badfile():
-    CUTOFF = '1'
-
-    infile = utils.get_temp_filename("potatoes")
-    outfile = infile + '.keep'
-    in_dir = os.path.dirname(infile)
-    script = 'normalize-by-median.py'
-    args = ['-C', CUTOFF, '-k', '17', infile]
-    try:
-        (status, out, err) = utils.runscript(script, args, in_dir)
-        raise Exception("Shouldn't get to this")
-    except AssertionError as e:
-        out = str(e)
-        assert "ERROR: [Errno 2] No such file or directory:" in out, out
-
-    if os.path.exists(outfile):
-        assert False, '.keep file should have been removed: '
-
-
-def test_normalize_by_median_contradictory_args():
-    infile = utils.get_temp_filename('test.fa')
-    in_dir = os.path.dirname(infile)
-    outfile = utils.get_temp_filename('report.out')
-
-    shutil.copyfile(utils.get_test_data('test-large.fa'), infile)
-
-    script = 'normalize-by-median.py'
-    args = ['-C', '1', '-k', '17', '--force-single', '-p', '-R',
-            outfile, infile]
-    try:
-        (status, out, err) = utils.runscript(script, args, in_dir)
-        raise Exception("Shouldn't get to this")
-    except AssertionError as e:
-        out = str(e)
-        assert "cannot both be set" in out, out
-
-
-def test_normalize_by_median_stdout_3():
-    CUTOFF = '1'
-
-    infile = utils.get_temp_filename('test.fa')
-    in_dir = os.path.dirname(infile)
-
-    shutil.copyfile(utils.get_test_data('test-abund-read-2.fa'), infile)
-
-    script = 'normalize-by-median.py'
-    args = ['-C', CUTOFF, '-k', '17', infile, '--out', '-']
-    (status, out, err) = utils.runscript(script, args, in_dir)
-
-    assert 'Total number of unique k-mers: 98' in err, err
-    assert 'in /dev/stdout' in err, err
-    assert "IOErrors" not in err
-
-
-@attr('known_failing')
-def test_normalize_by_median_known_good():
-    CUTOFF = '2'
-
-    infile = utils.get_temp_filename('test.fa.gz')
-    in_dir = os.path.dirname(infile)
-    shutil.copyfile(utils.get_test_data('100k-filtered.fa.gz'), infile)
-
-    script = 'normalize-by-median.py'
-    args = ['-C', CUTOFF, '-k', '20', '-x', '4e6', infile]
-    (status, out, err) = utils.runscript(script, args, in_dir)
-
-    outfile = infile + '.keep'
-    assert os.path.exists(outfile), outfile
-    iter_known = screed.open(utils.get_test_data('100k-filtered.fa.keep.gz'))
-    iter_out = screed.open(outfile)
-    try:
-        for rknown, rout in zip(iter_known, iter_out):
-            assert rknown.name == rout.name
-    except Exception as e:
-        print(e)
-        assert False
-
-
-def test_normalize_by_median_report_fp():
-    infile = utils.get_temp_filename('test.fa')
-    in_dir = os.path.dirname(infile)
-    outfile = utils.get_temp_filename('report.out')
-
-    shutil.copyfile(utils.get_test_data('test-large.fa'), infile)
-
-    script = 'normalize-by-median.py'
-    args = ['-C', '1', '-k', '17', '-R', outfile, infile]
-    (status, out, err) = utils.runscript(script, args, in_dir)
-
-    assert "fp rate estimated to be 0.623" in err, err
-    report = open(outfile, 'r')
-    line = report.readline()
-    assert "100000 25261 0.25261" in line, line
-
-
-def test_normalize_by_median_unpaired_and_paired():
-    CUTOFF = '1'
-
-    infile = utils.get_temp_filename('test.fa')
-    in_dir = os.path.dirname(infile)
-
-    shutil.copyfile(utils.get_test_data('test-abund-read-paired.fa'), infile)
-
-    unpairedfile = utils.get_temp_filename('test1.fa', tempdir=in_dir)
-    shutil.copyfile(utils.get_test_data('random-20-a.fa'), unpairedfile)
-
-    script = 'normalize-by-median.py'
-    args = ['-C', CUTOFF, '-k', '17', '-u', unpairedfile, '-p', infile]
-    (status, out, err) = utils.runscript(script, args, in_dir)
-
-    assert 'Total number of unique k-mers: 4030' in err, err
-
-    outfile = infile + '.keep'
-    assert os.path.exists(outfile), outfile
-
-
-def test_normalize_by_median_count_kmers_PE():
-    CUTOFF = '1'
-    infile = utils.get_temp_filename('test.fa')
-    in_dir = os.path.dirname(infile)
-    # The test file has one pair of identical read except for the last base
-    # The 2nd read should be discarded in the unpaired mode
-    # but kept in the paired end mode adding only one more unique kmer
-    shutil.copyfile(utils.get_test_data('paired_one.base.dif.fa'), infile)
-    script = 'normalize-by-median.py'
-
-    args = ['-C', CUTOFF, '-k', '17', '--force-single', infile]
-    (status, out, err) = utils.runscript(script, args, in_dir)
-    assert 'Total number of unique k-mers: 98' in err, err
-    assert 'kept 1 of 2 or 50%' in err, err
-
-    args = ['-C', CUTOFF, '-k', '17', '-p', infile]
-    (status, out, err) = utils.runscript(script, args, in_dir)
-    assert 'Total number of unique k-mers: 99' in err, err
-    assert 'kept 2 of 2 or 100%' in err, err
-
-
-def test_normalize_by_median_double_file_name():
-    infile = utils.get_temp_filename('test-abund-read-2.fa')
-    in_dir = os.path.dirname(infile)
-
-    shutil.copyfile(utils.get_test_data('test-abund-read-2.fa'), infile)
-
-    script = 'normalize-by-median.py'
-    args = [utils.get_test_data('test-abund-read-2.fa'), infile]
-
-    try:
-        (status, out, err) = utils.runscript(script, args, in_dir)
-    except AssertionError as e:
-        assert "Duplicate filename--Cannot handle this!" in str(e), str(e)
-
-
-def test_normalize_by_median_overwrite():
-    outfile = utils.get_temp_filename('test.fa.keep')
-    shutil.copyfile(utils.get_test_data('test-abund-read.fa'), outfile)
-    in_dir = os.path.dirname(outfile)
-
-    CUTOFF = '1'
-    infile = utils.get_temp_filename('test.fa', in_dir)
-    shutil.copyfile(utils.get_test_data('test-abund-read-3.fa'), infile)
-    script = 'normalize-by-median.py'
-
-    args = ['-C', CUTOFF, '-k', '17', '-o', outfile, infile]
-    (status, out, err) = utils.runscript(script, args, in_dir)
-    assert os.path.exists(outfile), outfile
-    seqs = [r.sequence for r in screed.open(outfile)]
-    assert len(seqs) == 1, seqs
-    assert 'GACAGCgtgCCGCA' in seqs[0], seqs
-
-
-def test_normalize_by_median_version():
-    script = 'normalize-by-median.py'
-    args = ['--version']
-    status, out, err = utils.runscript(script, args)
-
-    errlines = err.splitlines()
-    for err in errlines:
-        if err.startswith('||') or \
-           not err.strip():
-            continue
-        break
-
-    print(errlines)
-    print(err)
-
-    assert err.startswith('khmer ')
-
-
-def test_normalize_by_median_2():
-    CUTOFF = '2'
-
-    infile = utils.get_temp_filename('test.fa')
-    in_dir = os.path.dirname(infile)
-
-    shutil.copyfile(utils.get_test_data('test-abund-read-2.fa'), infile)
-
-    script = 'normalize-by-median.py'
-    args = ['-C', CUTOFF, '-k', '17', infile]
-    utils.runscript(script, args, in_dir)
-
-    outfile = infile + '.keep'
-    assert os.path.exists(outfile), outfile
-
-    seqs = [r.sequence for r in screed.open(outfile)]
-    assert len(seqs) == 2, seqs
-    assert seqs[0].startswith('GGTTGACGGGGCTCAGGGGG'), seqs
-    assert seqs[1] == 'GGTTGACGGGGCTCAGGG', seqs
-
-
-def test_normalize_by_median_paired():
-    CUTOFF = '1'
-
-    infile = utils.get_temp_filename('test.fa')
-    in_dir = os.path.dirname(infile)
-
-    shutil.copyfile(utils.get_test_data('test-abund-read-paired.fa'), infile)
-
-    script = 'normalize-by-median.py'
-    args = ['-C', CUTOFF, '-p', '-k', '17', infile]
-    utils.runscript(script, args, in_dir)
-
-    outfile = infile + '.keep'
-    assert os.path.exists(outfile), outfile
-
-    seqs = [r.sequence for r in screed.open(outfile)]
-    assert len(seqs) == 2, seqs
-    assert seqs[0].startswith('GGTTGACGGGGCTCAGGGGG'), seqs
-    assert seqs[1].startswith('GGTTGACGGGGCTCAGGG'), seqs
-
-
-def test_normalize_by_median_paired_fq():
-    CUTOFF = '20'
-
-    infile = utils.get_temp_filename('test.fa')
-    in_dir = os.path.dirname(infile)
-
-    shutil.copyfile(utils.get_test_data('test-abund-read-paired.fq'), infile)
-
-    script = 'normalize-by-median.py'
-    args = ['-C', CUTOFF, '-p', '-k', '17', infile]
-    _, out, err = utils.runscript(script, args, in_dir)
-    print(out)
-    print(err)
-
-    outfile = infile + '.keep'
-    assert os.path.exists(outfile), outfile
-
-    seqs = [r.sequence for r in screed.open(outfile)]
-    assert len(seqs) == 6, len(seqs)
-    assert seqs[0].startswith('GGTTGACGGGGCTCAGGGGG'), seqs
-    assert seqs[1].startswith('GGTTGACGGGGCTCAGGG'), seqs
-
-    names = [r.name for r in screed.open(outfile, parse_description=False)]
-    assert len(names) == 6, names
-    assert '895:1:37:17593:9954 1::FOO' in names, names
-    assert '895:1:37:17593:9954 2::FOO' in names, names
-
-
-def test_normalize_by_median_impaired():
-    CUTOFF = '1'
-
-    infile = utils.get_temp_filename('test.fa')
-    in_dir = os.path.dirname(infile)
-
-    shutil.copyfile(utils.get_test_data('test-abund-read-impaired.fa'), infile)
-
-    script = 'normalize-by-median.py'
-    args = ['-C', CUTOFF, '-p', '-k', '17', infile]
-    _, out, err = utils.runscript(script, args, in_dir, fail_ok=True)
-    assert 'ERROR: Unpaired reads ' in err, err
-
-
-def test_normalize_by_median_force():
-    CUTOFF = '1'
-
-    corrupt_infile = utils.get_temp_filename('test-corrupt.fq')
-    good_infile = utils.get_temp_filename('test-good.fq',
-                                          tempdir=os.path.dirname(
-                                              corrupt_infile))
-
-    in_dir = os.path.dirname(good_infile)
-
-    shutil.copyfile(utils.get_test_data('test-error-reads.fq'), corrupt_infile)
-    shutil.copyfile(utils.get_test_data('test-fastq-reads.fq'), good_infile)
-
-    script = 'normalize-by-median.py'
-    args = ['-f', '-C', CUTOFF, '-k', '17', corrupt_infile, good_infile]
-
-    (status, out, err) = utils.runscript(script, args, in_dir)
-
-    assert '*** Skipping' in err
-    assert '** IOErrors' in err
-
-
-def test_normalize_by_median_no_bigcount():
-    infile = utils.get_temp_filename('test.fa')
-    hashfile = utils.get_temp_filename('test-out.ct')
-    outfile = infile + '.keep'
-    in_dir = os.path.dirname(infile)
-
-    shutil.copyfile(utils.get_test_data('test-abund-read-2.fa'), infile)
-    counting_ht = _make_counting(infile, K=8)
-
-    script = 'normalize-by-median.py'
-    args = ['-C', '1000', '-k 8', '--savetable', hashfile, infile]
-
-    (status, out, err) = utils.runscript(script, args, in_dir)
-    assert status == 0, (out, err)
-    print((out, err))
-
-    assert os.path.exists(hashfile), hashfile
-    try:
-        kh = khmer.load_counting_hash(hashfile)
-    except IOError as e:
-        assert 0, 'Should not produce an IOError: ' + str(e)
-
-    assert kh.get('GGTTGACG') == 255
-
-
-def test_normalize_by_median_empty():
-    CUTOFF = '1'
-
-    infile = utils.get_temp_filename('test.fa')
-    in_dir = os.path.dirname(infile)
-
-    shutil.copyfile(utils.get_test_data('test-empty.fa'), infile)
-
-    script = 'normalize-by-median.py'
-    args = ['-C', CUTOFF, '-k', '17', infile]
-    utils.runscript(script, args, in_dir)
-
-    outfile = infile + '.keep'
-    assert os.path.exists(outfile), outfile
-
-
-def test_normalize_by_median_emptycountingtable():
-    CUTOFF = '1'
-
-    infile = utils.get_temp_filename('test.fa')
-    in_dir = os.path.dirname(infile)
-
-    shutil.copyfile(utils.get_test_data('test-empty.fa'), infile)
-
-    script = 'normalize-by-median.py'
-    args = ['-C', CUTOFF, '--loadtable', infile, infile]
-    (status, out, err) = utils.runscript(script, args, in_dir, fail_ok=True)
-    assert 'ValueError' in err, (status, out, err)
-
-
-def test_normalize_by_median_fpr():
-    MIN_TABLESIZE_PARAM = 20
-
-    infile = utils.get_temp_filename('test-fpr.fq')
-    in_dir = os.path.dirname(infile)
-    shutil.copyfile(utils.get_test_data('test-fastq-reads.fq'), infile)
-
-    script = 'normalize-by-median.py'
-    args = ['-f', '-k 17', '-x ' + str(MIN_TABLESIZE_PARAM), infile]
-
-    (status, out, err) = utils.runscript(script, args, in_dir, fail_ok=True)
-
-    assert os.path.exists(infile + '.keep')
-    assert '** ERROR: the graph structure is too small' in err, err
-
-
-def write_by_chunks(infile, outfile, CHUNKSIZE=8192):
-    ifile = io.open(infile, 'rb')
-    ofile = io.open(outfile, 'wb')
-    chunk = ifile.read(CHUNKSIZE)
-    while len(chunk) > 0:
-        ofile.write(chunk)
-        chunk = ifile.read(CHUNKSIZE)
-
-    ifile.close()
-    ofile.close()
-
-
-def test_normalize_by_median_streaming():
-    CUTOFF = '20'
-
-    infile = utils.get_test_data('100-reads.fq.gz')
-    in_dir = os.path.dirname(infile)
-    fifo = utils.get_temp_filename('fifo')
-    outfile = utils.get_temp_filename('outfile')
-
-    # Use a fifo to copy stdout to a file for checking
-    os.mkfifo(fifo)
-    thread = threading.Thread(target=write_by_chunks, args=(fifo, outfile))
-    thread.start()
-
-    # Execute diginorm
-    script = 'normalize-by-median.py'
-    args = ['-C', CUTOFF, '-k', '17', '-o', fifo, infile]
-    (status, out, err) = utils.runscript(script, args, in_dir)
-
-    # Merge the thread
-    thread.join()
-
-    assert os.path.exists(outfile), outfile
-    with open(outfile) as fp:
-        linecount = sum(1 for _ in fp)
-    assert linecount == 400
-
-
-=======
->>>>>>> 75f6fbfa
 def test_count_median():
     infile = utils.get_temp_filename('test.fa')
     outfile = infile + '.counts'
