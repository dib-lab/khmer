import sys, os, shutil
from cStringIO import StringIO
import traceback

import khmer_tst_utils as utils
import khmer
import screed

def scriptpath(scriptfile):
    path = os.path.join(utils.thisdir, '..', 'scripts', scriptfile)
    path = os.path.abspath(path)
    return path

def teardown():
    utils.cleanup()

def runscript(scriptname, args, in_directory=None):
    """
    Run the given Python script, with the given args, in the given directory,
    using 'execfile'.
    """
    sysargs = [scriptname]
    sysargs.extend(args)

    cwd = os.getcwd()

    try:
        oldargs = sys.argv
        sys.argv = sysargs

        oldout, olderr = sys.stdout, sys.stderr
        sys.stdout = StringIO()
        sys.stderr = StringIO()

        if in_directory:
            os.chdir(in_directory)

        try:
            print 'running:', scriptname, 'in:', in_directory
            execfile(scriptname, { '__name__' : '__main__' })
            status = 0
        except:
            traceback.print_exc(file=sys.stderr)
            status = -1
    finally:
        sys.argv = oldargs
        out, err = sys.stdout.getvalue(), sys.stderr.getvalue()
        sys.stdout, sys.stderr = oldout, olderr

        os.chdir(cwd)

    return status, out, err

####

def test_load_into_counting():
    script = scriptpath('load-into-counting.py')
    args = ['-x', '1e7', '-N', '2', '-k', '20']
    
    outfile = utils.get_temp_filename('out.kh')
    infile = utils.get_test_data('test-abund-read-2.fa')

    args.extend([outfile, infile])

    (status, out, err) = runscript(script, args)
    assert status == 0
    assert os.path.exists(outfile)

def test_load_into_counting_fail():
    script = scriptpath('load-into-counting.py')
    args = ['-x', '1e2', '-N', '2', '-k', '20'] # use small HT
    
    outfile = utils.get_temp_filename('out.kh')
    infile = utils.get_test_data('test-abund-read-2.fa')

    args.extend([outfile, infile])

    (status, out, err) = runscript(script, args)
    print out
    print err
    assert status == -1
    assert "ERROR:" in err

def _make_counting(infilename, SIZE=1e7, N=2, K=20):
    script = scriptpath('load-into-counting.py')
    args = ['-x', str(SIZE), '-N', str(N), '-k', str(K)]
    
    outfile = utils.get_temp_filename('out.kh')

    args.extend([outfile, infilename])

    (status, out, err) = runscript(script, args)
    assert status == 0
    assert os.path.exists(outfile)

    return outfile

def _make_graph(infilename, SIZE=1e7, N=2, K=20):
    script = scriptpath('load-graph.py')
    args = ['-x', str(SIZE), '-N', str(N), '-k', str(K)]
    
    outfile = utils.get_temp_filename('out.kh')

    args.extend([outfile, infilename])

    (status, out, err) = runscript(script, args)
    assert status == 0
    assert os.path.exists(outfile)

    return outfile

def test_filter_abund_1():
    infile = utils.get_temp_filename('test.fa')
    in_dir = os.path.dirname(infile)

    shutil.copyfile(utils.get_test_data('test-abund-read-2.fa'), infile)
    counting_ht = _make_counting(infile, K=17)

    script = scriptpath('filter-abund.py')
    args = [counting_ht, infile]
    (status, out, err) = runscript(script, args, in_dir)
    assert status == 0

    outfile = infile + '.abundfilt'
    assert os.path.exists(outfile), outfile

    seqs = set([ r.sequence for r in screed.open(outfile) ])
    assert len(seqs) == 1, seqs
    assert 'GGTTGACGGGGCTCAGGG' in seqs

def test_filter_abund_2():
    infile = utils.get_temp_filename('test.fa')
    in_dir = os.path.dirname(infile)

    shutil.copyfile(utils.get_test_data('test-abund-read-2.fa'), infile)
    counting_ht = _make_counting(infile, K=17)

    script = scriptpath('filter-abund.py')
    args = ['-C', '1', counting_ht, infile, infile]
    (status, out, err) = runscript(script, args, in_dir)
    assert status == 0

    outfile = infile + '.abundfilt'
    assert os.path.exists(outfile), outfile

    seqs = set([ r.sequence for r in screed.open(outfile) ])
    assert len(seqs) == 2, seqs
    assert 'GGTTGACGGGGCTCAGGG' in seqs

def test_filter_stoptags():
    infile = utils.get_temp_filename('test.fa')
    in_dir = os.path.dirname(infile)
    stopfile = utils.get_temp_filename('stoptags', in_dir)

    # first, copy test-abund-read-2.fa to 'test.fa' in the temp dir.
    shutil.copyfile(utils.get_test_data('test-abund-read-2.fa'), infile)

    # now, create a file with some stop tags in it --
    K = 18
    kh = khmer.new_hashbits(K, 1, 1)
    kh.add_stop_tag('GTTGACGGGGCTCAGGGG')
    kh.save_stop_tags(stopfile)
    del kh
    
    # finally, run filter-stoptags.
    script = scriptpath('filter-stoptags.py')
    args = ['-k', str(K), stopfile, infile, infile]
    (status, out, err) = runscript(script, args, in_dir)
    print out
    print err
    assert status == 0

    # verify that the basic output file exists
    outfile = infile + '.stopfilt'
    assert os.path.exists(outfile), outfile

    # it should contain only one unique sequence, because we've trimmed
    # off everything after the beginning of the only long sequence in there.
    seqs = set([ r.sequence for r in screed.open(outfile) ])
    assert len(seqs) == 1, seqs
    assert 'GGTTGACGGGGCTCAGGG' in seqs, seqs

def test_normalize_by_median():
    CUTOFF='1'

    infile = utils.get_temp_filename('test.fa')
    in_dir = os.path.dirname(infile)

    shutil.copyfile(utils.get_test_data('test-abund-read-2.fa'), infile)

    script = scriptpath('normalize-by-median.py')
    args = ['-C', CUTOFF, '-k', '17', infile]
    (status, out, err) = runscript(script, args, in_dir)
    assert status == 0

    outfile = infile + '.keep'
    assert os.path.exists(outfile), outfile

    seqs = [ r.sequence for r in screed.open(outfile) ]
    assert len(seqs) == 1, seqs
    assert seqs[0].startswith('GGTTGACGGGGCTCAGGGGG'), seqs

def test_normalize_by_median_2():
    CUTOFF='2'

    infile = utils.get_temp_filename('test.fa')
    in_dir = os.path.dirname(infile)

    shutil.copyfile(utils.get_test_data('test-abund-read-2.fa'), infile)

    script = scriptpath('normalize-by-median.py')
    args = ['-C', CUTOFF, '-k', '17', infile]
    (status, out, err) = runscript(script, args, in_dir)
    assert status == 0

    outfile = infile + '.keep'
    assert os.path.exists(outfile), outfile

    seqs = [ r.sequence for r in screed.open(outfile) ]
    assert len(seqs) == 2, seqs
    assert seqs[0].startswith('GGTTGACGGGGCTCAGGGGG'), seqs
    assert seqs[1] == 'GGTTGACGGGGCTCAGGG', seqs

def test_normalize_by_median_paired():
    CUTOFF='1'

    infile = utils.get_temp_filename('test.fa')
    in_dir = os.path.dirname(infile)

    shutil.copyfile(utils.get_test_data('test-abund-read-paired.fa'), infile)

    script = scriptpath('normalize-by-median.py')
    args = ['-C', CUTOFF, '-p', '-k', '17', infile]
    (status, out, err) = runscript(script, args, in_dir)
    assert status == 0

    outfile = infile + '.keep'
    assert os.path.exists(outfile), outfile

    seqs = [ r.sequence for r in screed.open(outfile) ]
    assert len(seqs) == 2, seqs
    assert seqs[0].startswith('GGTTGACGGGGCTCAGGGGG'), seqs
    assert seqs[1].startswith('GGTTGACGGGGCTCAGGG'), seqs

def test_normalize_by_median_impaired():
    CUTOFF='1'

    infile = utils.get_temp_filename('test.fa')
    in_dir = os.path.dirname(infile)

    shutil.copyfile(utils.get_test_data('test-abund-read-impaired.fa'), infile)

    script = scriptpath('normalize-by-median.py')
    args = ['-C', CUTOFF, '-p', '-k', '17', infile]
    (status, out, err) = runscript(script, args, in_dir)
    assert status != 0

def test_normalize_by_median_empty():
    CUTOFF='1'

    infile = utils.get_temp_filename('test.fa')
    in_dir = os.path.dirname(infile)

    shutil.copyfile(utils.get_test_data('test-empty.fa'), infile)

    script = scriptpath('normalize-by-median.py')
    args = ['-C', CUTOFF, '-k', '17', infile]
    (status, out, err) = runscript(script, args, in_dir)
    assert status == 0

    outfile = infile + '.keep'
    assert os.path.exists(outfile), outfile

def test_count_median():
    infile = utils.get_temp_filename('test.fa')
    outfile = infile + '.counts'
    in_dir = os.path.dirname(infile)

    shutil.copyfile(utils.get_test_data('test-abund-read-2.fa'), infile)
    counting_ht = _make_counting(infile, K=8)

    script = scriptpath('count-median.py')
    args = [counting_ht, infile, outfile]
    (status, out, err) = runscript(script, args)
    assert status == 0

    assert os.path.exists(outfile), outfile

    data = [ x.strip() for x in open(outfile) ]
    data = set(data)
    assert len(data) == 2, data
    assert 'seq 1001 1001.0 0.0 18' in data
    assert '895:1:37:17593:9954/1 1 103.803741455 303.702941895 114' in data

####

def test_load_graph():
    script = scriptpath('load-graph.py')
    args = ['-x', '1e7', '-N', '2', '-k', '20']

    outfile = utils.get_temp_filename('out')
    infile = utils.get_test_data('random-20-a.fa')

    args.extend([outfile, infile])

    (status, out, err) = runscript(script, args)
    assert status == 0

    ht_file = outfile + '.ht'
    assert os.path.exists(ht_file), ht_file

    tagset_file = outfile + '.tagset'
    assert os.path.exists(tagset_file), tagset_file

    ht = khmer.load_hashbits(ht_file)
    ht.load_tagset(tagset_file)

    # check to make sure we get the expected result for this data set
    # upon partitioning (all in one partition).  This is kind of a
    # roundabout way of checking that load-graph worked :)
    subset = ht.do_subset_partition(0, 0)
    x = ht.subset_count_partitions(subset)
    assert x == (1, 0), x

def test_load_graph_fail():
    script = scriptpath('load-graph.py')
    args = ['-x', '1e3', '-N', '2', '-k', '20'] # use small HT

    outfile = utils.get_temp_filename('out')
    infile = utils.get_test_data('random-20-a.fa')

    args.extend([outfile, infile])

    (status, out, err) = runscript(script, args)
    assert status == -1
    assert "ERROR:" in err

def _make_graph(infilename, SIZE=1e7, N=2, K=20,
                do_partition=False,
                annotate_partitions=False,
                stop_big_traverse=False):
    script = scriptpath('load-graph.py')
    args = ['-x', str(SIZE), '-N', str(N), '-k', str(K)]

    outfile = utils.get_temp_filename('out')
    infile = utils.get_test_data(infilename)

    args.extend([outfile, infile])

    (status, out, err) = runscript(script, args)
    assert status == 0

    ht_file = outfile + '.ht'
    assert os.path.exists(ht_file), ht_file

    tagset_file = outfile + '.tagset'
    assert os.path.exists(tagset_file), tagset_file

    if do_partition:
        script = scriptpath('partition-graph.py')
        args = [outfile]
        if stop_big_traverse:
            args.insert(0, '--no-big-traverse')
        (status, out, err) = runscript(script, args)
        print out
        print err
        assert status == 0

        script = scriptpath('merge-partitions.py')
        args = [outfile, '-k', str(K)]
        (status, out, err) = runscript(script, args)
        print out
        print err
        assert status == 0

        final_pmap_file = outfile + '.pmap.merged'
        assert os.path.exists(final_pmap_file)

        if annotate_partitions:
            script = scriptpath('annotate-partitions.py')
            args = ["-k", str(K), outfile, infilename]

            in_dir = os.path.dirname(outfile)
            (status, out, err) = runscript(script, args, in_dir)
            assert status == 0

            baseinfile = os.path.basename(infilename)
            assert os.path.exists(os.path.join(in_dir, baseinfile + '.part'))

    return outfile

def test_partition_graph_1():
    graphbase = _make_graph(utils.get_test_data('random-20-a.fa'))
    in_dir = os.path.dirname(graphbase)

    script = scriptpath('partition-graph.py')
    args = [graphbase]

    (status, out, err) = runscript(script, args)
    assert status == 0

    script = scriptpath('merge-partitions.py')
    args = [graphbase, '-k', str(20)]
    (status, out, err) = runscript(script, args)
    print out
    print err
    assert status == 0

    final_pmap_file = graphbase + '.pmap.merged'
    assert os.path.exists(final_pmap_file)

    ht = khmer.load_hashbits(graphbase + '.ht')
    ht.load_partitionmap(final_pmap_file)

    x = ht.count_partitions()
    assert x == (1, 0)          # should be exactly one partition.

def test_partition_graph_nojoin_k21():
    # test with K=21
    graphbase = _make_graph(utils.get_test_data('random-20-a.fa'), K=21)
    in_dir = os.path.dirname(graphbase)

    script = scriptpath('partition-graph.py')
    args = [graphbase]

    (status, out, err) = runscript(script, args)
    assert status == 0

    script = scriptpath('merge-partitions.py')
    args = [graphbase, '-k', str(21)]
    (status, out, err) = runscript(script, args)
    print out
    print err
    assert status == 0

    final_pmap_file = graphbase + '.pmap.merged'
    assert os.path.exists(final_pmap_file)

    ht = khmer.load_hashbits(graphbase + '.ht')
    ht.load_partitionmap(final_pmap_file)

    x = ht.count_partitions()
    assert x == (99, 0)          # should be 99 partitions at K=21

def test_partition_graph_nojoin_stoptags():
    # test with stoptags
    graphbase = _make_graph(utils.get_test_data('random-20-a.fa'))
    in_dir = os.path.dirname(graphbase)

    # add in some stop tags
    ht = khmer.load_hashbits(graphbase + '.ht')
    ht.add_stop_tag('TTGCATACGTTGAGCCAGCG')
    stoptags_file = graphbase + '.stoptags'
    ht.save_stop_tags(stoptags_file)
    del ht

    # run script with stoptags option
    script = scriptpath('partition-graph.py')
    args = ['--stoptags', stoptags_file, graphbase]

    (status, out, err) = runscript(script, args)
    assert status == 0

    script = scriptpath('merge-partitions.py')
    args = [graphbase, '-k', str(20)]
    (status, out, err) = runscript(script, args)
    print out
    print err
    assert status == 0

    final_pmap_file = graphbase + '.pmap.merged'
    assert os.path.exists(final_pmap_file)

    ht = khmer.load_hashbits(graphbase + '.ht')
    ht.load_partitionmap(final_pmap_file)

    x = ht.count_partitions()
    assert x == (2, 0)          # should be 2 partitions

def test_partition_graph_big_traverse():
    graphbase = _make_graph(utils.get_test_data('biglump-random-20-a.fa'),
                            do_partition=True, stop_big_traverse=False)
    in_dir = os.path.dirname(graphbase)

    final_pmap_file = graphbase + '.pmap.merged'
    assert os.path.exists(final_pmap_file)

    ht = khmer.load_hashbits(graphbase + '.ht')
    ht.load_partitionmap(final_pmap_file)

    x = ht.count_partitions()
    assert x == (1, 0)          # should be exactly one partition.

def test_partition_graph_no_big_traverse():
    # do NOT exhaustively traverse
    graphbase = _make_graph(utils.get_test_data('biglump-random-20-a.fa'),
                            do_partition=True, stop_big_traverse=True)
    in_dir = os.path.dirname(graphbase)

    final_pmap_file = graphbase + '.pmap.merged'
    assert os.path.exists(final_pmap_file)

    ht = khmer.load_hashbits(graphbase + '.ht')
    ht.load_partitionmap(final_pmap_file)

    x = ht.count_partitions()
    assert x == (4, 0), x       # should be four partitions, broken at knot.

def test_annotate_partitions():
    seqfile = utils.get_test_data('random-20-a.fa')
    graphbase = _make_graph(seqfile, do_partition=True)
    in_dir = os.path.dirname(graphbase)

    # get the final pmap file
    final_pmap_file = graphbase + '.pmap.merged'
    assert os.path.exists(final_pmap_file)

    script = scriptpath('annotate-partitions.py')
    args = ["-k", "20", graphbase, seqfile]
    (status, out, err) = runscript(script, args, in_dir)
    assert status == 0

    partfile = os.path.join(in_dir, 'random-20-a.fa.part')

    parts = [ r.name.split('\t')[1] for r in screed.open(partfile) ]
    parts = set(parts)
    assert '2' in parts
    assert len(parts) == 1

def test_annotate_partitions_2():
    # test with K=21 (no joining of sequences)
    seqfile = utils.get_test_data('random-20-a.fa')
    graphbase = _make_graph(seqfile, do_partition=True,
                            K=21)
    in_dir = os.path.dirname(graphbase)

    # get the final pmap file
    final_pmap_file = graphbase + '.pmap.merged'
    assert os.path.exists(final_pmap_file)

    script = scriptpath('annotate-partitions.py')
    args = ["-k", "21", graphbase, seqfile]
    (status, out, err) = runscript(script, args, in_dir)
    assert status == 0

    partfile = os.path.join(in_dir, 'random-20-a.fa.part')

    parts = [ r.name.split('\t')[1] for r in screed.open(partfile) ]
    parts = set(parts)
    print parts
    assert len(parts) == 99, len(parts)

def test_extract_partitions():
    seqfile = utils.get_test_data('random-20-a.fa')
    graphbase = _make_graph(seqfile, do_partition=True, annotate_partitions=True)
    in_dir = os.path.dirname(graphbase)

    # get the final part file
    partfile = os.path.join(in_dir, 'random-20-a.fa.part')

    # ok, now run extract-partitions.
    script = scriptpath('extract-partitions.py')
    args = ['extracted', partfile]
    
    (status, out, err) = runscript(script, args, in_dir)
    print out
    print err
    assert status == 0

    distfile = os.path.join(in_dir, 'extracted.dist')
    groupfile = os.path.join(in_dir, 'extracted.group0000.fa')
    assert os.path.exists(distfile)
    assert os.path.exists(groupfile)

    dist = open(distfile).readline()
    assert dist.strip() == '99 1 1 99'

    parts = [ r.name.split('\t')[1] for r in screed.open(partfile) ]
    assert len(parts) == 99, len(parts)
    parts = set(parts)
    assert len(parts) == 1, len(parts)

def test_abundance_dist():
    infile = utils.get_temp_filename('test.fa')
    outfile = utils.get_temp_filename('test.dist')
    in_dir = os.path.dirname(infile)

    shutil.copyfile(utils.get_test_data('test-abund-read-2.fa'), infile)

    htfile = _make_counting(infile, K=17)

    script = scriptpath('abundance-dist.py')
    args = ['-z', htfile, infile, outfile]
    (status, out, err) = runscript(script, args, in_dir)
    assert status == 0

    fp = iter(open(outfile))
    line = fp.next().strip()
    assert line == '1 96 96 0.98', line
    line = fp.next().strip()
<<<<<<< HEAD
    assert line == '1001 2 98 1.0', line


def test_count_overlap():
    seqfile1 = utils.get_temp_filename('test-overlap1.fa')
    in_dir = os.path.dirname(seqfile1)
    seqfile2 = utils.get_temp_filename('test-overlap2.fa', in_dir)
    outfile = utils.get_temp_filename('overlap.out', in_dir)
    curvefile = utils.get_temp_filename('overlap.out.curve', in_dir)
    shutil.copy(utils.get_test_data('test-overlap1.fa'), seqfile1)
    shutil.copy(utils.get_test_data('test-overlap2.fa'), seqfile2)
    htfile = _make_graph(seqfile1, K=20)
    ht_dir = os.path.dirname(htfile)
    script = scriptpath('count-overlap.py')
    args = ['--ksize', '20', '--n_hashes', '2', '--hashsize','10000000',\
            htfile+'.ht',seqfile2,outfile]
    (status, out, err) = runscript(script, args, in_dir)
    assert status == 0
    assert os.path.exists(outfile), outfile
    data = [ x.strip() for x in open(outfile) ]
    data = set(data)
    assert '# of unique k-mers in dataset2: 759047' in data
    assert '# of overlap unique k-mers: 245621' in data
    assert os.path.exists(curvefile), curvefile
    data = [ x.strip() for x in open(curvefile) ]
    data = set(data)
    assert '178633 1155' in data
    assert '496285 2970' in data
    assert '752053 238627' in data
=======
    assert line == '1001 2 98 1.0', line
>>>>>>> 27a0de9d
<|MERGE_RESOLUTION|>--- conflicted
+++ resolved
@@ -598,36 +598,4 @@
     line = fp.next().strip()
     assert line == '1 96 96 0.98', line
     line = fp.next().strip()
-<<<<<<< HEAD
     assert line == '1001 2 98 1.0', line
-
-
-def test_count_overlap():
-    seqfile1 = utils.get_temp_filename('test-overlap1.fa')
-    in_dir = os.path.dirname(seqfile1)
-    seqfile2 = utils.get_temp_filename('test-overlap2.fa', in_dir)
-    outfile = utils.get_temp_filename('overlap.out', in_dir)
-    curvefile = utils.get_temp_filename('overlap.out.curve', in_dir)
-    shutil.copy(utils.get_test_data('test-overlap1.fa'), seqfile1)
-    shutil.copy(utils.get_test_data('test-overlap2.fa'), seqfile2)
-    htfile = _make_graph(seqfile1, K=20)
-    ht_dir = os.path.dirname(htfile)
-    script = scriptpath('count-overlap.py')
-    args = ['--ksize', '20', '--n_hashes', '2', '--hashsize','10000000',\
-            htfile+'.ht',seqfile2,outfile]
-    (status, out, err) = runscript(script, args, in_dir)
-    assert status == 0
-    assert os.path.exists(outfile), outfile
-    data = [ x.strip() for x in open(outfile) ]
-    data = set(data)
-    assert '# of unique k-mers in dataset2: 759047' in data
-    assert '# of overlap unique k-mers: 245621' in data
-    assert os.path.exists(curvefile), curvefile
-    data = [ x.strip() for x in open(curvefile) ]
-    data = set(data)
-    assert '178633 1155' in data
-    assert '496285 2970' in data
-    assert '752053 238627' in data
-=======
-    assert line == '1001 2 98 1.0', line
->>>>>>> 27a0de9d
