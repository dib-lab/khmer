import sys, os, shutil
from cStringIO import StringIO
import traceback

import khmer_tst_utils as utils
import khmer
import screed

def scriptpath(scriptfile):
    path = os.path.join(utils.thisdir, '..', 'scripts', scriptfile)
    path = os.path.abspath(path)
    return path

def teardown():
    utils.cleanup()

def runscript(scriptname, args, in_directory=None):
    """
    Run the given Python script, with the given args, in the given directory,
    using 'execfile'.
    """
    sysargs = [scriptname]
    sysargs.extend(args)

    cwd = os.getcwd()

    try:
        oldargs = sys.argv
        sys.argv = sysargs

        oldout, olderr = sys.stdout, sys.stderr
        sys.stdout = StringIO()
        sys.stderr = StringIO()

        if in_directory:
            os.chdir(in_directory)

        try:
            print 'running:', scriptname, 'in:', in_directory
            print 'arguments', sysargs
            execfile(scriptname, { '__name__' : '__main__' })
            status = 0
        except:
            traceback.print_exc(file=sys.stderr)
            status = -1
    finally:
        sys.argv = oldargs
        out, err = sys.stdout.getvalue(), sys.stderr.getvalue()
        sys.stdout, sys.stderr = oldout, olderr

        os.chdir(cwd)

    return status, out, err

def DEBUG_runscript(scriptname, args, in_directory=None):
    """
    Run the given Python script, with the given args, in the given directory,
    using 'execfile'.
    """
    sysargs = [scriptname]
    sysargs.extend(args)

    cwd = os.getcwd()

    try:
        oldargs = sys.argv
        sys.argv = sysargs

        if in_directory:
            os.chdir(in_directory)

        try:
            print 'running:', scriptname, 'in:', in_directory
            execfile(scriptname, { '__name__' : '__main__' })
            status = 0
        except:
            traceback.print_exc(file=sys.stderr)
            status = -1
    finally:
        sys.argv = oldargs

        os.chdir(cwd)

    return status, "", ""

####

def test_load_into_counting():
    script = scriptpath('load-into-counting.py')
    args = ['-x', '1e7', '-N', '2', '-k', '20']
    
    outfile = utils.get_temp_filename('out.kh')
    infile = utils.get_test_data('test-abund-read-2.fa')

    args.extend([outfile, infile])

    (status, out, err) = runscript(script, args)
    assert status == 0
    assert os.path.exists(outfile)

def test_load_into_counting_fail():
    script = scriptpath('load-into-counting.py')
    args = ['-x', '1e2', '-N', '2', '-k', '20'] # use small HT
    
    outfile = utils.get_temp_filename('out.kh')
    infile = utils.get_test_data('test-abund-read-2.fa')

    args.extend([outfile, infile])

    (status, out, err) = runscript(script, args)
    print out
    print err
    assert status == -1
    assert "ERROR:" in err

def _make_counting(infilename, SIZE=1e7, N=2, K=20, BIGCOUNT=True):
    script = scriptpath('load-into-counting.py')
    args = ['-x', str(SIZE), '-N', str(N), '-k', str(K)]

    if not BIGCOUNT:
        args.append('-b')
    
    outfile = utils.get_temp_filename('out.kh')

    args.extend([outfile, infilename])

    (status, out, err) = runscript(script, args)
    assert status == 0
    assert os.path.exists(outfile)

    return outfile

def test_filter_abund_1():
    infile = utils.get_temp_filename('test.fa')
    in_dir = os.path.dirname(infile)

    shutil.copyfile(utils.get_test_data('test-abund-read-2.fa'), infile)
    counting_ht = _make_counting(infile, K=17)

    script = scriptpath('filter-abund.py')
    args = [counting_ht, infile]
    (status, out, err) = runscript(script, args, in_dir)
    assert status == 0

    outfile = infile + '.abundfilt'
    assert os.path.exists(outfile), outfile

    seqs = set([ r.sequence for r in screed.open(outfile) ])
    assert len(seqs) == 1, seqs
    assert 'GGTTGACGGGGCTCAGGG' in seqs

def test_filter_abund_2():
    infile = utils.get_temp_filename('test.fa')
    in_dir = os.path.dirname(infile)

    shutil.copyfile(utils.get_test_data('test-abund-read-2.fa'), infile)
    counting_ht = _make_counting(infile, K=17)

    script = scriptpath('filter-abund.py')
    args = ['-C', '1', counting_ht, infile, infile]
    (status, out, err) = runscript(script, args, in_dir)
    assert status == 0

    outfile = infile + '.abundfilt'
    assert os.path.exists(outfile), outfile

    seqs = set([ r.sequence for r in screed.open(outfile) ])
    assert len(seqs) == 2, seqs
    assert 'GGTTGACGGGGCTCAGGG' in seqs

# make sure that FASTQ records are retained.
def test_filter_abund_3_fq_retained():
    infile = utils.get_temp_filename('test.fq')
    in_dir = os.path.dirname(infile)

    shutil.copyfile(utils.get_test_data('test-abund-read-2.fq'), infile)
    counting_ht = _make_counting(infile, K=17)

    script = scriptpath('filter-abund.py')
    args = ['-C', '1', counting_ht, infile, infile]
    (status, out, err) = runscript(script, args, in_dir)
    assert status == 0

    outfile = infile + '.abundfilt'
    assert os.path.exists(outfile), outfile

    seqs = set([ r.sequence for r in screed.open(outfile) ])
    assert len(seqs) == 2, seqs
    assert 'GGTTGACGGGGCTCAGGG' in seqs

    # check for 'accuracy' string.
    seqs = set([ r.accuracy for r in screed.open(outfile) ])
    assert len(seqs) == 2, seqs
    assert '##################' in seqs

<<<<<<< HEAD
def test_filter_abund_1_singlefile():
=======
# test that the -V option does not trim sequences that are low abundance
def test_filter_abund_4_retain_low_abund():
>>>>>>> 08d2891f
    infile = utils.get_temp_filename('test.fa')
    in_dir = os.path.dirname(infile)

    shutil.copyfile(utils.get_test_data('test-abund-read-2.fa'), infile)
<<<<<<< HEAD

    script = scriptpath('filter-abund-single.py')
    args = ['-x', '1e7', '-N', '2', '-k', '17', infile]
=======
    counting_ht = _make_counting(infile, K=17)

    script = scriptpath('filter-abund.py')
    args = ['-V', counting_ht, infile]
>>>>>>> 08d2891f
    (status, out, err) = runscript(script, args, in_dir)
    assert status == 0

    outfile = infile + '.abundfilt'
    assert os.path.exists(outfile), outfile

    seqs = set([ r.sequence for r in screed.open(outfile) ])
<<<<<<< HEAD
    assert len(seqs) == 1, seqs
    assert 'GGTTGACGGGGCTCAGGG' in seqs

=======
    assert len(seqs) == 2, seqs
    assert 'GGTTGACGGGGCTCAGGG' in seqs

# test that the -V option *does* trim sequences that are low abundance
def test_filter_abund_5_trim_high_abund():
    infile = utils.get_temp_filename('test.fa')
    in_dir = os.path.dirname(infile)

    shutil.copyfile(utils.get_test_data('test-abund-read-3.fa'), infile)
    counting_ht = _make_counting(infile, K=17)

    script = scriptpath('filter-abund.py')
    args = ['-V', counting_ht, infile]
    (status, out, err) = runscript(script, args, in_dir)
    assert status == 0

    outfile = infile + '.abundfilt'
    assert os.path.exists(outfile), outfile

    seqs = set([ r.sequence for r in screed.open(outfile) ])
    assert len(seqs) == 2, seqs

    # trimmed sequence @ error
    assert 'GGTTGACGGGGCTCAGGGGGCGGCTGACTCCGAGAGACAGC' in seqs

# test that -V/-Z setting - should not trip if -Z is set high enough.
def test_filter_abund_6_trim_high_abund_Z():
    infile = utils.get_temp_filename('test.fa')
    in_dir = os.path.dirname(infile)

    shutil.copyfile(utils.get_test_data('test-abund-read-3.fa'), infile)
    counting_ht = _make_counting(infile, K=17)

    script = scriptpath('filter-abund.py')
    args = ['-V', '-Z', '25', counting_ht, infile]
    (status, out, err) = runscript(script, args, in_dir)
    assert status == 0

    outfile = infile + '.abundfilt'
    assert os.path.exists(outfile), outfile

    seqs = set([ r.sequence for r in screed.open(outfile) ])
    assert len(seqs) == 2, seqs

    # untrimmed seq.
    badseq = 'GGTTGACGGGGCTCAGGGGGCGGCTGACTCCGAGAGACAGCgtgCCGCAGCTGTCGTCAGGGGATTTCCGGGCGG'
    assert badseq in seqs       # should be there, untrimmed

>>>>>>> 08d2891f
def test_filter_stoptags():
    infile = utils.get_temp_filename('test.fa')
    in_dir = os.path.dirname(infile)
    stopfile = utils.get_temp_filename('stoptags', in_dir)

    # first, copy test-abund-read-2.fa to 'test.fa' in the temp dir.
    shutil.copyfile(utils.get_test_data('test-abund-read-2.fa'), infile)

    # now, create a file with some stop tags in it --
    K = 18
    kh = khmer.new_hashbits(K, 1, 1)
    kh.add_stop_tag('GTTGACGGGGCTCAGGGG')
    kh.save_stop_tags(stopfile)
    del kh
    
    # finally, run filter-stoptags.
    script = scriptpath('filter-stoptags.py')
    args = ['-k', str(K), stopfile, infile, infile]
    (status, out, err) = runscript(script, args, in_dir)
    print out
    print err
    assert status == 0

    # verify that the basic output file exists
    outfile = infile + '.stopfilt'
    assert os.path.exists(outfile), outfile

    # it should contain only one unique sequence, because we've trimmed
    # off everything after the beginning of the only long sequence in there.
    seqs = set([ r.sequence for r in screed.open(outfile) ])
    assert len(seqs) == 1, seqs
    assert 'GGTTGACGGGGCTCAGGG' in seqs, seqs

def test_normalize_by_median():
    CUTOFF='1'

    infile = utils.get_temp_filename('test.fa')
    in_dir = os.path.dirname(infile)

    shutil.copyfile(utils.get_test_data('test-abund-read-2.fa'), infile)

    script = scriptpath('normalize-by-median.py')
    args = ['-C', CUTOFF, '-k', '17', infile]
    (status, out, err) = runscript(script, args, in_dir)
    assert status == 0

    outfile = infile + '.keep'
    assert os.path.exists(outfile), outfile

    seqs = [ r.sequence for r in screed.open(outfile) ]
    assert len(seqs) == 1, seqs
    assert seqs[0].startswith('GGTTGACGGGGCTCAGGGGG'), seqs

def test_normalize_by_median_2():
    CUTOFF='2'

    infile = utils.get_temp_filename('test.fa')
    in_dir = os.path.dirname(infile)

    shutil.copyfile(utils.get_test_data('test-abund-read-2.fa'), infile)

    script = scriptpath('normalize-by-median.py')
    args = ['-C', CUTOFF, '-k', '17', infile]
    (status, out, err) = runscript(script, args, in_dir)
    assert status == 0

    outfile = infile + '.keep'
    assert os.path.exists(outfile), outfile

    seqs = [ r.sequence for r in screed.open(outfile) ]
    assert len(seqs) == 2, seqs
    assert seqs[0].startswith('GGTTGACGGGGCTCAGGGGG'), seqs
    assert seqs[1] == 'GGTTGACGGGGCTCAGGG', seqs

def test_normalize_by_median_paired():
    CUTOFF='1'

    infile = utils.get_temp_filename('test.fa')
    in_dir = os.path.dirname(infile)

    shutil.copyfile(utils.get_test_data('test-abund-read-paired.fa'), infile)

    script = scriptpath('normalize-by-median.py')
    args = ['-C', CUTOFF, '-p', '-k', '17', infile]
    (status, out, err) = runscript(script, args, in_dir)
    assert status == 0

    outfile = infile + '.keep'
    assert os.path.exists(outfile), outfile

    seqs = [ r.sequence for r in screed.open(outfile) ]
    assert len(seqs) == 2, seqs
    assert seqs[0].startswith('GGTTGACGGGGCTCAGGGGG'), seqs
    assert seqs[1].startswith('GGTTGACGGGGCTCAGGG'), seqs

def test_normalize_by_median_impaired():
    CUTOFF='1'

    infile = utils.get_temp_filename('test.fa')
    in_dir = os.path.dirname(infile)

    shutil.copyfile(utils.get_test_data('test-abund-read-impaired.fa'), infile)

    script = scriptpath('normalize-by-median.py')
    args = ['-C', CUTOFF, '-p', '-k', '17', infile]
    (status, out, err) = runscript(script, args, in_dir)
    assert status != 0

def test_normalize_by_median_empty():
    CUTOFF='1'

    infile = utils.get_temp_filename('test.fa')
    in_dir = os.path.dirname(infile)

    shutil.copyfile(utils.get_test_data('test-empty.fa'), infile)

    script = scriptpath('normalize-by-median.py')
    args = ['-C', CUTOFF, '-k', '17', infile]
    (status, out, err) = runscript(script, args, in_dir)
    assert status == 0

    outfile = infile + '.keep'
    assert os.path.exists(outfile), outfile

def test_count_median():
    infile = utils.get_temp_filename('test.fa')
    outfile = infile + '.counts'
    in_dir = os.path.dirname(infile)

    shutil.copyfile(utils.get_test_data('test-abund-read-2.fa'), infile)
    counting_ht = _make_counting(infile, K=8)

    script = scriptpath('count-median.py')
    args = [counting_ht, infile, outfile]
    (status, out, err) = runscript(script, args)
    assert status == 0

    assert os.path.exists(outfile), outfile

    data = [ x.strip() for x in open(outfile) ]
    data = set(data)
    assert len(data) == 2, data
    assert 'seq 1001 1001.0 0.0 18' in data
    assert '895:1:37:17593:9954/1 1 103.803741455 303.702941895 114' in data

####

def test_load_graph():
    script = scriptpath('load-graph.py')
    args = ['-x', '1e7', '-N', '2', '-k', '20']

    outfile = utils.get_temp_filename('out')
    infile = utils.get_test_data('random-20-a.fa')

    args.extend([outfile, infile])

    (status, out, err) = runscript(script, args)
    assert status == 0

    ht_file = outfile + '.ht'
    assert os.path.exists(ht_file), ht_file

    tagset_file = outfile + '.tagset'
    assert os.path.exists(tagset_file), tagset_file

    ht = khmer.load_hashbits(ht_file)
    ht.load_tagset(tagset_file)

    # check to make sure we get the expected result for this data set
    # upon partitioning (all in one partition).  This is kind of a
    # roundabout way of checking that load-graph worked :)
    subset = ht.do_subset_partition(0, 0)
    x = ht.subset_count_partitions(subset)
    assert x == (1, 0), x

def test_load_graph_no_tags():
    script = scriptpath('load-graph.py')
    args = ['-x', '1e7', '-N', '2', '-k', '20', '-n']

    outfile = utils.get_temp_filename('out')
    infile = utils.get_test_data('random-20-a.fa')

    args.extend([outfile, infile])

    (status, out, err) = runscript(script, args)
    assert status == 0

    ht_file = outfile + '.ht'
    assert os.path.exists(ht_file), ht_file

    tagset_file = outfile + '.tagset'
    assert not os.path.exists(tagset_file), tagset_file

    ht = khmer.load_hashbits(ht_file)

    # can't think of a good way to make sure this worked, beyond just
    # loading the ht file...

def test_load_graph_fail():
    script = scriptpath('load-graph.py')
    args = ['-x', '1e3', '-N', '2', '-k', '20'] # use small HT

    outfile = utils.get_temp_filename('out')
    infile = utils.get_test_data('random-20-a.fa')

    args.extend([outfile, infile])

    (status, out, err) = runscript(script, args)
    assert status == -1
    assert "ERROR:" in err

def _make_graph(infilename, SIZE=1e7, N=2, K=20,
                do_partition=False,
                annotate_partitions=False,
                stop_big_traverse=False):
    script = scriptpath('load-graph.py')
    args = ['-x', str(SIZE), '-N', str(N), '-k', str(K)]

    outfile = utils.get_temp_filename('out')
    infile = utils.get_test_data(infilename)

    args.extend([outfile, infile])

    (status, out, err) = runscript(script, args)
    assert status == 0

    ht_file = outfile + '.ht'
    assert os.path.exists(ht_file), ht_file

    tagset_file = outfile + '.tagset'
    assert os.path.exists(tagset_file), tagset_file

    if do_partition:
        script = scriptpath('partition-graph.py')
        args = [outfile]
        if stop_big_traverse:
            args.insert(0, '--no-big-traverse')
        (status, out, err) = runscript(script, args)
        print out
        print err
        assert status == 0

        script = scriptpath('merge-partitions.py')
        args = [outfile, '-k', str(K)]
        (status, out, err) = runscript(script, args)
        print out
        print err
        assert status == 0

        final_pmap_file = outfile + '.pmap.merged'
        assert os.path.exists(final_pmap_file)

        if annotate_partitions:
            script = scriptpath('annotate-partitions.py')
            args = ["-k", str(K), outfile, infilename]

            in_dir = os.path.dirname(outfile)
            (status, out, err) = runscript(script, args, in_dir)
            assert status == 0

            baseinfile = os.path.basename(infilename)
            assert os.path.exists(os.path.join(in_dir, baseinfile + '.part'))

    return outfile

def _DEBUG_make_graph(infilename, SIZE=1e7, N=2, K=20,
                do_partition=False,
                annotate_partitions=False,
                stop_big_traverse=False):
    script = scriptpath('load-graph.py')
    args = ['-x', str(SIZE), '-N', str(N), '-k', str(K)]

    outfile = utils.get_temp_filename('out')
    infile = utils.get_test_data(infilename)

    args.extend([outfile, infile])

    (status, out, err) = DEBUG_runscript(script, args)
    assert status == 0

    ht_file = outfile + '.ht'
    assert os.path.exists(ht_file), ht_file

    tagset_file = outfile + '.tagset'
    assert os.path.exists(tagset_file), tagset_file

    if do_partition:
	print ">>>> DEBUG: Partitioning <<<"
        script = scriptpath('partition-graph.py')
        args = [outfile]
        if stop_big_traverse:
            args.insert(0, '--no-big-traverse')
        (status, out, err) = DEBUG_runscript(script, args)
        print out
        print err
        assert status == 0

	print ">>>> DEBUG: Merging Partitions <<<"
        script = scriptpath('merge-partitions.py')
        args = [outfile, '-k', str(K)]
        (status, out, err) = DEBUG_runscript(script, args)
        print out
        print err
        assert status == 0

        final_pmap_file = outfile + '.pmap.merged'
        assert os.path.exists(final_pmap_file)

        if annotate_partitions:
	    print ">>>> DEBUG: Annotating Partitions <<<"
            script = scriptpath('annotate-partitions.py')
            args = ["-k", str(K), outfile, infilename]

            in_dir = os.path.dirname(outfile)
            (status, out, err) = DEBUG_runscript(script, args, in_dir)
            assert status == 0

            baseinfile = os.path.basename(infilename)
            assert os.path.exists(os.path.join(in_dir, baseinfile + '.part'))

    return outfile

def test_partition_graph_1():
    graphbase = _make_graph(utils.get_test_data('random-20-a.fa'))
    in_dir = os.path.dirname(graphbase)

    script = scriptpath('partition-graph.py')
    args = [graphbase]

    (status, out, err) = runscript(script, args)
    assert status == 0

    script = scriptpath('merge-partitions.py')
    args = [graphbase, '-k', str(20)]
    (status, out, err) = runscript(script, args)
    print out
    print err
    assert status == 0

    final_pmap_file = graphbase + '.pmap.merged'
    assert os.path.exists(final_pmap_file)

    ht = khmer.load_hashbits(graphbase + '.ht')
    ht.load_partitionmap(final_pmap_file)

    x = ht.count_partitions()
    assert x == (1, 0)          # should be exactly one partition.

def test_partition_graph_nojoin_k21():
    # test with K=21
    graphbase = _make_graph(utils.get_test_data('random-20-a.fa'), K=21)
    in_dir = os.path.dirname(graphbase)

    script = scriptpath('partition-graph.py')
    args = [graphbase]

    (status, out, err) = runscript(script, args)
    assert status == 0

    script = scriptpath('merge-partitions.py')
    args = [graphbase, '-k', str(21)]
    (status, out, err) = runscript(script, args)
    print out
    print err
    assert status == 0

    final_pmap_file = graphbase + '.pmap.merged'
    assert os.path.exists(final_pmap_file)

    ht = khmer.load_hashbits(graphbase + '.ht')
    ht.load_partitionmap(final_pmap_file)

    x = ht.count_partitions()
    assert x == (99, 0)          # should be 99 partitions at K=21

def test_partition_graph_nojoin_stoptags():
    # test with stoptags
    graphbase = _make_graph(utils.get_test_data('random-20-a.fa'))
    in_dir = os.path.dirname(graphbase)

    # add in some stop tags
    ht = khmer.load_hashbits(graphbase + '.ht')
    ht.add_stop_tag('TTGCATACGTTGAGCCAGCG')
    stoptags_file = graphbase + '.stoptags'
    ht.save_stop_tags(stoptags_file)
    del ht

    # run script with stoptags option
    script = scriptpath('partition-graph.py')
    args = ['--stoptags', stoptags_file, graphbase]

    (status, out, err) = runscript(script, args)
    assert status == 0

    script = scriptpath('merge-partitions.py')
    args = [graphbase, '-k', str(20)]
    (status, out, err) = runscript(script, args)
    print out
    print err
    assert status == 0

    final_pmap_file = graphbase + '.pmap.merged'
    assert os.path.exists(final_pmap_file)

    ht = khmer.load_hashbits(graphbase + '.ht')
    ht.load_partitionmap(final_pmap_file)

    x = ht.count_partitions()
    assert x == (2, 0)          # should be 2 partitions

def test_partition_graph_big_traverse():
    graphbase = _make_graph(utils.get_test_data('biglump-random-20-a.fa'),
                            do_partition=True, stop_big_traverse=False)
    in_dir = os.path.dirname(graphbase)

    final_pmap_file = graphbase + '.pmap.merged'
    assert os.path.exists(final_pmap_file)

    ht = khmer.load_hashbits(graphbase + '.ht')
    ht.load_partitionmap(final_pmap_file)

    x = ht.count_partitions()
    assert x == (1, 0)          # should be exactly one partition.

def test_partition_graph_no_big_traverse():
    # do NOT exhaustively traverse
    graphbase = _make_graph(utils.get_test_data('biglump-random-20-a.fa'),
                            do_partition=True, stop_big_traverse=True)
    in_dir = os.path.dirname(graphbase)

    final_pmap_file = graphbase + '.pmap.merged'
    assert os.path.exists(final_pmap_file)

    ht = khmer.load_hashbits(graphbase + '.ht')
    ht.load_partitionmap(final_pmap_file)

    x = ht.count_partitions()
    assert x == (4, 0), x       # should be four partitions, broken at knot.

def test_annotate_partitions():
    seqfile = utils.get_test_data('random-20-a.fa')
    graphbase = _make_graph(seqfile, do_partition=True)
    in_dir = os.path.dirname(graphbase)

    # get the final pmap file
    final_pmap_file = graphbase + '.pmap.merged'
    assert os.path.exists(final_pmap_file)

    script = scriptpath('annotate-partitions.py')
    args = ["-k", "20", graphbase, seqfile]
    (status, out, err) = runscript(script, args, in_dir)
    assert status == 0

    partfile = os.path.join(in_dir, 'random-20-a.fa.part')

    parts = [ r.name.split('\t')[1] for r in screed.open(partfile) ]
    parts = set(parts)
    assert '2' in parts
    assert len(parts) == 1

def test_annotate_partitions_2():
    # test with K=21 (no joining of sequences)
    seqfile = utils.get_test_data('random-20-a.fa')
    graphbase = _make_graph(seqfile, do_partition=True,
                            K=21)
    in_dir = os.path.dirname(graphbase)

    # get the final pmap file
    final_pmap_file = graphbase + '.pmap.merged'
    assert os.path.exists(final_pmap_file)

    script = scriptpath('annotate-partitions.py')
    args = ["-k", "21", graphbase, seqfile]
    (status, out, err) = runscript(script, args, in_dir)
    assert status == 0

    partfile = os.path.join(in_dir, 'random-20-a.fa.part')

    parts = [ r.name.split('\t')[1] for r in screed.open(partfile) ]
    parts = set(parts)
    print parts
    assert len(parts) == 99, len(parts)

def test_extract_partitions():
    seqfile = utils.get_test_data('random-20-a.fa')
    graphbase = _make_graph(seqfile, do_partition=True, annotate_partitions=True)
    in_dir = os.path.dirname(graphbase)

    # get the final part file
    partfile = os.path.join(in_dir, 'random-20-a.fa.part')

    # ok, now run extract-partitions.
    script = scriptpath('extract-partitions.py')
    args = ['extracted', partfile]
    
    (status, out, err) = runscript(script, args, in_dir)
    print out
    print err
    assert status == 0

    distfile = os.path.join(in_dir, 'extracted.dist')
    groupfile = os.path.join(in_dir, 'extracted.group0000.fa')
    assert os.path.exists(distfile)
    assert os.path.exists(groupfile)

    dist = open(distfile).readline()
    assert dist.strip() == '99 1 1 99'

    parts = [ r.name.split('\t')[1] for r in screed.open(partfile) ]
    assert len(parts) == 99, len(parts)
    parts = set(parts)
    assert len(parts) == 1, len(parts)

def test_abundance_dist():
    infile = utils.get_temp_filename('test.fa')
    outfile = utils.get_temp_filename('test.dist')
    in_dir = os.path.dirname(infile)

    shutil.copyfile(utils.get_test_data('test-abund-read-2.fa'), infile)

    htfile = _make_counting(infile, K=17)

    script = scriptpath('abundance-dist.py')
    args = ['-z', htfile, infile, outfile]
    (status, out, err) = runscript(script, args, in_dir)
    assert status == 0

    print (status, out, err)

    fp = iter(open(outfile))
    line = fp.next().strip()
    assert line == '1 96 96 0.98', line
    line = fp.next().strip()
    assert line == '1001 2 98 1.0', line

def test_abundance_dist_nobigcount():
    infile = utils.get_temp_filename('test.fa')
    outfile = utils.get_temp_filename('test.dist')
    in_dir = os.path.dirname(infile)

    shutil.copyfile(utils.get_test_data('test-abund-read-2.fa'), infile)

    htfile = _make_counting(infile, K=17, BIGCOUNT=False)

    script = scriptpath('abundance-dist.py')
    args = ['-z', htfile, infile, outfile]
    (status, out, err) = runscript(script, args, in_dir)
    assert status == 0

    print (status, out, err)

    fp = iter(open(outfile))
    line = fp.next().strip()
    assert line == '1 96 96 0.98', line
    line = fp.next().strip()
    assert line == '255 2 98 1.0', line

def test_abundance_dist_single():
    infile = utils.get_temp_filename('test.fa')
    outfile = utils.get_temp_filename('test.dist')
    in_dir = os.path.dirname(infile)

    shutil.copyfile(utils.get_test_data('test-abund-read-2.fa'), infile)

    script = scriptpath('abundance-dist-single.py')
    args = ['-x', '1e7', '-N', '2', '-k', '17', '-z', infile, outfile]
    (status, out, err) = runscript(script, args, in_dir)
    assert status == 0

    print (status, out, err)
    print open(outfile).read()

    fp = iter(open(outfile))
    line = fp.next().strip()
    assert line == '1 96 96 0.98', line
    line = fp.next().strip()
    assert line == '1001 2 98 1.0', line

def test_abundance_dist_single_nobigcount():
    infile = utils.get_temp_filename('test.fa')
    outfile = utils.get_temp_filename('test.dist')
    in_dir = os.path.dirname(infile)

    shutil.copyfile(utils.get_test_data('test-abund-read-2.fa'), infile)

    script = scriptpath('abundance-dist-single.py')
    args = ['-x', '1e7', '-N', '2', '-k', '17', '-z', '-b', infile, outfile]
    (status, out, err) = runscript(script, args, in_dir)
    assert status == 0

    print (status, out, err)
    print open(outfile).read()

    fp = iter(open(outfile))
    line = fp.next().strip()
    assert line == '1 96 96 0.98', line
    line = fp.next().strip()
    assert line == '255 2 98 1.0', line

def test_do_partition():
    seqfile = utils.get_test_data('random-20-a.fa')
    graphbase = utils.get_temp_filename('out')
    in_dir = os.path.dirname(graphbase)

    script = scriptpath('do-partition.py')
    args = ["-k", "20", graphbase, seqfile]

    (status, out, err) = runscript(script, args, in_dir)
    assert status == 0, (out,err)

    partfile = os.path.join(in_dir, 'random-20-a.fa.part')

    parts = [ r.name.split('\t')[1] for r in screed.open(partfile) ]
    parts = set(parts)
    assert '2' in parts
    assert len(parts) == 1

def test_do_partition_2():
    # test with K=21 (no joining of sequences)
    seqfile = utils.get_test_data('random-20-a.fa')
    graphbase = utils.get_temp_filename('out')
    in_dir = os.path.dirname(graphbase)

    script = scriptpath('do-partition.py')
    args = ["-k", "21", graphbase, seqfile]

    (status, out, err) = runscript(script, args, in_dir)
    assert status == 0, (out,err)

    partfile = os.path.join(in_dir, 'random-20-a.fa.part')

    parts = [ r.name.split('\t')[1] for r in screed.open(partfile) ]
    parts = set(parts)

    assert len(parts) == 99, len(parts)
<|MERGE_RESOLUTION|>--- conflicted
+++ resolved
@@ -193,26 +193,34 @@
     assert len(seqs) == 2, seqs
     assert '##################' in seqs
 
-<<<<<<< HEAD
 def test_filter_abund_1_singlefile():
-=======
+    infile = utils.get_temp_filename('test.fa')
+    in_dir = os.path.dirname(infile)
+
+    shutil.copyfile(utils.get_test_data('test-abund-read-2.fa'), infile)
+
+    script = scriptpath('filter-abund-single.py')
+    args = ['-x', '1e7', '-N', '2', '-k', '17', infile]
+    (status, out, err) = runscript(script, args, in_dir)
+    assert status == 0
+
+    outfile = infile + '.abundfilt'
+    assert os.path.exists(outfile), outfile
+
+    seqs = set([ r.sequence for r in screed.open(outfile) ])
+    assert len(seqs) == 1, seqs
+    assert 'GGTTGACGGGGCTCAGGG' in seqs
+
 # test that the -V option does not trim sequences that are low abundance
 def test_filter_abund_4_retain_low_abund():
->>>>>>> 08d2891f
-    infile = utils.get_temp_filename('test.fa')
-    in_dir = os.path.dirname(infile)
-
-    shutil.copyfile(utils.get_test_data('test-abund-read-2.fa'), infile)
-<<<<<<< HEAD
-
-    script = scriptpath('filter-abund-single.py')
-    args = ['-x', '1e7', '-N', '2', '-k', '17', infile]
-=======
+    infile = utils.get_temp_filename('test.fa')
+    in_dir = os.path.dirname(infile)
+
+    shutil.copyfile(utils.get_test_data('test-abund-read-2.fa'), infile)
     counting_ht = _make_counting(infile, K=17)
 
     script = scriptpath('filter-abund.py')
     args = ['-V', counting_ht, infile]
->>>>>>> 08d2891f
     (status, out, err) = runscript(script, args, in_dir)
     assert status == 0
 
@@ -220,11 +228,6 @@
     assert os.path.exists(outfile), outfile
 
     seqs = set([ r.sequence for r in screed.open(outfile) ])
-<<<<<<< HEAD
-    assert len(seqs) == 1, seqs
-    assert 'GGTTGACGGGGCTCAGGG' in seqs
-
-=======
     assert len(seqs) == 2, seqs
     assert 'GGTTGACGGGGCTCAGGG' in seqs
 
@@ -273,7 +276,6 @@
     badseq = 'GGTTGACGGGGCTCAGGGGGCGGCTGACTCCGAGAGACAGCgtgCCGCAGCTGTCGTCAGGGGATTTCCGGGCGG'
     assert badseq in seqs       # should be there, untrimmed
 
->>>>>>> 08d2891f
 def test_filter_stoptags():
     infile = utils.get_temp_filename('test.fa')
     in_dir = os.path.dirname(infile)
