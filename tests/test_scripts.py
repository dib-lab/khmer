--- conflicted
+++ resolved
@@ -1721,23 +1721,6 @@
     assert "ERROR: This doesn't look like paired data!" in err
 
 
-<<<<<<< HEAD
-=======
-def test_interleave_reads_broken_fq_4():
-    # test input files
-    infile1 = utils.get_test_data('paired-mixed-broken.fq')
-
-    # actual output file
-    outfile = utils.get_temp_filename('out.fq')
-
-    script = 'interleave-reads.py'
-    args = [infile1, '-o', outfile]
-
-    status, out, err = utils.runscript(script, args, fail_ok=True)
-    assert status == 1
-    assert "ERROR: given only one filename, that doesn't contain _R1_" in err
-
-
 def test_interleave_reads_broken_fq_5():
     # test input files
     infile1 = utils.get_test_data('paired-broken4.fq.1')
@@ -1754,7 +1737,6 @@
     assert "ERROR: This doesn't look like paired data!" in err
 
 
->>>>>>> 31bb4ca0
 def test_interleave_reads_2_fa():
     # test input files
     infile1 = utils.get_test_data('paired.fa.1')
