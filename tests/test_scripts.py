import sys, os, shutil
from cStringIO import StringIO
import traceback

import khmer_tst_utils as utils
import khmer
import screed

def scriptpath(scriptfile):
    path = os.path.join(utils.thisdir, '..', 'scripts', scriptfile)
    path = os.path.abspath(path)
    return path

def teardown():
    utils.cleanup()

def runscript(scriptname, args, in_directory=None):
    """
    Run the given Python script, with the given args, in the given directory,
    using 'execfile'.
    """
    sysargs = [scriptname]
    sysargs.extend(args)

    cwd = os.getcwd()

    try:
        oldargs = sys.argv
        sys.argv = sysargs

        oldout, olderr = sys.stdout, sys.stderr
        sys.stdout = StringIO()
        sys.stderr = StringIO()

        if in_directory:
            os.chdir(in_directory)

        try:
            print 'running:', scriptname, 'in:', in_directory
            execfile(scriptname, { '__name__' : '__main__' })
            status = 0
        except:
            traceback.print_exc(file=sys.stderr)
            status = -1
    finally:
        sys.argv = oldargs
        out, err = sys.stdout.getvalue(), sys.stderr.getvalue()
        sys.stdout, sys.stderr = oldout, olderr

        os.chdir(cwd)

    return status, out, err

def DEBUG_runscript(scriptname, args, in_directory=None):
    """
    Run the given Python script, with the given args, in the given directory,
    using 'execfile'.
    """
    sysargs = [scriptname]
    sysargs.extend(args)

    cwd = os.getcwd()

    try:
        oldargs = sys.argv
        sys.argv = sysargs

        if in_directory:
            os.chdir(in_directory)

        try:
            print 'running:', scriptname, 'in:', in_directory
            execfile(scriptname, { '__name__' : '__main__' })
            status = 0
        except:
            traceback.print_exc(file=sys.stderr)
            status = -1
    finally:
        sys.argv = oldargs

        os.chdir(cwd)

    return status, "", ""

####

def test_load_into_counting():
    script = scriptpath('load-into-counting.py')
    args = ['-x', '1e7', '-N', '2', '-k', '20']
    
    outfile = utils.get_temp_filename('out.kh')
    infile = utils.get_test_data('test-abund-read-2.fa')

    args.extend([outfile, infile])

    (status, out, err) = runscript(script, args)
    assert status == 0
    assert os.path.exists(outfile)

def test_load_into_counting_fail():
    script = scriptpath('load-into-counting.py')
    args = ['-x', '1e2', '-N', '2', '-k', '20'] # use small HT
    
    outfile = utils.get_temp_filename('out.kh')
    infile = utils.get_test_data('test-abund-read-2.fa')

    args.extend([outfile, infile])

    (status, out, err) = runscript(script, args)
    print out
    print err
    assert status == -1
    assert "ERROR:" in err

def _make_counting(infilename, SIZE=1e7, N=2, K=20):
    script = scriptpath('load-into-counting.py')
    args = ['-x', str(SIZE), '-N', str(N), '-k', str(K)]
    
    outfile = utils.get_temp_filename('out.kh')

    args.extend([outfile, infilename])

    (status, out, err) = runscript(script, args)
    assert status == 0
    assert os.path.exists(outfile)

    return outfile

def test_filter_abund_1():
    infile = utils.get_temp_filename('test.fa')
    in_dir = os.path.dirname(infile)

    shutil.copyfile(utils.get_test_data('test-abund-read-2.fa'), infile)
    counting_ht = _make_counting(infile, K=17)

    script = scriptpath('filter-abund.py')
    args = [counting_ht, infile]
    (status, out, err) = runscript(script, args, in_dir)
    assert status == 0

    outfile = infile + '.abundfilt'
    assert os.path.exists(outfile), outfile

    seqs = set([ r.sequence for r in screed.open(outfile) ])
    assert len(seqs) == 1, seqs
    assert 'GGTTGACGGGGCTCAGGG' in seqs

def test_filter_abund_2():
    infile = utils.get_temp_filename('test.fa')
    in_dir = os.path.dirname(infile)

    shutil.copyfile(utils.get_test_data('test-abund-read-2.fa'), infile)
    counting_ht = _make_counting(infile, K=17)

    script = scriptpath('filter-abund.py')
    args = ['-C', '1', counting_ht, infile, infile]
    (status, out, err) = runscript(script, args, in_dir)
    assert status == 0

    outfile = infile + '.abundfilt'
    assert os.path.exists(outfile), outfile

    seqs = set([ r.sequence for r in screed.open(outfile) ])
    assert len(seqs) == 2, seqs
    assert 'GGTTGACGGGGCTCAGGG' in seqs

def test_filter_stoptags():
    infile = utils.get_temp_filename('test.fa')
    in_dir = os.path.dirname(infile)
    stopfile = utils.get_temp_filename('stoptags', in_dir)

    # first, copy test-abund-read-2.fa to 'test.fa' in the temp dir.
    shutil.copyfile(utils.get_test_data('test-abund-read-2.fa'), infile)

    # now, create a file with some stop tags in it --
    K = 18
    kh = khmer.new_hashbits(K, 1, 1)
    kh.add_stop_tag('GTTGACGGGGCTCAGGGG')
    kh.save_stop_tags(stopfile)
    del kh
    
    # finally, run filter-stoptags.
    script = scriptpath('filter-stoptags.py')
    args = ['-k', str(K), stopfile, infile, infile]
    (status, out, err) = runscript(script, args, in_dir)
    print out
    print err
    assert status == 0

    # verify that the basic output file exists
    outfile = infile + '.stopfilt'
    assert os.path.exists(outfile), outfile

    # it should contain only one unique sequence, because we've trimmed
    # off everything after the beginning of the only long sequence in there.
    seqs = set([ r.sequence for r in screed.open(outfile) ])
    assert len(seqs) == 1, seqs
    assert 'GGTTGACGGGGCTCAGGG' in seqs, seqs

def test_normalize_by_median():
    CUTOFF='1'

    infile = utils.get_temp_filename('test.fa')
    in_dir = os.path.dirname(infile)

    shutil.copyfile(utils.get_test_data('test-abund-read-2.fa'), infile)

    script = scriptpath('normalize-by-median.py')
    args = ['-C', CUTOFF, '-k', '17', infile]
    (status, out, err) = runscript(script, args, in_dir)
    assert status == 0

    outfile = infile + '.keep'
    assert os.path.exists(outfile), outfile

    seqs = [ r.sequence for r in screed.open(outfile) ]
    assert len(seqs) == 1, seqs
    assert seqs[0].startswith('GGTTGACGGGGCTCAGGGGG'), seqs

def test_normalize_by_median_2():
    CUTOFF='2'

    infile = utils.get_temp_filename('test.fa')
    in_dir = os.path.dirname(infile)

    shutil.copyfile(utils.get_test_data('test-abund-read-2.fa'), infile)

    script = scriptpath('normalize-by-median.py')
    args = ['-C', CUTOFF, '-k', '17', infile]
    (status, out, err) = runscript(script, args, in_dir)
    assert status == 0

    outfile = infile + '.keep'
    assert os.path.exists(outfile), outfile

    seqs = [ r.sequence for r in screed.open(outfile) ]
    assert len(seqs) == 2, seqs
    assert seqs[0].startswith('GGTTGACGGGGCTCAGGGGG'), seqs
    assert seqs[1] == 'GGTTGACGGGGCTCAGGG', seqs

def test_normalize_by_median_paired():
    CUTOFF='1'

    infile = utils.get_temp_filename('test.fa')
    in_dir = os.path.dirname(infile)

    shutil.copyfile(utils.get_test_data('test-abund-read-paired.fa'), infile)

    script = scriptpath('normalize-by-median.py')
    args = ['-C', CUTOFF, '-p', '-k', '17', infile]
    (status, out, err) = runscript(script, args, in_dir)
    assert status == 0

    outfile = infile + '.keep'
    assert os.path.exists(outfile), outfile

    seqs = [ r.sequence for r in screed.open(outfile) ]
    assert len(seqs) == 2, seqs
    assert seqs[0].startswith('GGTTGACGGGGCTCAGGGGG'), seqs
    assert seqs[1].startswith('GGTTGACGGGGCTCAGGG'), seqs

def test_normalize_by_median_impaired():
    CUTOFF='1'

    infile = utils.get_temp_filename('test.fa')
    in_dir = os.path.dirname(infile)

    shutil.copyfile(utils.get_test_data('test-abund-read-impaired.fa'), infile)

    script = scriptpath('normalize-by-median.py')
    args = ['-C', CUTOFF, '-p', '-k', '17', infile]
    (status, out, err) = runscript(script, args, in_dir)
    assert status != 0

def test_normalize_by_median_empty():
    CUTOFF='1'

    infile = utils.get_temp_filename('test.fa')
    in_dir = os.path.dirname(infile)

    shutil.copyfile(utils.get_test_data('test-empty.fa'), infile)

    script = scriptpath('normalize-by-median.py')
    args = ['-C', CUTOFF, '-k', '17', infile]
    (status, out, err) = runscript(script, args, in_dir)
    assert status == 0

    outfile = infile + '.keep'
    assert os.path.exists(outfile), outfile

def test_count_median():
    infile = utils.get_temp_filename('test.fa')
    outfile = infile + '.counts'
    in_dir = os.path.dirname(infile)

    shutil.copyfile(utils.get_test_data('test-abund-read-2.fa'), infile)
    counting_ht = _make_counting(infile, K=8)

    script = scriptpath('count-median.py')
    args = [counting_ht, infile, outfile]
    (status, out, err) = runscript(script, args)
    assert status == 0

    assert os.path.exists(outfile), outfile

    data = [ x.strip() for x in open(outfile) ]
    data = set(data)
    assert len(data) == 2, data
    assert 'seq 1001 1001.0 0.0 18' in data
    assert '895:1:37:17593:9954/1 1 103.803741455 303.702941895 114' in data

####

def test_load_graph():
    script = scriptpath('load-graph.py')
    args = ['-x', '1e7', '-N', '2', '-k', '20']

    outfile = utils.get_temp_filename('out')
    infile = utils.get_test_data('random-20-a.fa')

    args.extend([outfile, infile])

    (status, out, err) = runscript(script, args)
    assert status == 0

    ht_file = outfile + '.ht'
    assert os.path.exists(ht_file), ht_file

    tagset_file = outfile + '.tagset'
    assert os.path.exists(tagset_file), tagset_file

    ht = khmer.load_hashbits(ht_file)
    ht.load_tagset(tagset_file)

    # check to make sure we get the expected result for this data set
    # upon partitioning (all in one partition).  This is kind of a
    # roundabout way of checking that load-graph worked :)
    subset = ht.do_subset_partition(0, 0)
    x = ht.subset_count_partitions(subset)
    assert x == (1, 0), x

def test_load_graph_fail():
    script = scriptpath('load-graph.py')
    args = ['-x', '1e3', '-N', '2', '-k', '20'] # use small HT

    outfile = utils.get_temp_filename('out')
    infile = utils.get_test_data('random-20-a.fa')

    args.extend([outfile, infile])

    (status, out, err) = runscript(script, args)
    assert status == -1
    assert "ERROR:" in err

def _make_graph(infilename, SIZE=1e7, N=2, K=20,
                do_partition=False,
                annotate_partitions=False,
                stop_big_traverse=False):
    script = scriptpath('load-graph.py')
    args = ['-x', str(SIZE), '-N', str(N), '-k', str(K)]

    outfile = utils.get_temp_filename('out')
    infile = utils.get_test_data(infilename)

    args.extend([outfile, infile])

    (status, out, err) = runscript(script, args)
    assert status == 0

    ht_file = outfile + '.ht'
    assert os.path.exists(ht_file), ht_file

    tagset_file = outfile + '.tagset'
    assert os.path.exists(tagset_file), tagset_file

    if do_partition:
        script = scriptpath('partition-graph.py')
        args = [outfile]
        if stop_big_traverse:
            args.insert(0, '--no-big-traverse')
        (status, out, err) = runscript(script, args)
        print out
        print err
        assert status == 0

        script = scriptpath('merge-partitions.py')
        args = [outfile, '-k', str(K)]
        (status, out, err) = runscript(script, args)
        print out
        print err
        assert status == 0

        final_pmap_file = outfile + '.pmap.merged'
        assert os.path.exists(final_pmap_file)

        if annotate_partitions:
            script = scriptpath('annotate-partitions.py')
            args = ["-k", str(K), outfile, infilename]

            in_dir = os.path.dirname(outfile)
            (status, out, err) = runscript(script, args, in_dir)
            assert status == 0

            baseinfile = os.path.basename(infilename)
            assert os.path.exists(os.path.join(in_dir, baseinfile + '.part'))

    return outfile

def _DEBUG_make_graph(infilename, SIZE=1e7, N=2, K=20,
                do_partition=False,
                annotate_partitions=False,
                stop_big_traverse=False):
    script = scriptpath('load-graph.py')
    args = ['-x', str(SIZE), '-N', str(N), '-k', str(K)]

    outfile = utils.get_temp_filename('out')
    infile = utils.get_test_data(infilename)

    args.extend([outfile, infile])

    (status, out, err) = DEBUG_runscript(script, args)
    assert status == 0

    ht_file = outfile + '.ht'
    assert os.path.exists(ht_file), ht_file

    tagset_file = outfile + '.tagset'
    assert os.path.exists(tagset_file), tagset_file

    if do_partition:
	print ">>>> DEBUG: Partitioning <<<"
        script = scriptpath('partition-graph.py')
        args = [outfile]
        if stop_big_traverse:
            args.insert(0, '--no-big-traverse')
        (status, out, err) = DEBUG_runscript(script, args)
        print out
        print err
        assert status == 0

	print ">>>> DEBUG: Merging Partitions <<<"
        script = scriptpath('merge-partitions.py')
        args = [outfile, '-k', str(K)]
        (status, out, err) = DEBUG_runscript(script, args)
        print out
        print err
        assert status == 0

        final_pmap_file = outfile + '.pmap.merged'
        assert os.path.exists(final_pmap_file)

        if annotate_partitions:
	    print ">>>> DEBUG: Annotating Partitions <<<"
            script = scriptpath('annotate-partitions.py')
            args = ["-k", str(K), outfile, infilename]

            in_dir = os.path.dirname(outfile)
            (status, out, err) = DEBUG_runscript(script, args, in_dir)
            assert status == 0

            baseinfile = os.path.basename(infilename)
            assert os.path.exists(os.path.join(in_dir, baseinfile + '.part'))

    return outfile

def test_partition_graph_1():
    graphbase = _make_graph(utils.get_test_data('random-20-a.fa'))
    in_dir = os.path.dirname(graphbase)

    script = scriptpath('partition-graph.py')
    args = [graphbase]

    (status, out, err) = runscript(script, args)
    assert status == 0

    script = scriptpath('merge-partitions.py')
    args = [graphbase, '-k', str(20)]
    (status, out, err) = runscript(script, args)
    print out
    print err
    assert status == 0

    final_pmap_file = graphbase + '.pmap.merged'
    assert os.path.exists(final_pmap_file)

    ht = khmer.load_hashbits(graphbase + '.ht')
    ht.load_partitionmap(final_pmap_file)

    x = ht.count_partitions()
    assert x == (1, 0)          # should be exactly one partition.

def test_partition_graph_nojoin_k21():
    # test with K=21
    graphbase = _make_graph(utils.get_test_data('random-20-a.fa'), K=21)
    in_dir = os.path.dirname(graphbase)

    script = scriptpath('partition-graph.py')
    args = [graphbase]

    (status, out, err) = runscript(script, args)
    assert status == 0

    script = scriptpath('merge-partitions.py')
    args = [graphbase, '-k', str(21)]
    (status, out, err) = runscript(script, args)
    print out
    print err
    assert status == 0

    final_pmap_file = graphbase + '.pmap.merged'
    assert os.path.exists(final_pmap_file)

    ht = khmer.load_hashbits(graphbase + '.ht')
    ht.load_partitionmap(final_pmap_file)

    x = ht.count_partitions()
    assert x == (99, 0)          # should be 99 partitions at K=21

def test_partition_graph_nojoin_stoptags():
    # test with stoptags
    graphbase = _make_graph(utils.get_test_data('random-20-a.fa'))
    in_dir = os.path.dirname(graphbase)

    # add in some stop tags
    ht = khmer.load_hashbits(graphbase + '.ht')
    ht.add_stop_tag('TTGCATACGTTGAGCCAGCG')
    stoptags_file = graphbase + '.stoptags'
    ht.save_stop_tags(stoptags_file)
    del ht

    # run script with stoptags option
    script = scriptpath('partition-graph.py')
    args = ['--stoptags', stoptags_file, graphbase]

    (status, out, err) = runscript(script, args)
    assert status == 0

    script = scriptpath('merge-partitions.py')
    args = [graphbase, '-k', str(20)]
    (status, out, err) = runscript(script, args)
    print out
    print err
    assert status == 0

    final_pmap_file = graphbase + '.pmap.merged'
    assert os.path.exists(final_pmap_file)

    ht = khmer.load_hashbits(graphbase + '.ht')
    ht.load_partitionmap(final_pmap_file)

    x = ht.count_partitions()
    assert x == (2, 0)          # should be 2 partitions

def test_partition_graph_big_traverse():
    graphbase = _make_graph(utils.get_test_data('biglump-random-20-a.fa'),
                            do_partition=True, stop_big_traverse=False)
    in_dir = os.path.dirname(graphbase)

    final_pmap_file = graphbase + '.pmap.merged'
    assert os.path.exists(final_pmap_file)

    ht = khmer.load_hashbits(graphbase + '.ht')
    ht.load_partitionmap(final_pmap_file)

    x = ht.count_partitions()
    assert x == (1, 0)          # should be exactly one partition.

def test_partition_graph_no_big_traverse():
    # do NOT exhaustively traverse
    graphbase = _make_graph(utils.get_test_data('biglump-random-20-a.fa'),
                            do_partition=True, stop_big_traverse=True)
    in_dir = os.path.dirname(graphbase)

    final_pmap_file = graphbase + '.pmap.merged'
    assert os.path.exists(final_pmap_file)

    ht = khmer.load_hashbits(graphbase + '.ht')
    ht.load_partitionmap(final_pmap_file)

    x = ht.count_partitions()
    assert x == (4, 0), x       # should be four partitions, broken at knot.

def test_annotate_partitions():
    seqfile = utils.get_test_data('random-20-a.fa')
    graphbase = _make_graph(seqfile, do_partition=True)
    in_dir = os.path.dirname(graphbase)

    # get the final pmap file
    final_pmap_file = graphbase + '.pmap.merged'
    assert os.path.exists(final_pmap_file)

    script = scriptpath('annotate-partitions.py')
    args = ["-k", "20", graphbase, seqfile]
    (status, out, err) = runscript(script, args, in_dir)
    assert status == 0

    partfile = os.path.join(in_dir, 'random-20-a.fa.part')

    parts = [ r.name.split('\t')[1] for r in screed.open(partfile) ]
    parts = set(parts)
    assert '2' in parts
    assert len(parts) == 1

def test_annotate_partitions_2():
    # test with K=21 (no joining of sequences)
    seqfile = utils.get_test_data('random-20-a.fa')
    graphbase = _make_graph(seqfile, do_partition=True,
                            K=21)
    in_dir = os.path.dirname(graphbase)

    # get the final pmap file
    final_pmap_file = graphbase + '.pmap.merged'
    assert os.path.exists(final_pmap_file)

    script = scriptpath('annotate-partitions.py')
    args = ["-k", "21", graphbase, seqfile]
    (status, out, err) = runscript(script, args, in_dir)
    assert status == 0

    partfile = os.path.join(in_dir, 'random-20-a.fa.part')

    parts = [ r.name.split('\t')[1] for r in screed.open(partfile) ]
    parts = set(parts)
    print parts
    assert len(parts) == 99, len(parts)

def test_extract_partitions():
    seqfile = utils.get_test_data('random-20-a.fa')
    graphbase = _make_graph(seqfile, do_partition=True, annotate_partitions=True)
    in_dir = os.path.dirname(graphbase)

    # get the final part file
    partfile = os.path.join(in_dir, 'random-20-a.fa.part')

    # ok, now run extract-partitions.
    script = scriptpath('extract-partitions.py')
    args = ['extracted', partfile]
    
    (status, out, err) = runscript(script, args, in_dir)
    print out
    print err
    assert status == 0

    distfile = os.path.join(in_dir, 'extracted.dist')
    groupfile = os.path.join(in_dir, 'extracted.group0000.fa')
    assert os.path.exists(distfile)
    assert os.path.exists(groupfile)

    dist = open(distfile).readline()
    assert dist.strip() == '99 1 1 99'

    parts = [ r.name.split('\t')[1] for r in screed.open(partfile) ]
    assert len(parts) == 99, len(parts)
    parts = set(parts)
    assert len(parts) == 1, len(parts)

def test_abundance_dist():
    infile = utils.get_temp_filename('test.fa')
    outfile = utils.get_temp_filename('test.dist')
    in_dir = os.path.dirname(infile)

    shutil.copyfile(utils.get_test_data('test-abund-read-2.fa'), infile)

    htfile = _make_counting(infile, K=17)

    script = scriptpath('abundance-dist.py')
    args = ['-z', htfile, infile, outfile]
    (status, out, err) = runscript(script, args, in_dir)
    assert status == 0

    fp = iter(open(outfile))
    line = fp.next().strip()
    assert line == '1 96 96 0.98', line
    line = fp.next().strip()
    assert line == '1001 2 98 1.0', line
<<<<<<< HEAD

def test_do_partition():
    seqfile = utils.get_test_data('random-20-a.fa')
    graphbase = utils.get_temp_filename('out')
    in_dir = os.path.dirname(graphbase)

    script = scriptpath('do-partition.py')
    args = ["-k", "20", graphbase, seqfile]

    (status, out, err) = runscript(script, args, in_dir)
    assert status == 0, (out,err)

    partfile = os.path.join(in_dir, 'random-20-a.fa.part')

    parts = [ r.name.split('\t')[1] for r in screed.open(partfile) ]
    parts = set(parts)
    assert '2' in parts
    assert len(parts) == 1

def test_do_partition_2():
    # test with K=21 (no joining of sequences)
    seqfile = utils.get_test_data('random-20-a.fa')
    graphbase = utils.get_temp_filename('out')
    in_dir = os.path.dirname(graphbase)

    script = scriptpath('do-partition.py')
    args = ["-k", "21", graphbase, seqfile]

    (status, out, err) = runscript(script, args, in_dir)
    assert status == 0, (out,err)

    partfile = os.path.join(in_dir, 'random-20-a.fa.part')

    parts = [ r.name.split('\t')[1] for r in screed.open(partfile) ]
    parts = set(parts)

    assert len(parts) == 99, len(parts)
=======
>>>>>>> e7db33ed
<|MERGE_RESOLUTION|>--- conflicted
+++ resolved
@@ -673,7 +673,6 @@
     assert line == '1 96 96 0.98', line
     line = fp.next().strip()
     assert line == '1001 2 98 1.0', line
-<<<<<<< HEAD
 
 def test_do_partition():
     seqfile = utils.get_test_data('random-20-a.fa')
@@ -711,5 +710,3 @@
     parts = set(parts)
 
     assert len(parts) == 99, len(parts)
-=======
->>>>>>> e7db33ed
